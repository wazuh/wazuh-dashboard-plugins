<div layout="row" class="md-padding" ng-show="wazuh_table_loading">
    <!--    <div class='uil-ring-css'>
            <div></div>
        </div>
        -->
    <div flex class="euiProgress euiProgress--indeterminate euiProgress--xs euiProgress--primary"></div>
</div>
<div ng-if="customColumns" layout="row" ng-show="!error && !wazuh_table_loading && items.length" class="columns-bar"
    ng-class="{'columns-bar-active': showColumns}" ng-style="!showColumns && {'margin-bottom': '-35px'}">
<<<<<<< HEAD
    <div ng-if="showColumns" class="euiCheckbox wz-margin-right-8" ng-repeat="key in originalkeys"
        ng-click="updateColumns(key)">
=======
    <div ng-if="showColumns" class="euiCheckbox wz-margin-right-8" ng-repeat="key in originalkeys" ng-click="updateColumns(key)">
>>>>>>> 36ff2ce5
        <input class="euiCheckbox__input" type="checkbox" aria-label="Select all rows" ng-checked="exists(key)">
        <div class="euiCheckbox__square"></div>
        <span class="euiCheckbox__label">{{ keyEquivalence[key.key.value || key.key] }}</span>
    </div>
    <span flex></span>
<<<<<<< HEAD
    <span class="wz-text-link" style="line-height: 28px;" ng-click="showColumns = !showColumns" tooltip="Columns"><i
            class="fa fa-fw fa-gear"></i></span>
</div>

<div ng-if="!wazuh_table_loading && !isPolicyMonitoring() && !isSyscheck()" ng-show="!error && items.length">
    <table class="table table-striped table-condensed table-hover no-margin-bottom"
        ng-class="customColumns ? 'table-resizable' : ''" style="table-layout: fixed !important"
        id="table{{scapepath}}">
=======
    <span class="wz-text-link" style="line-height: 28px;" ng-click="showColumns = !showColumns" tooltip="Columns"> <svg
            class="euiIcon euiIcon--small" focusable="false" xmlns="http://www.w3.org/2000/svg" width="32"
            height="32" viewBox="0 0 32 32">
            <path class="euiIcon__fillSecondary" d="M16 21a5 5 0 1 1 0-10 5 5 0 0 1 0 10zm0-8a3 3 0 1 0 0 6 3 3 0 0 0 0-6z"></path>
            <path d="M20 32h-8v-4.06a1 1 0 0 0-1.61-.67l-2.88 2.87-5.65-5.65 2.87-2.87a.92.92 0 0 0 .2-1 .93.93 0 0 0-.86-.6H0V12h4.06a.92.92 0 0 0 .85-.58.94.94 0 0 0-.19-1L1.86 7.51l5.65-5.65 2.87 2.87A1 1 0 0 0 12 4.06V0h8v4.06a1 1 0 0 0 1.61.67l2.87-2.87 5.66 5.66-2.87 2.87a.92.92 0 0 0-.2 1 .93.93 0 0 0 .86.6H32v8h-4.06a.92.92 0 0 0-.85.58.94.94 0 0 0 .19 1l2.87 2.87-5.66 5.66-2.87-2.87a1 1 0 0 0-1.61.67L20 32zm-6-2h4v-2.06a3 3 0 0 1 5-2.08l1.46 1.46 2.83-2.83L25.86 23a3 3 0 0 1 2.08-5H30v-4h-2.06a3 3 0 0 1-2.08-5l1.46-1.46-2.83-2.85L23 6.14a3 3 0 0 1-5-2.08V2h-4v2.06a3 3 0 0 1-5 2.08L7.51 4.69 4.69 7.51 6.14 9a3 3 0 0 1-2.08 5H2v4h2.06a3 3 0 0 1 2.08 5l-1.45 1.49 2.83 2.83L9 25.86a3 3 0 0 1 5 2.08V30z">
            </path>
        </svg></span>
</div>

<div ng-if="!wazuh_table_loading && !isPolicyMonitoring() && !isSyscheck()" ng-show="!error && items.length">
    <table class="table table-striped table-condensed table-hover no-margin-bottom" ng-class="customColumns ? 'table-resizable' : ''"
        style="table-layout: fixed !important" id="table{{scapepath}}">
>>>>>>> 36ff2ce5
        <thead class="wz-text-bold">
            <th ng-repeat="key in keys" class="wz-text-left" ng-style="key.width && {'width':key.width}">
                <span ng-class="{ 'cursor-pointer' : !key.nosortable}" ng-click="!key.nosortable && sort(key)">
                    {{ path === '/agents/groups' && (key.value || key) === 'count' ? 'Agents' :
                    keyEquivalence[key.value ||
                    key] || key.value || key }}
<<<<<<< HEAD
                    <i ng-if="!key.nosortable" class="fa wz-theader-sort-icon"
                        ng-class="sortValue === (key.value || key) ? (sortDir ? 'fa-sort-asc' : 'fa-sort-desc') : 'fa-sort'"
=======
                    <i ng-if="!key.nosortable" class="fa wz-theader-sort-icon" ng-class="sortValue === (key.value || key) ? (sortDir ? 'fa-sort-asc' : 'fa-sort-desc') : 'fa-sort'"
>>>>>>> 36ff2ce5
                        aria-hidden="true"></i>
                </span>
            </th>
            <th ng-if="(path === '/agents' || (path === '/agents/groups' && adminMode) || (isLookingGroup() && adminMode) 
                || path === '/rules/files' || path === '/decoders/files' || path === '/lists/files')"
                class="wz-text-left" ng-class="{'col-lg-2': path !== '/agents', 'col-lg-1': path === '/agents'}">
                Actions
            </th>
        </thead>
        <tbody>
<<<<<<< HEAD
            <tr ng-class="allowClick ? 'cursor-pointer' : ''" class="wz-word-wrap"
                ng-repeat="item in pagedItems[currentPage] | filter:{item:'!'}" ng-click="clickAction(item)">
                <td ng-repeat="key in keys" id="td-{{$parent.$index}}-{{$index}}"
                    ng-mouseover="showTooltip($parent.$index, $index, item)">
=======
            <tr ng-class="allowClick ? 'cursor-pointer' : ''" class="wz-word-wrap" ng-repeat="item in pagedItems[currentPage] | filter:{item:'!'}"
                ng-click="clickAction(item)">
                <td ng-repeat="key in keys" id="td-{{$parent.$index}}-{{$index}}" ng-mouseover="showTooltip($parent.$index, $index, item)">
>>>>>>> 36ff2ce5
                    <div class="wz-text-truncatable">
                        <span>
                            {{
                            parseValue(key,item)
                            }}
                        </span>
                        <md-tooltip ng-show="item.showTooltip[$index]" md-direction="bottom" class="wz-tooltip">
                            {{ parseValue(key,item) }}
                        </md-tooltip>
                    </div>
                </td>
                <td ng-if="path === '/agents'" ng-click="$event.stopPropagation()" class="cursor-default action-btn-td">
<<<<<<< HEAD
                    <span ng-click="clickAction(item, 'discover'); $event.stopPropagation()"
                        class="wz-margin-left-8 cursor-pointer" tooltip="Open Discover panel for this agent"
                        tooltip-placement="left" aria-hidden="true">
                        <svg class="euiIcon euiIcon--medium" focusable="false" xmlns="http://www.w3.org/2000/svg"
                            width="32" height="32" viewBox="0 0 32 32">
                            <path class="euiIcon__fillSecondary"
                                d="M8.33 23.67l4.79-10.55 10.55-4.79-4.79 10.55-10.55 4.79zm6.3-9l-2.28 5 5-2.28 2.28-5-5 2.28z">
                            </path>
                            <path
                                d="M16 0C7.163 0 0 7.163 0 16s7.163 16 16 16 16-7.163 16-16A16 16 0 0 0 16 0zm1 29.95V28h-2v1.95A14 14 0 0 1 2.05 17H4v-2H2.05A14 14 0 0 1 15 2.05V4h2V2.05A14 14 0 0 1 29.95 15H28v2h1.95A14 14 0 0 1 17 29.95z">
=======
                    <span ng-click="clickAction(item, 'discover'); $event.stopPropagation()" class="wz-margin-left-8 cursor-pointer"
                        tooltip="Open Discover panel for this agent" tooltip-placement="left" aria-hidden="true">
                        <svg class="euiIcon euiIcon--medium" focusable="false" xmlns="http://www.w3.org/2000/svg" width="32"
                            height="32" viewBox="0 0 32 32">
                            <path class="euiIcon__fillSecondary" d="M8.33 23.67l4.79-10.55 10.55-4.79-4.79 10.55-10.55 4.79zm6.3-9l-2.28 5 5-2.28 2.28-5-5 2.28z">
                            </path>
                            <path d="M16 0C7.163 0 0 7.163 0 16s7.163 16 16 16 16-7.163 16-16A16 16 0 0 0 16 0zm1 29.95V28h-2v1.95A14 14 0 0 1 2.05 17H4v-2H2.05A14 14 0 0 1 15 2.05V4h2V2.05A14 14 0 0 1 29.95 15H28v2h1.95A14 14 0 0 1 17 29.95z">
>>>>>>> 36ff2ce5
                            </path>
                        </svg>
                    </span>
                    <span ng-click="clickAction(item, 'configuration'); $event.stopPropagation()" class="cursor-pointer"
                        tooltip="Open configuration for this agent" tooltip-placement="left" aria-hidden="true">

<<<<<<< HEAD
                        <svg class="euiIcon euiIcon--medium" focusable="false" xmlns="http://www.w3.org/2000/svg"
                            width="16" height="16" viewBox="0 0 16 16">
                            <path
                                d="M6.918 9.746l4.537 4.537a2 2 0 1 0 2.828-2.829l-3.157-3.156a.5.5 0 0 1 .708-.708l3.156 3.157a3 3 0 1 1-4.243 4.243l-4.949-4.95a5.001 5.001 0 0 1-5.22-7.106.5.5 0 0 1 .805-.138L3.676 5.09a1 1 0 1 0 1.415-1.414L2.797 1.382a.5.5 0 0 1 .138-.805 5.001 5.001 0 1 1 3.983 9.169zM1.226 4.054a4.002 4.002 0 0 0 6.693 3.865 4 4 0 0 0-3.865-6.693l1.744 1.743a2 2 0 1 1-2.829 2.828L1.226 4.054zm10.229 8.814a1 1 0 1 1 1.414-1.414 1 1 0 0 1-1.414 1.414z">
                            </path>
                        </svg>
                    </span>
                </td>
                <td ng-if="path === '/agents/groups' && adminMode" ng-click="$event.stopPropagation()"
                    class="cursor-default action-btn-td">
                    <span ng-if="removingGroup !== item.name && item.name !== 'default'"
                        ng-click="showConfirmRemoveGroup($event, item); $event.stopPropagation()"
                        ng-class="{'wz-margin-left-8': item.name !== 'default'}" class="cursor-pointer"
                        tooltip="Remove this group" tooltip-placement="left" aria-hidden="true">
                        <svg class="euiIcon euiIcon--medium euiButton__icon" focusable="false" aria-hidden="true"
                            xmlns="http://www.w3.org/2000/svg" xmlns:xlink="http://www.w3.org/1999/xlink" width="16"
=======
                        <svg class="euiIcon euiIcon--medium" focusable="false" xmlns="http://www.w3.org/2000/svg" width="16"
>>>>>>> 36ff2ce5
                            height="16" viewBox="0 0 16 16">
                            <path d="M6.918 9.746l4.537 4.537a2 2 0 1 0 2.828-2.829l-3.157-3.156a.5.5 0 0 1 .708-.708l3.156 3.157a3 3 0 1 1-4.243 4.243l-4.949-4.95a5.001 5.001 0 0 1-5.22-7.106.5.5 0 0 1 .805-.138L3.676 5.09a1 1 0 1 0 1.415-1.414L2.797 1.382a.5.5 0 0 1 .138-.805 5.001 5.001 0 1 1 3.983 9.169zM1.226 4.054a4.002 4.002 0 0 0 6.693 3.865 4 4 0 0 0-3.865-6.693l1.744 1.743a2 2 0 1 1-2.829 2.828L1.226 4.054zm10.229 8.814a1 1 0 1 1 1.414-1.414 1 1 0 0 1-1.414 1.414z">
                            </path>
                        </svg>
                    </span>
                </td>
                <td ng-if="path === '/agents/groups' && adminMode" ng-click="$event.stopPropagation()" class="cursor-default action-btn-td">
                    <span ng-if="removingGroup !== item.name && item.name !== 'default'" ng-click="showConfirmRemoveGroup($event, item); $event.stopPropagation()"
                        ng-class="{'wz-margin-left-8': item.name !== 'default'}" class="cursor-pointer" tooltip="Remove this group"
                        tooltip-placement="left" aria-hidden="true">
                        <svg class="euiIcon euiIcon--medium euiButton__icon" focusable="false" aria-hidden="true" xmlns="http://www.w3.org/2000/svg"
                            xmlns:xlink="http://www.w3.org/1999/xlink" width="16" height="16" viewBox="0 0 16 16">
                            <defs>
                                <path id="trash-a" d="M11 3h5v1H0V3h5V1a1 1 0 0 1 1-1h4a1 1 0 0 1 1 1v2zm-7.056 8H7v1H4.1l.392 2.519c.042.269.254.458.493.458h6.03c.239 0 .451-.189.493-.458l1.498-9.576H14l-1.504 9.73c-.116.747-.74 1.304-1.481 1.304h-6.03c-.741 0-1.365-.557-1.481-1.304l-1.511-9.73H9V5.95H3.157L3.476 8H8v1H3.632l.312 2zM6 3h4V1H6v2z">
                                </path>
                            </defs>
                            <use xlink:href="#trash-a"></use>
                        </svg></span>
                    <span ng-if="removingGroup !== item.name" ng-click="editGroup(item); $event.stopPropagation()"
<<<<<<< HEAD
                        tooltip="Edit this group configuration" tooltip-placement="left"
                        ng-class="{'wz-margin-left-8': item.name === 'default'}">
                        <svg class="cursor-pointer euiIcon euiIcon--medium euiButtonIcon__icon" focusable="false"
                            aria-hidden="true" xmlns="http://www.w3.org/2000/svg"
                            xmlns:xlink="http://www.w3.org/1999/xlink" width="16" height="16" viewBox="0 0 16 16">
                            <defs>
                                <path id="pencil-a"
                                    d="M12.148 3.148L11 2l-9 9v3h3l9-9-1.144-1.144-8.002 7.998a.502.502 0 0 1-.708 0 .502.502 0 0 1 0-.708l8.002-7.998zM11 1c.256 0 .512.098.707.293l3 3a.999.999 0 0 1 0 1.414l-9 9A.997.997 0 0 1 5 15H2a1 1 0 0 1-1-1v-3c0-.265.105-.52.293-.707l9-9A.997.997 0 0 1 11 1zM5 14H2v-3l3 3z">
=======
                        tooltip="Edit this group configuration" tooltip-placement="left" ng-class="{'wz-margin-left-8': item.name === 'default'}">
                        <svg class="cursor-pointer euiIcon euiIcon--medium euiButtonIcon__icon" focusable="false"
                            aria-hidden="true" xmlns="http://www.w3.org/2000/svg" xmlns:xlink="http://www.w3.org/1999/xlink"
                            width="16" height="16" viewBox="0 0 16 16">
                            <defs>
                                <path id="pencil-a" d="M12.148 3.148L11 2l-9 9v3h3l9-9-1.144-1.144-8.002 7.998a.502.502 0 0 1-.708 0 .502.502 0 0 1 0-.708l8.002-7.998zM11 1c.256 0 .512.098.707.293l3 3a.999.999 0 0 1 0 1.414l-9 9A.997.997 0 0 1 5 15H2a1 1 0 0 1-1-1v-3c0-.265.105-.52.293-.707l9-9A.997.997 0 0 1 11 1zM5 14H2v-3l3 3z">
>>>>>>> 36ff2ce5
                                </path>
                            </defs>
                            <use xlink:href="#pencil-a"></use>
                        </svg>
                    </span>

                    <div ng-if="removingGroup === item.name && item.name !== 'default'" class="confirmEmbedBubble">
                        <div layout="row">
                            <span class="font-size-12 wz-padding-left-8">Group <b>{{item.name}}</b> will be
                                removed</span>
                        </div>
                        <div layout="row">
<<<<<<< HEAD
                            <md-button class="cancelBtn" type="button" ng-click="cancelRemoveGroup()"><i
                                    aria-hidden='true' class='fa fa-fw fa-close'></i> Cancel</md-button>
                            <md-button class="agreeBtn wz-button" type="button"
                                ng-click="confirmRemoveGroup(item.name)"><i aria-hidden='true'
                                    class='fa fa-fw fa-check'></i> Confirm</md-button>
                        </div>
                    </div>
                </td>
                <td ng-if="isLookingGroup() && adminMode" ng-click="$event.stopPropagation()"
                    class="cursor-default action-btn-td">
                    <span ng-if="removingAgent !== item.id && adminMode"
                        ng-click="showConfirmRemoveAgentFromGroup($event, item); $event.stopPropagation()"
=======
                            <md-button class="cancelBtn" type="button" ng-click="cancelRemoveGroup()"><i aria-hidden='true'
                                    class='fa fa-fw fa-close'></i> Cancel</md-button>
                            <md-button class="agreeBtn wz-button" type="button" ng-click="confirmRemoveGroup(item.name)"><i
                                    aria-hidden='true' class='fa fa-fw fa-check'></i> Confirm</md-button>
                        </div>
                    </div>
                </td>
                <td ng-if="isLookingGroup() && adminMode" ng-click="$event.stopPropagation()" class="cursor-default action-btn-td">
                    <span ng-if="removingAgent !== item.id && adminMode" ng-click="showConfirmRemoveAgentFromGroup($event, item); $event.stopPropagation()"
>>>>>>> 36ff2ce5
                        class="wz-margin-left-8 cursor-pointer" tooltip="Remove this agent from the group"
                        tooltip-placement="left" aria-hidden="true">
                        <svg class="euiIcon euiIcon--medium euiButton__icon" focusable="false" aria-hidden="true" xmlns="http://www.w3.org/2000/svg"
                            xmlns:xlink="http://www.w3.org/1999/xlink" width="16" height="16" viewBox="0 0 16 16">
                            <defs>
                                <path id="trash-a" d="M11 3h5v1H0V3h5V1a1 1 0 0 1 1-1h4a1 1 0 0 1 1 1v2zm-7.056 8H7v1H4.1l.392 2.519c.042.269.254.458.493.458h6.03c.239 0 .451-.189.493-.458l1.498-9.576H14l-1.504 9.73c-.116.747-.74 1.304-1.481 1.304h-6.03c-.741 0-1.365-.557-1.481-1.304l-1.511-9.73H9V5.95H3.157L3.476 8H8v1H3.632l.312 2zM6 3h4V1H6v2z">
                                </path>
                            </defs>
                            <use xlink:href="#trash-a"></use>
                        </svg>
                    </span>
                    <div ng-if="removingAgent === item.id" class="confirmEmbedBubble">
                        <div layout="row">
                            <span class="font-size-12 wz-padding-left-8">Agent <b>{{item.id}}</b> will be removed
                                from
                                this group</span>
                        </div>
                        <div layout="row">
<<<<<<< HEAD
                            <md-button class="cancelBtn" type="button" ng-click="cancelRemoveAgent()"><i
                                    aria-hidden='true' class='fa fa-fw fa-close'></i> Cancel</md-button>
=======
                            <md-button class="cancelBtn" type="button" ng-click="cancelRemoveAgent()"><i aria-hidden='true'
                                    class='fa fa-fw fa-close'></i> Cancel</md-button>
>>>>>>> 36ff2ce5
                            <md-button class="agreeBtn wz-button" type="button" ng-click="confirmRemoveAgent(item.id)">
                                <i aria-hidden='true' class='fa fa-fw fa-check'></i> Confirm</md-button>
                        </div>
                    </div>
                </td>
<<<<<<< HEAD
                <td ng-if="path === '/rules/files' || path === '/decoders/files' || path === '/lists/files'"
                    ng-click="$event.stopPropagation()" class="cursor-default action-btn-td">
                    <span
                        ng-if="((item.name && removingFile !== item.name) || (item.file && removingFile !== item.file)) && adminMode && path !== '/lists/files'"
                        ng-click="editFile(item, path); $event.stopPropagation()"
                        class="wz-margin-left-8 cursor-pointer" tooltip="Edit this file" tooltip-placement="left"
                        aria-hidden="true">
=======
                <td ng-if="path === '/rules/files' || path === '/decoders/files' || path === '/lists/files'" ng-click="$event.stopPropagation()"
                    class="cursor-default action-btn-td">
                    <span ng-if="((item.name && removingFile !== item.name) || (item.file && removingFile !== item.file)) && adminMode && path !== '/lists/files'"
                        ng-click="editFile(item, path); $event.stopPropagation()" class="wz-margin-left-8 cursor-pointer"
                        tooltip="Edit this file" tooltip-placement="left" aria-hidden="true">
>>>>>>> 36ff2ce5

                        <svg class="euiIcon euiIcon--medium euiButtonIcon__icon" focusable="false" aria-hidden="true"
                            xmlns="http://www.w3.org/2000/svg" xmlns:xlink="http://www.w3.org/1999/xlink" width="16"
                            height="16" viewBox="0 0 16 16">
                            <defs>
                                <path id="pencil-a" d="M12.148 3.148L11 2l-9 9v3h3l9-9-1.144-1.144-8.002 7.998a.502.502 0 0 1-.708 0 .502.502 0 0 1 0-.708l8.002-7.998zM11 1c.256 0 .512.098.707.293l3 3a.999.999 0 0 1 0 1.414l-9 9A.997.997 0 0 1 5 15H2a1 1 0 0 1-1-1v-3c0-.265.105-.52.293-.707l9-9A.997.997 0 0 1 11 1zM5 14H2v-3l3 3z">
                                </path>
                            </defs>
                            <use xlink:href="#pencil-a"></use>
                        </svg>
                    </span>
<<<<<<< HEAD
                    <span
                        ng-if="((item.name && removingFile !== item.name) || (item.file && removingFile !== item.file)) && adminMode"
                        ng-click="showConfirmRemoveFile($event, item, path); $event.stopPropagation()"
                        class="cursor-pointer" ng-class="{'wz-margin-left-8': path === '/lists/files'}"
                        tooltip="Delete this file" tooltip-placement="right" aria-hidden="true">
                        <svg class="euiIcon euiIcon--medium euiButton__icon" focusable="false" aria-hidden="true"
                            xmlns="http://www.w3.org/2000/svg" xmlns:xlink="http://www.w3.org/1999/xlink" width="16"
                            height="16" viewBox="0 0 16 16">
                            <defs>
                                <path id="trash-a"
                                    d="M11 3h5v1H0V3h5V1a1 1 0 0 1 1-1h4a1 1 0 0 1 1 1v2zm-7.056 8H7v1H4.1l.392 2.519c.042.269.254.458.493.458h6.03c.239 0 .451-.189.493-.458l1.498-9.576H14l-1.504 9.73c-.116.747-.74 1.304-1.481 1.304h-6.03c-.741 0-1.365-.557-1.481-1.304l-1.511-9.73H9V5.95H3.157L3.476 8H8v1H3.632l.312 2zM6 3h4V1H6v2z">
=======
                    <span ng-if="((item.name && removingFile !== item.name) || (item.file && removingFile !== item.file)) && adminMode"
                        ng-click="showConfirmRemoveFile($event, item, path); $event.stopPropagation()" class="cursor-pointer"
                        ng-class="{'wz-margin-left-8': path === '/lists/files'}" tooltip="Delete this file"
                        tooltip-placement="right" aria-hidden="true">
                        <svg class="euiIcon euiIcon--medium euiButton__icon" focusable="false" aria-hidden="true" xmlns="http://www.w3.org/2000/svg"
                            xmlns:xlink="http://www.w3.org/1999/xlink" width="16" height="16" viewBox="0 0 16 16">
                            <defs>
                                <path id="trash-a" d="M11 3h5v1H0V3h5V1a1 1 0 0 1 1-1h4a1 1 0 0 1 1 1v2zm-7.056 8H7v1H4.1l.392 2.519c.042.269.254.458.493.458h6.03c.239 0 .451-.189.493-.458l1.498-9.576H14l-1.504 9.73c-.116.747-.74 1.304-1.481 1.304h-6.03c-.741 0-1.365-.557-1.481-1.304l-1.511-9.73H9V5.95H3.157L3.476 8H8v1H3.632l.312 2zM6 3h4V1H6v2z">
>>>>>>> 36ff2ce5
                                </path>
                            </defs>
                            <use xlink:href="#trash-a"></use>
                        </svg>
                    </span>
                    <div ng-if="(item.name && removingFile === item.name) || (item.file && removingFile === item.file)"
                        class="confirmEmbedBubble">
                        <div layout="row">
                            <span class="font-size-12 wz-padding-left-8">{{path === '/lists/files' ? 'List'
                                : 'File'}} <b>{{path === '/lists/files' ? item.name
                                    : item.file}}</b> will be deleted</span>
                        </div>
                        <div layout="row">
<<<<<<< HEAD
                            <md-button class="cancelBtn" type="button" ng-click="cancelRemoveFile()"><i
                                    aria-hidden='true' class='fa fa-fw fa-close'></i> Cancel</md-button>
                            <md-button class="agreeBtn wz-button" type="button"
                                ng-click="confirmRemoveFile(item, path)"><i aria-hidden='true'
                                    class='fa fa-fw fa-check'></i> Confirm</md-button>
=======
                            <md-button class="cancelBtn" type="button" ng-click="cancelRemoveFile()"><i aria-hidden='true'
                                    class='fa fa-fw fa-close'></i> Cancel</md-button>
                            <md-button class="agreeBtn wz-button" type="button" ng-click="confirmRemoveFile(item, path)"><i
                                    aria-hidden='true' class='fa fa-fw fa-check'></i> Confirm</md-button>
>>>>>>> 36ff2ce5
                        </div>
                    </div>
                </td>
            </tr>
        </tbody>
        <tfoot>
<<<<<<< HEAD
            <td
                colspan="{{ (path === '/agents' || (path === '/agents/groups' && adminMode) || (isLookingGroup() && adminMode) ||
=======
            <td colspan="{{ (path === '/agents' || (path === '/agents/groups' && adminMode) || (isLookingGroup() && adminMode) ||
>>>>>>> 36ff2ce5
                path === '/rules/files' || path === '/decoders/files' || path === '/lists/files') ? keys.length + 1 : keys.length}}">
                <span ng-show="!wazuh_table_loading" class="color-grey">{{ totalItems }} items ({{time | number: 2}}
                    seconds)</span>
                <div ng-show="items.length >= itemsPerPage" class="pagination pull-right" style="margin:0 !important">
                    <ul layout="row">
                        <li ng-show="currentPage" class="md-padding">
                            <a href ng-click="prevPage()">« Prev</a>
                        </li>

<<<<<<< HEAD
                        <li ng-repeat="n in range(pagedItems.length, currentPage, currentPage + gap) "
                            ng-class="{'wz-text-active': n == currentPage}" ng-click="setPage()" class="md-padding">
=======
                        <li ng-repeat="n in range(pagedItems.length, currentPage, currentPage + gap) " ng-class="{'wz-text-active': n == currentPage}"
                            ng-click="setPage()" class="md-padding">
>>>>>>> 36ff2ce5
                            <a href ng-bind="n + 1">1</a>
                        </li>

                        <li ng-show="currentPage < pagedItems.length - 1" class="md-padding">
                            <a href ng-click="nextPage()">Next »</a>
                        </li>
                    </ul>
                </div>
            </td>
        </tfoot>
    </table>
</div>

<div ng-if="!wazuh_table_loading && isPolicyMonitoring()" ng-show="!error && items.length">
<<<<<<< HEAD
    <table class="table table-striped table-striped-duo table-condensed table-hover no-margin-bottom"
        ng-class="customColumns ? 'table-resizable' : ''" style="table-layout: fixed !important"
        id="table{{scapepath}}">
=======
    <table class="table table-striped table-striped-duo table-condensed table-hover no-margin-bottom" ng-class="customColumns ? 'table-resizable' : ''"
        style="table-layout: fixed !important" id="table{{scapepath}}">
>>>>>>> 36ff2ce5
        <thead class="wz-text-bold">
            <th ng-repeat="key in keys" class="wz-text-left" ng-style="key.width && {'width':key.width}">
                <span ng-class="{ 'cursor-pointer' : !key.nosortable }" ng-click="!key.nosortable && sort(key)">
                    {{ keyEquivalence[key.value || key] || key.value || key }}
<<<<<<< HEAD
                    <i ng-if="!key.nosortable" class="fa wz-theader-sort-icon"
                        ng-class="sortValue === (key.value || key) ? (sortDir ? 'fa-sort-asc' : 'fa-sort-desc') : 'fa-sort'"
=======
                    <i ng-if="!key.nosortable" class="fa wz-theader-sort-icon" ng-class="sortValue === (key.value || key) ? (sortDir ? 'fa-sort-asc' : 'fa-sort-desc') : 'fa-sort'"
>>>>>>> 36ff2ce5
                        aria-hidden="true"></i>
                </span>
            </th>
        </thead>
        <tbody>
<<<<<<< HEAD
            <tr class="wz-word-wrap cursor-pointer"
                ng-repeat-start="item in pagedItems[currentPage] | filter:{item:'!'}" ng-click="expandTableRow(item)"
                ng-class="{'selected': item.expanded}">
                <td ng-repeat="key in keys" id="td-{{$parent.$index}}-{{$index}}"
                    ng-mouseover="showTooltip($parent.$index, $index, item)">
                    <div class="wz-text-truncatable">
                        <span>
                            <span ng-show="(key.value || key ) === 'result'" class="no-wrap">
=======
            <tr class="wz-word-wrap cursor-pointer" ng-repeat-start="item in pagedItems[currentPage] | filter:{item:'!'}"
                ng-click="expandTableRow(item)" ng-class="{'selected': item.expanded}">
                <td ng-repeat="key in keys" id="td-{{$parent.$index}}-{{$index}}" ng-mouseover="showTooltip($parent.$index, $index, item)">
                    <div class="wz-text-truncatable">
                        <span>
                            <span ng-show="key === 'result'" class="no-wrap">
>>>>>>> 36ff2ce5
                                <p class="round status little" ng-class="(item.result === 'passed') ? 'teal' : 'red'">
                                </p>&nbsp;&nbsp;
                            </span>
                            {{
                            parseValue(key,item)
                            }}
                        </span>
                        <md-tooltip ng-show="item.showTooltip[$index]" md-direction="bottom" class="wz-tooltip">
                            {{ parseValue(key,item) }}
                        </md-tooltip>
                    </div>
                </td>
            </tr>
            <tr ng-if="item.rationale || item.remediation || item.directory || (item.compliance && item.compliance.length)"
<<<<<<< HEAD
                class="wz-word-wrap cursor-pointer selected" ng-show="item.expanded" ng-repeat-end=""
                ng-click="expandTableRow(item)">
=======
                class="wz-word-wrap cursor-pointer selected" ng-show="item.expanded" ng-repeat-end="" ng-click="expandTableRow(item)">
>>>>>>> 36ff2ce5
                <td colspan="{{keys.length}}" style="border-top: none">
                    <div layout="row" layout-padding="" class="layout-padding layout-row">
                        <md-card flex="" class="wz-md-card wz-padding-top-0 wz-padding-bottom-0 wz-no-margin _md flex">
                            <md-card-content>
                                <div>
                                    <div class="euiFlexItem euiFlexItem--flexGrowZero" ng-if="item.rationale">
                                        <div class="euiStat euiStat--leftAligned">
<<<<<<< HEAD
                                            <p class="euiTitle euiTitle--small euiStat__title ng-binding"
                                                style="font-size: 1.15rem;">Rationale</p>
=======
                                            <p class="euiTitle euiTitle--small euiStat__title ng-binding" style="font-size: 1.15rem;">Rationale</p>
>>>>>>> 36ff2ce5
                                            <div class="euiText euiText--small euiStat__description wz-text-gray">
                                                <p>{{item.rationale}}</p>
                                            </div>
                                        </div>
                                        <div layout="column" class="wz-margin-bottom-10"></div>
                                    </div>
                                    <div class="euiFlexItem euiFlexItem--flexGrowZero" ng-if="item.remediation">
                                        <div class="euiStat euiStat--leftAligned">
<<<<<<< HEAD
                                            <p class="euiTitle euiTitle--small euiStat__title ng-binding"
                                                style="font-size: 1.15rem;">Remediation</p>
=======
                                            <p class="euiTitle euiTitle--small euiStat__title ng-binding" style="font-size: 1.15rem;">Remediation</p>
>>>>>>> 36ff2ce5
                                            <div class="euiText euiText--small euiStat__description wz-text-gray">
                                                <p>{{item.remediation}}</p>
                                            </div>
                                        </div>
                                        <div layout="column" class="wz-margin-bottom-10"></div>
                                    </div>
                                    <div class="euiFlexItem euiFlexItem--flexGrowZero" ng-if="item.directory">
                                        <div class="euiStat euiStat--leftAligned">
<<<<<<< HEAD
                                            <p class="euiTitle euiTitle--small euiStat__title ng-binding"
                                                style="font-size: 1.15rem;">Path(s)</p>
=======
                                            <p class="euiTitle euiTitle--small euiStat__title ng-binding" style="font-size: 1.15rem;">Path(s)</p>
>>>>>>> 36ff2ce5
                                            <div class="euiText euiText--small euiStat__description wz-text-gray">
                                                <p>{{item.directory}}</p>
                                            </div>
                                        </div>
                                        <div layout="column" class="wz-margin-bottom-10"></div>
                                    </div>
<<<<<<< HEAD
                                    <div class="euiFlexItem euiFlexItem--flexGrowZero"
                                        ng-if="item.compliance && item.compliance.length">
                                        <div class="euiStat euiStat--leftAligned">
                                            <p class="euiTitle euiTitle--small euiStat__title ng-binding"
                                                style="font-size: 1.15rem;">Compliance</p>
                                            <div class="euiText euiText--small euiStat__description wz-text-gray">
                                                <p><span class="wz-padding-right-8"
                                                        ng-repeat="c in item.compliance">{{c.key}}/{{c.value}}</span>
=======
                                    <div class="euiFlexItem euiFlexItem--flexGrowZero" ng-if="item.compliance && item.compliance.length">
                                        <div class="euiStat euiStat--leftAligned">
                                            <p class="euiTitle euiTitle--small euiStat__title ng-binding" style="font-size: 1.15rem;">Compliance</p>
                                            <div class="euiText euiText--small euiStat__description wz-text-gray">
                                                <p><span class="wz-padding-right-8" ng-repeat="c in item.compliance">{{c.key}}/{{c.value}}</span>
>>>>>>> 36ff2ce5
                                                </p>
                                            </div>
                                        </div>
                                        <div layout="column" class="wz-margin-bottom-10"></div>
                                    </div>
                                </div>
                            </md-card-content>
                        </md-card>
                    </div>
                </td>
            </tr>
        </tbody>
        <tfoot>
            <td colspan="{{keys.length}}">
                <span ng-show="!wazuh_table_loading" class="color-grey">{{ totalItems }} items ({{time | number: 2}}
                    seconds)</span>
                <div ng-show="items.length >= itemsPerPage" class="pagination pull-right" style="margin:0 !important">
                    <ul layout="row">
                        <li ng-show="currentPage" class="md-padding">
                            <a href ng-click="prevPage()">« Prev</a>
                        </li>

<<<<<<< HEAD
                        <li ng-repeat="n in range(pagedItems.length, currentPage, currentPage + gap) "
                            ng-class="{'wz-text-active': n == currentPage}" ng-click="setPage()" class="md-padding">
=======
                        <li ng-repeat="n in range(pagedItems.length, currentPage, currentPage + gap) " ng-class="{'wz-text-active': n == currentPage}"
                            ng-click="setPage()" class="md-padding">
>>>>>>> 36ff2ce5
                            <a href ng-bind="n + 1">1</a>
                        </li>

                        <li ng-show="currentPage < pagedItems.length - 1" class="md-padding">
                            <a href ng-click="nextPage()">Next »</a>
                        </li>
                    </ul>
                </div>
            </td>
        </tfoot>
    </table>
</div>

<div ng-if="!wazuh_table_loading && isSyscheck()" ng-show="!error && items.length">
<<<<<<< HEAD
    <table class="table table-striped table-striped-duo table-condensed table-hover no-margin-bottom"
        ng-class="customColumns ? 'table-resizable' : ''" style="table-layout: fixed !important"
        id="table{{scapepath}}">
=======
    <table class="table table-striped table-striped-duo table-condensed table-hover no-margin-bottom" ng-class="customColumns ? 'table-resizable' : ''"
        style="table-layout: fixed !important" id="table{{scapepath}}">
>>>>>>> 36ff2ce5
        <thead class="wz-text-bold">
            <th ng-repeat="key in keys" class="wz-text-left" ng-style="key.width && {'width':key.width}">
                <span ng-class="{ 'cursor-pointer' : !key.nosortable }" ng-click="!key.nosortable && sort(key)">{{
                    keyEquivalence[key.value || key] || key.value || key }}
<<<<<<< HEAD
                    <i ng-if="!key.nosortable" class="fa wz-theader-sort-icon"
                        ng-class="sortValue === (key.value || key) ? (sortDir ? 'fa-sort-asc' : 'fa-sort-desc') : 'fa-sort'"
=======
                    <i ng-if="!key.nosortable" class="fa wz-theader-sort-icon" ng-class="sortValue === (key.value || key) ? (sortDir ? 'fa-sort-asc' : 'fa-sort-desc') : 'fa-sort'"
>>>>>>> 36ff2ce5
                        aria-hidden="true"></i>
                </span>
            </th>
        </thead>
        <tbody>
<<<<<<< HEAD
            <tr class="wz-word-wrap cursor-pointer"
                ng-repeat-start="item in pagedItems[currentPage] | filter:{item:'!'}" ng-click="expandTableRow(item)"
                ng-class="{'selected': item.expanded}">
                <td ng-repeat="key in keys" id="td-{{$parent.$index}}-{{$index}}"
                    ng-mouseover="showTooltip($parent.$index, $index, item)">
=======
            <tr class="wz-word-wrap cursor-pointer" ng-repeat-start="item in pagedItems[currentPage] | filter:{item:'!'}"
                ng-click="expandTableRow(item)" ng-class="{'selected': item.expanded}">
                <td ng-repeat="key in keys" id="td-{{$parent.$index}}-{{$index}}" ng-mouseover="showTooltip($parent.$index, $index, item)">
>>>>>>> 36ff2ce5
                    <div class="wz-text-truncatable">
                        <span>
                            {{
                            parseValue(key,item)
                            }}
                        </span>
                        <md-tooltip ng-show="item.showTooltip[$index]" md-direction="bottom" class="wz-tooltip">
                            {{ parseValue(key,item) }}
                        </md-tooltip>
                    </div>
                </td>
            </tr>
<<<<<<< HEAD
            <tr class="wz-word-wrap cursor-pointer selected" ng-show="item.expanded" ng-repeat-end=""
                ng-click="expandTableRow(item)">
=======
            <tr class="wz-word-wrap cursor-pointer selected" ng-show="item.expanded" ng-repeat-end="" ng-click="expandTableRow(item)">
>>>>>>> 36ff2ce5
                <td colspan="{{keys.length}}" style="border-top: none">
                    <div layout="row" layout-padding="" class="layout-padding layout-row" ng-if="item.expanded">
                        <md-card flex="" class="wz-md-card wz-padding-top-0 wz-padding-bottom-0 wz-no-margin _md flex">
                            <md-card-content>
                                <div layout="row" class="wz-padding-top-10">
                                    <table class="table table-striped table-condensed">
                                        <tbody>
<<<<<<< HEAD
                                            <tr ng-repeat="(key, value) in item"
                                                ng-if="key !== 'expanded' && key !== 'showTooltip'"
=======
                                            <tr ng-repeat="(key, value) in item" ng-if="key !== 'expanded' && key !== 'showTooltip'"
>>>>>>> 36ff2ce5
                                                ng-show="!isWindows() || (key !== 'inode' && key !== 'gid' && key !== 'gname')"
                                                class="no-duo">
                                                <td class="wz-word-break-rule">{{key}}</td>
                                                <td>
                                                    <span class="wz-text-right color-grey">{{value}}</span>
                                                </td>
                                            </tr>
                                        </tbody>
                                    </table>
                                </div>

                            </md-card-content>
                        </md-card>
                    </div>
                </td>
            </tr>
        </tbody>
        <tfoot>
            <td colspan="{{keys.length}}">
                <span ng-show="!wazuh_table_loading" class="color-grey">{{ totalItems }} items ({{time | number: 2}}
                    seconds)</span>
                <div ng-show="items.length >= itemsPerPage" class="pagination pull-right" style="margin:0 !important">
                    <ul layout="row">
                        <li ng-show="currentPage" class="md-padding">
                            <a href ng-click="prevPage()">« Prev</a>
                        </li>
<<<<<<< HEAD

                        <li ng-repeat="n in range(pagedItems.length, currentPage, currentPage + gap) "
                            ng-class="{'wz-text-active': n == currentPage}" ng-click="setPage()" class="md-padding">
                            <a href ng-bind="n + 1">1</a>
                        </li>

=======

                        <li ng-repeat="n in range(pagedItems.length, currentPage, currentPage + gap) " ng-class="{'wz-text-active': n == currentPage}"
                            ng-click="setPage()" class="md-padding">
                            <a href ng-bind="n + 1">1</a>
                        </li>

>>>>>>> 36ff2ce5
                        <li ng-show="currentPage < pagedItems.length - 1" class="md-padding">
                            <a href ng-click="nextPage()">Next »</a>
                        </li>
                    </ul>
                </div>
            </td>
        </tfoot>
    </table>
</div>

<div layout="row" ng-if="!error && !wazuh_table_loading && !totalItems">
    <div flex class="euiCallOut euiCallOut--warning">
        <div class="euiCallOutHeader">
<<<<<<< HEAD
            <svg class="euiIcon euiIcon--medium euiCallOutHeader__icon" aria-hidden="true"
                xmlns="http://www.w3.org/2000/svg" xmlns:xlink="http://www.w3.org/1999/xlink" width="16" height="16"
                viewBox="0 0 16 16">
                <defs>
                    <path id="help-a"
                        d="M13.6 12.186l-1.357-1.358c-.025-.025-.058-.034-.084-.056.53-.794.84-1.746.84-2.773a4.977 4.977 0 0 0-.84-2.772c.026-.02.059-.03.084-.056L13.6 3.813a6.96 6.96 0 0 1 0 8.373zM8 15A6.956 6.956 0 0 1 3.814 13.6l1.358-1.358c.025-.025.034-.057.055-.084C6.02 12.688 6.974 13 8 13a4.978 4.978 0 0 0 2.773-.84c.02.026.03.058.056.083l1.357 1.358A6.956 6.956 0 0 1 8 15zm-5.601-2.813a6.963 6.963 0 0 1 0-8.373l1.359 1.358c.024.025.057.035.084.056A4.97 4.97 0 0 0 3 8c0 1.027.31 1.98.842 2.773-.027.022-.06.031-.084.056l-1.36 1.358zm5.6-.187A4 4 0 1 1 8 4a4 4 0 0 1 0 8zM8 1c1.573 0 3.019.525 4.187 1.4l-1.357 1.358c-.025.025-.035.057-.056.084A4.979 4.979 0 0 0 8 3a4.979 4.979 0 0 0-2.773.842c-.021-.027-.03-.059-.055-.084L3.814 2.4A6.957 6.957 0 0 1 8 1zm0-1a8.001 8.001 0 1 0 .003 16.002A8.001 8.001 0 0 0 8 0z">
=======
            <svg class="euiIcon euiIcon--medium euiCallOutHeader__icon" aria-hidden="true" xmlns="http://www.w3.org/2000/svg"
                xmlns:xlink="http://www.w3.org/1999/xlink" width="16" height="16" viewBox="0 0 16 16">
                <defs>
                    <path id="help-a" d="M13.6 12.186l-1.357-1.358c-.025-.025-.058-.034-.084-.056.53-.794.84-1.746.84-2.773a4.977 4.977 0 0 0-.84-2.772c.026-.02.059-.03.084-.056L13.6 3.813a6.96 6.96 0 0 1 0 8.373zM8 15A6.956 6.956 0 0 1 3.814 13.6l1.358-1.358c.025-.025.034-.057.055-.084C6.02 12.688 6.974 13 8 13a4.978 4.978 0 0 0 2.773-.84c.02.026.03.058.056.083l1.357 1.358A6.956 6.956 0 0 1 8 15zm-5.601-2.813a6.963 6.963 0 0 1 0-8.373l1.359 1.358c.024.025.057.035.084.056A4.97 4.97 0 0 0 3 8c0 1.027.31 1.98.842 2.773-.027.022-.06.031-.084.056l-1.36 1.358zm5.6-.187A4 4 0 1 1 8 4a4 4 0 0 1 0 8zM8 1c1.573 0 3.019.525 4.187 1.4l-1.357 1.358c-.025.025-.035.057-.056.084A4.979 4.979 0 0 0 8 3a4.979 4.979 0 0 0-2.773.842c-.021-.027-.03-.059-.055-.084L3.814 2.4A6.957 6.957 0 0 1 8 1zm0-1a8.001 8.001 0 1 0 .003 16.002A8.001 8.001 0 0 0 8 0z">
>>>>>>> 36ff2ce5
                    </path>
                </defs>
                <use xmlns:xlink="http://www.w3.org/1999/xlink" xlink:href="#help-a" fill-rule="evenodd"></use>
            </svg>
            <span class="euiCallOutHeader__title">{{customEmptyResults}}</span>
        </div>
    </div>
</div>

<div layout="row" ng-if="error" class="wz-margin-bottom-45">
    <div flex class="euiCallOut euiCallOut--warning">
        <div class="euiCallOutHeader">
<<<<<<< HEAD
            <svg class="euiIcon euiIcon--medium euiCallOutHeader__icon" aria-hidden="true"
                xmlns="http://www.w3.org/2000/svg" xmlns:xlink="http://www.w3.org/1999/xlink" width="16" height="16"
                viewBox="0 0 16 16">
                <defs>
                    <path id="help-a"
                        d="M13.6 12.186l-1.357-1.358c-.025-.025-.058-.034-.084-.056.53-.794.84-1.746.84-2.773a4.977 4.977 0 0 0-.84-2.772c.026-.02.059-.03.084-.056L13.6 3.813a6.96 6.96 0 0 1 0 8.373zM8 15A6.956 6.956 0 0 1 3.814 13.6l1.358-1.358c.025-.025.034-.057.055-.084C6.02 12.688 6.974 13 8 13a4.978 4.978 0 0 0 2.773-.84c.02.026.03.058.056.083l1.357 1.358A6.956 6.956 0 0 1 8 15zm-5.601-2.813a6.963 6.963 0 0 1 0-8.373l1.359 1.358c.024.025.057.035.084.056A4.97 4.97 0 0 0 3 8c0 1.027.31 1.98.842 2.773-.027.022-.06.031-.084.056l-1.36 1.358zm5.6-.187A4 4 0 1 1 8 4a4 4 0 0 1 0 8zM8 1c1.573 0 3.019.525 4.187 1.4l-1.357 1.358c-.025.025-.035.057-.056.084A4.979 4.979 0 0 0 8 3a4.979 4.979 0 0 0-2.773.842c-.021-.027-.03-.059-.055-.084L3.814 2.4A6.957 6.957 0 0 1 8 1zm0-1a8.001 8.001 0 1 0 .003 16.002A8.001 8.001 0 0 0 8 0z">
=======
            <svg class="euiIcon euiIcon--medium euiCallOutHeader__icon" aria-hidden="true" xmlns="http://www.w3.org/2000/svg"
                xmlns:xlink="http://www.w3.org/1999/xlink" width="16" height="16" viewBox="0 0 16 16">
                <defs>
                    <path id="help-a" d="M13.6 12.186l-1.357-1.358c-.025-.025-.058-.034-.084-.056.53-.794.84-1.746.84-2.773a4.977 4.977 0 0 0-.84-2.772c.026-.02.059-.03.084-.056L13.6 3.813a6.96 6.96 0 0 1 0 8.373zM8 15A6.956 6.956 0 0 1 3.814 13.6l1.358-1.358c.025-.025.034-.057.055-.084C6.02 12.688 6.974 13 8 13a4.978 4.978 0 0 0 2.773-.84c.02.026.03.058.056.083l1.357 1.358A6.956 6.956 0 0 1 8 15zm-5.601-2.813a6.963 6.963 0 0 1 0-8.373l1.359 1.358c.024.025.057.035.084.056A4.97 4.97 0 0 0 3 8c0 1.027.31 1.98.842 2.773-.027.022-.06.031-.084.056l-1.36 1.358zm5.6-.187A4 4 0 1 1 8 4a4 4 0 0 1 0 8zM8 1c1.573 0 3.019.525 4.187 1.4l-1.357 1.358c-.025.025-.035.057-.056.084A4.979 4.979 0 0 0 8 3a4.979 4.979 0 0 0-2.773.842c-.021-.027-.03-.059-.055-.084L3.814 2.4A6.957 6.957 0 0 1 8 1zm0-1a8.001 8.001 0 1 0 .003 16.002A8.001 8.001 0 0 0 8 0z">
>>>>>>> 36ff2ce5
                    </path>
                </defs>
                <use xmlns:xlink="http://www.w3.org/1999/xlink" xlink:href="#help-a" fill-rule="evenodd"></use>
            </svg>
            <span class="euiCallOutHeader__title">{{error}}</span>
        </div>
    </div>
</div>


<div layout="row" ng-if="!wazuh_table_loading && !totalItems" class="wz-margin-top-10">
    <span class="color-grey">0 items ({{time | number: 2}} seconds)</span>
</div><|MERGE_RESOLUTION|>--- conflicted
+++ resolved
@@ -7,52 +7,36 @@
 </div>
 <div ng-if="customColumns" layout="row" ng-show="!error && !wazuh_table_loading && items.length" class="columns-bar"
     ng-class="{'columns-bar-active': showColumns}" ng-style="!showColumns && {'margin-bottom': '-35px'}">
-<<<<<<< HEAD
     <div ng-if="showColumns" class="euiCheckbox wz-margin-right-8" ng-repeat="key in originalkeys"
         ng-click="updateColumns(key)">
-=======
-    <div ng-if="showColumns" class="euiCheckbox wz-margin-right-8" ng-repeat="key in originalkeys" ng-click="updateColumns(key)">
->>>>>>> 36ff2ce5
         <input class="euiCheckbox__input" type="checkbox" aria-label="Select all rows" ng-checked="exists(key)">
         <div class="euiCheckbox__square"></div>
         <span class="euiCheckbox__label">{{ keyEquivalence[key.key.value || key.key] }}</span>
     </div>
     <span flex></span>
-<<<<<<< HEAD
-    <span class="wz-text-link" style="line-height: 28px;" ng-click="showColumns = !showColumns" tooltip="Columns"><i
-            class="fa fa-fw fa-gear"></i></span>
+    <span class="wz-text-link" style="line-height: 28px;" ng-click="showColumns = !showColumns" tooltip="Columns"> <svg
+            class="euiIcon euiIcon--small" focusable="false" xmlns="http://www.w3.org/2000/svg" width="32" height="32"
+            viewBox="0 0 32 32">
+            <path class="euiIcon__fillSecondary"
+                d="M16 21a5 5 0 1 1 0-10 5 5 0 0 1 0 10zm0-8a3 3 0 1 0 0 6 3 3 0 0 0 0-6z"></path>
+            <path
+                d="M20 32h-8v-4.06a1 1 0 0 0-1.61-.67l-2.88 2.87-5.65-5.65 2.87-2.87a.92.92 0 0 0 .2-1 .93.93 0 0 0-.86-.6H0V12h4.06a.92.92 0 0 0 .85-.58.94.94 0 0 0-.19-1L1.86 7.51l5.65-5.65 2.87 2.87A1 1 0 0 0 12 4.06V0h8v4.06a1 1 0 0 0 1.61.67l2.87-2.87 5.66 5.66-2.87 2.87a.92.92 0 0 0-.2 1 .93.93 0 0 0 .86.6H32v8h-4.06a.92.92 0 0 0-.85.58.94.94 0 0 0 .19 1l2.87 2.87-5.66 5.66-2.87-2.87a1 1 0 0 0-1.61.67L20 32zm-6-2h4v-2.06a3 3 0 0 1 5-2.08l1.46 1.46 2.83-2.83L25.86 23a3 3 0 0 1 2.08-5H30v-4h-2.06a3 3 0 0 1-2.08-5l1.46-1.46-2.83-2.85L23 6.14a3 3 0 0 1-5-2.08V2h-4v2.06a3 3 0 0 1-5 2.08L7.51 4.69 4.69 7.51 6.14 9a3 3 0 0 1-2.08 5H2v4h2.06a3 3 0 0 1 2.08 5l-1.45 1.49 2.83 2.83L9 25.86a3 3 0 0 1 5 2.08V30z">
+            </path>
+        </svg></span>
 </div>
 
 <div ng-if="!wazuh_table_loading && !isPolicyMonitoring() && !isSyscheck()" ng-show="!error && items.length">
     <table class="table table-striped table-condensed table-hover no-margin-bottom"
         ng-class="customColumns ? 'table-resizable' : ''" style="table-layout: fixed !important"
         id="table{{scapepath}}">
-=======
-    <span class="wz-text-link" style="line-height: 28px;" ng-click="showColumns = !showColumns" tooltip="Columns"> <svg
-            class="euiIcon euiIcon--small" focusable="false" xmlns="http://www.w3.org/2000/svg" width="32"
-            height="32" viewBox="0 0 32 32">
-            <path class="euiIcon__fillSecondary" d="M16 21a5 5 0 1 1 0-10 5 5 0 0 1 0 10zm0-8a3 3 0 1 0 0 6 3 3 0 0 0 0-6z"></path>
-            <path d="M20 32h-8v-4.06a1 1 0 0 0-1.61-.67l-2.88 2.87-5.65-5.65 2.87-2.87a.92.92 0 0 0 .2-1 .93.93 0 0 0-.86-.6H0V12h4.06a.92.92 0 0 0 .85-.58.94.94 0 0 0-.19-1L1.86 7.51l5.65-5.65 2.87 2.87A1 1 0 0 0 12 4.06V0h8v4.06a1 1 0 0 0 1.61.67l2.87-2.87 5.66 5.66-2.87 2.87a.92.92 0 0 0-.2 1 .93.93 0 0 0 .86.6H32v8h-4.06a.92.92 0 0 0-.85.58.94.94 0 0 0 .19 1l2.87 2.87-5.66 5.66-2.87-2.87a1 1 0 0 0-1.61.67L20 32zm-6-2h4v-2.06a3 3 0 0 1 5-2.08l1.46 1.46 2.83-2.83L25.86 23a3 3 0 0 1 2.08-5H30v-4h-2.06a3 3 0 0 1-2.08-5l1.46-1.46-2.83-2.85L23 6.14a3 3 0 0 1-5-2.08V2h-4v2.06a3 3 0 0 1-5 2.08L7.51 4.69 4.69 7.51 6.14 9a3 3 0 0 1-2.08 5H2v4h2.06a3 3 0 0 1 2.08 5l-1.45 1.49 2.83 2.83L9 25.86a3 3 0 0 1 5 2.08V30z">
-            </path>
-        </svg></span>
-</div>
-
-<div ng-if="!wazuh_table_loading && !isPolicyMonitoring() && !isSyscheck()" ng-show="!error && items.length">
-    <table class="table table-striped table-condensed table-hover no-margin-bottom" ng-class="customColumns ? 'table-resizable' : ''"
-        style="table-layout: fixed !important" id="table{{scapepath}}">
->>>>>>> 36ff2ce5
         <thead class="wz-text-bold">
             <th ng-repeat="key in keys" class="wz-text-left" ng-style="key.width && {'width':key.width}">
                 <span ng-class="{ 'cursor-pointer' : !key.nosortable}" ng-click="!key.nosortable && sort(key)">
                     {{ path === '/agents/groups' && (key.value || key) === 'count' ? 'Agents' :
                     keyEquivalence[key.value ||
                     key] || key.value || key }}
-<<<<<<< HEAD
                     <i ng-if="!key.nosortable" class="fa wz-theader-sort-icon"
                         ng-class="sortValue === (key.value || key) ? (sortDir ? 'fa-sort-asc' : 'fa-sort-desc') : 'fa-sort'"
-=======
-                    <i ng-if="!key.nosortable" class="fa wz-theader-sort-icon" ng-class="sortValue === (key.value || key) ? (sortDir ? 'fa-sort-asc' : 'fa-sort-desc') : 'fa-sort'"
->>>>>>> 36ff2ce5
                         aria-hidden="true"></i>
                 </span>
             </th>
@@ -63,16 +47,10 @@
             </th>
         </thead>
         <tbody>
-<<<<<<< HEAD
             <tr ng-class="allowClick ? 'cursor-pointer' : ''" class="wz-word-wrap"
                 ng-repeat="item in pagedItems[currentPage] | filter:{item:'!'}" ng-click="clickAction(item)">
                 <td ng-repeat="key in keys" id="td-{{$parent.$index}}-{{$index}}"
                     ng-mouseover="showTooltip($parent.$index, $index, item)">
-=======
-            <tr ng-class="allowClick ? 'cursor-pointer' : ''" class="wz-word-wrap" ng-repeat="item in pagedItems[currentPage] | filter:{item:'!'}"
-                ng-click="clickAction(item)">
-                <td ng-repeat="key in keys" id="td-{{$parent.$index}}-{{$index}}" ng-mouseover="showTooltip($parent.$index, $index, item)">
->>>>>>> 36ff2ce5
                     <div class="wz-text-truncatable">
                         <span>
                             {{
@@ -85,7 +63,6 @@
                     </div>
                 </td>
                 <td ng-if="path === '/agents'" ng-click="$event.stopPropagation()" class="cursor-default action-btn-td">
-<<<<<<< HEAD
                     <span ng-click="clickAction(item, 'discover'); $event.stopPropagation()"
                         class="wz-margin-left-8 cursor-pointer" tooltip="Open Discover panel for this agent"
                         tooltip-placement="left" aria-hidden="true">
@@ -96,22 +73,12 @@
                             </path>
                             <path
                                 d="M16 0C7.163 0 0 7.163 0 16s7.163 16 16 16 16-7.163 16-16A16 16 0 0 0 16 0zm1 29.95V28h-2v1.95A14 14 0 0 1 2.05 17H4v-2H2.05A14 14 0 0 1 15 2.05V4h2V2.05A14 14 0 0 1 29.95 15H28v2h1.95A14 14 0 0 1 17 29.95z">
-=======
-                    <span ng-click="clickAction(item, 'discover'); $event.stopPropagation()" class="wz-margin-left-8 cursor-pointer"
-                        tooltip="Open Discover panel for this agent" tooltip-placement="left" aria-hidden="true">
-                        <svg class="euiIcon euiIcon--medium" focusable="false" xmlns="http://www.w3.org/2000/svg" width="32"
-                            height="32" viewBox="0 0 32 32">
-                            <path class="euiIcon__fillSecondary" d="M8.33 23.67l4.79-10.55 10.55-4.79-4.79 10.55-10.55 4.79zm6.3-9l-2.28 5 5-2.28 2.28-5-5 2.28z">
-                            </path>
-                            <path d="M16 0C7.163 0 0 7.163 0 16s7.163 16 16 16 16-7.163 16-16A16 16 0 0 0 16 0zm1 29.95V28h-2v1.95A14 14 0 0 1 2.05 17H4v-2H2.05A14 14 0 0 1 15 2.05V4h2V2.05A14 14 0 0 1 29.95 15H28v2h1.95A14 14 0 0 1 17 29.95z">
->>>>>>> 36ff2ce5
                             </path>
                         </svg>
                     </span>
                     <span ng-click="clickAction(item, 'configuration'); $event.stopPropagation()" class="cursor-pointer"
                         tooltip="Open configuration for this agent" tooltip-placement="left" aria-hidden="true">
 
-<<<<<<< HEAD
                         <svg class="euiIcon euiIcon--medium" focusable="false" xmlns="http://www.w3.org/2000/svg"
                             width="16" height="16" viewBox="0 0 16 16">
                             <path
@@ -128,29 +95,30 @@
                         tooltip="Remove this group" tooltip-placement="left" aria-hidden="true">
                         <svg class="euiIcon euiIcon--medium euiButton__icon" focusable="false" aria-hidden="true"
                             xmlns="http://www.w3.org/2000/svg" xmlns:xlink="http://www.w3.org/1999/xlink" width="16"
-=======
-                        <svg class="euiIcon euiIcon--medium" focusable="false" xmlns="http://www.w3.org/2000/svg" width="16"
->>>>>>> 36ff2ce5
                             height="16" viewBox="0 0 16 16">
-                            <path d="M6.918 9.746l4.537 4.537a2 2 0 1 0 2.828-2.829l-3.157-3.156a.5.5 0 0 1 .708-.708l3.156 3.157a3 3 0 1 1-4.243 4.243l-4.949-4.95a5.001 5.001 0 0 1-5.22-7.106.5.5 0 0 1 .805-.138L3.676 5.09a1 1 0 1 0 1.415-1.414L2.797 1.382a.5.5 0 0 1 .138-.805 5.001 5.001 0 1 1 3.983 9.169zM1.226 4.054a4.002 4.002 0 0 0 6.693 3.865 4 4 0 0 0-3.865-6.693l1.744 1.743a2 2 0 1 1-2.829 2.828L1.226 4.054zm10.229 8.814a1 1 0 1 1 1.414-1.414 1 1 0 0 1-1.414 1.414z">
+                            <path
+                                d="M6.918 9.746l4.537 4.537a2 2 0 1 0 2.828-2.829l-3.157-3.156a.5.5 0 0 1 .708-.708l3.156 3.157a3 3 0 1 1-4.243 4.243l-4.949-4.95a5.001 5.001 0 0 1-5.22-7.106.5.5 0 0 1 .805-.138L3.676 5.09a1 1 0 1 0 1.415-1.414L2.797 1.382a.5.5 0 0 1 .138-.805 5.001 5.001 0 1 1 3.983 9.169zM1.226 4.054a4.002 4.002 0 0 0 6.693 3.865 4 4 0 0 0-3.865-6.693l1.744 1.743a2 2 0 1 1-2.829 2.828L1.226 4.054zm10.229 8.814a1 1 0 1 1 1.414-1.414 1 1 0 0 1-1.414 1.414z">
                             </path>
                         </svg>
                     </span>
                 </td>
-                <td ng-if="path === '/agents/groups' && adminMode" ng-click="$event.stopPropagation()" class="cursor-default action-btn-td">
-                    <span ng-if="removingGroup !== item.name && item.name !== 'default'" ng-click="showConfirmRemoveGroup($event, item); $event.stopPropagation()"
-                        ng-class="{'wz-margin-left-8': item.name !== 'default'}" class="cursor-pointer" tooltip="Remove this group"
-                        tooltip-placement="left" aria-hidden="true">
-                        <svg class="euiIcon euiIcon--medium euiButton__icon" focusable="false" aria-hidden="true" xmlns="http://www.w3.org/2000/svg"
-                            xmlns:xlink="http://www.w3.org/1999/xlink" width="16" height="16" viewBox="0 0 16 16">
+                <td ng-if="path === '/agents/groups' && adminMode" ng-click="$event.stopPropagation()"
+                    class="cursor-default action-btn-td">
+                    <span ng-if="removingGroup !== item.name && item.name !== 'default'"
+                        ng-click="showConfirmRemoveGroup($event, item); $event.stopPropagation()"
+                        ng-class="{'wz-margin-left-8': item.name !== 'default'}" class="cursor-pointer"
+                        tooltip="Remove this group" tooltip-placement="left" aria-hidden="true">
+                        <svg class="euiIcon euiIcon--medium euiButton__icon" focusable="false" aria-hidden="true"
+                            xmlns="http://www.w3.org/2000/svg" xmlns:xlink="http://www.w3.org/1999/xlink" width="16"
+                            height="16" viewBox="0 0 16 16">
                             <defs>
-                                <path id="trash-a" d="M11 3h5v1H0V3h5V1a1 1 0 0 1 1-1h4a1 1 0 0 1 1 1v2zm-7.056 8H7v1H4.1l.392 2.519c.042.269.254.458.493.458h6.03c.239 0 .451-.189.493-.458l1.498-9.576H14l-1.504 9.73c-.116.747-.74 1.304-1.481 1.304h-6.03c-.741 0-1.365-.557-1.481-1.304l-1.511-9.73H9V5.95H3.157L3.476 8H8v1H3.632l.312 2zM6 3h4V1H6v2z">
+                                <path id="trash-a"
+                                    d="M11 3h5v1H0V3h5V1a1 1 0 0 1 1-1h4a1 1 0 0 1 1 1v2zm-7.056 8H7v1H4.1l.392 2.519c.042.269.254.458.493.458h6.03c.239 0 .451-.189.493-.458l1.498-9.576H14l-1.504 9.73c-.116.747-.74 1.304-1.481 1.304h-6.03c-.741 0-1.365-.557-1.481-1.304l-1.511-9.73H9V5.95H3.157L3.476 8H8v1H3.632l.312 2zM6 3h4V1H6v2z">
                                 </path>
                             </defs>
                             <use xlink:href="#trash-a"></use>
                         </svg></span>
                     <span ng-if="removingGroup !== item.name" ng-click="editGroup(item); $event.stopPropagation()"
-<<<<<<< HEAD
                         tooltip="Edit this group configuration" tooltip-placement="left"
                         ng-class="{'wz-margin-left-8': item.name === 'default'}">
                         <svg class="cursor-pointer euiIcon euiIcon--medium euiButtonIcon__icon" focusable="false"
@@ -159,14 +127,6 @@
                             <defs>
                                 <path id="pencil-a"
                                     d="M12.148 3.148L11 2l-9 9v3h3l9-9-1.144-1.144-8.002 7.998a.502.502 0 0 1-.708 0 .502.502 0 0 1 0-.708l8.002-7.998zM11 1c.256 0 .512.098.707.293l3 3a.999.999 0 0 1 0 1.414l-9 9A.997.997 0 0 1 5 15H2a1 1 0 0 1-1-1v-3c0-.265.105-.52.293-.707l9-9A.997.997 0 0 1 11 1zM5 14H2v-3l3 3z">
-=======
-                        tooltip="Edit this group configuration" tooltip-placement="left" ng-class="{'wz-margin-left-8': item.name === 'default'}">
-                        <svg class="cursor-pointer euiIcon euiIcon--medium euiButtonIcon__icon" focusable="false"
-                            aria-hidden="true" xmlns="http://www.w3.org/2000/svg" xmlns:xlink="http://www.w3.org/1999/xlink"
-                            width="16" height="16" viewBox="0 0 16 16">
-                            <defs>
-                                <path id="pencil-a" d="M12.148 3.148L11 2l-9 9v3h3l9-9-1.144-1.144-8.002 7.998a.502.502 0 0 1-.708 0 .502.502 0 0 1 0-.708l8.002-7.998zM11 1c.256 0 .512.098.707.293l3 3a.999.999 0 0 1 0 1.414l-9 9A.997.997 0 0 1 5 15H2a1 1 0 0 1-1-1v-3c0-.265.105-.52.293-.707l9-9A.997.997 0 0 1 11 1zM5 14H2v-3l3 3z">
->>>>>>> 36ff2ce5
                                 </path>
                             </defs>
                             <use xlink:href="#pencil-a"></use>
@@ -179,7 +139,6 @@
                                 removed</span>
                         </div>
                         <div layout="row">
-<<<<<<< HEAD
                             <md-button class="cancelBtn" type="button" ng-click="cancelRemoveGroup()"><i
                                     aria-hidden='true' class='fa fa-fw fa-close'></i> Cancel</md-button>
                             <md-button class="agreeBtn wz-button" type="button"
@@ -192,23 +151,14 @@
                     class="cursor-default action-btn-td">
                     <span ng-if="removingAgent !== item.id && adminMode"
                         ng-click="showConfirmRemoveAgentFromGroup($event, item); $event.stopPropagation()"
-=======
-                            <md-button class="cancelBtn" type="button" ng-click="cancelRemoveGroup()"><i aria-hidden='true'
-                                    class='fa fa-fw fa-close'></i> Cancel</md-button>
-                            <md-button class="agreeBtn wz-button" type="button" ng-click="confirmRemoveGroup(item.name)"><i
-                                    aria-hidden='true' class='fa fa-fw fa-check'></i> Confirm</md-button>
-                        </div>
-                    </div>
-                </td>
-                <td ng-if="isLookingGroup() && adminMode" ng-click="$event.stopPropagation()" class="cursor-default action-btn-td">
-                    <span ng-if="removingAgent !== item.id && adminMode" ng-click="showConfirmRemoveAgentFromGroup($event, item); $event.stopPropagation()"
->>>>>>> 36ff2ce5
                         class="wz-margin-left-8 cursor-pointer" tooltip="Remove this agent from the group"
                         tooltip-placement="left" aria-hidden="true">
-                        <svg class="euiIcon euiIcon--medium euiButton__icon" focusable="false" aria-hidden="true" xmlns="http://www.w3.org/2000/svg"
-                            xmlns:xlink="http://www.w3.org/1999/xlink" width="16" height="16" viewBox="0 0 16 16">
+                        <svg class="euiIcon euiIcon--medium euiButton__icon" focusable="false" aria-hidden="true"
+                            xmlns="http://www.w3.org/2000/svg" xmlns:xlink="http://www.w3.org/1999/xlink" width="16"
+                            height="16" viewBox="0 0 16 16">
                             <defs>
-                                <path id="trash-a" d="M11 3h5v1H0V3h5V1a1 1 0 0 1 1-1h4a1 1 0 0 1 1 1v2zm-7.056 8H7v1H4.1l.392 2.519c.042.269.254.458.493.458h6.03c.239 0 .451-.189.493-.458l1.498-9.576H14l-1.504 9.73c-.116.747-.74 1.304-1.481 1.304h-6.03c-.741 0-1.365-.557-1.481-1.304l-1.511-9.73H9V5.95H3.157L3.476 8H8v1H3.632l.312 2zM6 3h4V1H6v2z">
+                                <path id="trash-a"
+                                    d="M11 3h5v1H0V3h5V1a1 1 0 0 1 1-1h4a1 1 0 0 1 1 1v2zm-7.056 8H7v1H4.1l.392 2.519c.042.269.254.458.493.458h6.03c.239 0 .451-.189.493-.458l1.498-9.576H14l-1.504 9.73c-.116.747-.74 1.304-1.481 1.304h-6.03c-.741 0-1.365-.557-1.481-1.304l-1.511-9.73H9V5.95H3.157L3.476 8H8v1H3.632l.312 2zM6 3h4V1H6v2z">
                                 </path>
                             </defs>
                             <use xlink:href="#trash-a"></use>
@@ -221,19 +171,13 @@
                                 this group</span>
                         </div>
                         <div layout="row">
-<<<<<<< HEAD
                             <md-button class="cancelBtn" type="button" ng-click="cancelRemoveAgent()"><i
                                     aria-hidden='true' class='fa fa-fw fa-close'></i> Cancel</md-button>
-=======
-                            <md-button class="cancelBtn" type="button" ng-click="cancelRemoveAgent()"><i aria-hidden='true'
-                                    class='fa fa-fw fa-close'></i> Cancel</md-button>
->>>>>>> 36ff2ce5
                             <md-button class="agreeBtn wz-button" type="button" ng-click="confirmRemoveAgent(item.id)">
                                 <i aria-hidden='true' class='fa fa-fw fa-check'></i> Confirm</md-button>
                         </div>
                     </div>
                 </td>
-<<<<<<< HEAD
                 <td ng-if="path === '/rules/files' || path === '/decoders/files' || path === '/lists/files'"
                     ng-click="$event.stopPropagation()" class="cursor-default action-btn-td">
                     <span
@@ -241,25 +185,18 @@
                         ng-click="editFile(item, path); $event.stopPropagation()"
                         class="wz-margin-left-8 cursor-pointer" tooltip="Edit this file" tooltip-placement="left"
                         aria-hidden="true">
-=======
-                <td ng-if="path === '/rules/files' || path === '/decoders/files' || path === '/lists/files'" ng-click="$event.stopPropagation()"
-                    class="cursor-default action-btn-td">
-                    <span ng-if="((item.name && removingFile !== item.name) || (item.file && removingFile !== item.file)) && adminMode && path !== '/lists/files'"
-                        ng-click="editFile(item, path); $event.stopPropagation()" class="wz-margin-left-8 cursor-pointer"
-                        tooltip="Edit this file" tooltip-placement="left" aria-hidden="true">
->>>>>>> 36ff2ce5
 
                         <svg class="euiIcon euiIcon--medium euiButtonIcon__icon" focusable="false" aria-hidden="true"
                             xmlns="http://www.w3.org/2000/svg" xmlns:xlink="http://www.w3.org/1999/xlink" width="16"
                             height="16" viewBox="0 0 16 16">
                             <defs>
-                                <path id="pencil-a" d="M12.148 3.148L11 2l-9 9v3h3l9-9-1.144-1.144-8.002 7.998a.502.502 0 0 1-.708 0 .502.502 0 0 1 0-.708l8.002-7.998zM11 1c.256 0 .512.098.707.293l3 3a.999.999 0 0 1 0 1.414l-9 9A.997.997 0 0 1 5 15H2a1 1 0 0 1-1-1v-3c0-.265.105-.52.293-.707l9-9A.997.997 0 0 1 11 1zM5 14H2v-3l3 3z">
+                                <path id="pencil-a"
+                                    d="M12.148 3.148L11 2l-9 9v3h3l9-9-1.144-1.144-8.002 7.998a.502.502 0 0 1-.708 0 .502.502 0 0 1 0-.708l8.002-7.998zM11 1c.256 0 .512.098.707.293l3 3a.999.999 0 0 1 0 1.414l-9 9A.997.997 0 0 1 5 15H2a1 1 0 0 1-1-1v-3c0-.265.105-.52.293-.707l9-9A.997.997 0 0 1 11 1zM5 14H2v-3l3 3z">
                                 </path>
                             </defs>
                             <use xlink:href="#pencil-a"></use>
                         </svg>
                     </span>
-<<<<<<< HEAD
                     <span
                         ng-if="((item.name && removingFile !== item.name) || (item.file && removingFile !== item.file)) && adminMode"
                         ng-click="showConfirmRemoveFile($event, item, path); $event.stopPropagation()"
@@ -271,16 +208,6 @@
                             <defs>
                                 <path id="trash-a"
                                     d="M11 3h5v1H0V3h5V1a1 1 0 0 1 1-1h4a1 1 0 0 1 1 1v2zm-7.056 8H7v1H4.1l.392 2.519c.042.269.254.458.493.458h6.03c.239 0 .451-.189.493-.458l1.498-9.576H14l-1.504 9.73c-.116.747-.74 1.304-1.481 1.304h-6.03c-.741 0-1.365-.557-1.481-1.304l-1.511-9.73H9V5.95H3.157L3.476 8H8v1H3.632l.312 2zM6 3h4V1H6v2z">
-=======
-                    <span ng-if="((item.name && removingFile !== item.name) || (item.file && removingFile !== item.file)) && adminMode"
-                        ng-click="showConfirmRemoveFile($event, item, path); $event.stopPropagation()" class="cursor-pointer"
-                        ng-class="{'wz-margin-left-8': path === '/lists/files'}" tooltip="Delete this file"
-                        tooltip-placement="right" aria-hidden="true">
-                        <svg class="euiIcon euiIcon--medium euiButton__icon" focusable="false" aria-hidden="true" xmlns="http://www.w3.org/2000/svg"
-                            xmlns:xlink="http://www.w3.org/1999/xlink" width="16" height="16" viewBox="0 0 16 16">
-                            <defs>
-                                <path id="trash-a" d="M11 3h5v1H0V3h5V1a1 1 0 0 1 1-1h4a1 1 0 0 1 1 1v2zm-7.056 8H7v1H4.1l.392 2.519c.042.269.254.458.493.458h6.03c.239 0 .451-.189.493-.458l1.498-9.576H14l-1.504 9.73c-.116.747-.74 1.304-1.481 1.304h-6.03c-.741 0-1.365-.557-1.481-1.304l-1.511-9.73H9V5.95H3.157L3.476 8H8v1H3.632l.312 2zM6 3h4V1H6v2z">
->>>>>>> 36ff2ce5
                                 </path>
                             </defs>
                             <use xlink:href="#trash-a"></use>
@@ -294,30 +221,19 @@
                                     : item.file}}</b> will be deleted</span>
                         </div>
                         <div layout="row">
-<<<<<<< HEAD
                             <md-button class="cancelBtn" type="button" ng-click="cancelRemoveFile()"><i
                                     aria-hidden='true' class='fa fa-fw fa-close'></i> Cancel</md-button>
                             <md-button class="agreeBtn wz-button" type="button"
                                 ng-click="confirmRemoveFile(item, path)"><i aria-hidden='true'
                                     class='fa fa-fw fa-check'></i> Confirm</md-button>
-=======
-                            <md-button class="cancelBtn" type="button" ng-click="cancelRemoveFile()"><i aria-hidden='true'
-                                    class='fa fa-fw fa-close'></i> Cancel</md-button>
-                            <md-button class="agreeBtn wz-button" type="button" ng-click="confirmRemoveFile(item, path)"><i
-                                    aria-hidden='true' class='fa fa-fw fa-check'></i> Confirm</md-button>
->>>>>>> 36ff2ce5
                         </div>
                     </div>
                 </td>
             </tr>
         </tbody>
         <tfoot>
-<<<<<<< HEAD
             <td
                 colspan="{{ (path === '/agents' || (path === '/agents/groups' && adminMode) || (isLookingGroup() && adminMode) ||
-=======
-            <td colspan="{{ (path === '/agents' || (path === '/agents/groups' && adminMode) || (isLookingGroup() && adminMode) ||
->>>>>>> 36ff2ce5
                 path === '/rules/files' || path === '/decoders/files' || path === '/lists/files') ? keys.length + 1 : keys.length}}">
                 <span ng-show="!wazuh_table_loading" class="color-grey">{{ totalItems }} items ({{time | number: 2}}
                     seconds)</span>
@@ -327,13 +243,8 @@
                             <a href ng-click="prevPage()">« Prev</a>
                         </li>
 
-<<<<<<< HEAD
                         <li ng-repeat="n in range(pagedItems.length, currentPage, currentPage + gap) "
                             ng-class="{'wz-text-active': n == currentPage}" ng-click="setPage()" class="md-padding">
-=======
-                        <li ng-repeat="n in range(pagedItems.length, currentPage, currentPage + gap) " ng-class="{'wz-text-active': n == currentPage}"
-                            ng-click="setPage()" class="md-padding">
->>>>>>> 36ff2ce5
                             <a href ng-bind="n + 1">1</a>
                         </li>
 
@@ -348,30 +259,20 @@
 </div>
 
 <div ng-if="!wazuh_table_loading && isPolicyMonitoring()" ng-show="!error && items.length">
-<<<<<<< HEAD
     <table class="table table-striped table-striped-duo table-condensed table-hover no-margin-bottom"
         ng-class="customColumns ? 'table-resizable' : ''" style="table-layout: fixed !important"
         id="table{{scapepath}}">
-=======
-    <table class="table table-striped table-striped-duo table-condensed table-hover no-margin-bottom" ng-class="customColumns ? 'table-resizable' : ''"
-        style="table-layout: fixed !important" id="table{{scapepath}}">
->>>>>>> 36ff2ce5
         <thead class="wz-text-bold">
             <th ng-repeat="key in keys" class="wz-text-left" ng-style="key.width && {'width':key.width}">
                 <span ng-class="{ 'cursor-pointer' : !key.nosortable }" ng-click="!key.nosortable && sort(key)">
                     {{ keyEquivalence[key.value || key] || key.value || key }}
-<<<<<<< HEAD
                     <i ng-if="!key.nosortable" class="fa wz-theader-sort-icon"
                         ng-class="sortValue === (key.value || key) ? (sortDir ? 'fa-sort-asc' : 'fa-sort-desc') : 'fa-sort'"
-=======
-                    <i ng-if="!key.nosortable" class="fa wz-theader-sort-icon" ng-class="sortValue === (key.value || key) ? (sortDir ? 'fa-sort-asc' : 'fa-sort-desc') : 'fa-sort'"
->>>>>>> 36ff2ce5
                         aria-hidden="true"></i>
                 </span>
             </th>
         </thead>
         <tbody>
-<<<<<<< HEAD
             <tr class="wz-word-wrap cursor-pointer"
                 ng-repeat-start="item in pagedItems[currentPage] | filter:{item:'!'}" ng-click="expandTableRow(item)"
                 ng-class="{'selected': item.expanded}">
@@ -380,14 +281,6 @@
                     <div class="wz-text-truncatable">
                         <span>
                             <span ng-show="(key.value || key ) === 'result'" class="no-wrap">
-=======
-            <tr class="wz-word-wrap cursor-pointer" ng-repeat-start="item in pagedItems[currentPage] | filter:{item:'!'}"
-                ng-click="expandTableRow(item)" ng-class="{'selected': item.expanded}">
-                <td ng-repeat="key in keys" id="td-{{$parent.$index}}-{{$index}}" ng-mouseover="showTooltip($parent.$index, $index, item)">
-                    <div class="wz-text-truncatable">
-                        <span>
-                            <span ng-show="key === 'result'" class="no-wrap">
->>>>>>> 36ff2ce5
                                 <p class="round status little" ng-class="(item.result === 'passed') ? 'teal' : 'red'">
                                 </p>&nbsp;&nbsp;
                             </span>
@@ -402,12 +295,8 @@
                 </td>
             </tr>
             <tr ng-if="item.rationale || item.remediation || item.directory || (item.compliance && item.compliance.length)"
-<<<<<<< HEAD
                 class="wz-word-wrap cursor-pointer selected" ng-show="item.expanded" ng-repeat-end=""
                 ng-click="expandTableRow(item)">
-=======
-                class="wz-word-wrap cursor-pointer selected" ng-show="item.expanded" ng-repeat-end="" ng-click="expandTableRow(item)">
->>>>>>> 36ff2ce5
                 <td colspan="{{keys.length}}" style="border-top: none">
                     <div layout="row" layout-padding="" class="layout-padding layout-row">
                         <md-card flex="" class="wz-md-card wz-padding-top-0 wz-padding-bottom-0 wz-no-margin _md flex">
@@ -415,12 +304,8 @@
                                 <div>
                                     <div class="euiFlexItem euiFlexItem--flexGrowZero" ng-if="item.rationale">
                                         <div class="euiStat euiStat--leftAligned">
-<<<<<<< HEAD
                                             <p class="euiTitle euiTitle--small euiStat__title ng-binding"
                                                 style="font-size: 1.15rem;">Rationale</p>
-=======
-                                            <p class="euiTitle euiTitle--small euiStat__title ng-binding" style="font-size: 1.15rem;">Rationale</p>
->>>>>>> 36ff2ce5
                                             <div class="euiText euiText--small euiStat__description wz-text-gray">
                                                 <p>{{item.rationale}}</p>
                                             </div>
@@ -429,12 +314,8 @@
                                     </div>
                                     <div class="euiFlexItem euiFlexItem--flexGrowZero" ng-if="item.remediation">
                                         <div class="euiStat euiStat--leftAligned">
-<<<<<<< HEAD
                                             <p class="euiTitle euiTitle--small euiStat__title ng-binding"
                                                 style="font-size: 1.15rem;">Remediation</p>
-=======
-                                            <p class="euiTitle euiTitle--small euiStat__title ng-binding" style="font-size: 1.15rem;">Remediation</p>
->>>>>>> 36ff2ce5
                                             <div class="euiText euiText--small euiStat__description wz-text-gray">
                                                 <p>{{item.remediation}}</p>
                                             </div>
@@ -443,19 +324,14 @@
                                     </div>
                                     <div class="euiFlexItem euiFlexItem--flexGrowZero" ng-if="item.directory">
                                         <div class="euiStat euiStat--leftAligned">
-<<<<<<< HEAD
                                             <p class="euiTitle euiTitle--small euiStat__title ng-binding"
                                                 style="font-size: 1.15rem;">Path(s)</p>
-=======
-                                            <p class="euiTitle euiTitle--small euiStat__title ng-binding" style="font-size: 1.15rem;">Path(s)</p>
->>>>>>> 36ff2ce5
                                             <div class="euiText euiText--small euiStat__description wz-text-gray">
                                                 <p>{{item.directory}}</p>
                                             </div>
                                         </div>
                                         <div layout="column" class="wz-margin-bottom-10"></div>
                                     </div>
-<<<<<<< HEAD
                                     <div class="euiFlexItem euiFlexItem--flexGrowZero"
                                         ng-if="item.compliance && item.compliance.length">
                                         <div class="euiStat euiStat--leftAligned">
@@ -464,13 +340,6 @@
                                             <div class="euiText euiText--small euiStat__description wz-text-gray">
                                                 <p><span class="wz-padding-right-8"
                                                         ng-repeat="c in item.compliance">{{c.key}}/{{c.value}}</span>
-=======
-                                    <div class="euiFlexItem euiFlexItem--flexGrowZero" ng-if="item.compliance && item.compliance.length">
-                                        <div class="euiStat euiStat--leftAligned">
-                                            <p class="euiTitle euiTitle--small euiStat__title ng-binding" style="font-size: 1.15rem;">Compliance</p>
-                                            <div class="euiText euiText--small euiStat__description wz-text-gray">
-                                                <p><span class="wz-padding-right-8" ng-repeat="c in item.compliance">{{c.key}}/{{c.value}}</span>
->>>>>>> 36ff2ce5
                                                 </p>
                                             </div>
                                         </div>
@@ -493,13 +362,8 @@
                             <a href ng-click="prevPage()">« Prev</a>
                         </li>
 
-<<<<<<< HEAD
                         <li ng-repeat="n in range(pagedItems.length, currentPage, currentPage + gap) "
                             ng-class="{'wz-text-active': n == currentPage}" ng-click="setPage()" class="md-padding">
-=======
-                        <li ng-repeat="n in range(pagedItems.length, currentPage, currentPage + gap) " ng-class="{'wz-text-active': n == currentPage}"
-                            ng-click="setPage()" class="md-padding">
->>>>>>> 36ff2ce5
                             <a href ng-bind="n + 1">1</a>
                         </li>
 
@@ -514,40 +378,25 @@
 </div>
 
 <div ng-if="!wazuh_table_loading && isSyscheck()" ng-show="!error && items.length">
-<<<<<<< HEAD
     <table class="table table-striped table-striped-duo table-condensed table-hover no-margin-bottom"
         ng-class="customColumns ? 'table-resizable' : ''" style="table-layout: fixed !important"
         id="table{{scapepath}}">
-=======
-    <table class="table table-striped table-striped-duo table-condensed table-hover no-margin-bottom" ng-class="customColumns ? 'table-resizable' : ''"
-        style="table-layout: fixed !important" id="table{{scapepath}}">
->>>>>>> 36ff2ce5
         <thead class="wz-text-bold">
             <th ng-repeat="key in keys" class="wz-text-left" ng-style="key.width && {'width':key.width}">
                 <span ng-class="{ 'cursor-pointer' : !key.nosortable }" ng-click="!key.nosortable && sort(key)">{{
                     keyEquivalence[key.value || key] || key.value || key }}
-<<<<<<< HEAD
                     <i ng-if="!key.nosortable" class="fa wz-theader-sort-icon"
                         ng-class="sortValue === (key.value || key) ? (sortDir ? 'fa-sort-asc' : 'fa-sort-desc') : 'fa-sort'"
-=======
-                    <i ng-if="!key.nosortable" class="fa wz-theader-sort-icon" ng-class="sortValue === (key.value || key) ? (sortDir ? 'fa-sort-asc' : 'fa-sort-desc') : 'fa-sort'"
->>>>>>> 36ff2ce5
                         aria-hidden="true"></i>
                 </span>
             </th>
         </thead>
         <tbody>
-<<<<<<< HEAD
             <tr class="wz-word-wrap cursor-pointer"
                 ng-repeat-start="item in pagedItems[currentPage] | filter:{item:'!'}" ng-click="expandTableRow(item)"
                 ng-class="{'selected': item.expanded}">
                 <td ng-repeat="key in keys" id="td-{{$parent.$index}}-{{$index}}"
                     ng-mouseover="showTooltip($parent.$index, $index, item)">
-=======
-            <tr class="wz-word-wrap cursor-pointer" ng-repeat-start="item in pagedItems[currentPage] | filter:{item:'!'}"
-                ng-click="expandTableRow(item)" ng-class="{'selected': item.expanded}">
-                <td ng-repeat="key in keys" id="td-{{$parent.$index}}-{{$index}}" ng-mouseover="showTooltip($parent.$index, $index, item)">
->>>>>>> 36ff2ce5
                     <div class="wz-text-truncatable">
                         <span>
                             {{
@@ -560,12 +409,8 @@
                     </div>
                 </td>
             </tr>
-<<<<<<< HEAD
             <tr class="wz-word-wrap cursor-pointer selected" ng-show="item.expanded" ng-repeat-end=""
                 ng-click="expandTableRow(item)">
-=======
-            <tr class="wz-word-wrap cursor-pointer selected" ng-show="item.expanded" ng-repeat-end="" ng-click="expandTableRow(item)">
->>>>>>> 36ff2ce5
                 <td colspan="{{keys.length}}" style="border-top: none">
                     <div layout="row" layout-padding="" class="layout-padding layout-row" ng-if="item.expanded">
                         <md-card flex="" class="wz-md-card wz-padding-top-0 wz-padding-bottom-0 wz-no-margin _md flex">
@@ -573,12 +418,8 @@
                                 <div layout="row" class="wz-padding-top-10">
                                     <table class="table table-striped table-condensed">
                                         <tbody>
-<<<<<<< HEAD
                                             <tr ng-repeat="(key, value) in item"
                                                 ng-if="key !== 'expanded' && key !== 'showTooltip'"
-=======
-                                            <tr ng-repeat="(key, value) in item" ng-if="key !== 'expanded' && key !== 'showTooltip'"
->>>>>>> 36ff2ce5
                                                 ng-show="!isWindows() || (key !== 'inode' && key !== 'gid' && key !== 'gname')"
                                                 class="no-duo">
                                                 <td class="wz-word-break-rule">{{key}}</td>
@@ -605,21 +446,12 @@
                         <li ng-show="currentPage" class="md-padding">
                             <a href ng-click="prevPage()">« Prev</a>
                         </li>
-<<<<<<< HEAD
 
                         <li ng-repeat="n in range(pagedItems.length, currentPage, currentPage + gap) "
                             ng-class="{'wz-text-active': n == currentPage}" ng-click="setPage()" class="md-padding">
                             <a href ng-bind="n + 1">1</a>
                         </li>
 
-=======
-
-                        <li ng-repeat="n in range(pagedItems.length, currentPage, currentPage + gap) " ng-class="{'wz-text-active': n == currentPage}"
-                            ng-click="setPage()" class="md-padding">
-                            <a href ng-bind="n + 1">1</a>
-                        </li>
-
->>>>>>> 36ff2ce5
                         <li ng-show="currentPage < pagedItems.length - 1" class="md-padding">
                             <a href ng-click="nextPage()">Next »</a>
                         </li>
@@ -633,19 +465,12 @@
 <div layout="row" ng-if="!error && !wazuh_table_loading && !totalItems">
     <div flex class="euiCallOut euiCallOut--warning">
         <div class="euiCallOutHeader">
-<<<<<<< HEAD
             <svg class="euiIcon euiIcon--medium euiCallOutHeader__icon" aria-hidden="true"
                 xmlns="http://www.w3.org/2000/svg" xmlns:xlink="http://www.w3.org/1999/xlink" width="16" height="16"
                 viewBox="0 0 16 16">
                 <defs>
                     <path id="help-a"
                         d="M13.6 12.186l-1.357-1.358c-.025-.025-.058-.034-.084-.056.53-.794.84-1.746.84-2.773a4.977 4.977 0 0 0-.84-2.772c.026-.02.059-.03.084-.056L13.6 3.813a6.96 6.96 0 0 1 0 8.373zM8 15A6.956 6.956 0 0 1 3.814 13.6l1.358-1.358c.025-.025.034-.057.055-.084C6.02 12.688 6.974 13 8 13a4.978 4.978 0 0 0 2.773-.84c.02.026.03.058.056.083l1.357 1.358A6.956 6.956 0 0 1 8 15zm-5.601-2.813a6.963 6.963 0 0 1 0-8.373l1.359 1.358c.024.025.057.035.084.056A4.97 4.97 0 0 0 3 8c0 1.027.31 1.98.842 2.773-.027.022-.06.031-.084.056l-1.36 1.358zm5.6-.187A4 4 0 1 1 8 4a4 4 0 0 1 0 8zM8 1c1.573 0 3.019.525 4.187 1.4l-1.357 1.358c-.025.025-.035.057-.056.084A4.979 4.979 0 0 0 8 3a4.979 4.979 0 0 0-2.773.842c-.021-.027-.03-.059-.055-.084L3.814 2.4A6.957 6.957 0 0 1 8 1zm0-1a8.001 8.001 0 1 0 .003 16.002A8.001 8.001 0 0 0 8 0z">
-=======
-            <svg class="euiIcon euiIcon--medium euiCallOutHeader__icon" aria-hidden="true" xmlns="http://www.w3.org/2000/svg"
-                xmlns:xlink="http://www.w3.org/1999/xlink" width="16" height="16" viewBox="0 0 16 16">
-                <defs>
-                    <path id="help-a" d="M13.6 12.186l-1.357-1.358c-.025-.025-.058-.034-.084-.056.53-.794.84-1.746.84-2.773a4.977 4.977 0 0 0-.84-2.772c.026-.02.059-.03.084-.056L13.6 3.813a6.96 6.96 0 0 1 0 8.373zM8 15A6.956 6.956 0 0 1 3.814 13.6l1.358-1.358c.025-.025.034-.057.055-.084C6.02 12.688 6.974 13 8 13a4.978 4.978 0 0 0 2.773-.84c.02.026.03.058.056.083l1.357 1.358A6.956 6.956 0 0 1 8 15zm-5.601-2.813a6.963 6.963 0 0 1 0-8.373l1.359 1.358c.024.025.057.035.084.056A4.97 4.97 0 0 0 3 8c0 1.027.31 1.98.842 2.773-.027.022-.06.031-.084.056l-1.36 1.358zm5.6-.187A4 4 0 1 1 8 4a4 4 0 0 1 0 8zM8 1c1.573 0 3.019.525 4.187 1.4l-1.357 1.358c-.025.025-.035.057-.056.084A4.979 4.979 0 0 0 8 3a4.979 4.979 0 0 0-2.773.842c-.021-.027-.03-.059-.055-.084L3.814 2.4A6.957 6.957 0 0 1 8 1zm0-1a8.001 8.001 0 1 0 .003 16.002A8.001 8.001 0 0 0 8 0z">
->>>>>>> 36ff2ce5
                     </path>
                 </defs>
                 <use xmlns:xlink="http://www.w3.org/1999/xlink" xlink:href="#help-a" fill-rule="evenodd"></use>
@@ -658,19 +483,12 @@
 <div layout="row" ng-if="error" class="wz-margin-bottom-45">
     <div flex class="euiCallOut euiCallOut--warning">
         <div class="euiCallOutHeader">
-<<<<<<< HEAD
             <svg class="euiIcon euiIcon--medium euiCallOutHeader__icon" aria-hidden="true"
                 xmlns="http://www.w3.org/2000/svg" xmlns:xlink="http://www.w3.org/1999/xlink" width="16" height="16"
                 viewBox="0 0 16 16">
                 <defs>
                     <path id="help-a"
                         d="M13.6 12.186l-1.357-1.358c-.025-.025-.058-.034-.084-.056.53-.794.84-1.746.84-2.773a4.977 4.977 0 0 0-.84-2.772c.026-.02.059-.03.084-.056L13.6 3.813a6.96 6.96 0 0 1 0 8.373zM8 15A6.956 6.956 0 0 1 3.814 13.6l1.358-1.358c.025-.025.034-.057.055-.084C6.02 12.688 6.974 13 8 13a4.978 4.978 0 0 0 2.773-.84c.02.026.03.058.056.083l1.357 1.358A6.956 6.956 0 0 1 8 15zm-5.601-2.813a6.963 6.963 0 0 1 0-8.373l1.359 1.358c.024.025.057.035.084.056A4.97 4.97 0 0 0 3 8c0 1.027.31 1.98.842 2.773-.027.022-.06.031-.084.056l-1.36 1.358zm5.6-.187A4 4 0 1 1 8 4a4 4 0 0 1 0 8zM8 1c1.573 0 3.019.525 4.187 1.4l-1.357 1.358c-.025.025-.035.057-.056.084A4.979 4.979 0 0 0 8 3a4.979 4.979 0 0 0-2.773.842c-.021-.027-.03-.059-.055-.084L3.814 2.4A6.957 6.957 0 0 1 8 1zm0-1a8.001 8.001 0 1 0 .003 16.002A8.001 8.001 0 0 0 8 0z">
-=======
-            <svg class="euiIcon euiIcon--medium euiCallOutHeader__icon" aria-hidden="true" xmlns="http://www.w3.org/2000/svg"
-                xmlns:xlink="http://www.w3.org/1999/xlink" width="16" height="16" viewBox="0 0 16 16">
-                <defs>
-                    <path id="help-a" d="M13.6 12.186l-1.357-1.358c-.025-.025-.058-.034-.084-.056.53-.794.84-1.746.84-2.773a4.977 4.977 0 0 0-.84-2.772c.026-.02.059-.03.084-.056L13.6 3.813a6.96 6.96 0 0 1 0 8.373zM8 15A6.956 6.956 0 0 1 3.814 13.6l1.358-1.358c.025-.025.034-.057.055-.084C6.02 12.688 6.974 13 8 13a4.978 4.978 0 0 0 2.773-.84c.02.026.03.058.056.083l1.357 1.358A6.956 6.956 0 0 1 8 15zm-5.601-2.813a6.963 6.963 0 0 1 0-8.373l1.359 1.358c.024.025.057.035.084.056A4.97 4.97 0 0 0 3 8c0 1.027.31 1.98.842 2.773-.027.022-.06.031-.084.056l-1.36 1.358zm5.6-.187A4 4 0 1 1 8 4a4 4 0 0 1 0 8zM8 1c1.573 0 3.019.525 4.187 1.4l-1.357 1.358c-.025.025-.035.057-.056.084A4.979 4.979 0 0 0 8 3a4.979 4.979 0 0 0-2.773.842c-.021-.027-.03-.059-.055-.084L3.814 2.4A6.957 6.957 0 0 1 8 1zm0-1a8.001 8.001 0 1 0 .003 16.002A8.001 8.001 0 0 0 8 0z">
->>>>>>> 36ff2ce5
                     </path>
                 </defs>
                 <use xmlns:xlink="http://www.w3.org/1999/xlink" xlink:href="#help-a" fill-rule="evenodd"></use>
