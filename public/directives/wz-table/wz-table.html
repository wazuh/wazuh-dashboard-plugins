<div class="md-padding md-padding-top-16" ng-show="wazuh_table_loading">
    <react-component name="EuiProgress" props="{size: 'xs', color: 'primary'}" />
</div>
<div ng-if="customColumns" layout="row" ng-show="!error && !wazuh_table_loading && items.length" class="columns-bar"
    ng-class="{'columns-bar-active': showColumns}" ng-style="!showColumns && {'margin-bottom': '-35px'}">
    <div ng-if="showColumns" class="euiCheckbox wz-margin-right-8" ng-repeat="key in originalkeys" ng-click="updateColumns(key)">
        <input class="euiCheckbox__input" type="checkbox" aria-label="Select all rows" ng-checked="exists(key)">
        <div class="euiCheckbox__square"></div>
        <span class="euiCheckbox__label">{{ keyEquivalence[key.key.value || key.key] }}</span>
    </div>
    <span flex></span>
    <span class="wz-text-link" style="line-height: 22px;z-index: 10000;" ng-click="showColumns = !showColumns" tooltip="Columns">
        <react-component name="EuiIcon" props="{type:'gear'}" />
    </span>
</div>

<div ng-if="!wazuh_table_loading && !isPolicyMonitoring() && !isSyscheck()" ng-show="!error && items.length">
    <table class="table table-striped table-condensed table-hover no-margin-bottom"
        ng-class="customColumns ? 'table-resizable' : 'euiTable euiTable--responsive'" id="table{{scapepath}}">
        <thead class="wz-text-bold">
            <th ng-repeat="key in keys" class="euiTableHeaderCell wz-text-left" ng-style="(key.width && !customColumns) && {'width':key.width}">
                <p ng-class="{ 'cursor-pointer' : !key.nosortable}" ng-click="!key.nosortable && sort(key)">
                    {{ path === '/agents/groups' && (key.value || key) === 'count' ? 'Agents' :
                    keyEquivalence[key.value ||
                    key] || key.value || key }}
                    <i ng-if="!key.nosortable" class="fa wz-theader-sort-icon" ng-class="sortValue === (key.value || key) ? (sortDir ? 'fa-sort-asc' : 'fa-sort-desc') : 'fa-sort'"
                        aria-hidden="true"></i>
                </p>
            </th>
            <th ng-if="(path === '/agents' || (path === '/agents/groups' && adminMode) || (isLookingGroup() && adminMode) 
                || path === '/rules/files' || path === '/decoders/files' || path === '/lists/files')"
                class="euiTableHeaderCell wz-text-left">
                Actions
            </th>
        </thead>
        <tbody>
            <tr ng-class="allowClick ? 'cursor-pointer' : ''" class="wz-word-wrap" ng-repeat="item in pagedItems[currentPage] | filter:{item:'!'}"
                ng-click="clickAction(item)">
                <td ng-repeat="key in keys" id="td-{{$parent.$index}}-{{$index}}" ng-mouseover="showTooltip($parent.$index, $index, item)">
                    <div ng-class="customColumns ? 'wz-text-truncatable-container' : ''">
                        <span class="wz-text-truncatable">
                            {{
                            parseValue(key,item)
                            }}
                        </span>
                        <md-tooltip ng-show="item.showTooltip[$index]" md-direction="bottom" class="wz-tooltip">
                            {{ parseValue(key,item) }}
                        </md-tooltip>
                    </div>
                </td>
                <td ng-if="path === '/agents'" ng-click="$event.stopPropagation()" class="cursor-default action-btn-td">
                    <span ng-click="clickAction(item, 'discover'); $event.stopPropagation()" class="wz-margin-left-8 cursor-pointer"
                        tooltip="Open Discover panel for this agent" tooltip-placement="left" aria-hidden="true">
                        <react-component name="EuiIcon" props="{type:'discoverApp', color:'primary'}" />
                    </span>
                    <span ng-click="clickAction(item, 'configuration'); $event.stopPropagation()" class="cursor-pointer"
                        tooltip="Open configuration for this agent" tooltip-placement="left" aria-hidden="true">
                        <react-component name="EuiIcon" props="{type:'wrench', color:'primary'}" />
                    </span>
                </td>
                <td ng-if="path === '/agents/groups' && adminMode" ng-click="$event.stopPropagation()" class="cursor-default action-btn-td">
                    <span ng-if="removingGroup !== item.name && item.name !== 'default'" ng-click="showConfirmRemoveGroup($event, item); $event.stopPropagation()"
                        ng-class="{'wz-margin-left-8': item.name !== 'default'}" class="cursor-pointer" tooltip="Remove this group"
                        tooltip-placement="left" aria-hidden="true">
                        <react-component name="EuiIcon" props="{type:'trash', color:'primary'}" />
                    </span>
                    <span ng-if="removingGroup !== item.name" ng-click="editGroup(item); $event.stopPropagation()"
                        tooltip="Edit this group configuration" tooltip-placement="left" ng-class="{'wz-margin-left-8': item.name === 'default'}"
                        class="cursor-pointer">
                        <react-component name="EuiIcon" props="{type:'pencil', color:'primary'}" />
                    </span>

                    <div ng-if="removingGroup === item.name && item.name !== 'default'" class="confirmEmbedBubble">
                        <div layout="row">
                            <span class="font-size-12 wz-padding-left-8">Group <b>{{item.name}}</b> will be
                                removed</span>
                        </div>
                        <div layout="row">
                            <md-button class="cancelBtn" type="button" ng-click="cancelRemoveGroup()"><i aria-hidden='true'
                                    class='fa fa-fw fa-close'></i> Cancel</md-button>
                            <md-button class="agreeBtn wz-button" type="button" ng-click="confirmRemoveGroup(item.name)"><i
                                    aria-hidden='true' class='fa fa-fw fa-check'></i> Confirm</md-button>
                        </div>
                    </div>
                </td>
                <td ng-if="isLookingGroup() && adminMode" ng-click="$event.stopPropagation()" class="cursor-default action-btn-td">
                    <span ng-if="removingAgent !== item.id && adminMode" ng-click="showConfirmRemoveAgentFromGroup($event, item); $event.stopPropagation()"
                        class="wz-margin-left-8 cursor-pointer" tooltip="Remove this agent from the group"
                        tooltip-placement="left" aria-hidden="true">
                        <react-component name="EuiIcon" props="{type:'trash', color:'primary'}" />
                    </span>
                    <div ng-if="removingAgent === item.id" class="confirmEmbedBubble">
                        <div layout="row">
                            <span class="font-size-12 wz-padding-left-8">Agent <b>{{item.id}}</b> will be removed
                                from
                                this group</span>
                        </div>
                        <div layout="row">
                            <md-button class="cancelBtn" type="button" ng-click="cancelRemoveAgent()"><i aria-hidden='true'
                                    class='fa fa-fw fa-close'></i> Cancel</md-button>
                            <md-button class="agreeBtn wz-button" type="button" ng-click="confirmRemoveAgent(item.id)">
                                <i aria-hidden='true' class='fa fa-fw fa-check'></i> Confirm</md-button>
                        </div>
                    </div>
                </td>
                <td ng-if="path === '/rules/files' || path === '/decoders/files' || path === '/lists/files'" ng-click="$event.stopPropagation()"
                    class="cursor-default action-btn-td">
                    <span ng-if="(item.path === 'etc/rules' || item.path === 'etc/decoders') && ((item.name && removingFile !== item.name) || (item.file && removingFile !== item.file)) && adminMode && path !== '/lists/files'"
                        ng-click="editFile(item, path); $event.stopPropagation()" class="wz-margin-left-8 cursor-pointer"
                        tooltip="Edit this file" tooltip-placement="left" aria-hidden="true">

                        <react-component name="EuiIcon" props="{type:'pencil', color:'primary'}" />
                    </span>
                    <span ng-if="(item.path === 'etc/rules' || item.path === 'etc/decoders' || path === '/lists/files') && ((item.name && removingFile !== item.name) || (item.file && removingFile !== item.file)) && adminMode"
                        ng-click="showConfirmRemoveFile($event, item, path); $event.stopPropagation()" class="cursor-pointer"
                        ng-class="{'wz-margin-left-8': path === '/lists/files'}" tooltip="Delete this file"
                        tooltip-placement="right" aria-hidden="true">
                        <react-component name="EuiIcon" props="{type:'trash', color:'primary'}" />
                    </span>
                    <span ng-if="(item.path !== 'etc/rules' && item.path !== 'etc/decoders') && ((item.name && removingFile !== item.name) || (item.file && removingFile !== item.file)) && adminMode && path !== '/lists/files'"
                        class="wz-margin-left-8" aria-hidden="true">
                        -
                    </span>
                    <div ng-if="(item.name && removingFile === item.name) || (item.file && removingFile === item.file)"
                        class="confirmEmbedBubble">
                        <div layout="row">
                            <span class="font-size-12 wz-padding-left-8">{{path === '/lists/files' ? 'List'
                                : 'File'}} <b>{{path === '/lists/files' ? item.name
                                    : item.file}}</b> will be deleted</span>
                        </div>
                        <div layout="row">
                            <md-button class="cancelBtn" type="button" ng-click="cancelRemoveFile()"><i aria-hidden='true'
                                    class='fa fa-fw fa-close'></i> Cancel</md-button>
                            <md-button class="agreeBtn wz-button" type="button" ng-click="confirmRemoveFile(item, path)"><i
                                    aria-hidden='true' class='fa fa-fw fa-check'></i> Confirm</md-button>
                        </div>
                    </div>
                </td>
            </tr>
        </tbody>
        <tfoot>
            <td colspan="{{ (path === '/agents' || (path === '/agents/groups' && adminMode) || (isLookingGroup() && adminMode) ||
                path === '/rules/files' || path === '/decoders/files' || path === '/lists/files') ? keys.length + 1 : keys.length}}">
                <span ng-show="!wazuh_table_loading" class="color-grey">{{ totalItems }} items ({{time | number: 2}}
                    seconds)</span>
                <div ng-show="items.length > itemsPerPage" class="pagination pull-right" style="margin:0 !important">
                    <ul layout="row">
                        <li ng-show="currentPage > 0" class="md-padding">
                            <a href ng-click="firstPage()">First</a>
                        </li>
                        <li ng-show="currentPage" class="md-padding">
                            <a href ng-click="prevPage()">
                                <react-component name="EuiIcon" props="{type:'arrowLeft'}" />
                            </a>
                        </li>
                        <li ng-repeat="n in range(pagedItems.length, currentPage, currentPage + gap) " ng-class="{'wz-text-active': n == currentPage}"
                            ng-click="setPage()" class="md-padding">
                            <a href ng-bind="n + 1">1</a>
                        </li>
                        <li ng-show="currentPage < pagedItems.length - 1" class="md-padding">
                            <a href ng-click="nextPage()">
                                <react-component name="EuiIcon" props="{type:'arrowRight'}" />
                            </a>
                        </li>
                        <li ng-show="currentPage < pagedItems.length - 1" class="md-padding">
                            <a href ng-click="setPage(pagedItems.length - 1, false, true)">Last</a>
                        </li>
                    </ul>
                </div>
            </td>
        </tfoot>
    </table>
</div>

<div ng-if="!wazuh_table_loading && isPolicyMonitoring()" ng-show="!error && items.length">
    <table class="table table-striped table-striped-duo table-condensed table-hover no-margin-bottom"
        ng-class="customColumns ? 'table-resizable' : 'euiTable euiTable--responsive'" id="table{{scapepath}}">
        <thead class="wz-text-bold">
            <th ng-repeat="key in keys" class="euiTableHeaderCell wz-text-left" ng-style="key.width && {'width':key.width}">
                <p ng-class="{ 'cursor-pointer' : !key.nosortable }" ng-click="!key.nosortable && sort(key)">
                    {{ keyEquivalence[key.value || key] || key.value || key }}
                    <i ng-if="!key.nosortable" class="fa wz-theader-sort-icon" ng-class="sortValue === (key.value || key) ? (sortDir ? 'fa-sort-asc' : 'fa-sort-desc') : 'fa-sort'"
                        aria-hidden="true"></i>
                </p>
            </th>
        </thead>
        <tbody>
            <tr class="wz-word-wrap cursor-pointer" ng-repeat-start="item in pagedItems[currentPage] | filter:{item:'!'}"
                ng-click="expandTableRow(item)" ng-class="{'selected': item.expanded}">
                <td ng-repeat="key in keys" id="td-{{$parent.$index}}-{{$index}}" ng-mouseover="showTooltip($parent.$index, $index, item)">
                    <div ng-class="customColumns ? 'wz-text-truncatable-container' : ''">
                        <span class="wz-text-truncatable">
                            <span ng-show="(key.value || key ) === 'result'" class="no-wrap">
                                <p class="round status little" ng-class="(item.result === 'passed') ? 'teal' : 'red'">
                                </p>&nbsp;&nbsp;
                            </span>
                            {{
                            parseValue(key,item)
                            }}
                        </span>
                        <md-tooltip ng-show="item.showTooltip[$index]" md-direction="bottom" class="wz-tooltip">
                            {{ parseValue(key,item) }}
                        </md-tooltip>
                    </div>
                </td>
            </tr>
<<<<<<< HEAD
            <tr ng-show="(item.rationale || item.remediation || item.directory || (item.compliance && item.compliance.length)) && item.expanded"
                class="wz-word-wrap cursor-pointer selected" ng-repeat-end="" ng-click="expandTableRow(item)">
=======
            <tr ng-show="(item.rationale || item.remediation || item.directory || (item.rules && item.rules.length) || (item.compliance && item.compliance.length)) && item.expanded"
                class="euiTableRow wz-word-wrap cursor-pointer selected" ng-repeat-end=""
                ng-click="expandTableRow(item)">
>>>>>>> ec28b8b2
                <td colspan="{{keys.length}}" style="border-top: none">
                    <div layout="row" layout-padding="" class="layout-padding layout-row">
                        <md-card flex="" class="wz-md-card wz-padding-top-0 wz-padding-bottom-0 wz-no-margin _md flex">
                            <md-card-content>
                                <div>
                                    <div class="euiFlexItem euiFlexItem--flexGrowZero" ng-if="item.rationale">
                                        <div class="euiStat euiStat--leftAligned">
                                            <p class="euiTitle euiTitle--small euiStat__title ng-binding" style="font-size: 1.15rem;">Rationale</p>
                                            <div class="euiText euiText--small euiStat__description wz-text-gray">
                                                <p>{{item.rationale}}</p>
                                            </div>
                                        </div>
                                        <div layout="column" class="wz-margin-bottom-10"></div>
                                    </div>
                                    <div class="euiFlexItem euiFlexItem--flexGrowZero" ng-if="item.remediation">
                                        <div class="euiStat euiStat--leftAligned">
                                            <p class="euiTitle euiTitle--small euiStat__title ng-binding" style="font-size: 1.15rem;">Remediation</p>
                                            <div class="euiText euiText--small euiStat__description wz-text-gray">
                                                <p>{{item.remediation}}</p>
                                            </div>
                                        </div>
                                        <div layout="column" class="wz-margin-bottom-10"></div>
                                    </div>
                                    <div class="euiFlexItem euiFlexItem--flexGrowZero" ng-if="item.description">
                                        <div class="euiStat euiStat--leftAligned">
                                            <p class="euiTitle euiTitle--small euiStat__title ng-binding" style="font-size: 1.15rem;">Description</p>
                                            <div class="euiText euiText--small euiStat__description wz-text-gray">
                                                <p>{{item.description}}</p>
                                            </div>
                                        </div>
                                        <div layout="column" class="wz-margin-bottom-10"></div>
                                    </div>
                                    <div class="euiFlexItem euiFlexItem--flexGrowZero" ng-if="item.directory">
                                        <div class="euiStat euiStat--leftAligned">
                                            <p class="euiTitle euiTitle--small euiStat__title ng-binding" style="font-size: 1.15rem;">Path(s)</p>
                                            <div class="euiText euiText--small euiStat__description wz-text-gray">
                                                <p>{{item.directory}}</p>
                                            </div>
                                        </div>
                                        <div layout="column" class="wz-margin-bottom-10"></div>
                                    </div>
<<<<<<< HEAD
                                    <div class="euiFlexItem euiFlexItem--flexGrowZero" ng-if="item.compliance && item.compliance.length">
=======
                                    <div class="euiFlexItem euiFlexItem--flexGrowZero"
                                        ng-if="item.rules && item.rules.length">
                                        <div class="euiStat euiStat--leftAligned">
                                            <p class="euiTitle euiTitle--small euiStat__title ng-binding"
                                                style="font-size: 1.15rem;">Rule(s)</p>
                                            <div class="euiText euiText--small euiStat__description wz-text-gray">
                                                <div layout="row" ng-repeat="rule in item.rules">
                                                    {{rule.rule}}
                                                </div>
                                            </div>
                                        </div>
                                        <div layout="column" class="wz-margin-bottom-10"></div>
                                    </div>
                                    <div class="euiFlexItem euiFlexItem--flexGrowZero"
                                        ng-if="item.compliance && item.compliance.length">
>>>>>>> ec28b8b2
                                        <div class="euiStat euiStat--leftAligned">
                                            <p class="euiTitle euiTitle--small euiStat__title ng-binding" style="font-size: 1.15rem;">Compliance</p>
                                            <div class="euiText euiText--small euiStat__description wz-text-gray">
<<<<<<< HEAD
                                                <p><span class="wz-padding-right-8" ng-repeat="c in item.compliance">{{c.key}}/{{c.value}}</span>
                                                </p>
=======
                                                <div layout="row" ng-repeat="c in item.compliance">
                                                    {{c.key}}/{{c.value}}
                                                </div>
>>>>>>> ec28b8b2
                                            </div>
                                        </div>
                                        <div layout="column" class="wz-margin-bottom-10"></div>
                                    </div>
                                </div>
                            </md-card-content>
                        </md-card>
                    </div>
                </td>
            </tr>
        </tbody>
        <tfoot>
            <td colspan="{{keys.length}}">
                <span ng-show="!wazuh_table_loading" class="color-grey">{{ totalItems }} items ({{time | number: 2}}
                    seconds)</span>
                <div ng-show="items.length > itemsPerPage" class="pagination pull-right" style="margin:0 !important">
                    <ul layout="row">
                        <li ng-show="currentPage > 0" class="md-padding">
                            <a href ng-click="firstPage()">First</a>
                        </li>
                        <li ng-show="currentPage" class="md-padding">
                            <a href ng-click="prevPage()">
                                <react-component name="EuiIcon" props="{type:'arrowLeft'}" />
                            </a>
                        </li>
                        <li ng-repeat="n in range(pagedItems.length, currentPage, currentPage + gap) " ng-class="{'wz-text-active': n == currentPage}"
                            ng-click="setPage()" class="md-padding">
                            <a href ng-bind="n + 1">1</a>
                        </li>
                        <li ng-show="currentPage < pagedItems.length - 1" class="md-padding">
                            <a href ng-click="nextPage()">
                                <react-component name="EuiIcon" props="{type:'arrowRight'}" />
                            </a>
                        </li>
                        <li ng-show="currentPage < pagedItems.length - 1" class="md-padding">
                            <a href ng-click="setPage(pagedItems.length - 1, false, true)">Last</a>
                        </li>
                    </ul>
                </div>
            </td>
        </tfoot>
    </table>
</div>

<div ng-if="!wazuh_table_loading && isSyscheck()" ng-show="!error && items.length">
    <table class="table table-striped table-striped-duo table-condensed table-hover no-margin-bottom"
    ng-class="customColumns ? 'table-resizable' : 'euiTable euiTable--responsive'" id="table{{scapepath}}">
        <thead class="wz-text-bold">
            <th ng-repeat="key in keys" class="euiTableHeaderCell wz-text-left" ng-style="key.width && {'width':key.width}">
                <p ng-class="{ 'cursor-pointer' : !key.nosortable }" ng-click="!key.nosortable && sort(key)">{{
                    keyEquivalence[key.value || key] || key.value || key }}
                    <i ng-if="!key.nosortable" class="fa wz-theader-sort-icon" ng-class="sortValue === (key.value || key) ? (sortDir ? 'fa-sort-asc' : 'fa-sort-desc') : 'fa-sort'"
                        aria-hidden="true"></i>
                </p>
            </th>
        </thead>
        <tbody>
            <tr class="wz-word-wrap cursor-pointer" ng-repeat-start="item in pagedItems[currentPage] | filter:{item:'!'}"
                ng-click="expandTableRow(item)" ng-class="{'selected': item.expanded}">
                <td ng-repeat="key in keys" id="td-{{$parent.$index}}-{{$index}}" ng-mouseover="showTooltip($parent.$index, $index, item)">
                    <div class="wz-text-truncatable-container">
                        <span class="wz-text-truncatable">
                            {{
                            parseValue(key,item)
                            }}
                        </span>
                        <md-tooltip ng-show="item.showTooltip[$index]" md-direction="bottom" class="wz-tooltip">
                            {{ parseValue(key,item) }}
                        </md-tooltip>
                    </div>
                </td>
            </tr>
            <tr class="wz-word-wrap cursor-pointer selected" ng-show="item.expanded" ng-repeat-end=""
                ng-click="expandTableRow(item)">
                <td colspan="{{keys.length}}" style="border-top: none">
                    <div layout="row" layout-padding="" class="layout-padding layout-row" ng-if="item.expanded">
                        <md-card flex="" class="wz-md-card wz-padding-top-0 wz-padding-bottom-0 wz-no-margin _md flex">
                            <md-card-content>
                                <div layout="row" class="wz-padding-top-10">
                                    <react-component name="EuiBasicTable" props="getSyscheckRowProps(item)" />
                                </div>
                            </md-card-content>
                        </md-card>
                    </div>
                </td>
            </tr>
        </tbody>
        <tfoot>
            <td colspan="{{keys.length}}">
                <span ng-show="!wazuh_table_loading" class="color-grey">{{ totalItems }} items ({{time | number: 2}}
                    seconds)</span>
                <div ng-show="items.length > itemsPerPage" class="pagination pull-right" style="margin:0 !important">
                    <ul layout="row">
                        <li ng-show="currentPage > 0" class="md-padding">
                            <a href ng-click="firstPage()">First</a>
                        </li>
                        <li ng-show="currentPage" class="md-padding">
                            <a href ng-click="prevPage()">
                                <react-component name="EuiIcon" props="{type:'arrowLeft'}" />
                            </a>
                        </li>
                        <li ng-repeat="n in range(pagedItems.length, currentPage, currentPage + gap) " ng-class="{'wz-text-active': n == currentPage}"
                            ng-click="setPage()" class="md-padding">
                            <a href ng-bind="n + 1">1</a>
                        </li>
                        <li ng-show="currentPage < pagedItems.length - 1" class="md-padding">
                            <a href ng-click="nextPage()">
                                <react-component name="EuiIcon" props="{type:'arrowRight'}" />
                            </a>
                        </li>
                        <li ng-show="currentPage < pagedItems.length - 1" class="md-padding">
                            <a href ng-click="setPage(pagedItems.length - 1, false, true)">Last</a>
                        </li>
                    </ul>
                </div>
            </td>
        </tfoot>
    </table>
</div>

<div layout="row" ng-if="!error && !wazuh_table_loading && !totalItems">
    <div flex class="euiCallOut euiCallOut--warning">
        <div class="euiCallOutHeader">
            <span class="euiCallOutHeader__title">
                <react-component name="EuiIcon" props="{type:'help'}" />
                {{customEmptyResults}}
            </span>
        </div>
    </div>
</div>

<div layout="row" ng-if="error" class="wz-margin-bottom-45">
    <div flex class="euiCallOut euiCallOut--warning">
        <div class="euiCallOutHeader">
            <span class="euiCallOutHeader__title">
                <react-component name="EuiIcon" props="{type:'help'}" />
                {{error}}
            </span>
        </div>
    </div>
</div>


<div layout="row" ng-if="!wazuh_table_loading && !totalItems" class="wz-margin-top-10">
    <span class="color-grey">0 items ({{time | number: 2}} seconds)</span>
</div><|MERGE_RESOLUTION|>--- conflicted
+++ resolved
@@ -204,14 +204,9 @@
                     </div>
                 </td>
             </tr>
-<<<<<<< HEAD
-            <tr ng-show="(item.rationale || item.remediation || item.directory || (item.compliance && item.compliance.length)) && item.expanded"
-                class="wz-word-wrap cursor-pointer selected" ng-repeat-end="" ng-click="expandTableRow(item)">
-=======
             <tr ng-show="(item.rationale || item.remediation || item.directory || (item.rules && item.rules.length) || (item.compliance && item.compliance.length)) && item.expanded"
-                class="euiTableRow wz-word-wrap cursor-pointer selected" ng-repeat-end=""
+                class="wz-word-wrap cursor-pointer selected" ng-repeat-end=""
                 ng-click="expandTableRow(item)">
->>>>>>> ec28b8b2
                 <td colspan="{{keys.length}}" style="border-top: none">
                     <div layout="row" layout-padding="" class="layout-padding layout-row">
                         <md-card flex="" class="wz-md-card wz-padding-top-0 wz-padding-bottom-0 wz-no-margin _md flex">
@@ -253,9 +248,6 @@
                                         </div>
                                         <div layout="column" class="wz-margin-bottom-10"></div>
                                     </div>
-<<<<<<< HEAD
-                                    <div class="euiFlexItem euiFlexItem--flexGrowZero" ng-if="item.compliance && item.compliance.length">
-=======
                                     <div class="euiFlexItem euiFlexItem--flexGrowZero"
                                         ng-if="item.rules && item.rules.length">
                                         <div class="euiStat euiStat--leftAligned">
@@ -271,18 +263,13 @@
                                     </div>
                                     <div class="euiFlexItem euiFlexItem--flexGrowZero"
                                         ng-if="item.compliance && item.compliance.length">
->>>>>>> ec28b8b2
+
                                         <div class="euiStat euiStat--leftAligned">
                                             <p class="euiTitle euiTitle--small euiStat__title ng-binding" style="font-size: 1.15rem;">Compliance</p>
                                             <div class="euiText euiText--small euiStat__description wz-text-gray">
-<<<<<<< HEAD
-                                                <p><span class="wz-padding-right-8" ng-repeat="c in item.compliance">{{c.key}}/{{c.value}}</span>
-                                                </p>
-=======
                                                 <div layout="row" ng-repeat="c in item.compliance">
                                                     {{c.key}}/{{c.value}}
                                                 </div>
->>>>>>> ec28b8b2
                                             </div>
                                         </div>
                                         <div layout="column" class="wz-margin-bottom-10"></div>
