--- conflicted
+++ resolved
@@ -464,13 +464,8 @@
       };
 
       $scope.isWindows = () => {
-<<<<<<< HEAD
         const agent = $scope.$parent.$parent.$parent.$parent.agent;
         return (agent.os || {}).platform === "windows"
-=======
-        var agent = $scope.$parent.$parent.$parent.$parent.agent;
-        return (agent.os || {}).platform === 'windows';
->>>>>>> b7a0e1f6
       };
 
       $scope.expandTableRow = item => {
