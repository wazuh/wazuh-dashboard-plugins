/*
 * Wazuh app - Wazuh table directive
 * Copyright (C) 2015-2019 Wazuh, Inc.
 *
 * This program is free software; you can redistribute it and/or modify
 * it under the terms of the GNU General Public License as published by
 * the Free Software Foundation; either version 2 of the License, or
 * (at your option) any later version.
 *
 * Find more information about this on the LICENSE file.
 */

import template from './wz-table.html';
import { uiModules } from 'ui/modules';
import { DataFactory } from '../../services/data-factory';
import { KeyEquivalence } from '../../../util/csv-key-equivalence';
import { calcTableRows } from './lib/rows';
import { parseValue } from './lib/parse-value';
import * as pagination from './lib/pagination';
import { sort } from './lib/sort';
import * as listeners from './lib/listeners';
import { searchData, filterData, queryData } from './lib/data';
import { clickAction } from './lib/click-action';
import { initTable } from './lib/init';
import { checkGap } from './lib/check-gap';

const app = uiModules.get('app/wazuh', []);

app.directive('wzTable', function () {
  return {
    restrict: 'E',
    scope: {
      path: '=path',
      keys: '=keys',
      allowClick: '=allowClick',
      implicitFilter: '=implicitFilter',
      rowSizes: '=rowSizes',
      emptyResults: '=emptyResults',
      customColumns: '=customColumns',
      implicitSort: '=implicitSort'
    },
    controller(
      $scope,
      apiReq,
      $timeout,
      shareAgent,
      $location,
      errorHandler,
      wzTableFilter,
      $window,
      appState,
      groupHandler,
      rulesetHandler,
      wazuhConfig,
      $sce,
      timeService
    ) {
      $scope.showColumns = false;
      $scope.scapepath = $scope.path.split('/').join('');
      $scope.originalkeys = $scope.keys.map((key, idx) => ({ key, idx }));
      $scope.updateColumns = key => {
        const str = key.key.value || key.key;
        const cleanArray = $scope.keys.map(item => item.value || item);
        if (cleanArray.includes(str)) {
          const idx = cleanArray.indexOf(str);
          if (idx > -1) {
            $scope.keys.splice(idx, 1);
          }
        } else {
          const originalIdx = $scope.originalkeys.findIndex(
            item => (item.key.value || item.key) === (key.key.value || key.key)
          );
          if (originalIdx >= 0) {
            $scope.keys.splice(originalIdx, 0, key.key);
          } else {
            $scope.keys.push(key.key);
          }
        }
        init(true);
      };
      $scope.exists = key => {
        const str = key.key.value || key.key;
        for (const k of $scope.keys) if ((k.value || k) === str) return true;
        return false;
      };

      /**
       * This sort data for a given filed
       */
      $scope.sort = async field =>
        sort(field, $scope, instance, fetch, errorHandler);

      /**
       * Init variables
       */
      let realTime = false;
      const instance = new DataFactory(
        apiReq,
        $scope.path,
        $scope.implicitFilter,
        $scope.implicitSort
      );
<<<<<<< HEAD
      if ($scope.implicitSort && $scope.implicitSort !== 'timestamp') {
        $scope.sort($scope.implicitSort);
      }
      $scope.keyEquivalence = KeyEquivalenece;
=======
      $scope.keyEquivalence = KeyEquivalence;
>>>>>>> dd3c8795
      $scope.totalItems = 0;
      $scope.wazuh_table_loading = true;
      $scope.items = [];

      const configuration = wazuhConfig.getConfig();
      $scope.adminMode = !!(configuration || {}).admin;

      /**
       * Resizing. Calculate number of table rows depending on the screen height
       */
      const rowSizes = $scope.rowSizes || [15, 13, 11];
      let doit;
      // Prevents duplicated rows when resizing
      let resizing = false;
      $window.onresize = () => {
        if (resizing || $scope.resizingColumns) return;
        resizing = true;
        clearTimeout(doit);
        doit = setTimeout(() => {
          $scope.rowsPerPage = calcTableRows($window.innerHeight, rowSizes);
          $scope.itemsPerPage = $scope.rowsPerPage;
          init(true)
            .then(() => {
              $scope.setColResizable();
              resizing = false;
            })
            .catch(() => (resizing = false));
        }, 150);
      };
      $scope.rowsPerPage = calcTableRows($window.innerHeight, rowSizes);

      /**
       * Common functions
       */
      $scope.clickAction = (item, openAction = false) =>
        clickAction(
          item,
          openAction,
          instance,
          shareAgent,
          $location,
          $scope,
          appState
        );

      const fetch = async (options = {}) => {
        try {
          if ((instance.filters || []).length) {
            $scope.customEmptyResults = 'No results match your search criteria';
          } else {
            $scope.customEmptyResults =
              $scope.emptyResults || 'Empty results for this table.';
          }

          if (!options.skipFetching) {
            const result = await instance.fetch(options);
            items = options.realTime ? result.items.slice(0, 10) : result.items;
            $scope.time = result.time;
            $scope.totalItems = items.length;
            $scope.items = items;
            checkGap($scope, items);
            $scope.searchTable();
            $scope.$emit('wazuhFetched', { items, filters: instance.filters });
          } else {
            // Resize
            checkGap($scope, $scope.items);
            $scope.searchTable();
            $scope.$emit('wazuhFetched', {
              items: $scope.items,
              filters: instance.filters
            });
          }
          if ($scope.customColumns) {
            setTimeout(() => {
              $scope.setColResizable();
            }, 100);
          }
          return;
        } catch (error) {
          if (
            error &&
            !error.data &&
            error.status === -1 &&
            error.xhrStatus === 'abort'
          ) {
            return Promise.reject('Request took too long, aborted');
          }
          return Promise.reject(error);
        }
      };

      /**
       * This search in table data with a given term
       */
      const search = async (term, removeFilters) => {
        searchData(
          term,
          removeFilters,
          $scope,
          instance,
          fetch,
          wzTableFilter,
          errorHandler
        );
      };
      /**
       * This filter table with a given filter
       * @param {Object} filter
       */
      const filter = async filter =>
        filterData(
          filter,
          $scope,
          instance,
          wzTableFilter,
          fetch,
          errorHandler
        );

      /**
       * This filter table with using a q search
       * @param {Object} filter
       */
      const query = async (query, search) =>
        queryData(
          query,
          search,
          instance,
          wzTableFilter,
          $scope,
          fetch,
          errorHandler
        );

      /**
       * This refresh data every second
       */
      const realTimeFunction = async (limit = false) => {
        try {
          $scope.error = false;
          while (realTime) {
            try {
              await fetch({
                realTime: !limit ? true : false,
                limit: limit || 10
              });
            } catch (error) {
              const handledError =
                typeof error === 'string' &&
                (error.includes('ERROR3099') ||
                  (error.includes('1017') && error.includes('restarting')));
              if (!handledError) {
                throw new Error(error.message || error);
              }
            }
            $scope.$applyAsync();
            await $timeout(1000);
          }
        } catch (error) {
          realTime = false;
          $scope.error = errorHandler.handle(error.message || error, 0, 0, 1);
          errorHandler.handle(error.message || error);
        }
        return;
      };

      $scope.parseValue = (key, item) =>
        parseValue(key, item, instance.path, $sce, timeService);

      /**
       * On controller loads
       */
      const init = async (skipFetching = false) => {
        await initTable(
          $scope,
          fetch,
          wzTableFilter,
          instance,
          errorHandler,
          skipFetching
        );
      };
      /**
       * Pagination variables and functions
       */
      $scope.itemsPerPage = $scope.rowsPerPage || 10;
      $scope.pagedItems = [];
      $scope.currentPage = 0;
      $scope.currentOffset = 0;
      let items = [];
      $scope.gap = 0;
      $scope.searchTable = () => pagination.searchTable($scope, items);
      $scope.groupToPages = () => pagination.groupToPages($scope);
      $scope.range = (size, start, end) =>
        pagination.range(size, start, end, $scope.gap);
      $scope.prevPage = () => pagination.prevPage($scope);
      $scope.nextPage = async (currentPage, last = false) =>
        pagination.nextPage(currentPage, $scope, errorHandler, fetch, last);
      $scope.firstPage = function () {
        $scope.setPage(1);
        $scope.prevPage();
      };
      $scope.setPage = function (page = false, logs = false, last = false) {
        this.n = page || this.n;
        $scope.currentPage = this.n;
        $scope.nextPage(this.n, last).then(() => {
          if (logs) {
            $scope.$emit('scrollBottom', {
              line: parseInt(page * $scope.itemsPerPage)
            });
          }
        });
      };

      /**
       * Event listeners
       */
      $scope.$on('wazuhUpdateInstancePath', (event, parameters) =>
        listeners.wazuhUpdateInstancePath(parameters, instance, init)
      );

      $scope.$on('wazuhFilter', (event, parameters) =>
        listeners.wazuhFilter(parameters, filter)
      );

      $scope.$on('wazuhSearch', (event, parameters) =>
        listeners.wazuhSearch(parameters, instance, search)
      );

      $scope.$on('wazuhQuery', (event, parameters) =>
        listeners.wazuhQuery(parameters, query)
      );

      $scope.$on('wazuhSort', (event, parameters) =>
        $scope.sort(parameters.field)
      );

      $scope.$on('wazuhRemoveFilter', (event, parameters) =>
        listeners.wazuhRemoveFilter(parameters, instance, wzTableFilter, init)
      );

      $scope.$on('wazuhPlayRealTime', (ev, parameters) => {
        realTime = true;
        return realTimeFunction(parameters.limit);
      });

      $scope.$on('wazuhStopRealTime', () => {
        realTime = false;
        return init();
      });

      $scope.$on('increaseLogs', (event, parameters) => {
        $scope.setPage(parseInt(parameters.lines / $scope.itemsPerPage), true);
      });

      $scope.$on('$destroy', () => {
        $window.onresize = null;
        realTime = null;
        wzTableFilter.set([]);
      });

      init();

      $scope.isLookingGroup = () => {
        try {
          const regexp = new RegExp(/^\/agents\/groups\/[a-zA-Z0-9_\-.]*$/);
          $scope.isLookingDefaultGroup =
            instance.path.split('/').pop() === 'default';
          return regexp.test(instance.path);
        } catch (error) {
          return false;
        }
      };

      $scope.showConfirmRemoveGroup = (ev, group) => {
        $scope.removingGroup =
          $scope.removingGroup === group.name ? null : group.name;
      };

      $scope.showConfirmRemoveAgentFromGroup = (ev, agent) => {
        $scope.removingAgent =
          $scope.removingAgent === agent.id ? null : agent.id;
      };

      $scope.showConfirmRemoveFile = (ev, file, path) => {
        if (path !== '/lists/files') {
          $scope.removingFile =
            $scope.removingFile === file.file ? null : file.file;
        } else {
          $scope.removingFile =
            $scope.removingFile === file.name ? null : file.name;
        }
      };

      $scope.cancelRemoveAgent = () => {
        $scope.removingAgent = null;
      };

      $scope.cancelRemoveGroup = () => {
        $scope.removingGroup = null;
      };

      $scope.cancelRemoveFile = () => {
        $scope.removingFile = null;
      };

      $scope.confirmRemoveAgent = async agent => {
        try {
          const group = instance.path.split('/').pop();
          const data = await groupHandler.removeAgentFromGroup(group, agent);
          errorHandler.info(((data || {}).data || {}).data);
        } catch (error) {
          errorHandler.handle(error.message || error);
        }
        $scope.removingAgent = null;
        return init();
      };

      $scope.confirmRemoveGroup = async group => {
        try {
          await groupHandler.removeGroup(group);
          errorHandler.info(`Group ${group} has been removed`);
        } catch (error) {
          errorHandler.handle(error.message || error);
        }
        $scope.removingGroup = null;
        return init();
      };

      $scope.confirmRemoveFile = async (file, type) => {
        try {
          await rulesetHandler.deleteFile(file, type);
          errorHandler.info(`File ${file.file} has been deleted`);
        } catch (error) {
          errorHandler.handle(error.message || error);
        }
        $scope.removingFile = null;
        return init();
      };

      $scope.editGroup = group => {
        if (
          $location.search() &&
          $location.search().tab &&
          $location.search().tab === 'configuration'
        ) {
          $scope.clickAction(group);
        } else {
          $scope.$emit('openGroupFromList', { group });
        }
      };

      $scope.editFile = (file, path) => {
        $scope.$emit('editFile', { file, path });
      };

      $scope.viewFileOnly = (file, path) => {
        $scope.$emit('viewFileOnly', { file, path });
      };

      $scope.isPolicyMonitoring = () => {
        return (
          instance.path.includes('sca') && instance.path.includes('/checks')
        );
      };

      $scope.isSyscheck = () => {
        return instance.path.includes('/syscheck');
      };

      const isWindows = () => {
        const agent = $scope.$parent.$parent.$parent.$parent.agent;
        return (agent.os || {}).platform === 'windows';
      };

      $scope.expandTableRow = item => {
        if (item.expanded) item.expanded = false;
        else {
          $scope.pagedItems[$scope.currentPage].map(
            item => (item.expanded = false)
          );
          item.expanded = true;
        }
      };

      $scope.showTooltip = (id1, id2, item) => {
        const $element = $('#td-' + id1 + '-' + id2 + ' div');
        const $c = $element
          .clone()
          .css({ display: 'inline', width: 'auto', visibility: 'hidden' })
          .appendTo('body');
        if (
          $c.width() > $element.width() &&
          (($element || [])[0].children || [])[0].innerText !== '-'
        ) {
          if (!item.showTooltip) {
            item.showTooltip = [];
          }
          item.showTooltip[id2] = true;
        }
        $c.remove();
      };

      $scope.setColResizable = () => {
        $(`#table${$scope.scapepath} th`).resizable({
          handles: 'e',
          minWidth: 75,
          start: () => {
            $scope.resizingColumns = true;
          },
          end: () => {
            $scope.resizingColumns = false;
          }
        });
        $scope.$applyAsync();
      };

      $scope.getSyscheckRowProps = item => {
        const excluded = ['$$hashKey', 'expanded', 'showTooltip'];
        isWindows() && excluded.push(...['inode', 'gid', 'gname']);
        const isRegistry = (item || {}).type === 'registry';
        isRegistry &&
          excluded.push(...['size', 'uname', 'sha256', 'uid', 'inode']);
        const items = [];
        for (const key in item) {
          !excluded.includes(key) &&
            items.push({ key: KeyEquivalence[key] || key, value: item[key] });
        }
        const props = {
          items,
          columns: [
            { field: 'key', name: 'Field', width: '10%' },
            { field: 'value', name: 'Value' }
          ]
        };
        return props;
      };
    },
    template
  };
});<|MERGE_RESOLUTION|>--- conflicted
+++ resolved
@@ -100,14 +100,10 @@
         $scope.implicitFilter,
         $scope.implicitSort
       );
-<<<<<<< HEAD
       if ($scope.implicitSort && $scope.implicitSort !== 'timestamp') {
         $scope.sort($scope.implicitSort);
       }
       $scope.keyEquivalence = KeyEquivalenece;
-=======
-      $scope.keyEquivalence = KeyEquivalence;
->>>>>>> dd3c8795
       $scope.totalItems = 0;
       $scope.wazuh_table_loading = true;
       $scope.items = [];
