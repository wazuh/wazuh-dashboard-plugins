--- conflicted
+++ resolved
@@ -150,13 +150,10 @@
           errorHandler
         );
 
-<<<<<<< HEAD
-=======
       /**
        * This filter table with using a q search
        * @param {Object} filter
        */
->>>>>>> 40f3ce71
       const query = async (query, search) =>
         queryData(
           query,
