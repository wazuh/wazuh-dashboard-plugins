/*
 * Wazuh app - Wazuh XML file editor
 * Copyright (C) 2015-2019 Wazuh, Inc.
 *
 * This program is free software; you can redistribute it and/or modify
 * it under the terms of the GNU General Public License as published by
 * the Free Software Foundation; either version 2 of the License, or
 * (at your option) any later version.
 *
 * Find more information about this on the LICENSE file.
 */

import template from './wz-xml-file-editor.html';
import CodeMirror from '../../utils/codemirror/lib/codemirror';
import { uiModules } from 'ui/modules';
import { AppState } from '../../services/app-state';

const app = uiModules.get('app/wazuh', []);

app.directive('wzXmlFileEditor', function() {
  return {
    restrict: 'E',
    scope: {
      fileName: '@fileName',
      validFn: '&',
      data: '=data',
      targetName: '=targetName'
    },
<<<<<<< HEAD
    controller($scope, $document, $location, errorHandler, groupHandler, rulesetHandler, saveConfig) {

=======
    controller(
      $scope,
      $document,
      errorHandler,
      groupHandler,
      rulesetHandler,
      saveConfig
    ) {
>>>>>>> 4d99800d
      /**
       * Custom .replace method. Instead of using .replace which
       * evaluates regular expressions.
       * Alternative using split + join, same result.
       */
      String.prototype.xmlReplace = function(str, newstr) {
        return this.split(str).join(newstr);
      };

      let firstTime = true;
      const parser = new DOMParser(); // eslint-disable-line

      /**
       * Escape "&" characters.
       * @param {*} text
       */
      const replaceIllegalXML = text => {
        const oDOM = parser.parseFromString(text, 'text/html');
        const lines = oDOM.documentElement.textContent.split('\n');

        for (const line of lines) {
          const sanitized = line.trim().xmlReplace('&', '&amp;');

          /**
           * Do not remove this condition. We don't want to replace
           * non-sanitized lines.
           */
          if (!line.includes(sanitized)) {
            text = text.xmlReplace(line.trim(), sanitized);
          }
        }
        return text;
      };

      // Block function if there is another check in progress
      let checkingXmlError = false;
      const checkXmlParseError = () => {
        if (checkingXmlError) return;
        checkingXmlError = true;
        try {
          const text = $scope.xmlCodeBox.getValue();
          let xml = replaceIllegalXML(text);
          xml = xml.replace(/..xml.+\?>/, '');
          const xmlDoc = parser.parseFromString(
            `<file>${xml}</file>`,
            'text/xml'
          );

          $scope.validFn({
            valid:
              !!xmlDoc.getElementsByTagName('parsererror').length ||
              !xml ||
              !xml.length
          });

          if (xmlDoc.getElementsByTagName('parsererror').length) {
            const xmlFullError = xmlDoc.getElementsByTagName('parsererror')[0]
              .innerText;
            $scope.xmlError = xmlFullError.match('error\\s.+\n')[0];
          } else {
            $scope.xmlError = false;
          }
        } catch (error) {
          errorHandler.handle(error, 'Error validating XML');
        }
        checkingXmlError = false;
        if (!$scope.$$phase) $scope.$digest();
        return;
      };

      const autoFormat = xml => {
        var reg = /(>)\s*(<)(\/*)/g;
        var wsexp = / *(.*) +\n/g;
        var contexp = /(<.+>)(.+\n)/g;
        xml = xml
          .replace(reg, '$1\n$2$3')
          .replace(wsexp, '$1\n')
          .replace(contexp, '$1\n$2');
        var formatted = '';
        var lines = xml.split('\n');
        var indent = 0;
        var lastType = 'other';
        var transitions = {
          'single->single': 0,
          'single->closing': -1,
          'single->opening': 0,
          'single->other': 0,
          'closing->single': 0,
          'closing->closing': -1,
          'closing->opening': 0,
          'closing->other': 0,
          'opening->single': 1,
          'opening->closing': 0,
          'opening->opening': 1,
          'opening->other': 1,
          'other->single': 0,
          'other->closing': -1,
          'other->opening': 0,
          'other->other': 0
        };

        for (var i = 0; i < lines.length; i++) {
          var ln = lines[i];
          if (ln.match(/\s*<\?xml/)) {
            formatted += ln + '\n';
            continue;
          }
          var single = Boolean(ln.match(/<.+\/>/)); // is this line a single tag? ex. <br />
          var closing = Boolean(ln.match(/<\/.+>/)); // is this a closing tag? ex. </a>
          var opening = Boolean(ln.match(/<[^!].*>/)); // is this even a tag (that's not <!something>)
          var type = single
            ? 'single'
            : closing
            ? 'closing'
            : opening
            ? 'opening'
            : 'other';
          var fromTo = lastType + '->' + type;
          lastType = type;
          var padding = '';

          indent += transitions[fromTo];
          for (var j = 0; j < indent; j++) {
            padding += '\t';
          }
          if (fromTo == 'opening->closing')
            formatted = formatted.substr(0, formatted.length - 1) + ln + '\n';
          // substr removes line break (\n) from prev loop
          else formatted += padding + ln + '\n';
        }
        return formatted.trim();
      };

      const saveFile = async params => {
        try {
          const text = $scope.xmlCodeBox.getValue();
          const xml = replaceIllegalXML(text);
          if (params.group) {
            await groupHandler.sendConfiguration(params.group, xml);
            errorHandler.info('Success. Group has been updated', '');
            $scope.$emit('configurationSuccess');
          } else if (params.rule) {
            await rulesetHandler.sendRuleConfiguration(params.rule, xml);
            errorHandler.info('Success. Rules has been updated', '');
          } else if (params.decoder) {
            await rulesetHandler.sendDecoderConfiguration(params.decoder, xml);
            errorHandler.info('Success. Decoders has been updated', '');
          } else if (params.node) {
            await saveConfig.saveNodeConfiguration(params.node, xml);
            errorHandler.info(
              'Success. Node configuration has been updated',
              ''
            );
          } else if (params.manager) {
            await saveConfig.saveManagerConfiguration(xml);
            errorHandler.info(
              'Success. Manager configuration has been updated',
              ''
            );
          }
        } catch (error) {
          errorHandler.handle(error, 'Send file error');
        }
        return;
      };

      $scope.xmlCodeBox = CodeMirror.fromTextArea(
        $document[0].getElementById('xml_box'),
        {
          lineNumbers: true,
          matchClosing: true,
          matchBrackets: true,
          mode: 'text/xml',
          theme: 'ttcn',
          foldGutter: true,
          styleSelectedText: true,
          gutters: ['CodeMirror-foldgutter']
        }
      );

      const init = (data = false) => {
        try {
          $scope.xmlError = false;
          $scope.xmlCodeBox.setValue(autoFormat(data || $scope.data));
          firstTime = false;
          setTimeout(() => {
            $scope.xmlCodeBox.refresh();
          }, 1);
        } catch (error) {
          errorHandler.handle(error, 'Fetching original file');
        }
      };

      init();

      // Refresh content if it's not the very first time we are loading data
      $scope.$on('fetchedFile', (ev, params) => {
        if (!firstTime) {
          init(params.data);
        }
      });

      $scope.xmlCodeBox.on('change', () => {
        checkXmlParseError();
      });

      $scope.$on('saveXmlFile', (ev, params) => saveFile(params));

      $scope.$on("$destroy", function() {
        $location.search('editingFile', null);
    });
    },
    template
  };
});<|MERGE_RESOLUTION|>--- conflicted
+++ resolved
@@ -13,7 +13,6 @@
 import template from './wz-xml-file-editor.html';
 import CodeMirror from '../../utils/codemirror/lib/codemirror';
 import { uiModules } from 'ui/modules';
-import { AppState } from '../../services/app-state';
 
 const app = uiModules.get('app/wazuh', []);
 
@@ -26,19 +25,15 @@
       data: '=data',
       targetName: '=targetName'
     },
-<<<<<<< HEAD
-    controller($scope, $document, $location, errorHandler, groupHandler, rulesetHandler, saveConfig) {
-
-=======
     controller(
       $scope,
       $document,
+      $location,
       errorHandler,
       groupHandler,
       rulesetHandler,
       saveConfig
     ) {
->>>>>>> 4d99800d
       /**
        * Custom .replace method. Instead of using .replace which
        * evaluates regular expressions.
