/*
 * Wazuh app - Wazuh XML file editor
 * Copyright (C) 2015-2019 Wazuh, Inc.
 *
 * This program is free software; you can redistribute it and/or modify
 * it under the terms of the GNU General Public License as published by
 * the Free Software Foundation; either version 2 of the License, or
 * (at your option) any later version.
 *
 * Find more information about this on the LICENSE file.
 */

import template from './wz-xml-file-editor.html';
import CodeMirror from '../../utils/codemirror/lib/codemirror';
import { uiModules } from 'ui/modules';

const app = uiModules.get('app/wazuh', []);

<<<<<<< HEAD
app.directive('wzXmlFileEditor', function() {
  return {
    restrict: 'E',
    scope: {
      fileName: '@fileName',
      validFn: '&',
      data: '=data',
      targetName: '=targetName',
      closeFn: '&'
    },
    controller(
      $scope,
      $document,
      $location,
      $mdDialog,
      errorHandler,
      groupHandler,
      rulesetHandler,
      configHandler
    ) {
      /**
       * Custom .replace method. Instead of using .replace which
       * evaluates regular expressions.
       * Alternative using split + join, same result.
       */
      String.prototype.xmlReplace = function(str, newstr) {
        return this.split(str).join(newstr);
      };

      let firstTime = true;
      const parser = new DOMParser(); // eslint-disable-line

      /**
       * Escape "&" characters.
       * @param {*} text
       */
      const replaceIllegalXML = text => {
        const oDOM = parser.parseFromString(text, 'text/html');
        const lines = oDOM.documentElement.textContent.split('\n');

        for (const line of lines) {
          const sanitized = line.trim().xmlReplace('&', '&amp;');

          /**
           * Do not remove this condition. We don't want to replace
           * non-sanitized lines.
           */
          if (!line.includes(sanitized)) {
            text = text.xmlReplace(line.trim(), sanitized);
          }
        }
        return text;
      };

      // Block function if there is another check in progress
      let checkingXmlError = false;
      const checkXmlParseError = () => {
        if (checkingXmlError) return;
        checkingXmlError = true;
        try {
          const text = $scope.xmlCodeBox.getValue();
          let xml = replaceIllegalXML(text);
          xml = xml.replace(/..xml.+\?>/, '');
          const xmlDoc = parser.parseFromString(
            `<file>${xml}</file>`,
            'text/xml'
          );

          $scope.validFn({
            valid:
              !!xmlDoc.getElementsByTagName('parsererror').length ||
              !xml ||
              !xml.length
          });

          if (xmlDoc.getElementsByTagName('parsererror').length) {
            const xmlFullError = xmlDoc.getElementsByTagName('parsererror')[0]
              .innerText;
            $scope.xmlError = xmlFullError.match('error\\s.+\n')[0];
          } else {
            $scope.xmlError = false;
          }
        } catch (error) {
          errorHandler.handle(error, 'Error validating XML');
=======
class WzXmlFileEditor {
  constructor() {
    this.restrict = 'E';
    this.scope = {
      fileName: '@fileName',
      validFn: '&',
      data: '=data',
      targetName: '=targetName'
    };
    this.template = template;
  }
  controller($scope, $document, errorHandler, groupHandler, rulesetHandler, saveConfig) {

    /**
     * Custom .replace method. Instead of using .replace which
     * evaluates regular expressions.
     * Alternative using split + join, same result.
     */
    String.prototype.xmlReplace = function (str, newstr) {
      return this.split(str).join(newstr);
    };

    let firstTime = true;
    const parser = new DOMParser(); // eslint-disable-line

    /**
     * Escape "&" characters.
     * @param {*} text
     */
    const replaceIllegalXML = text => {
      const oDOM = parser.parseFromString(text, 'text/html');
      const lines = oDOM.documentElement.textContent.split('\n');

      for (const line of lines) {
        const sanitized = line.trim().xmlReplace('&', '&amp;');

        /**
         * Do not remove this condition. We don't want to replace
         * non-sanitized lines.
         */
        if (!line.includes(sanitized)) {
          text = text.xmlReplace(line.trim(), sanitized);
        }
      }
      return text;
    };

    // Block function if there is another check in progress
    let checkingXmlError = false;
    const checkXmlParseError = () => {
      if (checkingXmlError) return;
      checkingXmlError = true;
      try {
        const text = $scope.xmlCodeBox.getValue();
        let xml = replaceIllegalXML(text);
        xml = xml.replace(/..xml.+\?>/, '');
        const xmlDoc = parser.parseFromString(
          `<file>${xml}</file>`,
          'text/xml'
        );

        $scope.validFn({
          valid:
            !!xmlDoc.getElementsByTagName('parsererror').length ||
            !xml ||
            !xml.length
        });

        if (xmlDoc.getElementsByTagName('parsererror').length) {
          const xmlFullError = xmlDoc.getElementsByTagName('parsererror')[0].innerText;
          $scope.xmlError = xmlFullError.match('error\\s.+\n')[0];
        } else {
          $scope.xmlError = false;
>>>>>>> 2b3ed008
        }
      } catch (error) {
        errorHandler.handle(error, 'Error validating XML');
      }
      checkingXmlError = false;
      $scope.$applyAsync();
      return;
    };

    const autoFormat = xml => {
      var reg = /(>)\s*(<)(\/*)/g;
      var wsexp = / *(.*) +\n/g;
      var contexp = /(<.+>)(.+\n)/g;
      xml = xml
        .replace(reg, '$1\n$2$3')
        .replace(wsexp, '$1\n')
        .replace(contexp, '$1\n$2');
      var formatted = '';
      var lines = xml.split('\n');
      var indent = 0;
      var lastType = 'other';
      var transitions = {
        'single->single': 0,
        'single->closing': -1,
        'single->opening': 0,
        'single->other': 0,
        'closing->single': 0,
        'closing->closing': -1,
        'closing->opening': 0,
        'closing->other': 0,
        'opening->single': 1,
        'opening->closing': 0,
        'opening->opening': 1,
        'opening->other': 1,
        'other->single': 0,
        'other->closing': -1,
        'other->opening': 0,
        'other->other': 0
      };

      for (var i = 0; i < lines.length; i++) {
        var ln = lines[i];
        if (ln.match(/\s*<\?xml/)) {
          formatted += ln + '\n';
          continue;
        }
        var single = Boolean(ln.match(/<.+\/>/)); // is this line a single tag? ex. <br />
        var closing = Boolean(ln.match(/<\/.+>/)); // is this a closing tag? ex. </a>
        var opening = Boolean(ln.match(/<[^!].*>/)); // is this even a tag (that's not <!something>)
        var type = single
          ? 'single'
          : closing
            ? 'closing'
            : opening
<<<<<<< HEAD
            ? 'opening'
            : 'other';
          var fromTo = lastType + '->' + type;
          lastType = type;
          var padding = '';

          indent += transitions[fromTo];
          for (var j = 0; j < indent; j++) {
            padding += '\t';
          }
          if (fromTo == 'opening->closing')
            formatted = formatted.substr(0, formatted.length - 1) + ln + '\n';
          // substr removes line break (\n) from prev loop
          else formatted += padding + ln + '\n';
        }
        return formatted.trim();
      };

      const saveFile = async params => {
        try {
          const text = $scope.xmlCodeBox.getValue();
          const xml = replaceIllegalXML(text);
          if (params.group) {
            await groupHandler.sendConfiguration(params.group, xml);
            const msg = 'Success. Group has been updated';
            params.showRestartManager
              ? showRestartDialog(msg, params.showRestartManager)
              : errorHandler.info(msg, '');
            $scope.$emit('configurationSuccess');
          } else if (params.rule) {
            await rulesetHandler.sendRuleConfiguration(params.rule, xml);
            const msg = 'Success. Rules has been updated';
            params.showRestartManager
              ? showRestartDialog(msg, params.showRestartManager)
              : errorHandler.info(msg, '');
          } else if (params.decoder) {
            await rulesetHandler.sendDecoderConfiguration(params.decoder, xml);
            const msg = 'Success. Decoders has been updated';
            params.showRestartManager
              ? showRestartDialog(msg, params.showRestartManager)
              : errorHandler.info(msg, '');
          } else if (params.node) {
            await configHandler.saveNodeConfiguration(params.node, xml);
            const msg = `Success. Node (${
              params.node
            }) configuration has been updated`;
            params.showRestartManager
              ? showRestartDialog(msg, params.node)
              : errorHandler.info(msg, '');
          } else if (params.manager) {
            await configHandler.saveManagerConfiguration(xml);
            const msg = 'Success. Manager configuration has been updated';
            params.showRestartManager
              ? showRestartDialog(msg, params.showRestartManager)
              : errorHandler.info(msg, '');
          }
          $scope.closeFn({ reload: true });
        } catch (error) {
          errorHandler.handle(error, 'Send file error');
        }
        return;
      };

      $scope.xmlCodeBox = CodeMirror.fromTextArea(
        $document[0].getElementById('xml_box'),
        {
          lineNumbers: true,
          matchClosing: true,
          matchBrackets: true,
          mode: 'text/xml',
          theme: 'ttcn',
          foldGutter: true,
          styleSelectedText: true,
          gutters: ['CodeMirror-foldgutter']
        }
      );

      const init = (data = false) => {
        try {
          $scope.xmlError = false;
          $scope.xmlCodeBox.setValue(autoFormat(data || $scope.data));
          firstTime = false;
          setTimeout(() => {
            $scope.xmlCodeBox.refresh();
          }, 1);
        } catch (error) {
          errorHandler.handle(error, 'Fetching original file');
=======
              ? 'opening'
              : 'other';
        var fromTo = lastType + '->' + type;
        lastType = type;
        var padding = '';

        indent += transitions[fromTo];
        for (var j = 0; j < indent; j++) {
          padding += '\t';
>>>>>>> 2b3ed008
        }
        if (fromTo == 'opening->closing')
          formatted = formatted.substr(0, formatted.length - 1) + ln + '\n';
        // substr removes line break (\n) from prev loop
        else formatted += padding + ln + '\n';
      }
      return formatted.trim();
    };

    const saveFile = async params => {
      try {
        const text = $scope.xmlCodeBox.getValue();
        const xml = replaceIllegalXML(text);
        if (params.group) {
          await groupHandler.sendConfiguration(params.group, xml);
          errorHandler.info('Success. Group has been updated', '');
          $scope.$emit('configurationSuccess');
        } else if (params.rule) {
          await rulesetHandler.sendRuleConfiguration(params.rule, xml);
          errorHandler.info('Success. Rules has been updated', '');
        } else if (params.decoder) {
          await rulesetHandler.sendDecoderConfiguration(params.decoder, xml);
          errorHandler.info('Success. Decoders has been updated', '');
        } else if (params.node) {
          await saveConfig.saveNodeConfiguration(params.node, xml);
          errorHandler.info('Success. Node configuration has been updated', '');
        } else if (params.manager) {
          await saveConfig.saveManagerConfiguration(xml);
          errorHandler.info('Success. Manager configuration has been updated', '');
        }
<<<<<<< HEAD
      });

      $scope.xmlCodeBox.on('change', () => {
        checkXmlParseError();
      });

      const showRestartDialog = async (msg, target) => {
        const confirm = $mdDialog.confirm({
          controller: function(
            $scope,
            myScope,
            myError,
            $mdDialog,
            configHandler,
            apiReq
          ) {
            $scope.myScope = myScope;
            $scope.closeDialog = () => {
              $mdDialog.hide();
              $('body').removeClass('md-dialog-body');
            };
            $scope.confirmDialog = async () => {
              $scope.myScope.$emit('setRestarting', {});
              $mdDialog.hide();
              const clusterStatus = await apiReq.request(
                'GET',
                '/cluster/status',
                {}
              );
              if (
                target !== 'cluster' &&
                target !== 'manager' &&
                (clusterStatus.data.data.enabled === 'no' ||
                  clusterStatus.data.data.running === 'no')
              ) {
                target = 'manager';
              }
              if (target === 'manager') {
                try {
                  const data = await configHandler.restartManager();
                  $('body').removeClass('md-dialog-body');
                  myError.info('It may take a few seconds...', data.data.data);
                  $scope.myScope.$applyAsync();
                } catch (error) {
                  myError.handle(
                    error.message || error,
                    'Error restarting manager'
                  );
                  $scope.myScope.$emit('removeRestarting', {});
                }
              } else if (target === 'cluster') {
                try {
                  const data = await configHandler.restartCluster();
                  $('body').removeClass('md-dialog-body');
                  myError.info('It may take a few seconds...', data.data.data);
                  $scope.myScope.$applyAsync();
                } catch (error) {
                  myError.handle(
                    error.message || error,
                    'Error restarting cluster'
                  );
                  $scope.myScope.$emit('removeRestarting', {});
                }
              } else {
                try {
                  const data = await configHandler.restartNode(target);
                  $('body').removeClass('md-dialog-body');
                  myError.info('It may take a few seconds...', data.data.data);
                  $scope.myScope.$applyAsync();
                } catch (error) {
                  myError.handle(
                    error.message || error,
                    'Error restarting node'
                  );
                  $scope.myScope.$emit('removeRestarting', {});
                }
              }
              $scope.myScope.$emit('removeRestarting', {});
            };
          },
          template:
            '<md-dialog class="modalTheme euiToast euiToast--success euiGlobalToastListItem">' +
            '<md-dialog-content>' +
            '<div class="euiToastHeader">' +
            '<i class="fa fa-check"></i>' +
            '<span class="euiToastHeader__title">' +
            `${msg}` +
            `. Do you want to restart the ${target} now?` +
            '</span>' +
            '</div>' +
            '</md-dialog-content>' +
            '<md-dialog-actions>' +
            '<button class="md-primary md-cancel-button md-button ng-scope md-default-theme md-ink-ripple" type="button" ng-click="closeDialog()">I will do it later</button>' +
            `<button class="md-primary md-confirm-button md-button md-ink-ripple md-default-theme" type="button" ng-click="confirmDialog()">Restart ${target}</button>` +
            '</md-dialog-actions>' +
            '</md-dialog>',
          hasBackdrop: false,
          clickOutsideToClose: true,
          disableParentScroll: true,
          locals: {
            myScope: $scope,
            myError: errorHandler
          }
        });
        $('body').addClass('md-dialog-body');
        $mdDialog.show(confirm);
      };

      $scope.$on('saveXmlFile', (ev, params) => saveFile(params));

      $scope.$on('$destroy', function() {
        $location.search('editingFile', null);
      });
    },
    template
  };
});
=======
      } catch (error) {
        errorHandler.handle(error, 'Send file error');
      }
      return;
    };

    $scope.xmlCodeBox = CodeMirror.fromTextArea(
      $document[0].getElementById('xml_box'),
      {
        lineNumbers: true,
        matchClosing: true,
        matchBrackets: true,
        mode: 'text/xml',
        theme: 'ttcn',
        foldGutter: true,
        styleSelectedText: true,
        gutters: ['CodeMirror-foldgutter']
      }
    );

    const init = (data = false) => {
      try {
        $scope.xmlError = false;
        $scope.xmlCodeBox.setValue(autoFormat(data || $scope.data));
        firstTime = false;
        setTimeout(() => { $scope.xmlCodeBox.refresh() }, 1);
      } catch (error) {
        errorHandler.handle(error, 'Fetching original file');
      }
    };

    init();

    // Refresh content if it's not the very first time we are loading data
    $scope.$on('fetchedFile', (ev, params) => {
      if (!firstTime) {
        init(params.data);
      }
    });

    $scope.xmlCodeBox.on('change', () => {
      checkXmlParseError();
    });

    $scope.$on('saveXmlFile', (ev, params) => saveFile(params));
  }
}
app.directive('wzXmlFileEditor', () => new WzXmlFileEditor());
>>>>>>> 2b3ed008
<|MERGE_RESOLUTION|>--- conflicted
+++ resolved
@@ -16,92 +16,6 @@
 
 const app = uiModules.get('app/wazuh', []);
 
-<<<<<<< HEAD
-app.directive('wzXmlFileEditor', function() {
-  return {
-    restrict: 'E',
-    scope: {
-      fileName: '@fileName',
-      validFn: '&',
-      data: '=data',
-      targetName: '=targetName',
-      closeFn: '&'
-    },
-    controller(
-      $scope,
-      $document,
-      $location,
-      $mdDialog,
-      errorHandler,
-      groupHandler,
-      rulesetHandler,
-      configHandler
-    ) {
-      /**
-       * Custom .replace method. Instead of using .replace which
-       * evaluates regular expressions.
-       * Alternative using split + join, same result.
-       */
-      String.prototype.xmlReplace = function(str, newstr) {
-        return this.split(str).join(newstr);
-      };
-
-      let firstTime = true;
-      const parser = new DOMParser(); // eslint-disable-line
-
-      /**
-       * Escape "&" characters.
-       * @param {*} text
-       */
-      const replaceIllegalXML = text => {
-        const oDOM = parser.parseFromString(text, 'text/html');
-        const lines = oDOM.documentElement.textContent.split('\n');
-
-        for (const line of lines) {
-          const sanitized = line.trim().xmlReplace('&', '&amp;');
-
-          /**
-           * Do not remove this condition. We don't want to replace
-           * non-sanitized lines.
-           */
-          if (!line.includes(sanitized)) {
-            text = text.xmlReplace(line.trim(), sanitized);
-          }
-        }
-        return text;
-      };
-
-      // Block function if there is another check in progress
-      let checkingXmlError = false;
-      const checkXmlParseError = () => {
-        if (checkingXmlError) return;
-        checkingXmlError = true;
-        try {
-          const text = $scope.xmlCodeBox.getValue();
-          let xml = replaceIllegalXML(text);
-          xml = xml.replace(/..xml.+\?>/, '');
-          const xmlDoc = parser.parseFromString(
-            `<file>${xml}</file>`,
-            'text/xml'
-          );
-
-          $scope.validFn({
-            valid:
-              !!xmlDoc.getElementsByTagName('parsererror').length ||
-              !xml ||
-              !xml.length
-          });
-
-          if (xmlDoc.getElementsByTagName('parsererror').length) {
-            const xmlFullError = xmlDoc.getElementsByTagName('parsererror')[0]
-              .innerText;
-            $scope.xmlError = xmlFullError.match('error\\s.+\n')[0];
-          } else {
-            $scope.xmlError = false;
-          }
-        } catch (error) {
-          errorHandler.handle(error, 'Error validating XML');
-=======
 class WzXmlFileEditor {
   constructor() {
     this.restrict = 'E';
@@ -113,7 +27,7 @@
     };
     this.template = template;
   }
-  controller($scope, $document, errorHandler, groupHandler, rulesetHandler, saveConfig) {
+  controller($scope, $document, errorHandler, groupHandler, rulesetHandler, configHandler) {
 
     /**
      * Custom .replace method. Instead of using .replace which
@@ -175,7 +89,6 @@
           $scope.xmlError = xmlFullError.match('error\\s.+\n')[0];
         } else {
           $scope.xmlError = false;
->>>>>>> 2b3ed008
         }
       } catch (error) {
         errorHandler.handle(error, 'Error validating XML');
@@ -230,95 +143,6 @@
           : closing
             ? 'closing'
             : opening
-<<<<<<< HEAD
-            ? 'opening'
-            : 'other';
-          var fromTo = lastType + '->' + type;
-          lastType = type;
-          var padding = '';
-
-          indent += transitions[fromTo];
-          for (var j = 0; j < indent; j++) {
-            padding += '\t';
-          }
-          if (fromTo == 'opening->closing')
-            formatted = formatted.substr(0, formatted.length - 1) + ln + '\n';
-          // substr removes line break (\n) from prev loop
-          else formatted += padding + ln + '\n';
-        }
-        return formatted.trim();
-      };
-
-      const saveFile = async params => {
-        try {
-          const text = $scope.xmlCodeBox.getValue();
-          const xml = replaceIllegalXML(text);
-          if (params.group) {
-            await groupHandler.sendConfiguration(params.group, xml);
-            const msg = 'Success. Group has been updated';
-            params.showRestartManager
-              ? showRestartDialog(msg, params.showRestartManager)
-              : errorHandler.info(msg, '');
-            $scope.$emit('configurationSuccess');
-          } else if (params.rule) {
-            await rulesetHandler.sendRuleConfiguration(params.rule, xml);
-            const msg = 'Success. Rules has been updated';
-            params.showRestartManager
-              ? showRestartDialog(msg, params.showRestartManager)
-              : errorHandler.info(msg, '');
-          } else if (params.decoder) {
-            await rulesetHandler.sendDecoderConfiguration(params.decoder, xml);
-            const msg = 'Success. Decoders has been updated';
-            params.showRestartManager
-              ? showRestartDialog(msg, params.showRestartManager)
-              : errorHandler.info(msg, '');
-          } else if (params.node) {
-            await configHandler.saveNodeConfiguration(params.node, xml);
-            const msg = `Success. Node (${
-              params.node
-            }) configuration has been updated`;
-            params.showRestartManager
-              ? showRestartDialog(msg, params.node)
-              : errorHandler.info(msg, '');
-          } else if (params.manager) {
-            await configHandler.saveManagerConfiguration(xml);
-            const msg = 'Success. Manager configuration has been updated';
-            params.showRestartManager
-              ? showRestartDialog(msg, params.showRestartManager)
-              : errorHandler.info(msg, '');
-          }
-          $scope.closeFn({ reload: true });
-        } catch (error) {
-          errorHandler.handle(error, 'Send file error');
-        }
-        return;
-      };
-
-      $scope.xmlCodeBox = CodeMirror.fromTextArea(
-        $document[0].getElementById('xml_box'),
-        {
-          lineNumbers: true,
-          matchClosing: true,
-          matchBrackets: true,
-          mode: 'text/xml',
-          theme: 'ttcn',
-          foldGutter: true,
-          styleSelectedText: true,
-          gutters: ['CodeMirror-foldgutter']
-        }
-      );
-
-      const init = (data = false) => {
-        try {
-          $scope.xmlError = false;
-          $scope.xmlCodeBox.setValue(autoFormat(data || $scope.data));
-          firstTime = false;
-          setTimeout(() => {
-            $scope.xmlCodeBox.refresh();
-          }, 1);
-        } catch (error) {
-          errorHandler.handle(error, 'Fetching original file');
-=======
               ? 'opening'
               : 'other';
         var fromTo = lastType + '->' + type;
@@ -328,7 +152,6 @@
         indent += transitions[fromTo];
         for (var j = 0; j < indent; j++) {
           padding += '\t';
->>>>>>> 2b3ed008
         }
         if (fromTo == 'opening->closing')
           formatted = formatted.substr(0, formatted.length - 1) + ln + '\n';
@@ -353,131 +176,12 @@
           await rulesetHandler.sendDecoderConfiguration(params.decoder, xml);
           errorHandler.info('Success. Decoders has been updated', '');
         } else if (params.node) {
-          await saveConfig.saveNodeConfiguration(params.node, xml);
+          await configHandler.saveNodeConfiguration(params.node, xml);
           errorHandler.info('Success. Node configuration has been updated', '');
         } else if (params.manager) {
-          await saveConfig.saveManagerConfiguration(xml);
+          await configHandler.saveManagerConfiguration(xml);
           errorHandler.info('Success. Manager configuration has been updated', '');
         }
-<<<<<<< HEAD
-      });
-
-      $scope.xmlCodeBox.on('change', () => {
-        checkXmlParseError();
-      });
-
-      const showRestartDialog = async (msg, target) => {
-        const confirm = $mdDialog.confirm({
-          controller: function(
-            $scope,
-            myScope,
-            myError,
-            $mdDialog,
-            configHandler,
-            apiReq
-          ) {
-            $scope.myScope = myScope;
-            $scope.closeDialog = () => {
-              $mdDialog.hide();
-              $('body').removeClass('md-dialog-body');
-            };
-            $scope.confirmDialog = async () => {
-              $scope.myScope.$emit('setRestarting', {});
-              $mdDialog.hide();
-              const clusterStatus = await apiReq.request(
-                'GET',
-                '/cluster/status',
-                {}
-              );
-              if (
-                target !== 'cluster' &&
-                target !== 'manager' &&
-                (clusterStatus.data.data.enabled === 'no' ||
-                  clusterStatus.data.data.running === 'no')
-              ) {
-                target = 'manager';
-              }
-              if (target === 'manager') {
-                try {
-                  const data = await configHandler.restartManager();
-                  $('body').removeClass('md-dialog-body');
-                  myError.info('It may take a few seconds...', data.data.data);
-                  $scope.myScope.$applyAsync();
-                } catch (error) {
-                  myError.handle(
-                    error.message || error,
-                    'Error restarting manager'
-                  );
-                  $scope.myScope.$emit('removeRestarting', {});
-                }
-              } else if (target === 'cluster') {
-                try {
-                  const data = await configHandler.restartCluster();
-                  $('body').removeClass('md-dialog-body');
-                  myError.info('It may take a few seconds...', data.data.data);
-                  $scope.myScope.$applyAsync();
-                } catch (error) {
-                  myError.handle(
-                    error.message || error,
-                    'Error restarting cluster'
-                  );
-                  $scope.myScope.$emit('removeRestarting', {});
-                }
-              } else {
-                try {
-                  const data = await configHandler.restartNode(target);
-                  $('body').removeClass('md-dialog-body');
-                  myError.info('It may take a few seconds...', data.data.data);
-                  $scope.myScope.$applyAsync();
-                } catch (error) {
-                  myError.handle(
-                    error.message || error,
-                    'Error restarting node'
-                  );
-                  $scope.myScope.$emit('removeRestarting', {});
-                }
-              }
-              $scope.myScope.$emit('removeRestarting', {});
-            };
-          },
-          template:
-            '<md-dialog class="modalTheme euiToast euiToast--success euiGlobalToastListItem">' +
-            '<md-dialog-content>' +
-            '<div class="euiToastHeader">' +
-            '<i class="fa fa-check"></i>' +
-            '<span class="euiToastHeader__title">' +
-            `${msg}` +
-            `. Do you want to restart the ${target} now?` +
-            '</span>' +
-            '</div>' +
-            '</md-dialog-content>' +
-            '<md-dialog-actions>' +
-            '<button class="md-primary md-cancel-button md-button ng-scope md-default-theme md-ink-ripple" type="button" ng-click="closeDialog()">I will do it later</button>' +
-            `<button class="md-primary md-confirm-button md-button md-ink-ripple md-default-theme" type="button" ng-click="confirmDialog()">Restart ${target}</button>` +
-            '</md-dialog-actions>' +
-            '</md-dialog>',
-          hasBackdrop: false,
-          clickOutsideToClose: true,
-          disableParentScroll: true,
-          locals: {
-            myScope: $scope,
-            myError: errorHandler
-          }
-        });
-        $('body').addClass('md-dialog-body');
-        $mdDialog.show(confirm);
-      };
-
-      $scope.$on('saveXmlFile', (ev, params) => saveFile(params));
-
-      $scope.$on('$destroy', function() {
-        $location.search('editingFile', null);
-      });
-    },
-    template
-  };
-});
-=======
       } catch (error) {
         errorHandler.handle(error, 'Send file error');
       }
@@ -525,5 +229,4 @@
     $scope.$on('saveXmlFile', (ev, params) => saveFile(params));
   }
 }
-app.directive('wzXmlFileEditor', () => new WzXmlFileEditor());
->>>>>>> 2b3ed008
+app.directive('wzXmlFileEditor', () => new WzXmlFileEditor());