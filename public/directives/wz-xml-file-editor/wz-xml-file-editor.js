--- conflicted
+++ resolved
@@ -25,12 +25,8 @@
       data: '=data',
       targetName: '=targetName'
     },
-<<<<<<< HEAD
     controller($scope, $document, errorHandler, groupHandler, rulesetHandler, saveConfig) {
 
-=======
-    controller($scope, $document, errorHandler, groupHandler) {
->>>>>>> b5315f45
       /**
        * Custom .replace method. Instead of using .replace which
        * evaluates regular expressions.
@@ -167,7 +163,6 @@
         try {
           const text = $scope.xmlCodeBox.getValue();
           const xml = replaceIllegalXML(text);
-<<<<<<< HEAD
           if (params.group) {
             await groupHandler.sendConfiguration(params.group, xml);
             errorHandler.info('Success. Group has been updated', '');
@@ -185,11 +180,6 @@
             await saveConfig.saveManagerConfiguration(xml);
             errorHandler.info('Success. Manager configuration has been updated', '');
           }
-=======
-          await groupHandler.sendConfiguration(params.group, xml);
-          errorHandler.info('Success. Group has been updated', '');
-          $scope.$emit('configurationSuccess');
->>>>>>> b5315f45
         } catch (error) {
           errorHandler.handle(error, 'Send file error');
         }
