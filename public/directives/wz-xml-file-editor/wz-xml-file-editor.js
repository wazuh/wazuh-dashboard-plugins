--- conflicted
+++ resolved
@@ -25,18 +25,14 @@
       data: '=data',
       targetName: '=targetName'
     },
-<<<<<<< HEAD
-    controller($scope, $document, errorHandler, groupHandler, rulesetHandler) {
-=======
-    controller($scope, $document, errorHandler, groupHandler, saveConfig) {
->>>>>>> 316e3b3f
+    controller($scope, $document, errorHandler, groupHandler, rulesetHandler, saveConfig) {
 
       /**
        * Custom .replace method. Instead of using .replace which 
        * evaluates regular expressions. 
        * Alternative using split + join, same result.
        */
-      String.prototype.xmlReplace = function(str, newstr) {
+      String.prototype.xmlReplace = function (str, newstr) {
         return this.split(str).join(newstr);
       };
 
@@ -66,14 +62,14 @@
       };
 
       // Block function if there is another check in progress
-      let checkingXmlError = false; 
+      let checkingXmlError = false;
       const checkXmlParseError = () => {
         if (checkingXmlError) return;
         checkingXmlError = true;
         try {
           const text = $scope.xmlCodeBox.getValue();
           let xml = replaceIllegalXML(text);
-          xml = xml.replace(/..xml.+\?>/,'');
+          xml = xml.replace(/..xml.+\?>/, '');
           const xmlDoc = parser.parseFromString(
             `<file>${xml}</file>`,
             'text/xml'
@@ -86,10 +82,10 @@
               !xml.length
           });
 
-          if(xmlDoc.getElementsByTagName('parsererror').length){
-              const xmlFullError = xmlDoc.getElementsByTagName('parsererror')[0].innerText;
-              $scope.xmlError = xmlFullError.match('error\\s.+\n')[0];
-          }else{
+          if (xmlDoc.getElementsByTagName('parsererror').length) {
+            const xmlFullError = xmlDoc.getElementsByTagName('parsererror')[0].innerText;
+            $scope.xmlError = xmlFullError.match('error\\s.+\n')[0];
+          } else {
             $scope.xmlError = false;
           }
         } catch (error) {
@@ -156,7 +152,6 @@
 
       const saveFile = async params => {
         try {
-<<<<<<< HEAD
           const text = $scope.xmlCodeBox.getValue();
           const xml = replaceIllegalXML(text);
           if (params.group) {
@@ -168,17 +163,11 @@
           } else if (params.decoder) {
             await rulesetHandler.sendDecoderConfiguration(params.decoder, xml);
             errorHandler.info('Success. Decoders has been updated', '');
-          }
-=======
-          const content = $scope.xmlCodeBox.getValue().trim();
-          //await groupHandler.sendConfiguration(params.group, content);
-          if(params.node){
-            const result = await saveConfig.saveNodeConfiguration(params.node,content);
-          }else if(params.manager){
-            const result = await saveConfig.saveManagerConfiguration(content);
-          }
-          errorHandler.info('Success. File has been updated', '');
->>>>>>> 316e3b3f
+          } else if (params.node) {
+            await saveConfig.saveNodeConfiguration(params.node, xml);
+          } else if (params.manager) {
+            await saveConfig.saveManagerConfiguration(xml);
+          }
         } catch (error) {
           errorHandler.handle(error, 'Send file error');
         }
@@ -202,6 +191,7 @@
         try {
           $scope.xmlError = false;
           $scope.xmlCodeBox.setValue(data || $scope.data);
+          autoFormat();
           firstTime = false;
           setTimeout(() => { $scope.xmlCodeBox.refresh() }, 1);
         } catch (error) {
