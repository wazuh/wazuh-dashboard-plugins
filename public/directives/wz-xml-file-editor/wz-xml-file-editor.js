--- conflicted
+++ resolved
@@ -448,11 +448,7 @@
             '</md-dialog-content>' +
             '<md-dialog-actions>' +
             '<button class="md-primary md-cancel-button md-button ng-scope md-default-theme md-ink-ripple" type="button" ng-click="closeDialog()">I will do it later</button>' +
-<<<<<<< HEAD
-            `<button class="md-primary md-confirm-button md-button md-ink-ripple md-default-theme" type="button" ng-click="confirmDialog()">Restart ${target}</button>` +
-=======
             `<button class="wz-button md-confirm-button md-button md-ink-ripple md-default-theme" type="button" ng-click="confirmDialog()">Restart ${target}</button>` +
->>>>>>> bc1dac71
             '</md-dialog-actions>' +
             '</md-dialog>',
           hasBackdrop: false,
