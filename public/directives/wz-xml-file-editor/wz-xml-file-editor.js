--- conflicted
+++ resolved
@@ -16,7 +16,7 @@
 
 const app = uiModules.get('app/wazuh', []);
 
-app.directive('wzXmlFileEditor', function () {
+app.directive('wzXmlFileEditor', function() {
   return {
     restrict: 'E',
     scope: {
@@ -41,7 +41,7 @@
        * evaluates regular expressions.
        * Alternative using split + join, same result.
        */
-      String.prototype.xmlReplace = function (str, newstr) {
+      String.prototype.xmlReplace = function(str, newstr) {
         return this.split(str).join(newstr);
       };
 
@@ -149,10 +149,10 @@
           var type = single
             ? 'single'
             : closing
-              ? 'closing'
-              : opening
-                ? 'opening'
-                : 'other';
+            ? 'closing'
+            : opening
+            ? 'opening'
+            : 'other';
           var fromTo = lastType + '->' + type;
           lastType = type;
           var padding = '';
@@ -175,27 +175,6 @@
           const xml = replaceIllegalXML(text);
           if (params.group) {
             await groupHandler.sendConfiguration(params.group, xml);
-<<<<<<< HEAD
-            const msg = 'Success. Group has been updated'
-            params.showRestartManager ? showRestartDialog(msg, params.showRestartManager) : errorHandler.info(msg, '');
-            $scope.$emit('configurationSuccess');
-          } else if (params.rule) {
-            await rulesetHandler.sendRuleConfiguration(params.rule, xml);
-            const msg = 'Success. Rules has been updated'
-            params.showRestartManager ? showRestartDialog(msg, params.showRestartManager) : errorHandler.info(msg, '');
-          } else if (params.decoder) {
-            await rulesetHandler.sendDecoderConfiguration(params.decoder, xml);
-            const msg = 'Success. Decoders has been updated';
-            params.showRestartManager ? showRestartDialog(msg, params.showRestartManager) : errorHandler.info(msg, '');
-          } else if (params.node) {
-            await configHandler.saveNodeConfiguration(params.node, xml);
-            const msg = `Success. Node (${params.node}) configuration has been updated`;
-            params.showRestartManager ? showRestartDialog(msg, params.node) : errorHandler.info(msg, '');
-          } else if (params.manager) {
-            await configHandler.saveManagerConfiguration(xml);
-            const msg = 'Success. Manager configuration has been updated';
-            params.showRestartManager ? showRestartDialog(msg, params.showRestartManager) : errorHandler.info(msg, '');
-=======
             const msg = 'Success. Group has been updated';
             params.showRestartManager
               ? showRestartDialog(msg, params.showRestartManager)
@@ -227,7 +206,6 @@
             params.showRestartManager
               ? showRestartDialog(msg, params.showRestartManager)
               : errorHandler.info(msg, '');
->>>>>>> 480f643d
           }
           $scope.closeFn({ reload: true });
         } catch (error) {
@@ -278,9 +256,6 @@
 
       const showRestartDialog = async (msg, target) => {
         const confirm = $mdDialog.confirm({
-<<<<<<< HEAD
-          controller: function ($scope, myScope, myError, $mdDialog, configHandler, apiReq) {
-=======
           controller: function(
             $scope,
             myScope,
@@ -289,50 +264,31 @@
             configHandler,
             apiReq
           ) {
->>>>>>> 480f643d
             $scope.myScope = myScope;
             $scope.closeDialog = () => {
               $mdDialog.hide();
               $('body').removeClass('md-dialog-body');
             };
             $scope.confirmDialog = async () => {
-<<<<<<< HEAD
-              $mdDialog.hide();
-              $scope.myScope.$emit('setRestarting', {});
-=======
               $scope.myScope.$emit('setRestarting', {});
               $mdDialog.hide();
->>>>>>> 480f643d
               const clusterStatus = await apiReq.request(
                 'GET',
                 '/cluster/status',
                 {}
               );
-<<<<<<< HEAD
-              if (target !== 'cluster' && target !== 'manager' && (clusterStatus.data.data.enabled === 'no' || clusterStatus.data.data.running === 'no')) {
-=======
               if (
                 target !== 'cluster' &&
                 target !== 'manager' &&
                 (clusterStatus.data.data.enabled === 'no' ||
                   clusterStatus.data.data.running === 'no')
               ) {
->>>>>>> 480f643d
                 target = 'manager';
               }
               if (target === 'manager') {
                 try {
                   const data = await configHandler.restartManager();
                   $('body').removeClass('md-dialog-body');
-<<<<<<< HEAD
-                  myError.info(data.data.data, 'It may take a few seconds...');
-                  $scope.myScope.$applyAsync();
-                } catch (error) {
-                  myError.handle(error.message || error, 'Error restarting manager');
-                  $scope.myScope.$emit('removeRestarting', {});
-                }
-
-=======
                   myError.info('It may take a few seconds...', data.data.data);
                   $scope.myScope.$applyAsync();
                 } catch (error) {
@@ -342,18 +298,10 @@
                   );
                   $scope.myScope.$emit('removeRestarting', {});
                 }
->>>>>>> 480f643d
               } else if (target === 'cluster') {
                 try {
                   const data = await configHandler.restartCluster();
                   $('body').removeClass('md-dialog-body');
-<<<<<<< HEAD
-                  myError.info(data.data.data, 'It may take a few seconds...');
-                  $scope.myScope.$applyAsync();
-
-                } catch (error) {
-                  myError.handle(error.message || error, 'Error restarting cluster');
-=======
                   myError.info('It may take a few seconds...', data.data.data);
                   $scope.myScope.$applyAsync();
                 } catch (error) {
@@ -361,19 +309,12 @@
                     error.message || error,
                     'Error restarting cluster'
                   );
->>>>>>> 480f643d
                   $scope.myScope.$emit('removeRestarting', {});
                 }
               } else {
                 try {
                   const data = await configHandler.restartNode(target);
                   $('body').removeClass('md-dialog-body');
-<<<<<<< HEAD
-                  myError.info(data.data.data, 'It may take a few seconds...');
-                  $scope.myScope.$applyAsync();
-                } catch (error) {
-                  myError.handle(error.message || error, 'Error restarting node');
-=======
                   myError.info('It may take a few seconds...', data.data.data);
                   $scope.myScope.$applyAsync();
                 } catch (error) {
@@ -381,16 +322,11 @@
                     error.message || error,
                     'Error restarting node'
                   );
->>>>>>> 480f643d
                   $scope.myScope.$emit('removeRestarting', {});
                 }
               }
               $scope.myScope.$emit('removeRestarting', {});
-<<<<<<< HEAD
-            }
-=======
             };
->>>>>>> 480f643d
           },
           template:
             '<md-dialog class="modalTheme euiToast euiToast--success euiGlobalToastListItem">' +
@@ -418,15 +354,11 @@
         });
         $('body').addClass('md-dialog-body');
         $mdDialog.show(confirm);
-<<<<<<< HEAD
-      }
-=======
-      };
->>>>>>> 480f643d
+      };
 
       $scope.$on('saveXmlFile', (ev, params) => saveFile(params));
 
-      $scope.$on('$destroy', function () {
+      $scope.$on('$destroy', function() {
         $location.search('editingFile', null);
       });
     },
