/*
 * Wazuh app - Wazuh XML file editor
 * Copyright (C) 2015-2019 Wazuh, Inc.
 *
 * This program is free software; you can redistribute it and/or modify
 * it under the terms of the GNU General Public License as published by
 * the Free Software Foundation; either version 2 of the License, or
 * (at your option) any later version.
 *
 * Find more information about this on the LICENSE file.
 */

import template from './wz-xml-file-editor.html';
import CodeMirror from '../../utils/codemirror/lib/codemirror';
import { uiModules } from 'ui/modules';

const app = uiModules.get('app/wazuh', []);

app.directive('wzXmlFileEditor', function() {
  return {
    restrict: 'E',
    scope: {
      fileName: '@fileName',
      validFn: '&',
      data: '=data',
      targetName: '=targetName'
    },
    controller($scope, $document, errorHandler, groupHandler) {
<<<<<<< HEAD
=======

      /**
       * Custom .replace method. Instead of using .replace which 
       * evaluates regular expressions. 
       * Alternative using split + join, same result.
       */
>>>>>>> a4d147f0
      String.prototype.xmlReplace = function(str, newstr) {
        return this.split(str).join(newstr);
      };

      let firstTime = true;
      const parser = new DOMParser(); // eslint-disable-line
<<<<<<< HEAD
      const replaceIllegalXML = text => {
        const oDOM = parser.parseFromString(text, 'text/html');
        const lines = oDOM.documentElement.textContent.split('\n');
        for (const line of lines) {
          const sanitized = line
            .trim()
            .xmlReplace('&', '&amp;')
            .xmlReplace('<', '&lt;')
            .xmlReplace('>', '&gt;')
            .xmlReplace('"', '&quot;')
            .xmlReplace("'", '&apos;');
          text = text.xmlReplace(line.trim(), sanitized);
=======

      /**
       * Escape "&" characters.
       * @param {*} text 
       */
      const replaceIllegalXML = text => {
        const oDOM = parser.parseFromString(text, 'text/html');
        const lines = oDOM.documentElement.textContent.split('\n');

        for (const line of lines) {
          const sanitized = line.trim().xmlReplace('&', '&amp;');

          /**
           * Do not remove this condition. We don't want to replace
           * non-sanitized lines.
           */
          if (!line.includes(sanitized)) {
            text = text.xmlReplace(line.trim(), sanitized);
          }
>>>>>>> a4d147f0
        }
        return text;
      };

<<<<<<< HEAD
=======
      // Block function if there is another check in progress
      let checkingXmlError = false; 
>>>>>>> a4d147f0
      const checkXmlParseError = () => {
        if (checkingXmlError) return;
        checkingXmlError = true;
        try {
          const text = $scope.xmlCodeBox.getValue();
<<<<<<< HEAD
          const xml = replaceIllegalXML(text);
=======

          const xml = replaceIllegalXML(text);

>>>>>>> a4d147f0
          const xmlDoc = parser.parseFromString(
            '<file>' + xml + '</file>',
            'text/xml'
          );

          $scope.validFn({
            valid:
              !!xmlDoc.getElementsByTagName('parsererror').length ||
              !xml ||
              !xml.length
          });
        } catch (error) {
          errorHandler.handle(error, 'Error validating XML');
        }
        checkingXmlError = false;
        if (!$scope.$$phase) $scope.$digest();
        return;
      };

      const autoFormat = (xml) => {
        var reg = /(>)\s*(<)(\/*)/g;
        var wsexp = / *(.*) +\n/g;
        var contexp = /(<.+>)(.+\n)/g;
        xml = xml.replace(reg, '$1\n$2$3').replace(wsexp, '$1\n').replace(contexp, '$1\n$2');
        var formatted = '';
        var lines = xml.split('\n');
        var indent = 0;
        var lastType = 'other';
        var transitions = {
          'single->single': 0,
          'single->closing': -1,
          'single->opening': 0,
          'single->other': 0,
          'closing->single': 0,
          'closing->closing': -1,
          'closing->opening': 0,
          'closing->other': 0,
          'opening->single': 1,
          'opening->closing': 0,
          'opening->opening': 1,
          'opening->other': 1,
          'other->single': 0,
          'other->closing': -1,
          'other->opening': 0,
          'other->other': 0
        };

        for (var i = 0; i < lines.length; i++) {
          var ln = lines[i];
          if (ln.match(/\s*<\?xml/)) {
            formatted += ln + "\n";
            continue;
          }
          var single = Boolean(ln.match(/<.+\/>/)); // is this line a single tag? ex. <br />
          var closing = Boolean(ln.match(/<\/.+>/)); // is this a closing tag? ex. </a>
          var opening = Boolean(ln.match(/<[^!].*>/)); // is this even a tag (that's not <!something>)
          var type = single ? 'single' : closing ? 'closing' : opening ? 'opening' : 'other';
          var fromTo = lastType + '->' + type;
          lastType = type;
          var padding = '';

          indent += transitions[fromTo];
          for (var j = 0; j < indent; j++) {
            padding += '\t';
          }
          if (fromTo == 'opening->closing')
            formatted = formatted.substr(0, formatted.length - 1) + ln + '\n'; // substr removes line break (\n) from prev loop
          else
            formatted += padding + ln + '\n';
        }
        return formatted.trim();
      };

      const saveFile = async params => {
        try {
          const text = $scope.xmlCodeBox.getValue();
          const xml = replaceIllegalXML(text);
          await groupHandler.sendConfiguration(params.group, xml);
          errorHandler.info('Success. Group has been updated', '');
        } catch (error) {
          errorHandler.handle(error, 'Send file error');
        }
        return;
      };
      $scope.xmlCodeBox = CodeMirror.fromTextArea(
        $document[0].getElementById('xml_box'),
        {
          lineNumbers: true,
          matchClosing: true,
          matchBrackets: true,
          mode: 'text/xml',
          theme: 'ttcn',
          foldGutter: true,
          styleSelectedText: true,
          gutters: ['CodeMirror-foldgutter']
        }
      );

      const init = (data = false) => {
        try {
          $scope.xmlCodeBox.setValue(autoFormat(data || $scope.data));
          firstTime = false;
          $scope.xmlCodeBox.refresh();
          //autoFormat();
        } catch (error) {
          errorHandler.handle(error, 'Fetching original file');
        }
      };

      init();

      // Refresh content if it's not the very first time we are loading data
      $scope.$on('fetchedFile', (ev, params) => {
        if (!firstTime) {
          init(params.data);
        }
      });

      $scope.xmlCodeBox.on('change', () => {
        checkXmlParseError();
      });

      $scope.$on('saveXmlFile', (ev, params) => saveFile(params));
    },
    template
  };
});<|MERGE_RESOLUTION|>--- conflicted
+++ resolved
@@ -26,35 +26,18 @@
       targetName: '=targetName'
     },
     controller($scope, $document, errorHandler, groupHandler) {
-<<<<<<< HEAD
-=======
 
       /**
        * Custom .replace method. Instead of using .replace which 
        * evaluates regular expressions. 
        * Alternative using split + join, same result.
        */
->>>>>>> a4d147f0
       String.prototype.xmlReplace = function(str, newstr) {
         return this.split(str).join(newstr);
       };
 
       let firstTime = true;
       const parser = new DOMParser(); // eslint-disable-line
-<<<<<<< HEAD
-      const replaceIllegalXML = text => {
-        const oDOM = parser.parseFromString(text, 'text/html');
-        const lines = oDOM.documentElement.textContent.split('\n');
-        for (const line of lines) {
-          const sanitized = line
-            .trim()
-            .xmlReplace('&', '&amp;')
-            .xmlReplace('<', '&lt;')
-            .xmlReplace('>', '&gt;')
-            .xmlReplace('"', '&quot;')
-            .xmlReplace("'", '&apos;');
-          text = text.xmlReplace(line.trim(), sanitized);
-=======
 
       /**
        * Escape "&" characters.
@@ -74,28 +57,20 @@
           if (!line.includes(sanitized)) {
             text = text.xmlReplace(line.trim(), sanitized);
           }
->>>>>>> a4d147f0
         }
         return text;
       };
 
-<<<<<<< HEAD
-=======
       // Block function if there is another check in progress
       let checkingXmlError = false; 
->>>>>>> a4d147f0
       const checkXmlParseError = () => {
         if (checkingXmlError) return;
         checkingXmlError = true;
         try {
           const text = $scope.xmlCodeBox.getValue();
-<<<<<<< HEAD
+
           const xml = replaceIllegalXML(text);
-=======
-
-          const xml = replaceIllegalXML(text);
-
->>>>>>> a4d147f0
+
           const xmlDoc = parser.parseFromString(
             '<file>' + xml + '</file>',
             'text/xml'
