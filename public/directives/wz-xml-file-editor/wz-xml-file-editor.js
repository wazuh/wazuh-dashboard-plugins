--- conflicted
+++ resolved
@@ -13,10 +13,6 @@
 import template from './wz-xml-file-editor.html';
 import CodeMirror from '../../utils/codemirror/lib/codemirror';
 import { uiModules } from 'ui/modules';
-<<<<<<< HEAD
-=======
-import chrome from 'ui/chrome';
->>>>>>> 555b8eef
 import { DynamicHeight } from '../../utils/dynamic-height';
 
 const app = uiModules.get('app/wazuh', []);
