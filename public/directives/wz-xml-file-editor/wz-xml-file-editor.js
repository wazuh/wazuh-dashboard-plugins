--- conflicted
+++ resolved
@@ -184,14 +184,10 @@
             errorHandler.info('Success. Decoders has been updated', '');
           } else if (params.node) {
             await saveConfig.saveNodeConfiguration(params.node, xml);
-<<<<<<< HEAD
-            errorHandler.info('Success. Cluster configuration has been updated', '');
-=======
             errorHandler.info(
               'Success. Node configuration has been updated',
               ''
             );
->>>>>>> 4d8543db
           } else if (params.manager) {
             await saveConfig.saveManagerConfiguration(xml);
             errorHandler.info(
