--- conflicted
+++ resolved
@@ -29,10 +29,7 @@
     controller(
       $scope,
       $document,
-<<<<<<< HEAD
       $location,
-=======
->>>>>>> f9f57232
       errorHandler,
       groupHandler,
       rulesetHandler,
