--- conflicted
+++ resolved
@@ -354,11 +354,6 @@
       const dynamicHeight = () => {
         setTimeout(function() {
           const editorContainer = $('.wzXmlEditor');
-<<<<<<< HEAD
-          const windows = $(window).height();
-          const offsetTop = getPosition(editorContainer[0]).y;
-          editorContainer.height(windows - (offsetTop + 20));
-=======
           const headerContainer = $('#wzXmlEditorHeader');
           const windows = $(window).height();
           const offsetTop = getPosition(editorContainer[0]).y;
@@ -366,7 +361,6 @@
           $('.wzXmlEditorBody .CodeMirror').css({
             height: 'calc(100% - ' + (headerContainer.height() - 22) + 'px)'
           });
->>>>>>> 1bc21759
         }, 1);
       };
 
