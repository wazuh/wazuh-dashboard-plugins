--- conflicted
+++ resolved
@@ -52,10 +52,7 @@
         $document[0].getElementById('viewer_xml_box'),
         {
           lineNumbers: true,
-<<<<<<< HEAD
-=======
           lineWrapping: true,
->>>>>>> 320a4bc3
           autoRefresh: true,
           matchClosing: true,
           matchBrackets: true,
