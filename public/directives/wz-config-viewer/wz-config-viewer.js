/*
 * Wazuh app - Wazuh config viewer directive
 * Copyright (C) 2015-2019 Wazuh, Inc.
 *
 * This program is free software; you can redistribute it and/or modify
 * it under the terms of the GNU General Public License as published by
 * the Free Software Foundation; either version 2 of the License, or
 * (at your option) any later version.
 *
 * Find more information about this on the LICENSE file.
 */

import template from './wz-config-viewer.html';
import { uiModules } from 'ui/modules';
import CodeMirror from '../../utils/codemirror/lib/codemirror';
import chrome from 'ui/chrome';

const app = uiModules.get('app/wazuh', []);

class WzConfigViewer {
  constructor() {
    this.restrict = 'E';
    this.scope = {
      getjson: '&',
      getxml: '&',
      jsoncontent: '=',
      xmlcontent: '=',
      hideHeader: '=',
      noLocal: '='
    };
    this.template = template;
  }

  controller($scope, $document, $window) {
    const window = $window;
    const IS_DARK_THEME = chrome.getUiSettingsClient().get('theme:darkMode');
    const setJsonBox = () => {
      $scope.jsonCodeBox = CodeMirror.fromTextArea(
        $document[0].getElementById('viewer_json_box'),
        {
          lineNumbers: true,
          autoRefresh: true,
          matchClosing: true,
          matchBrackets: true,
          mode: { name: 'javascript', json: true },
          readOnly: true,
          theme: IS_DARK_THEME ? 'lesser-dark' : 'ttcn',
          foldGutter: true,
          styleSelectedText: true,
          gutters: ['CodeMirror-foldgutter']
        }
      );
    };
    const setXmlBox = () => {
      $scope.xmlCodeBox = CodeMirror.fromTextArea(
        $document[0].getElementById('viewer_xml_box'),
        {
          lineNumbers: true,
          lineWrapping: true,
          autoRefresh: true,
          matchClosing: true,
          matchBrackets: true,
          mode: 'text/xml',
          readOnly: true,
          theme: IS_DARK_THEME ? 'lesser-dark' : 'ttcn',
          foldGutter: true,
          styleSelectedText: true,
          gutters: ['CodeMirror-foldgutter']
        }
      );
      bindXmlListener();
    };

    $(window).on('resize', function() {
      dynamicHeight();
    });

    const dynamicHeight = () => {
      setTimeout(function() {
        const editorContainer = $('.configViewer');
        const windows = $(window).height();
        const offsetTop = getPosition(editorContainer[0]).y;
        const bottom = $scope.isLogs ? 75 : 20;
<<<<<<< HEAD
        const headerContainer = $('.wzXmlEditorHeader')
        const headerContainerHeight = headerContainer.height() + 30 ? headerContainer.height() + 30 : $scope.isLogs ? 0 : 80;
        editorContainer.height(windows - (offsetTop + bottom));
        $('.wzXmlEditorBody .CodeMirror').height(windows - (offsetTop + bottom + headerContainerHeight));
=======
        const headerContainer = $('.wzXmlEditorHeader');
        const headerContainerHeight =
          headerContainer.height() + 30
            ? headerContainer.height() + 30
            : $scope.isLogs
            ? 0
            : 80;
        editorContainer.height(windows - (offsetTop + bottom));
        $('.wzXmlEditorBody .CodeMirror').height(
          windows - (offsetTop + bottom + headerContainerHeight)
        );
>>>>>>> 3484f71d
      }, 1);
    };

    const refreshJsonBox = json => {
      $scope.jsoncontent = json;
      if (!$scope.jsonCodeBox) {
        setJsonBox();
      }
      if ($scope.jsoncontent != false) {
        $scope.jsonCodeBox.setValue($scope.jsoncontent.replace(/\\\\/g, '\\'));
        setTimeout(function() {
          $scope.jsonCodeBox.refresh();
          $scope.$applyAsync();
          window.dispatchEvent(new Event('resize')); // eslint-disable-line
        }, 200);
      }
    };

    const refreshXmlBox = (xml, isLogs) => {
      $scope.isLogs = isLogs;
      $scope.xmlcontent = xml;
      if (!$scope.xmlCodeBox) {
        setXmlBox();
      }
      if ($scope.xmlcontent != false) {
        $scope.xmlCodeBox.setValue($scope.xmlcontent);
        setTimeout(function() {
          $scope.xmlCodeBox.refresh();
          $scope.$applyAsync();
          $scope.isLogs
            ? dynamicHeight()
            : window.dispatchEvent(new Event('resize')); // eslint-disable-line
        }, 200);
      }
    };

    $scope.callgetjson = () => $scope.getjson();

    $scope.callgetxml = () => $scope.getxml();

    $scope.$on('JSONContentReady', (ev, params) => {
      refreshJsonBox(params.data);
    });

    $scope.$on('XMLContentReady', (ev, params) => {
      refreshXmlBox(params.data, params.logs);
    });

    const bindXmlListener = () => {
      var scrollElement = $scope.xmlCodeBox.getScrollerElement();
      $(scrollElement).bind('scroll', function(e) {
        var element = $(e.currentTarget)[0];
        if (element.scrollHeight - element.scrollTop === element.clientHeight) {
          $scope.$emit('scrolledToBottom', {
            lines: $scope.xmlCodeBox.lineCount()
          });
        }
      });
    };

    $scope.$on('viewerScrollBottom', (ev, params) => {
      var t = $scope.xmlCodeBox.charCoords(
        { line: params.line, ch: 0 },
        'local'
      ).top;
      var middleHeight =
        $scope.xmlCodeBox.getScrollerElement().offsetHeight / 2;
      $scope.xmlCodeBox.scrollTo(null, t - middleHeight - 10);
    });

    $scope.$on('doRefresh', (ev, params) => {
      if (params.type === 'xml') {
        $scope.xmlCodeBox.refresh();
      } else {
        $scope.jsonCodeBox.refresh();
      }
    });

    function getPosition(element) {
      var xPosition = 0;
      var yPosition = 0;

      while (element) {
        xPosition +=
          element.offsetLeft - element.scrollLeft + element.clientLeft;
        yPosition += element.offsetTop - element.scrollTop + element.clientTop;
        element = element.offsetParent;
      }

      return { x: xPosition, y: yPosition };
    }
  }
}

app.directive('wzConfigViewer', () => new WzConfigViewer());<|MERGE_RESOLUTION|>--- conflicted
+++ resolved
@@ -13,7 +13,6 @@
 import template from './wz-config-viewer.html';
 import { uiModules } from 'ui/modules';
 import CodeMirror from '../../utils/codemirror/lib/codemirror';
-import chrome from 'ui/chrome';
 
 const app = uiModules.get('app/wazuh', []);
 
@@ -33,7 +32,6 @@
 
   controller($scope, $document, $window) {
     const window = $window;
-    const IS_DARK_THEME = chrome.getUiSettingsClient().get('theme:darkMode');
     const setJsonBox = () => {
       $scope.jsonCodeBox = CodeMirror.fromTextArea(
         $document[0].getElementById('viewer_json_box'),
@@ -44,7 +42,7 @@
           matchBrackets: true,
           mode: { name: 'javascript', json: true },
           readOnly: true,
-          theme: IS_DARK_THEME ? 'lesser-dark' : 'ttcn',
+          theme: 'ttcn',
           foldGutter: true,
           styleSelectedText: true,
           gutters: ['CodeMirror-foldgutter']
@@ -62,7 +60,7 @@
           matchBrackets: true,
           mode: 'text/xml',
           readOnly: true,
-          theme: IS_DARK_THEME ? 'lesser-dark' : 'ttcn',
+          theme: 'ttcn',
           foldGutter: true,
           styleSelectedText: true,
           gutters: ['CodeMirror-foldgutter']
@@ -81,12 +79,6 @@
         const windows = $(window).height();
         const offsetTop = getPosition(editorContainer[0]).y;
         const bottom = $scope.isLogs ? 75 : 20;
-<<<<<<< HEAD
-        const headerContainer = $('.wzXmlEditorHeader')
-        const headerContainerHeight = headerContainer.height() + 30 ? headerContainer.height() + 30 : $scope.isLogs ? 0 : 80;
-        editorContainer.height(windows - (offsetTop + bottom));
-        $('.wzXmlEditorBody .CodeMirror').height(windows - (offsetTop + bottom + headerContainerHeight));
-=======
         const headerContainer = $('.wzXmlEditorHeader');
         const headerContainerHeight =
           headerContainer.height() + 30
@@ -98,7 +90,6 @@
         $('.wzXmlEditorBody .CodeMirror').height(
           windows - (offsetTop + bottom + headerContainerHeight)
         );
->>>>>>> 3484f71d
       }, 1);
     };
 
