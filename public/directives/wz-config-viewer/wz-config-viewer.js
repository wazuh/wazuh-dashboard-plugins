/*
 * Wazuh app - Wazuh config viewer directive
 * Copyright (C) 2015-2019 Wazuh, Inc.
 *
 * This program is free software; you can redistribute it and/or modify
 * it under the terms of the GNU General Public License as published by
 * the Free Software Foundation; either version 2 of the License, or
 * (at your option) any later version.
 *
 * Find more information about this on the LICENSE file.
 */

import template from './wz-config-viewer.html';
import { uiModules } from 'ui/modules';
import CodeMirror from '../../utils/codemirror/lib/codemirror';

const app = uiModules.get('app/wazuh', []);

class WzConfigViewer {
  constructor() {
    this.restrict = 'E';
    this.scope = {
      getjson: '&',
      getxml: '&',
      jsoncontent: '=',
      xmlcontent: '='
    };
    this.template = template;
  }

  controller($scope, $document) {
    const setJsonBox = () => {
      $scope.jsonCodeBox = CodeMirror.fromTextArea(
        $document[0].getElementById('viewer_json_box'),
        {
          lineNumbers: true,
          matchClosing: true,
          matchBrackets: true,
          mode: { name: 'javascript', json: true },
          readOnly: true,
          theme: 'ttcn',
          foldGutter: true,
          styleSelectedText: true,
          gutters: ['CodeMirror-foldgutter']
        }
      );
    };
    const setXmlBox = () => {
      $scope.xmlCodeBox = CodeMirror.fromTextArea(
        $document[0].getElementById('viewer_xml_box'),
        {
          lineNumbers: true,
          matchClosing: true,
          matchBrackets: true,
          mode: 'text/xml',
          readOnly: true,
          theme: 'ttcn',
          foldGutter: true,
          styleSelectedText: true,
          gutters: ['CodeMirror-foldgutter']
        }
      );
    };

<<<<<<< HEAD
    const init = () => {
      setJsonBox();
      setXmlBox();
    };
=======
    const init = () => {};
>>>>>>> 65308d7b

    const refreshJsonBox = json => {
      $scope.jsoncontent = json;
      if (!$scope.jsonCodeBox) {
        setJsonBox();
      }
      if ($scope.jsoncontent != false) {
        $scope.jsonCodeBox.setValue($scope.jsoncontent);
        setTimeout(function() {
          $scope.jsonCodeBox.refresh();
        }, 1);
      }
    };

    const refreshXmlBox = xml => {
      $scope.xmlcontent = xml;
      if (!$scope.xmlCodeBox) {
        setXmlBox();
      }
      if ($scope.xmlcontent != false) {
        $scope.xmlCodeBox.setValue($scope.xmlcontent);
        setTimeout(function() {
          $scope.xmlCodeBox.refresh();
        }, 1);
      }
    };

    $scope.callgetjson = () => $scope.getjson();

    $scope.callgetxml = () => $scope.getxml();

    $scope.$on('JSONContentReady', (ev, params) => {
      refreshJsonBox(params.data);
    });

    $scope.$on('XMLContentReady', (ev, params) => {
      refreshXmlBox(params.data);
    });

    init();
  }
}

app.directive('wzConfigViewer', () => new WzConfigViewer());<|MERGE_RESOLUTION|>--- conflicted
+++ resolved
@@ -62,15 +62,6 @@
       );
     };
 
-<<<<<<< HEAD
-    const init = () => {
-      setJsonBox();
-      setXmlBox();
-    };
-=======
-    const init = () => {};
->>>>>>> 65308d7b
-
     const refreshJsonBox = json => {
       $scope.jsoncontent = json;
       if (!$scope.jsonCodeBox) {
@@ -109,7 +100,6 @@
       refreshXmlBox(params.data);
     });
 
-    init();
   }
 }
 
