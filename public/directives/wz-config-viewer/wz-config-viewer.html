--- conflicted
+++ resolved
@@ -44,11 +44,7 @@
             <md-divider class="wz-margin-top-10"></md-divider>
 
             <!-- The XML viewer -->
-<<<<<<< HEAD
-            <div class='wzXmlEditorBody'>
-=======
             <div class='wzJsonXmlEditorBody'>
->>>>>>> 1ed6fb06
                 <textarea id='viewer_xml_box' ></textarea>
             </div>
             <!-- End XML viewer -->
