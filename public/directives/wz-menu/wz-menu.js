/*
 * Wazuh app - Top nav bar directive
 * Copyright (C) 2015-2020 Wazuh, Inc.
 *
 * This program is free software; you can redistribute it and/or modify
 * it under the terms of the GNU General Public License as published by
 * the Free Software Foundation; either version 2 of the License, or
 * (at your option) any later version.
 *
 * Find more information about this on the LICENSE file.
 */

import menuTemplate from './wz-menu.html';
import { uiModules } from 'ui/modules';
<<<<<<< HEAD

=======
import $ from 'jquery';
import { npStart } from 'ui/new_platform'
>>>>>>> 0d12dd71
const app = uiModules.get('app/wazuh', []);

class WzMenu {
  /**
   * Class constructor
   */
  constructor() {
    this.template = menuTemplate;
  }

  controller(
    $scope,
    $rootScope,
    $window,
    appState,
    patternHandler,
    errorHandler,
    wazuhConfig
  ) {
    const indexPatterns = npStart.plugins.data.indexPatterns;
    $scope.showSelector = appState.getPatternSelector();
    $scope.root = $rootScope;

    $scope.$applyAsync();

    $scope.goToClick = path => {
      $window.location.href = path;
    };

    $scope.setMenuNavItem = item => {
      $scope.menuNavItem = item;
    };

    /**
     * When controller loads
     */
    const load = async () => {
      try {
        const list = await patternHandler.getPatternList();
        if (!list) return;

        // Get the configuration to check if pattern selector is enabled
        const config = wazuhConfig.getConfig();
        appState.setPatternSelector(config['ip.selector']);

        // Abort if we have disabled the pattern selector
        if (!appState.getPatternSelector()) return;

        // Show the pattern selector
        $scope.showSelector = true;
        let filtered = false;
        // If there is no current pattern, fetch it
        if (!appState.getCurrentPattern()) {
          appState.setCurrentPattern(list[0].id);
        } else {
          // Check if the current pattern cookie is valid
          filtered = list.filter(item =>
            item.id.includes(appState.getCurrentPattern())
          );
          if (!filtered.length) appState.setCurrentPattern(list[0].id);
        }

        const data = filtered
          ? filtered
          : await indexPatterns.get(appState.getCurrentPattern());
        $scope.theresPattern = true;
        $scope.currentPattern = data.title;

        // Getting the list of index patterns
        if (list) {
          $scope.patternList = list;
          $scope.currentSelectedPattern = appState.getCurrentPattern();
        }
        if (!$scope.menuNavItem) {
          $scope.menuNavItem = appState
            .getNavigation()
            .currLocation || "".replace(/\//g, '');
        }

        if (appState.getCurrentAPI()) {
          $scope.theresAPI = true;
          $scope.currentAPI = JSON.parse(appState.getCurrentAPI()).name;
        } else {
          $scope.theresAPI = false;
        }
        calcHeight();
        $scope.$applyAsync();
        return;
      } catch (error) {
        errorHandler.handle(error.message || error);
        $scope.theresPattern = false;
      }
    };

    const calcHeight = () => {
      let height = false;
      try {
        height = $('#navDrawerMenu > ul:nth-child(2)')[0].clientHeight;
      } catch (error) {} // eslint-disable-line
      const barHeight = (height || 51) + 2;
      $scope.settedMenuHeight = true;
      $('.md-toolbar-tools, md-toolbar')
        .css('height', barHeight, 'important')
        .css('max-height', barHeight, 'important');
    };

    $($window).on('resize', function() {
      calcHeight();
    });

    $scope.root.$on('loadWazuhMenu', () => {
      load();
    });

    // Function to change the current index pattern on the app
    $scope.changePattern = async selectedPattern => {
      try {
        if (!appState.getPatternSelector()) return;
        $scope.currentSelectedPattern = await patternHandler.changePattern(
          selectedPattern
        );
        $scope.$applyAsync();
        $window.location.reload();
        return;
      } catch (error) {
        errorHandler.handle(error.message || error);
      }
    };

    $scope.refresh = () => $window.location.reload();

    //listeners
    $scope.$on('updateAPI', (evt, params) => {
      const current = appState.getCurrentAPI();
      if (current) {
        const parsed = JSON.parse(current);

        // If we've received cluster info as parameter, it means we must update our stored cookie
        if (params && params.cluster_info) {
          if (params.cluster_info.status === 'enabled') {
            parsed.name = params.cluster_info.cluster;
          } else {
            parsed.name = params.cluster_info.manager;
          }
          appState.setCurrentAPI(JSON.stringify(parsed));
        }

        $scope.theresAPI = true;
        $scope.currentAPI = parsed.name;
      } else {
        $scope.theresAPI = false;
      }
    });

    $scope.$on('updatePattern', () => {
      if (!appState.getPatternSelector()) return;
      indexPatterns
        .get(appState.getCurrentPattern())
        .then(() => {
          $scope.theresPattern = true;
          $scope.currentSelectedPattern = appState.getCurrentPattern();
        })
        .catch(error => {
          errorHandler.handle(error.message || error);
          $scope.theresPattern = false;
        });
    });
  }
}

app.directive('wzMenu', () => new WzMenu());<|MERGE_RESOLUTION|>--- conflicted
+++ resolved
@@ -1,6 +1,6 @@
 /*
  * Wazuh app - Top nav bar directive
- * Copyright (C) 2015-2020 Wazuh, Inc.
+ * Copyright (C) 2015-2019 Wazuh, Inc.
  *
  * This program is free software; you can redistribute it and/or modify
  * it under the terms of the GNU General Public License as published by
@@ -12,12 +12,6 @@
 
 import menuTemplate from './wz-menu.html';
 import { uiModules } from 'ui/modules';
-<<<<<<< HEAD
-
-=======
-import $ from 'jquery';
-import { npStart } from 'ui/new_platform'
->>>>>>> 0d12dd71
 const app = uiModules.get('app/wazuh', []);
 
 class WzMenu {
