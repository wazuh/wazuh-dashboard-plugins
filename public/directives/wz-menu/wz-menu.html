--- conflicted
+++ resolved
@@ -15,15 +15,9 @@
         </md-button>
 
         <md-button class="wz-menu-button" ng-href="#/manager" ng-click="setMenuNavItem('manager')"
-<<<<<<< HEAD
             ng-class="{'wz-menu-active': menuNavItem === 'manager' }" aria-label="Cluster tab">
             <react-component name="EuiIcon" class="kbnGlobalNavLink__euiIcon"
-            props="{type:'infraApp', color:'ghost'}" /> Management
-=======
-            ng-class="{'wz-menu-active': menuNavItem === 'manager' }" aria-label="Cluster tab"
-            data-test-subj="wzMenuManagement">
-            <react-component name="EuiIcon" class="kbnGlobalNavLink__euiIcon" props="{type:'managementApp'}" /> Management
->>>>>>> 0d12dd71
+            props="{type:'managementApp', color:'ghost'}" /> Management
         </md-button>
 
         <md-button class="wz-menu-button" ng-href="#/agents-preview" ng-click="setMenuNavItem('agents-preview')"
