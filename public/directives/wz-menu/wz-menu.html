<md-toolbar ng-hide="root.hideWzMenu || !settedMenuHeight">
    <!-- Main toolbar content -->
    <div class="md-toolbar-tools wz-menu-content">
        <!-- Main Wazuh app navigation buttons -->
<<<<<<< HEAD
        <md-button class="wz-menu-button" ng-href="#/overview" 
            ng-class="{'wz-menu-active': menuNavItem === 'overview' }" aria-label="Overview tab"
            data-test-subj="wzMenuOverview">
            <react-component name="EuiIcon" class="kbnGlobalNavLink__euiIcon" props="{type:'visualizeApp'}" /> Overview
        </md-button>

        <md-button class="wz-menu-button" ng-href="#/manager" ng-class="{'wz-menu-active': menuNavItem === 'manager' }"
            aria-label="Cluster tab" data-test-subj="wzMenuManagement">
            <react-component name="EuiIcon" class="kbnGlobalNavLink__euiIcon" props="{type:'infraApp'}" /> Management
        </md-button>

        <md-button class="wz-menu-button" ng-href="#/agents-preview"
            ng-class="{'wz-menu-active': menuNavItem === 'agents' }" aria-label="Agents tab"
            data-test-subj="wzMenuAgents">
            <i class="fa fa-fw fa-tv" aria-hidden="true"></i> Agents
        </md-button>

        <md-button class="wz-menu-button" ng-href="#/wazuh-discover"
            ng-class="{'wz-menu-active': menuNavItem === 'discover' }" aria-label="Discover tab"
            data-test-subj="wzMenuDiscover">
            <react-component name="EuiIcon" class="kbnGlobalNavLink__euiIcon" props="{type:'discoverApp'}" /> Discover
        </md-button>

        <md-button class="wz-menu-button" ng-href="#/wazuh-dev"
            ng-class="{'wz-menu-active': menuNavItem === 'wazuh-dev' }" aria-label="Dev Tools tab"
            data-test-subj="wzMenuDevTools">
=======
        <md-button class="wz-menu-button" ng-href="#/overview" ng-click="setMenuNavItem('overview')"
            ng-class="{'wz-menu-active': menuNavItem === 'overview' || menuNavItem === 'health-check' }"
            aria-label="Overview tab">
            <react-component name="EuiIcon" class="kbnGlobalNavLink__euiIcon" props="{type:'visualizeApp'}" /> Overview
        </md-button>

        <md-button class="wz-menu-button" ng-href="#/manager" ng-click="setMenuNavItem('manager')"
            ng-class="{'wz-menu-active': menuNavItem === 'manager' }" aria-label="Cluster tab">
            <react-component name="EuiIcon" class="kbnGlobalNavLink__euiIcon" props="{type:'infraApp'}" /> Management
        </md-button>

        <md-button class="wz-menu-button" ng-href="#/agents-preview" ng-click="setMenuNavItem('agents-preview')"
            ng-class="{'wz-menu-active': menuNavItem === 'agents-preview' || menuNavItem === 'agents' }"
            aria-label="Agents tab">
            <i class="fa fa-fw fa-tv" aria-hidden="true"></i> Agents
        </md-button>

        <md-button class="wz-menu-button" ng-href="#/wazuh-discover" ng-click="setMenuNavItem('wazuh-discover')"
            ng-class="{'wz-menu-active': menuNavItem === 'wazuh-discover' }" aria-label="Discover tab">
            <react-component name="EuiIcon" class="kbnGlobalNavLink__euiIcon" props="{type:'discoverApp'}" /> Discover
        </md-button>

        <md-button class="wz-menu-button" ng-href="#/wazuh-dev" ng-click="setMenuNavItem('wazuh-dev')"
            ng-class="{'wz-menu-active': menuNavItem === 'wazuh-dev' }" aria-label="Dev Tools tab">
>>>>>>> 3e2a348f
            <react-component name="EuiIcon" class="kbnGlobalNavLink__euiIcon" props="{type:'console'}" /> Dev tools
        </md-button>

        <!-- Fill up the space between left and right area -->
        <span flex></span>

        <!-- API/Index pattern section -->
        <!-- Case 1a - There's API -->
<<<<<<< HEAD
        <span ng-show="theresAPI" class="small" tooltip="Selected API" tooltip-placement="bottom" 
            data-test-subj="wzMenuTheresAPI">
=======
        <span ng-show="theresAPI" class="small" tooltip="Selected API" tooltip-placement="left">
>>>>>>> 3e2a348f
            <i class="fa fa-star fa-fw wz-color-orange" aria-hidden="true"></i>{{currentAPI}}<span
                ng-if="showSelector">&nbsp;&ndash;&nbsp;</span>
        </span>

        <!-- Case 1b - There's no API -->
<<<<<<< HEAD
        <span ng-show="!theresAPI" class="small" tooltip="No API credentials inserted" tooltip-placement="bottom"
            data-test-subj="wzMenuTheresNoAPI">
=======
        <span ng-show="!theresAPI" class="small" tooltip="No API credentials inserted" tooltip-placement="left">
>>>>>>> 3e2a348f
            No API<span ng-if="showSelector">&nbsp;&ndash;&nbsp;</span>
        </span>

        <!-- Case 2a - There's pattern and there's more than one -->
        <span ng-if="showSelector" ng-show="theresPattern && patternList && patternList.length > 1" class="small"
<<<<<<< HEAD
            tooltip="Selected index pattern" tooltip-placement="bottom" data-test-subj="wzMenuMultiPattern">
=======
            tooltip="Selected index pattern" tooltip-placement="left">
>>>>>>> 3e2a348f
            <select class="wz-menu-select" ng-model="currentSelectedPattern"
                ng-change="changePattern(currentSelectedPattern)" aria-label="Index pattern selector"
                placeholder="Index pattern">
                <option class="wz-menu-select-option" ng-repeat="pattern in patternList | orderObjectBy:'title'"
                    value="{{pattern.id}}">
                    {{pattern.title}}
                </option>
            </select>
        </span>

        <!-- Case 2b - There's pattern and there's only one-->
        <span ng-if="showSelector" ng-show="theresPattern && patternList && patternList.length === 1" class="small"
<<<<<<< HEAD
            tooltip="Selected index pattern" tooltip-placement="bottom" data-test-subj="wzMenuOnePattern">
=======
            tooltip="Selected index pattern" tooltip-placement="left">
>>>>>>> 3e2a348f
            {{patternList[0].title}}
        </span>

        <!-- Settings tab button -->
<<<<<<< HEAD
        <md-button class="wz-menu-button md-icon-button" ng-href="#/settings"
            ng-class="{'wz-menu-active': menuNavItem === 'settings' }" aria-label="Settings tab"
            data-test-subj="wzMenuSettings">
=======
        <md-button class="wz-menu-button md-icon-button" ng-href="#/settings" ng-click="setMenuNavItem('settings')"
            ng-class="{'wz-menu-active': menuNavItem === 'settings' }" aria-label="Settings tab">
>>>>>>> 3e2a348f
            <react-component name="EuiIcon" class="kbnGlobalNavLink__euiIcon" props="{type:'gear'}" />
        </md-button>

    </div>

</md-toolbar>

<div layout="row" ng-if="wazuhNotReadyYet">
    <div flex class="euiCallOut euiCallOut--warning">
        <div class="euiCallOutHeader">
            <span class="euiCallOutHeader__title">
                <react-component name="EuiIcon" props="{type:'help'}" />
                {{wazuhNotReadyYet}}</span>
            <span flex></span>
            <react-component
                ng-if="wazuhNotReadyYet === 'Wazuh not ready yet.' || wazuhNotReadyYet.includes('Restarting')"
                name="EuiLoadingSpinner" props="{size:'m'}" />
            <button ng-if="wazuhNotReadyYet === 'Wazuh could not be recovered.'" class="kuiButton kuiButton--secondary"
                ng-click="refresh()">
                Refresh
            </button>
        </div>
    </div>
</div><|MERGE_RESOLUTION|>--- conflicted
+++ resolved
@@ -2,59 +2,33 @@
     <!-- Main toolbar content -->
     <div class="md-toolbar-tools wz-menu-content">
         <!-- Main Wazuh app navigation buttons -->
-<<<<<<< HEAD
-        <md-button class="wz-menu-button" ng-href="#/overview" 
-            ng-class="{'wz-menu-active': menuNavItem === 'overview' }" aria-label="Overview tab"
-            data-test-subj="wzMenuOverview">
-            <react-component name="EuiIcon" class="kbnGlobalNavLink__euiIcon" props="{type:'visualizeApp'}" /> Overview
-        </md-button>
-
-        <md-button class="wz-menu-button" ng-href="#/manager" ng-class="{'wz-menu-active': menuNavItem === 'manager' }"
-            aria-label="Cluster tab" data-test-subj="wzMenuManagement">
-            <react-component name="EuiIcon" class="kbnGlobalNavLink__euiIcon" props="{type:'infraApp'}" /> Management
-        </md-button>
-
-        <md-button class="wz-menu-button" ng-href="#/agents-preview"
-            ng-class="{'wz-menu-active': menuNavItem === 'agents' }" aria-label="Agents tab"
-            data-test-subj="wzMenuAgents">
-            <i class="fa fa-fw fa-tv" aria-hidden="true"></i> Agents
-        </md-button>
-
-        <md-button class="wz-menu-button" ng-href="#/wazuh-discover"
-            ng-class="{'wz-menu-active': menuNavItem === 'discover' }" aria-label="Discover tab"
-            data-test-subj="wzMenuDiscover">
-            <react-component name="EuiIcon" class="kbnGlobalNavLink__euiIcon" props="{type:'discoverApp'}" /> Discover
-        </md-button>
-
-        <md-button class="wz-menu-button" ng-href="#/wazuh-dev"
-            ng-class="{'wz-menu-active': menuNavItem === 'wazuh-dev' }" aria-label="Dev Tools tab"
-            data-test-subj="wzMenuDevTools">
-=======
         <md-button class="wz-menu-button" ng-href="#/overview" ng-click="setMenuNavItem('overview')"
             ng-class="{'wz-menu-active': menuNavItem === 'overview' || menuNavItem === 'health-check' }"
-            aria-label="Overview tab">
+            aria-label="Overview tab" data-test-subj="wzMenuOverview">
             <react-component name="EuiIcon" class="kbnGlobalNavLink__euiIcon" props="{type:'visualizeApp'}" /> Overview
         </md-button>
 
         <md-button class="wz-menu-button" ng-href="#/manager" ng-click="setMenuNavItem('manager')"
-            ng-class="{'wz-menu-active': menuNavItem === 'manager' }" aria-label="Cluster tab">
+            ng-class="{'wz-menu-active': menuNavItem === 'manager' }" aria-label="Cluster tab" 
+            data-test-subj="wzMenuManagement">
             <react-component name="EuiIcon" class="kbnGlobalNavLink__euiIcon" props="{type:'infraApp'}" /> Management
         </md-button>
 
         <md-button class="wz-menu-button" ng-href="#/agents-preview" ng-click="setMenuNavItem('agents-preview')"
             ng-class="{'wz-menu-active': menuNavItem === 'agents-preview' || menuNavItem === 'agents' }"
-            aria-label="Agents tab">
+            aria-label="Agents tab" data-test-subj="wzMenuAgents">
             <i class="fa fa-fw fa-tv" aria-hidden="true"></i> Agents
         </md-button>
 
         <md-button class="wz-menu-button" ng-href="#/wazuh-discover" ng-click="setMenuNavItem('wazuh-discover')"
-            ng-class="{'wz-menu-active': menuNavItem === 'wazuh-discover' }" aria-label="Discover tab">
+            ng-class="{'wz-menu-active': menuNavItem === 'wazuh-discover' }" aria-label="Discover tab"
+            data-test-subj="wzMenuDiscover">
             <react-component name="EuiIcon" class="kbnGlobalNavLink__euiIcon" props="{type:'discoverApp'}" /> Discover
         </md-button>
 
         <md-button class="wz-menu-button" ng-href="#/wazuh-dev" ng-click="setMenuNavItem('wazuh-dev')"
-            ng-class="{'wz-menu-active': menuNavItem === 'wazuh-dev' }" aria-label="Dev Tools tab">
->>>>>>> 3e2a348f
+            ng-class="{'wz-menu-active': menuNavItem === 'wazuh-dev' }" aria-label="Dev Tools tab"
+            data-test-subj="wzMenuDevTools">
             <react-component name="EuiIcon" class="kbnGlobalNavLink__euiIcon" props="{type:'console'}" /> Dev tools
         </md-button>
 
@@ -63,33 +37,21 @@
 
         <!-- API/Index pattern section -->
         <!-- Case 1a - There's API -->
-<<<<<<< HEAD
-        <span ng-show="theresAPI" class="small" tooltip="Selected API" tooltip-placement="bottom" 
+        <span ng-show="theresAPI" class="small" tooltip="Selected API" tooltip-placement="left"
             data-test-subj="wzMenuTheresAPI">
-=======
-        <span ng-show="theresAPI" class="small" tooltip="Selected API" tooltip-placement="left">
->>>>>>> 3e2a348f
             <i class="fa fa-star fa-fw wz-color-orange" aria-hidden="true"></i>{{currentAPI}}<span
                 ng-if="showSelector">&nbsp;&ndash;&nbsp;</span>
         </span>
 
         <!-- Case 1b - There's no API -->
-<<<<<<< HEAD
-        <span ng-show="!theresAPI" class="small" tooltip="No API credentials inserted" tooltip-placement="bottom"
+        <span ng-show="!theresAPI" class="small" tooltip="No API credentials inserted" tooltip-placement="left"
             data-test-subj="wzMenuTheresNoAPI">
-=======
-        <span ng-show="!theresAPI" class="small" tooltip="No API credentials inserted" tooltip-placement="left">
->>>>>>> 3e2a348f
             No API<span ng-if="showSelector">&nbsp;&ndash;&nbsp;</span>
         </span>
 
         <!-- Case 2a - There's pattern and there's more than one -->
         <span ng-if="showSelector" ng-show="theresPattern && patternList && patternList.length > 1" class="small"
-<<<<<<< HEAD
-            tooltip="Selected index pattern" tooltip-placement="bottom" data-test-subj="wzMenuMultiPattern">
-=======
-            tooltip="Selected index pattern" tooltip-placement="left">
->>>>>>> 3e2a348f
+            tooltip="Selected index pattern" tooltip-placement="left" data-test-subj="wzMenuMultiPattern">
             <select class="wz-menu-select" ng-model="currentSelectedPattern"
                 ng-change="changePattern(currentSelectedPattern)" aria-label="Index pattern selector"
                 placeholder="Index pattern">
@@ -102,23 +64,14 @@
 
         <!-- Case 2b - There's pattern and there's only one-->
         <span ng-if="showSelector" ng-show="theresPattern && patternList && patternList.length === 1" class="small"
-<<<<<<< HEAD
-            tooltip="Selected index pattern" tooltip-placement="bottom" data-test-subj="wzMenuOnePattern">
-=======
-            tooltip="Selected index pattern" tooltip-placement="left">
->>>>>>> 3e2a348f
+            tooltip="Selected index pattern" tooltip-placement="left" data-test-subj="wzMenuOnePattern">
             {{patternList[0].title}}
         </span>
 
         <!-- Settings tab button -->
-<<<<<<< HEAD
-        <md-button class="wz-menu-button md-icon-button" ng-href="#/settings"
+        <md-button class="wz-menu-button md-icon-button" ng-href="#/settings" ng-click="setMenuNavItem('settings')"
             ng-class="{'wz-menu-active': menuNavItem === 'settings' }" aria-label="Settings tab"
             data-test-subj="wzMenuSettings">
-=======
-        <md-button class="wz-menu-button md-icon-button" ng-href="#/settings" ng-click="setMenuNavItem('settings')"
-            ng-class="{'wz-menu-active': menuNavItem === 'settings' }" aria-label="Settings tab">
->>>>>>> 3e2a348f
             <react-component name="EuiIcon" class="kbnGlobalNavLink__euiIcon" props="{type:'gear'}" />
         </md-button>
 
