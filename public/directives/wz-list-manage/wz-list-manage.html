<div layout="column" layout-align="start">
    <div layout="row" ng-class="hideClose ? ['wz-margin-top-8', 'md-padding-h'] : ''">
<<<<<<< HEAD
        <span ng-if="!hideClose" ng-click='closeFn()' class='wz-margin-top-3 kuiButton kuiButton--hollow wz-margin-right-8'>Cancel</span>
        <button
=======
        <span ng-if="!hideClose" ng-click='closeFn()' class='btn btn-info wz-margin-right-8'>Cancel</span>
        <button ng-if='adminMode'
>>>>>>> 8b8c2a67
            ng-disabled='!(currentItems || []).length || (currentList.new && !currentList.newName) || doingSaving || overwriteError'
            ng-click='saveList()' class='btn wz-button pull-right'>
            <span><i aria-hidden='true' class='fa fa-fw fa-save'
                    ng-class="doingSaving ? 'fa-spin fa-spinner' : ''"></i>Save
                list</span>
        </button>
        <input ng-show="currentList.new" placeholder="Enter new list name" ng-model="currentList.newName"
            ng-change="overwriteError = false" type="text"
            class="kuiLocalSearchInput ng-empty ng-pristine ng-scope ng-touched ng-valid wz-margin-left-8"
            aria-invalid="false">
    </div>
    <div layout="row" ng-class="hideClose ? ['wz-padding-left-8', 'wz-padding-right-8'] : ['wz-padding-top-14']"
        layout-align="start stretch">
        <md-card flex class="wz-md-card" ng-class="{ 'wz-no-margin' : !hideClose }">
            <div layout="row" ng-if="restartBtn" class="extraHeaderInfo">
                <span><i class="fa fa-info-circle" aria-hidden="true"></i>&nbsp;
                    Changes will not take effect until a restart is performed.</span>
                <span flex></span>
                <span class="cursor-pointer" ng-click="restart()">Restart now</span>
            </div>
            <md-card-content>
                <div layout="row">
                    <input placeholder="Filter entries..." ng-model="searchTerm" ng-change="filterTable()" type="text"
                        class="kuiLocalSearchInput ng-empty ng-pristine ng-scope ng-touched ng-valid height-40">
                </div>
                <table
                    class="table table-striped table-condensed table-layout-fixed table-hover table-vertical-align-middle">
                    <thead class="wz-text-bold">
                        <th class="wz-text-left">Key</th>
                        <th class="wz-text-left">Value</th>
                        <th class="wz-text-left">Actions</th>
                    </thead>
                    <tbody>
                        <tr ng-if="adminMode">
                            <td>
                                <input placeholder="Key" type="text" class="wz-input-text" ng-model="newKey"></input>
                            </td>
                            <td>
                                <input placeholder="Value" type="text" class="wz-input-text"
                                    ng-model="newValue"></input>
                            </td>
                            <td>
                                <button class="btn btn-primary btn-as-i" ng-disabled="!newKey"
                                    ng-click="addEntry(newKey, newValue);newKey = ''; newValue = ''"
                                    tooltip="Add new entry" tooltip-placement="right">
                                    <react-component name="EuiIcon" props="{type:'plusInCircle', color:'primary'}" />
                                </button>
                            </td>
                        </tr>
                        <tr class="wz-word-wrap" ng-repeat="item in pagedItems[currentPage] track by $index"
                            ng-style="editingKey === item[0] && {'background': '#e2f7ff'}">
                            <td>{{item[0]}}</td>
                            <td>
                                <input ng-show="editingKey === item[0]" ng-disabled="loadingChange" type="text"
                                    class="wz-input-text" ng-model="currentList.editingNewValue"></input>
                                <span ng-show="!editingKey || editingKey !== item[0]">{{item[1] || '-'}}</span>
                            </td>
                            <td class="action-btn-td">
                                <div ng-hide="!adminMode">
                                    <span ng-show="(!editingKey || editingKey !== item[0]) && removingEntry !== item[0]"
                                        tooltip="Edit" ng-click="setEditingKey(item[0], item[1])"
                                        class="cursor-pointer">
                                        <react-component name="EuiIcon" props="{type:'pencil', color:'primary'}" />
                                    </span>
                                    <span ng-show="editingKey === item[0] && !loadingChange" tooltip="Cancel"
                                        class="fa fa-fw fa-times cursor-pointer" ng-click="cancelEditingKey()"></span>
                                    <span
                                        ng-show="editingKey === item[0] && currentList.editingNewValue !== '' && !loadingChange"
                                        tooltip="Apply" class="fa fa-fw fa-success cursor-pointer"
                                        ng-click="editKey(item[0])"></span>
                                    <span ng-show="editingKey === item[0] && loadingChange"><i
                                            class="fa fa-fw fa-spin fa-spinner"></i></span>
                                    <span
                                        ng-if="(!removingEntry || removingEntry !== item[0]) && editingKey !== item[0]"
                                        ng-click="showConfirmRemoveEntry($event, item[0]); $event.stopPropagation()"
                                        class="cursor-pointer" tooltip="Remove this entry" tooltip-placement="left"
                                        aria-hidden="true">
                                        <react-component name="EuiIcon" props="{type:'trash', color:'primary'}" />
                                    </span>

                                    <div ng-if="removingEntry === item[0]" class="confirmEmbedBubble">
                                        <div layout="row">
                                            <span class="font-size-12 wz-padding-left-8">This entry will be
                                                removed</span>
                                        </div>
                                        <div layout="row">
                                            <md-button class="cancelBtn" type="button" ng-click="cancelRemoveEntry()"><i
                                                    aria-hidden='true' class='fa fa-fw fa-close'></i> Cancel</md-button>
                                            <md-button class="agreeBtn wz-button" type="button"
                                                ng-click="confirmRemoveEntry(item[0])"><i aria-hidden='true'
                                                    class='fa fa-fw fa-check'></i> Confirm</md-button>
                                        </div>
                                    </div>
                                </div>
                            </td>
                        </tr>
                    </tbody>
                    <tfoot>
                        <td colspan="3">
                            <span ng-show="!wazuh_table_loading" class="color-grey">{{ totalItems }} items</span>
                            <div ng-show="items.length > itemsPerPage" class="pagination pull-right"
                                style="margin:0 !important">
                                <ul layout="row">
                                    <li ng-show="currentPage > 0" class="md-padding">
                                        <a href ng-click="firstPage()">First</a>
                                    </li>

                                    <li ng-show="currentPage" class="md-padding">
                                        <a href ng-click="prevPage()">« Prev</a>
                                    </li>

                                    <li ng-repeat="n in range(pagedItems.length, currentPage, currentPage + gap) "
                                        ng-class="{'wz-text-active': n == currentPage}" ng-click="setPage()"
                                        class="md-padding">
                                        <a href ng-bind="n + 1">1</a>
                                    </li>

                                    <li ng-show="currentPage < pagedItems.length - 1" class="md-padding">
                                        <a href ng-click="nextPage()">Next »</a>
                                    </li>

                                    <li ng-show="currentPage < pagedItems.length - 1" class="md-padding">
                                        <a href ng-click="setPage(pagedItems.length - 1)">Last</a>
                                    </li>
                                </ul>
                            </div>
                        </td>
                    </tfoot>
                </table>
            </md-card-content>
            <md-card-actions layout="row" layout-align="end center" class="layout-align-end-center layout-row">
                <button type="button" ng-click="downloadCsv('/lists',  currentList.name, currentList.path)"
                    class="euiButtonEmpty euiButtonEmpty--primary euiButtonEmpty--small" id="btnDownload">
                    <span class="euiButtonEmpty__content">
                        <react-component name="EuiIcon" props="{type:'importAction'}" />
                        <span class="euiButtonEmpty__text">Formatted</span>
                    </span>
                </button>
            </md-card-actions>
        </md-card>
    </div>
</div><|MERGE_RESOLUTION|>--- conflicted
+++ resolved
@@ -1,12 +1,7 @@
 <div layout="column" layout-align="start">
     <div layout="row" ng-class="hideClose ? ['wz-margin-top-8', 'md-padding-h'] : ''">
-<<<<<<< HEAD
         <span ng-if="!hideClose" ng-click='closeFn()' class='wz-margin-top-3 kuiButton kuiButton--hollow wz-margin-right-8'>Cancel</span>
-        <button
-=======
-        <span ng-if="!hideClose" ng-click='closeFn()' class='btn btn-info wz-margin-right-8'>Cancel</span>
         <button ng-if='adminMode'
->>>>>>> 8b8c2a67
             ng-disabled='!(currentItems || []).length || (currentList.new && !currentList.newName) || doingSaving || overwriteError'
             ng-click='saveList()' class='btn wz-button pull-right'>
             <span><i aria-hidden='true' class='fa fa-fw fa-save'
