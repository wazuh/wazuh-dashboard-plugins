--- conflicted
+++ resolved
@@ -12,18 +12,6 @@
             ng-change="overwriteError = false" type="text"
             class="kuiLocalSearchInput ng-empty ng-pristine ng-scope ng-touched ng-valid wz-margin-left-8"
             aria-invalid="false">
-<<<<<<< HEAD
-=======
-        <div ng-show="restartMsg" class="confirmEmbedBubble confirmEmbedBubbleInline">
-            <span class="wz-padding-top-10 wz-padding-left-8">Configuration is not applied yet. Do you want
-                to restart to apply it?</span>
-            <button class="btn cancelBtn btn-info md-padding-h" type="button" ng-click="restartMsg = false">I
-                will do it later</button>
-            <button class="btn wz-button" type="button" ng-disabled="doingSaving"
-                ng-click="restart(); restartMsg = false">Restart
-                now</button>
-        </div>
->>>>>>> c4b05ac4
     </div>
     <div layout="row" ng-class="hideClose ? ['wz-padding-left-8', 'wz-padding-right-8'] : ['wz-padding-top-14']"
         layout-align="start stretch">
