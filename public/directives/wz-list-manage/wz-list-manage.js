--- conflicted
+++ resolved
@@ -90,36 +90,6 @@
       $scope.sortReverse = false;
       $scope.searchTerm = '';
 
-<<<<<<< HEAD
-      const stringToObj = (string) => {
-        let result = {};
-        const splitted = string.split('\n');
-        splitted.forEach(function (element) {
-          const keyValue = element.split(':');
-          if (keyValue[0])
-            result[keyValue[0]] = keyValue[1];
-        });
-        return result;
-      }
-
-      $scope.$watch("currentList.list", () => {
-        if ($scope.currentList.list)
-          fetch();
-      });
-
-      const refresh = async () => {
-        try {
-          const data = await rulesetHandler.getCdbList(`etc/lists/${$scope.currentList.name}`);
-          $scope.currentList.list = stringToObj(data.data.data);
-          fetch();
-          $scope.$emit('setCurrentList', { currentList: $scope.currentList });
-          $scope.viewingDetail = true;
-          $scope.$applyAsync();
-        } catch (error) { } // eslint-disable-line
-      }
-
-=======
->>>>>>> 480f643d
       $scope.$on('changeCdbList', (ev, params) => {
         if (params.currentList) {
           $scope.currentList = params.currentList;
