--- conflicted
+++ resolved
@@ -23,9 +23,6 @@
     scope: {
       list: '=list'
     },
-<<<<<<< HEAD
-    controller($scope, errorHandler, $filter, $mdDialog, rulesetHandler, wazuhConfig, appState) {
-=======
     controller(
       $scope,
       $rootScope,
@@ -36,7 +33,6 @@
       wazuhConfig,
       appState
     ) {
->>>>>>> f9a8f86d
       const clusterInfo = appState.getClusterInfo();
 
       /**
@@ -119,14 +115,10 @@
           }
           await rulesetHandler.sendCdbList($scope.currentList.name, raw);
           const msg = 'Success. CDB list has been updated';
-<<<<<<< HEAD
-          showRestartDialog(msg, clusterInfo.status === 'enabled' ? 'cluster' : 'manager');
-=======
           showRestartDialog(
             msg,
             clusterInfo.status === 'enabled' ? 'cluster' : 'manager'
           );
->>>>>>> f9a8f86d
           fetch();
           $scope.loadingChange = false;
           if (!$scope.$$phase) $scope.$digest();
@@ -190,10 +182,6 @@
 
       const showRestartDialog = async (msg, target) => {
         const confirm = $mdDialog.confirm({
-<<<<<<< HEAD
-          controller: function ($scope, myScope, myError, $mdDialog, configHandler) {
-            $scope.myScope = myScope;
-=======
           controller: function(
             $scope,
             scope,
@@ -202,40 +190,11 @@
             $mdDialog,
             configHandler
           ) {
->>>>>>> f9a8f86d
             $scope.closeDialog = () => {
               $mdDialog.hide();
               $('body').removeClass('md-dialog-body');
             };
             $scope.confirmDialog = () => {
-<<<<<<< HEAD
-              $mdDialog.hide();
-              $scope.myScope.$emit('setRestarting', {});
-              if (target === 'manager') {
-                configHandler.restartManager()
-                  .then(data => {
-                    $('body').removeClass('md-dialog-body');
-                    myError.info(data.data.data, 'It may take a few seconds...');
-                    $scope.myScope.$applyAsync();
-                  }).catch(error => { 
-                    $scope.myScope.$emit('setRestarting', {});
-                    myError.handle(error.message || error, 'Error restarting manager');
-                  });
-              } else if (target === 'cluster') {
-                configHandler.restartCluster()
-                  .then(data => {
-                    $('body').removeClass('md-dialog-body');
-                    myError.info(data.data.data, 'It may take a few seconds...');
-                    $scope.myScope.$applyAsync();
-                  })
-                  .catch(error => { 
-                    $scope.myScope.$emit('setRestarting', {});
-                    myError.handle(error.message || error, 'Error restarting cluster');
-                  });
-              }
-              $scope.myScope.$emit('removeRestarting', {});
-            }
-=======
               rootScope.$emit('setRestarting', {});
               scope.$applyAsync();
               $mdDialog.hide();
@@ -279,7 +238,6 @@
                   });
               }
             };
->>>>>>> f9a8f86d
           },
           template:
             '<md-dialog class="modalTheme euiToast euiToast--success euiGlobalToastListItem">' +
@@ -301,23 +259,14 @@
           clickOutsideToClose: true,
           disableParentScroll: true,
           locals: {
-<<<<<<< HEAD
-            myScope: $scope,
-            myError: errorHandler
-=======
             scope: $scope,
             errorHandler: errorHandler,
             rootScope: $rootScope
->>>>>>> f9a8f86d
           }
         });
         $('body').addClass('md-dialog-body');
         $mdDialog.show(confirm);
-<<<<<<< HEAD
-      }
-=======
-      };
->>>>>>> f9a8f86d
+      };
     },
     template
   };
