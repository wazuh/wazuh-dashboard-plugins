--- conflicted
+++ resolved
@@ -96,11 +96,7 @@
 
       const refresh = () => {
         rulesetHandler
-<<<<<<< HEAD
-          .getCdbList(`etc/lists/${$scope.currentList.name}`)
-=======
           .getCdbList(`${$scope.currentList.path}/${$scope.currentList.name}`)
->>>>>>> f9f57232
           .then(data => {
             $scope.currentList.list = stringToObj(data.data.data);
             fetch();
