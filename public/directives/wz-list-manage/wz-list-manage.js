/*
 * Wazuh app - Wazuh search and filter by tags bar
 * Copyright (C) 2015-2019 Wazuh, Inc.
 *
 * This program is free software; you can redistribute it and/or modify
 * it under the terms of the GNU General Public License as published by
 * the Free Software Foundation; either version 2 of the License, or
 * (at your option) any later version.
 *
 * Find more information about this on the LICENSE file.
 */

import template from './wz-list-manage.html';
import { uiModules } from 'ui/modules';
import * as pagination from '../wz-table/lib/pagination';
import { checkGap } from '../wz-table/lib/check-gap';

const app = uiModules.get('app/wazuh', []);

app.directive('wzListManage', function () {
  return {
    restrict: 'E',
    scope: {
      list: '=list'
    },
    controller($scope, errorHandler, $filter, rulesetHandler, wazuhConfig) {

      /**
 * Pagination variables and functions
 */
      $scope.itemsPerPage = $scope.rowsPerPage || 10;
      $scope.pagedItems = [];
      $scope.currentPage = 0;
      let items = [];
      $scope.gap = 0;
      const searchTable = () => pagination.searchTable($scope, items);
      $scope.groupToPages = () => pagination.groupToPages($scope);
      $scope.range = (size, start, end) =>
        pagination.range(size, start, end, $scope.gap);
      $scope.prevPage = () => pagination.prevPage($scope);
      $scope.nextPage = async currentPage =>
        pagination.nextPage(currentPage, $scope, errorHandler, null);
      $scope.setPage = function () {
        $scope.currentPage = this.n;
        $scope.nextPage(this.n);
      };

      /**
      * This apply filter and sorting to table data
      */
      $scope.filterTable = (data) => {
        const result = Object.keys(data || $scope.currentList.list).map(function (key) {
          return [key, $scope.currentList.list[key]];
        });

        items = $filter('filter')(result, $scope.searchTerm);
        $scope.totalItems = items.length;
        $scope.items = items;
        checkGap($scope, items);
        searchTable();
      };

      const fetch = () => {
        try {
          $scope.filterTable();
          return;
        } catch (error) {
          errorHandler.handle(error, 'Error loading table');
        }
        return;
      };

      $scope.currentList = $scope.list;
      if ($scope.currentList.list)
        fetch();
      const configuration = wazuhConfig.getConfig();
      $scope.adminMode = !!(configuration || {}).admin;

      $scope.sortValue = '';
      $scope.sortReverse = false;
      $scope.searchTerm = '';

      const stringToObj = (string) => {
        let result = {};
        const splitted = string.split('\n');
        splitted.forEach(function (element) {
          const keyValue = element.split(':');
          if (keyValue[0])
            result[keyValue[0]] = keyValue[1];
        });
        return result;
      }

      $scope.$watch("currentList.list", () => {
        if ($scope.currentList.list)
          fetch();
      });

<<<<<<< HEAD
      const refresh = async () => {
        try {
          const data = await rulesetHandler.getCdbList(`etc/lists/${$scope.currentList.name}`);
          $scope.currentList.list = stringToObj(data.data.data);
          fetch();
          $scope.$emit('setCurrentList', { currentList: $scope.currentList });
          $scope.viewingDetail = true;
          if (!$scope.$$phase) $scope.$digest();
        } catch (error) {
          
        }
=======
      const refresh = () => {
        rulesetHandler.getCdbList(`etc/lists/${$scope.currentList.name}`)
          .then(data => {
            $scope.currentList.list = stringToObj(data.data.data);
            fetch();
            $scope.$emit('setCurrentList', { currentList: $scope.currentList });
            $scope.viewingDetail = true;
            $scope.$applyAsync();
          });
>>>>>>> 75c78a1b
      }

      $scope.$on('changeCdbList', (ev, params) => {
        if (params.currentList) {
          $scope.currentList = params.currentList;
          fetch();
        }
      });

      const saveList = async () => {
        try {
          let raw = '';
          for (var key in $scope.currentList.list) {
            raw = raw.concat(`${key}:${$scope.currentList.list[key]}` + '\n');
          }
          const result = await rulesetHandler.sendCdbList($scope.currentList.name, raw);
          fetch();
          errorHandler.info(result.data.data, '');
          $scope.loadingChange = false;
          $scope.$applyAsync();
        } catch (err) {
          refresh();
          errorHandler.handle(err, 'Error updating list');
          $scope.loadingChange = false;
        }
      }

      $scope.addEntry = (key, value) => {
        if (!$scope.currentList.list[key]) {
          $scope.currentList.list[key] = value;
          saveList();
        } else {
          errorHandler.handle('Entry already exists', '');
        }
      }

      /**
     * Enable edition for a given key
     * @param {String} key Entry key
     */
      $scope.setEditingKey = (key, value) => {
        $scope.editingKey = key;
        $scope.editingNewValue = value;
      }
      /**
       * Cancel edition of an entry
       */
      $scope.cancelEditingKey = () => {
        $scope.editingKey = false;
        $scope.editingNewValue = '';
      }

      $scope.showConfirmRemoveEntry = (ev, key) => {
        $scope.removingEntry = key;
      };

      $scope.editKey = (key, newValue) => {
        $scope.loadingChange = true;
        $scope.currentList.list[key] = newValue;
        $scope.cancelEditingKey();
        saveList();
      }

      $scope.cancelRemoveEntry = () => {
        $scope.removingEntry = false;
      };

      $scope.confirmRemoveEntry = (key) => {
        delete $scope.currentList.list[key];
        $scope.removingEntry = false;
        saveList();
      };
    },
    template
  };
});<|MERGE_RESOLUTION|>--- conflicted
+++ resolved
@@ -96,7 +96,6 @@
           fetch();
       });
 
-<<<<<<< HEAD
       const refresh = async () => {
         try {
           const data = await rulesetHandler.getCdbList(`etc/lists/${$scope.currentList.name}`);
@@ -104,21 +103,10 @@
           fetch();
           $scope.$emit('setCurrentList', { currentList: $scope.currentList });
           $scope.viewingDetail = true;
-          if (!$scope.$$phase) $scope.$digest();
+          $scope.$applyAsync();
         } catch (error) {
           
         }
-=======
-      const refresh = () => {
-        rulesetHandler.getCdbList(`etc/lists/${$scope.currentList.name}`)
-          .then(data => {
-            $scope.currentList.list = stringToObj(data.data.data);
-            fetch();
-            $scope.$emit('setCurrentList', { currentList: $scope.currentList });
-            $scope.viewingDetail = true;
-            $scope.$applyAsync();
-          });
->>>>>>> 75c78a1b
       }
 
       $scope.$on('changeCdbList', (ev, params) => {
