<div flex class="row flex">

    <div ng-if="loading" class="md-padding wz-margin-top-16">
        <react-component name="EuiProgress" props="{size: 'xs', color: 'primary'}" />
    </div>

    <div id='wzMultipleSelector' ng-show='!loading'>
        <div class='wzMultipleSelectorLeft'>
            <div class='panel panel-primary'>
                <div class='panel-heading text-center'>{{titleAvailableItems}}<span ng-click='doReload("left", availableFilter, true)'
                        class='pull-right cursor-pointer' ng-hide="$parent.$parent.$parent.selectedAgents.loadedAll"><span
                            class='fa fa-refresh' aria-hidden='true'></span></span></div>
                <div class='panel-body'>
                    <div layout="row">
                        <input placeholder='Filter...' ng-model='availableFilter' type='text' class='kuiLocalSearchInput'
                            wz-enter='doReload("left", availableFilter, true)' ng-change='availableItem=null'>
                        <button type='submit' class='kuiLocalSearchButton height-40 refresh-agents-btn' ng-click='doReload("left", availableFilter, true)'>
                            <span class='fa fa-search' aria-hidden='true'></span>
                        </button>
                    </div>
                    <select size='10' multiple ng-model='availableItem' ng-change='selectedElement=null;doCheckLimit()'
                        class='width-100' ng-dblclick='moveItem(availableItem, availableItems, selectedItems, "a");availableItem=null'>
<<<<<<< HEAD
                        <option ng-repeat='item in availableItems | orderBy:sort' ng-style='{"background-color":(item.type === "a" ? "#c6ffc6": item.type === "r" ? "#ffe7e7" : "")}'
=======
                        <option ng-repeat='item in availableItems | orderBy:sort' ng-class="item.type === 'a' ? 'wzMultipleSelectorAdding' : item.type === 'r' ? 'wzMultipleSelectorRemoving' : ''"
>>>>>>> 555b8eef
                            ng-value="{{item}}">{{item.key + " - " + item.value}}</option>
                    </select>
                </div>
            </div>
        </div>
        <div class='wzMultipleSelectorButtons'>
            <button ng-disabled='availableItems.length === 0 || availableItems.length > 500' type='button' class='btn wz-button-groups'
                tooltip='Add all items' tooltip-placement='top' ng-click='moveAll(availableItems, selectedItems, "a");
                availableItem=null;availableFilter="" ;doReload("left", availableFilter, true)'>
                <span><i class='fa fa-forward'></i></span>
            </button>
            <button ng-disabled='!availableItem || availableItem.length > 500' type='button' class='btn wz-button-groups'
                tooltip='Add selected items' tooltip-placement='top' ng-click='moveItem(availableItem, availableItems, selectedItems, "a");availableItem=null;availableFilter=""'>
                <span><i class='fa fa-arrow-right'></i></span>
            </button>
            <button ng-disabled='!selectedElement || selectedElement.length > 500' type='button' class='btn wz-button-groups'
                tooltip='Remove selected items' tooltip-placement='top' ng-click='moveItem(selectedElement, selectedItems, availableItems, "r");selectedFilter="";selectedElement=null'>
                <span><i class='fa fa-arrow-left'></i></span>
            </button>
            <button ng-disabled='selectedItems.length === 0 || selectedItems.length > 500' type='button' class='btn wz-button-groups'
                tooltip='Remove all items' tooltip-placement='top' ng-click='moveAll(selectedItems, availableItems, "r");selectedElement=null;selectedFilter="";doReload("right")'>
                <span><i class='fa fa-backward'></i></span>
            </button>
        </div>
        <div class='wzMultipleSelectorRight'>
            <div class='panel panel-primary'>
                <div class='panel-heading text-center'>{{titleSelectedItems}} ({{totalSelectedItems}})</div>
                <div class='panel-body'>
                    <input placeholder='Filter...' ng-model='selectedFilter' type='text' class='kuiLocalSearchInput'
                        ng-change='selectedElement=null' style='padding: 8px 15px'>
                    <select size='10' multiple ng-model='selectedElement' ng-change='availableItem=null;doCheckLimit()'
                        class='width-100' ng-dblclick='moveItem(selectedElement, selectedItems, availableItems, "r");selectedElement=null'>
<<<<<<< HEAD
                        <option ng-repeat='item in selectedItems | filter: selectedFilter | orderBy:sort' ng-style='{"background-color":(item.type === "a" ? "#c6ffc6": item.type === "r" ? "#ffe7e7" : "")}'
=======
                        <option ng-repeat='item in selectedItems | filter: selectedFilter | orderBy:sort' ng-class="item.type === 'a' ? 'wzMultipleSelectorAdding' : item.type === 'r' ? 'wzMultipleSelectorRemoving' : ''"
>>>>>>> 555b8eef
                            ng-value="{{item}}">{{item.key + " - " + item.value}}</option>
                    </select>
                </div>
            </div>
        </div>
    </div>
</div><|MERGE_RESOLUTION|>--- conflicted
+++ resolved
@@ -20,11 +20,7 @@
                     </div>
                     <select size='10' multiple ng-model='availableItem' ng-change='selectedElement=null;doCheckLimit()'
                         class='width-100' ng-dblclick='moveItem(availableItem, availableItems, selectedItems, "a");availableItem=null'>
-<<<<<<< HEAD
                         <option ng-repeat='item in availableItems | orderBy:sort' ng-style='{"background-color":(item.type === "a" ? "#c6ffc6": item.type === "r" ? "#ffe7e7" : "")}'
-=======
-                        <option ng-repeat='item in availableItems | orderBy:sort' ng-class="item.type === 'a' ? 'wzMultipleSelectorAdding' : item.type === 'r' ? 'wzMultipleSelectorRemoving' : ''"
->>>>>>> 555b8eef
                             ng-value="{{item}}">{{item.key + " - " + item.value}}</option>
                     </select>
                 </div>
@@ -57,11 +53,7 @@
                         ng-change='selectedElement=null' style='padding: 8px 15px'>
                     <select size='10' multiple ng-model='selectedElement' ng-change='availableItem=null;doCheckLimit()'
                         class='width-100' ng-dblclick='moveItem(selectedElement, selectedItems, availableItems, "r");selectedElement=null'>
-<<<<<<< HEAD
                         <option ng-repeat='item in selectedItems | filter: selectedFilter | orderBy:sort' ng-style='{"background-color":(item.type === "a" ? "#c6ffc6": item.type === "r" ? "#ffe7e7" : "")}'
-=======
-                        <option ng-repeat='item in selectedItems | filter: selectedFilter | orderBy:sort' ng-class="item.type === 'a' ? 'wzMultipleSelectorAdding' : item.type === 'r' ? 'wzMultipleSelectorRemoving' : ''"
->>>>>>> 555b8eef
                             ng-value="{{item}}">{{item.key + " - " + item.value}}</option>
                     </select>
                 </div>
