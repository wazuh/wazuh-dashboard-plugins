--- conflicted
+++ resolved
@@ -1,9 +1,3 @@
-<<<<<<< HEAD
-import * as modules  from 'ui/modules'
-
-const app = modules.get('app/wazuh', []);
-
-=======
 /*
  * Wazuh app - Dynamic directive
  * Copyright (C) 2018 Wazuh, Inc.
@@ -15,9 +9,10 @@
  *
  * Find more information about this on the LICENSE file.
  */
+import * as modules  from 'ui/modules'
 
-const app = require('ui/modules').get('app/wazuh', []);
->>>>>>> 1c733de0
+const app = modules.get('app/wazuh', []);
+
 app.directive('wzDynamic', function($compile) {
     return {
         restrict: 'A',
