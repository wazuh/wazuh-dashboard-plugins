--- conflicted
+++ resolved
@@ -76,7 +76,6 @@
     };
   }
 
-<<<<<<< HEAD
 
    async getItems(){
     const files = await this.props.wzReq('GET',`/syscheck/${this.props.agentId}`,this.buildFilter());
@@ -85,21 +84,6 @@
       monitoredFiles: formattedFiles,
       totalItems: (((files || {}).data || {}).data || {}).total_affected_items - 1,
       isProcessing: false,
-=======
-  async getItems() {
-    const files = await this.props.wzReq(
-      'GET',
-      `/syscheck/${this.props.agentId}`,
-      this.buildFilter()
-    );
-    const formattedFiles = (((files || {}).data || {}).data || {}).items.map(
-      this.formatFile
-    );
-    this.setState({
-      monitoredFiles: formattedFiles,
-      totalItems: (((files || {}).data || {}).data || {}).totalItems - 1,
-      isProcessing: false
->>>>>>> 4696e115
     });
   }
 
