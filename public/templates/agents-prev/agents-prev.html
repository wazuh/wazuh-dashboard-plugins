--- conflicted
+++ resolved
@@ -47,63 +47,6 @@
                                 tooltip-placement="right" ng-click="ctrl.showAgent(ctrl.mostActiveAgent)">{{ctrl.mostActiveAgent.name}}</p>
                             <p ng-show="ctrl.mostActiveAgent.id === '000'" class="wz-text-right" tooltip-placement="right">{{ctrl.mostActiveAgent.name}}</p>
                         </div>
-<<<<<<< HEAD
-                    </md-card-content>
-                </md-card>
-            </div>
-        </div>
-        <div ng-show="!registerNewAgent">
-            <div layout="row" class="md-padding">
-                <wz-tag-filter flex path="'/agents'" query-fn="ctrl.query(q, search)" fields-model="ctrl.searchBarModel"></wz-tag-filter>
-                <md-button class="agents-prev-btn btn btn-info" style="height: 48px;margin: 0px 0 0 8px!important;"
-                    ng-click="ctrl.reloadList()"><i class="fa fa-fw fa-refresh"></i> Refresh</md-button>
-            </div>
-            <div layout="row">
-                <md-card flex class="wz-md-card _md flex md-margin-h">
-                    <md-card-actions ng-if="adminMode" layout="row" layout-align="end center" class="wz-card-actions wz-card-actions-top">
-                        <a ng-click="ctrl.registerNewAgent(true)">Register new agent <i aria-hidden="true" class="fa fa-plus"></i></a>
-                        <span flex></span>
-                    </md-card-actions>
-                    <md-card-content class="wz-padding-bottom-30">
-                        <wz-table custom-columns="true" flex path="'/agents'" keys="[{value: 'id', width: '75px'},'name','ip','status','group','os.name','os.version','version', 'dateAdd', 'lastKeepAlive']"
-                            allow-click="true" row-sizes="[17,15,13]"></wz-table>
-                    </md-card-content>
-                    <md-card-actions layout="row" layout-align="end center" class="wz-card-actions layout-align-end-center layout-row">
-                        <a class="wz-text-link cursor-pointer small md-button md-ink-ripple" id="btnDownload" ng-click="ctrl.downloadCsv()">Formatted
-                            <i aria-hidden="true" class="fa fa-download"></i></a>
-                    </md-card-actions>
-                </md-card>
-            </div>
-        </div>
-    </div>
-    <div ng-show="!wazuh_table_loading && showNoAgents && !registerNewAgent">
-        <div class="md-padding text-center">
-            <img class="wz-margin-top-17" src="/plugins/wazuh/img/agent.png" style="width: 10%; max-width: 175px;">
-            <h3 class="euiTitle wzEuiTitle wz-margin-bottom-10 wz-margin-top-16">There are no registered agents yet</h3>
-            <div ng-if="adminMode" class="euiText euiText--small euiStat__description wz-text-gray">
-                <p>You can start registering agents by following these steps!</p>
-            </div>
-        </div>
-    </div>
-    <div class="col-md-12 wz-margin-bottom-25" ng-show="!wazuh_table_loading && (showNoAgents || registerNewAgent)">
-        <div id="content" layout="row" class="wz-padding-bottom-14" ng-show="registerNewAgent">
-            <md-button class="md-icon-button" style="margin: 5px!important;" aria-label="Back to list" tooltip="Back"
-                tooltip-placement="bottom" ng-click="ctrl.registerNewAgent(false)"><i class="fa fa-fw fa-arrow-left"
-                    aria-hidden="true"></i></md-button>
-            <h1 class="font-size-18 wz-margin-top-16"> Register new agent</h1>
-        </div>
-        <div ng-if="adminMode" ng-class="registerNewAgent ? ['registerNewAgent', 'md-padding-h'] : ''">
-            <wz-register-agents reload="ctrl.reloadList()"></wz-register-agents>
-        </div>
-    </div>
-    <div ng-show="!wazuh_table_loading && showNoAgents && !registerNewAgent">
-        <div class="md-padding text-center wz-margin-top-10">
-            <a target="_blank" ng-href="https://documentation.wazuh.com/current/user-manual/registering/index.html">
-                <span ng-if="adminMode">Or take a look at the other methods of registering agents in our documentation</span>
-                <span ng-if="!adminMode">Take a look at how you can register agents in our documentation</span>
-                <i class="fa fa-info-circle" aria-hidden="true"></i></a>
-        </div>
-=======
                     </div>
                 </md-card-content>
             </md-card>
@@ -146,6 +89,5 @@
                 </div>
             </md-card-content>
         </md-card>
->>>>>>> 78e4b2bd
     </div>
 </div>