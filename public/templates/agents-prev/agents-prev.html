<div ng-if="!ctrl.init && !ctrl.loading && ctrl.errorInit" class="wz-margin-top-16" layout="column"
    layout-align="start space-around">
    <div flex layout="row" layout-align="center center">
        <md-card flex="50" class="wz-md-card" flex>
            <md-card-content class="wz-text-center">
                <span class="wz-headline-title">
                    <svg class="euiIcon euiIcon--medium" focusable="false" xmlns="http://www.w3.org/2000/svg" width="16"
                        height="16" viewBox="0 0 16 16">
                        <path fill-rule="evenodd"
                            d="M8.378 1.496l6.695 10.984A1 1 0 0 1 14.22 14H1.667a1 1 0 0 1-.883-1.47L6.642 1.545a1 1 0 0 1 1.736-.05zm-.853.52L1.667 13h12.552L7.525 2.016zM7.14 10.06L6.9 5.18h1.3l-.25 4.878h-.81zm.394 1.901a.61.61 0 0 1-.448-.186.606.606 0 0 1-.186-.444c0-.174.062-.323.186-.446a.614.614 0 0 1 .448-.184c.169 0 .315.06.44.182.124.122.186.27.186.448a.6.6 0 0 1-.189.446.607.607 0 0 1-.437.184z">
                        </path>
                    </svg> Error fetching agents
                </span>
                <md-divider class="wz-margin-top-10"></md-divider>
                <div layout="row" class="wz-margin-top-10 layout-align-center-center">
                    <p class="wz-text-gray">
                        {{ ctrl.errorInit || 'Internal error' }}
                    </p>
                </div>
                <div layout="row" class="wz-margin-top-10 layout-align-center-center">
                    <button class="kuiButton kuiButton--secondary height-35" ng-click="ctrl.load()">
                        <svg class="euiIcon euiIcon--medium" focusable="false" xmlns="http://www.w3.org/2000/svg"
                            width="16" height="16" viewBox="0 0 16 16">
                            <path
                                d="M11.228 2.942a.5.5 0 1 1-.538.842A5 5 0 1 0 13 8a.5.5 0 1 1 1 0 6 6 0 1 1-2.772-5.058zM14 1.5v3A1.5 1.5 0 0 1 12.5 6h-3a.5.5 0 0 1 0-1h3a.5.5 0 0 0 .5-.5v-3a.5.5 0 1 1 1 0z">
                            </path>
                        </svg> Refresh
                    </button>
                </div>
            </md-card-content>
        </md-card>
    </div>
</div>

<<<<<<< HEAD
<div ng-if="!ctrl.init && !ctrl.loading && !ctrl.errorInit" class="" layout="column" layout-align="start space-around">
    <div ng-hide="wazuh_table_loading">
        <div layout="column" layout-align="start">
            <div layout="row" class="wz-padding-left-8 wz-padding-right-8 wz-margin-top-10"
                layout-align="start stretch">
                <md-card flex="50" class="wz-md-card">
                    <md-card-content>
                        <span class="wz-headline-title">Status</span>
                        <md-divider class="wz-margin-top-10"></md-divider>
                        <div layout="row">
                            <div flex layout="column">
                                <div layout="row" class="wz-padding-top-10">
                                    <p flex="50">Active</p>
                                    <p class="wz-text-right color-grey">{{ctrl.agentsCountActive}}</p>
                                </div>
                                <div layout="row" class="wz-padding-top-10">
                                    <p flex="50">Disconnected</p>
                                    <p class="wz-text-right color-grey">{{ctrl.agentsCountDisconnected}}</p>
                                </div>
                            </div>
                            <div flex layout="column">
                                <div layout="row" class="wz-padding-top-10">
                                    <p flex="50">Never connected</p>
                                    <p class="wz-text-right color-grey">{{ctrl.agentsCountNeverConnected}}</p>
                                </div>
                                <div layout="row" class="wz-padding-top-10">
                                    <p flex="50">Agents coverage</p>
                                    <p class="wz-text-right color-grey">{{(ctrl.agentsCoverity | number:2)}}%</p>
                                </div>
                            </div>
=======
<div ng-if="!ctrl.init && !ctrl.loading && !ctrl.errorInit" layout="column" layout-align="start space-around">

    <div class="md-padding euiFlexGroup--wrap layout-row">
        <div class="layout-column md-padding">
            <span class="wz-headline-title">
                <react-component name="EuiIcon" props="{type:'node'}" /> Status
            </span>
            <md-divider class="wz-margin-top-10"></md-divider>
            <canvas id="bar" class="wz-margin-top-16 chart chart-doughnut"
                chart-data="[ctrl.agentsCountActive,ctrl.agentsCountDisconnected,ctrl.agentsCountNeverConnected]"
                chart-labels="['Active','Disconnected', 'Never connected']"
                chart-colors="['#00a69b', '#ff645c', '#eff0f1']"
                chart-options="{cutoutPercentage: 75, legend: {display: true,position: 'right',},responsive: false, maintainAspectRatio: false}" />
        </div>
        <div flex class="layout-column md-padding">
            <span class="wz-headline-title">
                <react-component name="EuiIcon" props="{type:'visHeatmap'}" /> Details
            </span>
            <md-divider class="wz-margin-top-10"></md-divider>
            <div
                class="euiFlexGroup euiFlexGroup--gutterLarge euiFlexGroup--directionRow euiFlexGroup--responsive wz-margin-top-4">
                <div class="euiFlexItem euiFlexItem--flexGrowZero">

                    <div class="euiStat">
                        <div class="euiText euiText--small euiStat__description">
                            <p>Active</p>
                        </div>
                        <p class="euiTitle euiTitle--large euiStat__title">{{ctrl.agentsCountActive}}</p>
                    </div>
                </div>
                <div class="euiFlexItem euiFlexItem--flexGrowZero">

                    <div class="euiStat">
                        <div class="euiText euiText--small euiStat__description">
                            <p>Disconnected</p>
                        </div>
                        <p class="euiTitle euiTitle--large euiStat__title">{{ctrl.agentsCountDisconnected}}</p>
                    </div>
                </div>
                <div class="euiFlexItem euiFlexItem--flexGrowZero">

                    <div class="euiStat">
                        <div class="euiText euiText--small euiStat__description">
                            <p>Never connected</p>
                        </div>
                        <p class="euiTitle euiTitle--large euiStat__title">{{ctrl.agentsCountNeverConnected}}</p>
                    </div>
                </div>
                <div class="euiFlexItem euiFlexItem--flexGrowZero">

                    <div class="euiStat">
                        <div class="euiText euiText--small euiStat__description">
                            <p>Agents coverage</p>
>>>>>>> 1df0f7a4
                        </div>
                        <p class="euiTitle euiTitle--large euiStat__title">{{(ctrl.agentsCoverity | number:2)}}%</p>
                    </div>
                </div>
            </div>
            <div class="euiFlexGroup euiFlexGroup--gutterLarge euiFlexGroup--directionRow euiFlexGroup--responsive">
                <div class="euiFlexItem euiFlexItem--flexGrowZero">

                    <div class="euiStat">
                        <div class="euiText euiText--small euiStat__description">
                            <p>Last registered agent</p>
                        </div>
                        <p ng-if="ctrl.lastAgent.id !== '000'" ng-click="ctrl.showAgent(ctrl.lastAgent)"
                            class="euiTitle euiTitle--large euiStat__title wz-text-link cursor-pointer">
                            {{ctrl.lastAgent.name}}</p>
                        <p ng-if="ctrl.lastAgent.id === '000'" class="euiTitle euiTitle--large euiStat__title">
                            {{ctrl.lastAgent.name}} (manager)</p>
                    </div>
                </div>
                <div class="euiFlexItem euiFlexItem--flexGrowZero">

                    <div class="euiStat">
                        <div class="euiText euiText--small euiStat__description">
                            <p>Most active agent</p>
                        </div>
                        <p ng-if="ctrl.mostActiveAgent.id !== '000'" ng-click="ctrl.showAgent(ctrl.mostActiveAgent)"
                            class="euiTitle euiTitle--large euiStat__title wz-text-link cursor-pointer">
                            {{ctrl.mostActiveAgent.name}}</p>
                        <p ng-if="ctrl.mostActiveAgent.id === '000'" class="euiTitle euiTitle--large euiStat__title">
                            {{ctrl.mostActiveAgent.name}}</p>
                    </div>
                </div>
            </div>
        </div>
    </div>

    <div layout="row" class="md-padding">
        <wz-tag-filter flex path="'/agents'" query-fn="ctrl.query(q, search)" fields-model="ctrl.searchBarModel">
        </wz-tag-filter>
        <md-button class="agents-prev-btn btn btn-info" style="height: 48px;margin: 0px 0 0 8px!important;"
            ng-click="ctrl.reloadList()">
            <react-component name="EuiIcon" props="{type:'refresh'}" /> Refresh</md-button>
    </div>

    <div layout="row">
        <md-card flex class="wz-md-card _md flex md-margin-h">
            <md-card-content>
                <div layout="row">
                    <wz-table custom-columns="true" flex path="'/agents'"
                        keys="[{value: 'id', width: '75px'},'name','ip','status','group','os.name','os.version','version', 'dateAdd', 'lastKeepAlive']"
                        allow-click="true" row-sizes="[17,15,13]"></wz-table>
                </div>
                <div layout="row" layout-align="end center">
                    <button type="button" ng-click="ctrl.downloadCsv()"
                        class="euiButtonEmpty euiButtonEmpty--primary euiButtonEmpty--small">
                        <span class="euiButtonEmpty__content">
                            <react-component name="EuiIcon" props="{type:'importAction'}" />
                            <span class="euiButtonEmpty__text">Formatted</span>
                        </span>
                    </button>
                </div>
            </md-card-content>
        </md-card>
    </div>
</div><|MERGE_RESOLUTION|>--- conflicted
+++ resolved
@@ -32,38 +32,6 @@
     </div>
 </div>
 
-<<<<<<< HEAD
-<div ng-if="!ctrl.init && !ctrl.loading && !ctrl.errorInit" class="" layout="column" layout-align="start space-around">
-    <div ng-hide="wazuh_table_loading">
-        <div layout="column" layout-align="start">
-            <div layout="row" class="wz-padding-left-8 wz-padding-right-8 wz-margin-top-10"
-                layout-align="start stretch">
-                <md-card flex="50" class="wz-md-card">
-                    <md-card-content>
-                        <span class="wz-headline-title">Status</span>
-                        <md-divider class="wz-margin-top-10"></md-divider>
-                        <div layout="row">
-                            <div flex layout="column">
-                                <div layout="row" class="wz-padding-top-10">
-                                    <p flex="50">Active</p>
-                                    <p class="wz-text-right color-grey">{{ctrl.agentsCountActive}}</p>
-                                </div>
-                                <div layout="row" class="wz-padding-top-10">
-                                    <p flex="50">Disconnected</p>
-                                    <p class="wz-text-right color-grey">{{ctrl.agentsCountDisconnected}}</p>
-                                </div>
-                            </div>
-                            <div flex layout="column">
-                                <div layout="row" class="wz-padding-top-10">
-                                    <p flex="50">Never connected</p>
-                                    <p class="wz-text-right color-grey">{{ctrl.agentsCountNeverConnected}}</p>
-                                </div>
-                                <div layout="row" class="wz-padding-top-10">
-                                    <p flex="50">Agents coverage</p>
-                                    <p class="wz-text-right color-grey">{{(ctrl.agentsCoverity | number:2)}}%</p>
-                                </div>
-                            </div>
-=======
 <div ng-if="!ctrl.init && !ctrl.loading && !ctrl.errorInit" layout="column" layout-align="start space-around">
 
     <div class="md-padding euiFlexGroup--wrap layout-row">
@@ -117,7 +85,6 @@
                     <div class="euiStat">
                         <div class="euiText euiText--small euiStat__description">
                             <p>Agents coverage</p>
->>>>>>> 1df0f7a4
                         </div>
                         <p class="euiTitle euiTitle--large euiStat__title">{{(ctrl.agentsCoverity | number:2)}}%</p>
                     </div>
