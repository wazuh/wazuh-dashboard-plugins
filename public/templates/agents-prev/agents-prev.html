--- conflicted
+++ resolved
@@ -22,7 +22,6 @@
 </div>
 
 <div ng-if="!ctrl.init && !ctrl.loading && !ctrl.errorInit" layout="column" layout-align="start space-around">
-<<<<<<< HEAD
     <div class="registerAgent" ng-show="ctrl.addingNewAgent">
         <react-component name="RegisterAgent" props="ctrl.registerAgentsProps" />
     </div>
@@ -35,7 +34,7 @@
                 <md-divider class="wz-margin-top-10"></md-divider>
                 <canvas id="bar" ng-if="ctrl.lastAgent && ctrl.lastAgent.id" class="wz-margin-top-16 chart chart-doughnut"
                     chart-data="[ctrl.agentsCountActive,ctrl.agentsCountDisconnected,ctrl.agentsCountNeverConnected]"
-                    chart-labels="['Active','Disconnected', 'Never connected']" chart-colors="['#00a69b', '#ff645c', '#eff0f1']"
+                    chart-labels="['Active','Disconnected', 'Never connected']" chart-colors="['#57C17B', '#BC52BC', '#9E3533']"
                     chart-options="{cutoutPercentage: 75, legend: {display: true,position: 'right',},responsive: false, maintainAspectRatio: false}" />
                 <div layout="row" class="wz-margin-top-16 layout-align-center-center" ng-if="!ctrl.lastAgent || !ctrl.lastAgent.id">
                     There are no agents yet.
@@ -53,35 +52,6 @@
                 <md-divider class="wz-margin-top-10"></md-divider>
                 <div class="euiFlexGroup euiFlexGroup--gutterLarge euiFlexGroup--directionRow euiFlexGroup--responsive wz-margin-top-4">
                     <div class="euiFlexItem euiFlexItem--flexGrowZero">
-=======
-
-    <div class="md-padding euiFlexGroup--wrap layout-row">
-        <div class="layout-column md-padding">
-            <span class="wz-headline-title">
-                <react-component name="EuiIcon" props="{type:'node'}" /> Status
-            </span>
-            <md-divider class="wz-margin-top-10"></md-divider>
-            <canvas id="bar" ng-if="ctrl.lastAgent && ctrl.lastAgent.id" class="wz-margin-top-16 chart chart-doughnut"
-                chart-data="[ctrl.agentsCountActive,ctrl.agentsCountDisconnected,ctrl.agentsCountNeverConnected]"
-                chart-labels="['Active','Disconnected', 'Never connected']" chart-colors="['#57C17B', '#BC52BC', '#9E3533']"
-                chart-options="{cutoutPercentage: 75, legend: {display: true,position: 'right',},responsive: false, maintainAspectRatio: false}" />
-            <div layout="row" class="wz-margin-top-16 layout-align-center-center" ng-if="!ctrl.lastAgent || !ctrl.lastAgent.id">
-                There are no agents yet.
-            </div>
-            <div layout="row" class="wz-margin-top-16 layout-align-center-center" ng-if="!ctrl.lastAgent || !ctrl.lastAgent.id">
-                <button class="kuiButton kuiButton--success" ng-click="ctrl.openRegistrationDocs()">
-                    <react-component name="EuiIcon" props="{type: 'help'}" /> How to
-                </button>
-            </div>
-        </div>
-        <div flex class="layout-column md-padding">
-            <span class="wz-headline-title">
-                <react-component name="EuiIcon" props="{type:'visHeatmap'}" /> Details
-            </span>
-            <md-divider class="wz-margin-top-10"></md-divider>
-            <div class="euiFlexGroup euiFlexGroup--gutterLarge euiFlexGroup--directionRow euiFlexGroup--responsive wz-margin-top-4">
-                <div class="euiFlexItem euiFlexItem--flexGrowZero">
->>>>>>> 0339b918
 
                         <div class="euiStat">
                             <div class="euiText euiText--small euiStat__description">
@@ -131,14 +101,6 @@
                             <p ng-if="!ctrl.lastAgent || !ctrl.lastAgent.id" class="euiTitle euiTitle--small euiStat__title">
                                 -</p>
                         </div>
-<<<<<<< HEAD
-=======
-                        <p ng-if="ctrl.lastAgent && ctrl.lastAgent.id && ctrl.lastAgent.id !== '000'" ng-click="ctrl.showAgent(ctrl.lastAgent)"
-                            class="euiTitle euiTitle--small euiStat__title wz-text-link cursor-pointer">
-                            {{ctrl.lastAgent.name}}</p>
-                        <p ng-if="!ctrl.lastAgent || !ctrl.lastAgent.id" class="euiTitle euiTitle--small euiStat__title">
-                            -</p>
->>>>>>> 0339b918
                     </div>
                     <div class="euiFlexItem euiFlexItem--flexGrowZero">
 
@@ -152,20 +114,11 @@
                             <p ng-if="!ctrl.lastAgent || !ctrl.lastAgent.id" class="euiTitle euiTitle--small euiStat__title">
                                 -</p>
                         </div>
-<<<<<<< HEAD
-=======
-                        <p ng-if="ctrl.lastAgent && ctrl.lastAgent.id && ctrl.mostActiveAgent.id !== '000'" ng-click="ctrl.showAgent(ctrl.mostActiveAgent)"
-                            class="euiTitle euiTitle--small euiStat__title wz-text-link cursor-pointer">
-                            {{ctrl.mostActiveAgent.name}}</p>
-                        <p ng-if="!ctrl.lastAgent || !ctrl.lastAgent.id" class="euiTitle euiTitle--small euiStat__title">
-                            -</p>
->>>>>>> 0339b918
                     </div>
                 </div>
             </div>
         </div>
 
-<<<<<<< HEAD
         <div layout="row" class="md-padding">
             <wz-tag-filter flex path="'/agents'" query-fn="ctrl.query(q, search)" fields-model="ctrl.searchBarModel">
             </wz-tag-filter>
@@ -197,31 +150,5 @@
                 </md-card-content>
             </md-card>
         </div>
-=======
-    <div layout="row" class="md-padding">
-        <wz-tag-filter flex path="'/agents'" query-fn="ctrl.query(q, search)" fields-model="ctrl.searchBarModel">
-        </wz-tag-filter>
-        <md-button class="agents-prev-btn btn btn-info" style="height: 48px;margin: 0px 0 0 8px!important;" ng-click="ctrl.reloadList()">
-            <react-component name="EuiIcon" props="{type:'refresh'}" /> Refresh</md-button>
-    </div>
-
-    <div layout="row">
-        <md-card flex class="wz-md-card _md flex md-margin-h">
-            <md-card-content>
-                <div layout="row">
-                    <wz-table custom-columns="true" flex path="'/agents'" keys="[{value: 'id', width: '75px'},'name','ip','status','group','os.name','os.version','version', {value: 'dateAdd', offset: true}, {value: 'lastKeepAlive', offset: true}]"
-                        allow-click="true" row-sizes="[17,15,13]"></wz-table>
-                </div>
-                <div layout="row" layout-align="end center">
-                    <button type="button" ng-click="ctrl.downloadCsv()" class="euiButtonEmpty euiButtonEmpty--primary euiButtonEmpty--small">
-                        <span class="euiButtonEmpty__content">
-                            <react-component name="EuiIcon" props="{type:'importAction'}" />
-                            <span class="euiButtonEmpty__text">Formatted</span>
-                        </span>
-                    </button>
-                </div>
-            </md-card-content>
-        </md-card>
->>>>>>> 0339b918
     </div>
 </div>