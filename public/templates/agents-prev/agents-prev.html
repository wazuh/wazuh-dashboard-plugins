<div ng-if="!ctrl.init && !ctrl.loading && ctrl.errorInit" class="wz-margin-top-16" layout="column" layout-align="start space-around">
    <div flex layout="row" layout-align="center center">
        <md-card flex="50" class="wz-md-card" flex>
            <md-card-content class="wz-text-center">
                <span class="wz-headline-title">
                    <react-component name="EuiIcon" props="{type: 'help'}" /> Error fetching agents
                </span>
                <md-divider class="wz-margin-top-10"></md-divider>
                <div layout="row" class="wz-margin-top-10 layout-align-center-center">
                    <p class="wz-text-gray">
                        {{ ctrl.errorInit || 'Internal error' }}
                    </p>
                </div>
                <div layout="row" class="wz-margin-top-10 layout-align-center-center">
                    <button class="kuiButton kuiButton--secondary height-35" ng-click="ctrl.load()">
                        <react-component name="EuiIcon" props="{type: 'refresh'}" /> Refresh
                    </button>
                </div>
            </md-card-content>
        </md-card>
    </div>
</div>

<div ng-if="!ctrl.init && !ctrl.loading && !ctrl.errorInit" layout="column" layout-align="start space-around">
    <div class="registerAgent" ng-show="ctrl.addingNewAgent">
        <react-component name="RegisterAgent" props="ctrl.registerAgentsProps" />
    </div>
    <div ng-show="!ctrl.addingNewAgent">
        <div class="md-padding euiFlexGroup--wrap layout-row">
            <div class="layout-column md-padding">
                <span class="wz-headline-title">
                    <react-component name="EuiIcon" props="{type:'node'}" /> Status
                </span>
                <md-divider class="wz-margin-top-10"></md-divider>
                <canvas id="bar" ng-if="ctrl.lastAgent && ctrl.lastAgent.id" class="wz-margin-top-16 chart chart-doughnut"
<<<<<<< HEAD
                    chart-data="[ctrl.agentsCountActive,ctrl.agentsCountDisconnected,ctrl.agentsCountNeverConnected]"
=======
                    chart-data="[ctrl.summary.agentsCountActive,ctrl.summary.agentsCountDisconnected,ctrl.summary.agentsCountNeverConnected]"
>>>>>>> 3e2a348f
                    chart-labels="['Active','Disconnected', 'Never connected']" chart-colors="['#57C17B', '#BC52BC', '#9E3533']"
                    chart-options="{cutoutPercentage: 75, legend: {display: true,position: 'right',},responsive: false, maintainAspectRatio: false}" />
                <div layout="row" class="wz-margin-top-16 layout-align-center-center" ng-if="!ctrl.lastAgent || !ctrl.lastAgent.id">
                    There are no agents yet.
                </div>
                <div layout="row" class="wz-margin-top-16 layout-align-center-center" ng-if="!ctrl.lastAgent || !ctrl.lastAgent.id">
                    <button class="kuiButton kuiButton--success" ng-click="ctrl.openRegistrationDocs()">
                        <react-component name="EuiIcon" props="{type: 'help'}" /> How to
                    </button>
                </div>
            </div>
            <div flex class="layout-column md-padding">
                <span class="wz-headline-title">
                    <react-component name="EuiIcon" props="{type:'visHeatmap'}" /> Details
                </span>
                <md-divider class="wz-margin-top-10"></md-divider>
                <div class="euiFlexGroup euiFlexGroup--gutterLarge euiFlexGroup--directionRow euiFlexGroup--responsive wz-margin-top-4">
                    <div class="euiFlexItem euiFlexItem--flexGrowZero">

                        <div class="euiStat">
                            <div class="euiText euiText--small euiStat__description">
                                <p>Active</p>
                            </div>
<<<<<<< HEAD
                            <p class="euiTitle euiTitle--small euiStat__title">{{ctrl.agentsCountActive}}</p>
=======
                            <p class="euiTitle euiTitle--small euiStat__title">{{ctrl.summary.agentsCountActive}}</p>
>>>>>>> 3e2a348f
                        </div>
                    </div>
                    <div class="euiFlexItem euiFlexItem--flexGrowZero">

                        <div class="euiStat">
                            <div class="euiText euiText--small euiStat__description">
                                <p>Disconnected</p>
                            </div>
<<<<<<< HEAD
                            <p class="euiTitle euiTitle--small euiStat__title">{{ctrl.agentsCountDisconnected}}</p>
=======
                            <p class="euiTitle euiTitle--small euiStat__title">{{ctrl.summary.agentsCountDisconnected}}</p>
>>>>>>> 3e2a348f
                        </div>
                    </div>
                    <div class="euiFlexItem euiFlexItem--flexGrowZero">

                        <div class="euiStat">
                            <div class="euiText euiText--small euiStat__description">
                                <p>Never connected</p>
                            </div>
<<<<<<< HEAD
                            <p class="euiTitle euiTitle--small euiStat__title">{{ctrl.agentsCountNeverConnected}}</p>
                        </div>
                    </div>
                    <div class="euiFlexItem euiFlexItem--flexGrowZero">

=======
                            <p class="euiTitle euiTitle--small euiStat__title">{{ctrl.summary.agentsCountNeverConnected}}</p>
                        </div>
                    </div>
                    <div class="euiFlexItem euiFlexItem--flexGrowZero">
>>>>>>> 3e2a348f
                        <div class="euiStat">
                            <div class="euiText euiText--small euiStat__description">
                                <p>Agents coverage</p>
                            </div>
<<<<<<< HEAD
                            <p class="euiTitle euiTitle--small euiStat__title">{{(ctrl.agentsCoverity | number:2)}}%</p>
=======
                            <p class="euiTitle euiTitle--small euiStat__title">{{(ctrl.summary.agentsCoverity |
                                number:2)}}%</p>
>>>>>>> 3e2a348f
                        </div>
                    </div>
                </div>
                <div class="euiFlexGroup euiFlexGroup--gutterLarge euiFlexGroup--directionRow euiFlexGroup--responsive">
                    <div class="euiFlexItem euiFlexItem--flexGrowZero">

                        <div class="euiStat">
                            <div class="euiText euiText--small euiStat__description">
                                <p>Last registered agent</p>
                            </div>
                            <p ng-if="ctrl.lastAgent && ctrl.lastAgent.id && ctrl.lastAgent.id !== '000'" ng-click="ctrl.showAgent(ctrl.lastAgent)"
                                class="euiTitle euiTitle--small euiStat__title wz-text-link cursor-pointer">
                                {{ctrl.lastAgent.name}}</p>
                            <p ng-if="!ctrl.lastAgent || !ctrl.lastAgent.id" class="euiTitle euiTitle--small euiStat__title">
                                -</p>
                        </div>
                    </div>
                    <div class="euiFlexItem euiFlexItem--flexGrowZero">

                        <div class="euiStat">
                            <div class="euiText euiText--small euiStat__description">
                                <p>Most active agent</p>
                            </div>
                            <p ng-if="ctrl.lastAgent && ctrl.lastAgent.id && ctrl.mostActiveAgent.id !== '000'"
                                ng-click="ctrl.showAgent(ctrl.mostActiveAgent)" class="euiTitle euiTitle--small euiStat__title wz-text-link cursor-pointer">
                                {{ctrl.mostActiveAgent.name}}</p>
                            <p ng-if="!ctrl.lastAgent || !ctrl.lastAgent.id" class="euiTitle euiTitle--small euiStat__title">
                                -</p>
                        </div>
                    </div>
                </div>
            </div>
        </div>

        <div layout="row" class="md-padding">
            <wz-tag-filter flex path="'/agents'" query-fn="ctrl.query(q, search)" fields-model="ctrl.searchBarModel">
            </wz-tag-filter>
            <md-button class="agents-prev-btn btn btn-info" style="height: 48px;margin: 0px 0 0 8px!important;"
                ng-click="ctrl.reloadList()">
                <react-component name="EuiIcon" props="{type:'refresh'}" /> Refresh</md-button>
        </div>

        <div layout="row">
            <md-card flex class="wz-md-card _md flex md-margin-h">
                <md-card-actions ng-if="adminMode" layout="row" layout-align="end center" class="wz-card-actions wz-card-actions-top">
                    <a ng-click="ctrl.addNewAgent(true)">
                        <react-component name="EuiIcon" props="{type:'plusInCircle'}" /> Add new agent </a>
                    <span flex></span>
                </md-card-actions>
                <md-card-content>
                    <div layout="row">
                        <wz-table custom-columns="true" flex path="'/agents'" keys="[{value: 'id', width: '75px'},'name','ip','status','group','os.name','os.version','version', {value: 'dateAdd', offset: true}, {value: 'lastKeepAlive', offset: true}]"
                            allow-click="true" row-sizes="[17,15,13]"></wz-table>
                    </div>
                    <div layout="row" layout-align="end center">
                        <button type="button" ng-click="ctrl.downloadCsv()" class="euiButtonEmpty euiButtonEmpty--primary euiButtonEmpty--small">
                            <span class="euiButtonEmpty__content">
                                <react-component name="EuiIcon" props="{type:'importAction'}" />
                                <span class="euiButtonEmpty__text">Formatted</span>
                            </span>
                        </button>
                    </div>
                </md-card-content>
            </md-card>
        </div>
    </div>
</div><|MERGE_RESOLUTION|>--- conflicted
+++ resolved
@@ -33,11 +33,7 @@
                 </span>
                 <md-divider class="wz-margin-top-10"></md-divider>
                 <canvas id="bar" ng-if="ctrl.lastAgent && ctrl.lastAgent.id" class="wz-margin-top-16 chart chart-doughnut"
-<<<<<<< HEAD
-                    chart-data="[ctrl.agentsCountActive,ctrl.agentsCountDisconnected,ctrl.agentsCountNeverConnected]"
-=======
                     chart-data="[ctrl.summary.agentsCountActive,ctrl.summary.agentsCountDisconnected,ctrl.summary.agentsCountNeverConnected]"
->>>>>>> 3e2a348f
                     chart-labels="['Active','Disconnected', 'Never connected']" chart-colors="['#57C17B', '#BC52BC', '#9E3533']"
                     chart-options="{cutoutPercentage: 75, legend: {display: true,position: 'right',},responsive: false, maintainAspectRatio: false}" />
                 <div layout="row" class="wz-margin-top-16 layout-align-center-center" ng-if="!ctrl.lastAgent || !ctrl.lastAgent.id">
@@ -61,11 +57,7 @@
                             <div class="euiText euiText--small euiStat__description">
                                 <p>Active</p>
                             </div>
-<<<<<<< HEAD
-                            <p class="euiTitle euiTitle--small euiStat__title">{{ctrl.agentsCountActive}}</p>
-=======
                             <p class="euiTitle euiTitle--small euiStat__title">{{ctrl.summary.agentsCountActive}}</p>
->>>>>>> 3e2a348f
                         </div>
                     </div>
                     <div class="euiFlexItem euiFlexItem--flexGrowZero">
@@ -74,11 +66,7 @@
                             <div class="euiText euiText--small euiStat__description">
                                 <p>Disconnected</p>
                             </div>
-<<<<<<< HEAD
-                            <p class="euiTitle euiTitle--small euiStat__title">{{ctrl.agentsCountDisconnected}}</p>
-=======
                             <p class="euiTitle euiTitle--small euiStat__title">{{ctrl.summary.agentsCountDisconnected}}</p>
->>>>>>> 3e2a348f
                         </div>
                     </div>
                     <div class="euiFlexItem euiFlexItem--flexGrowZero">
@@ -87,28 +75,16 @@
                             <div class="euiText euiText--small euiStat__description">
                                 <p>Never connected</p>
                             </div>
-<<<<<<< HEAD
-                            <p class="euiTitle euiTitle--small euiStat__title">{{ctrl.agentsCountNeverConnected}}</p>
-                        </div>
-                    </div>
-                    <div class="euiFlexItem euiFlexItem--flexGrowZero">
-
-=======
                             <p class="euiTitle euiTitle--small euiStat__title">{{ctrl.summary.agentsCountNeverConnected}}</p>
                         </div>
                     </div>
                     <div class="euiFlexItem euiFlexItem--flexGrowZero">
->>>>>>> 3e2a348f
                         <div class="euiStat">
                             <div class="euiText euiText--small euiStat__description">
                                 <p>Agents coverage</p>
                             </div>
-<<<<<<< HEAD
-                            <p class="euiTitle euiTitle--small euiStat__title">{{(ctrl.agentsCoverity | number:2)}}%</p>
-=======
                             <p class="euiTitle euiTitle--small euiStat__title">{{(ctrl.summary.agentsCoverity |
                                 number:2)}}%</p>
->>>>>>> 3e2a348f
                         </div>
                     </div>
                 </div>
