--- conflicted
+++ resolved
@@ -1,13 +1,9 @@
 <md-content ng-if="submenuNavItem == 'policy_monitoring' && _agent" id="agents-pm" ng-controller="pmController">
 
 	<!-- Kibana search bar -->
-<<<<<<< HEAD
-	<kbn-searchbar ng-if="tabView == 'panels'"></kbn-searchbar>
+	<kbn-searchbar class="wazuh-searchbar" ng-if="tabView == 'panels'"></kbn-searchbar>
 	<div class='uil-ring-css' ng-if="tabView == 'panels'" ng-show='!hideRing(4)'><div></div></div>
-=======
-	<kbn-searchbar class="wazuh-searchbar" ng-if="tabView == 'panels'"></kbn-searchbar>
-	
->>>>>>> d8bcc8e1
+
 	<!-- No results message -->
 	<md-content flex layout="row" layout-align="start start" ng-show="!results && !loading" ng-if="tabView == 'panels' && hideRing(4)">
 		<md-card flex layout="column">
@@ -26,11 +22,7 @@
 		</kbn-disfull>
 	</md-content>
 	
-<<<<<<< HEAD
-    <div flex ng-show="hideRing(4) && results && !loading" ng-if="tabView == 'panels'" layout="column">
-=======
-    <div flex ng-if="tabView == 'panels' && results && !load" layout="column">
->>>>>>> d8bcc8e1
+    <div flex ng-show="hideRing(4) && results && !loading" ng-if="tabView == 'panels' && !load" layout="column">
         <md-progress-linear class="md-accent" md-mode="indeterminate" ng-show="load"></md-progress-linear>
             <md-content layout="row">
                 <md-card flex="50">
