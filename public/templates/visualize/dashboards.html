<div ng-controller="agentsPreviewController as actrl">
    <div ng-init="actrl.addNewAgent(false)" ng-show="actrl.addingNewAgent">
        <react-component name="RegisterAgent" props="actrl.registerAgentsProps" />
    </div>
    <div ng-show="!actrl.addingNewAgent">
        <div flex="auto" layout="column" ng-cloak ng-controller="overviewController as octrl">
            <!-- Navigation section -->
<<<<<<< HEAD
            <div layout="row" ng-show="octrl.tab !== 'welcome'" layout-align="start center" style="padding: 10px 0px 2px 4px">
                <!-- If you're not on the Welcome tab, show a functional breadcrumb -->
                <div ng-show="octrl.tab !== 'welcome'" style="padding-left: 5px">
                    <react-component flex name="WzCurrentOverviewSectionWrapper" props="octrl.currentOverviewSectionProps" />
=======
            <div layout="row" ng-show="octrl.tab && octrl.tab !== 'welcome'" layout-align="start center"
                style="padding: 10px 0px 2px 4px">
                <!-- If you're not on the Welcome tab, show a functional breadcrumb -->
                <div ng-show="octrl.tab !== 'welcome'" style="padding-left: 5px">
                    <react-component flex name="WzCurrentOverviewSectionWrapper"
                        props="octrl.currentOverviewSectionProps" />
>>>>>>> 9defe0c3
                </div>
                <!-- End breadcrumbs -->

                <!-- Separator -->
                <span flex></span>
                <!-- End separator -->

                <!-- Reporting button section -->
                <div ng-if="octrl.tab &&  octrl.tab !== 'welcome' && octrl.tabView === 'panels'">
                    <!-- Report button -->
                    <button class="kuiButton kuiButton--secondary wz-margin-right-8 small" tooltip="Generate report"
                        tooltip-placement="bottom"
                        ng-class="{'euiButtonEmpty--disabled': !rendered || loading || resultState !== 'ready'}"
                        ng-disabled="!rendered || loading || resultState !== 'ready'" ng-click="octrl.startVis2Png()"
                        aria-label="Generate report button">
                        <i class="fa fa-fw fa-print" aria-hidden="true"></i>
                    </button>
                </div>
                <!-- End Reporting buttons section -->

                <!-- Discover/Dashboard buttons section -->
                <div ng-if="octrl.tab &&  octrl.tab !== 'welcome'" class="wz-margin-right-8">
                    <!-- Dashboard button -->
                    <button class="kuiButton kuiButton--secondary small"
                        ng-click="octrl.tabView === 'discover' ? octrl.switchSubtab('panels') : octrl.switchSubtab('discover')"
                        aria-label="Dashboard button">
                        <span ng-if="octrl.tabView === 'discover'"><i class="fa fa-fw fa-th" aria-hidden="true"></i>
                            Dashboard</span>
                        <span ng-if="octrl.tabView === 'panels'"><i class="fa fa-fw fa-compass" aria-hidden="true"></i>
                            Discover</span>
                    </button>
                </div>
                <!-- End Discover/Dashboard buttons section -->
            </div>
            <!-- End navigation section -->

            <!-- Discover search bar section -->
            <kbn-dis ng-show="octrl.tab && octrl.tab !== 'welcome'"></kbn-dis>
            <!-- End Discover search bar section -->

            <!-- Loading status section -->
            <div ng-if="octrl.tab !== 'welcome' && octrl.tabView === 'panels' && !rendered && resultState !== 'none'"
                class="euiFlexGroup euiFlexGroup--gutterLarge euiFlexGroup--justifyContentSpaceAround euiFlexGroup--directionRow euiFlexGroup--responsive">
                <div class="euiFlexItem euiFlexItem--flexGrowZero euiTextAlign euiTextAlign--center">
                    <span class="euiLoadingChart euiLoadingChart--large">
                        <span class="euiLoadingChart__bar"></span>
                        <span class="euiLoadingChart__bar"></span>
                        <span class="euiLoadingChart__bar"></span>
                        <span class="euiLoadingChart__bar"></span>
                    </span>
                    <div class="euiSpacer euiSpacer--m"></div>
                    <div class="percentage">{{loadingStatus}}</div>
                </div>
            </div>

            <!-- End loading status section -->

            <!-- Report status section -->
            <div class="euiFlexGroup euiFlexGroup--gutterLarge euiFlexGroup--justifyContentSpaceAround euiFlexGroup--directionRow euiFlexGroup--responsive"
                ng-if="reportBusy && reportStatus">
                <div class="euiFlexItem euiFlexItem--flexGrowZero euiTextAlign euiTextAlign--center">
                    <span class="euiLoadingChart euiLoadingChart--large">
                        <span class="euiLoadingChart__bar"></span>
                        <span class="euiLoadingChart__bar"></span>
                        <span class="euiLoadingChart__bar"></span>
                        <span class="euiLoadingChart__bar"></span>
                    </span>
                    <div class="euiSpacer euiSpacer--m"></div>
                    <div class="percentage">{{reportStatus}}</div>
                    <div class="euiSpacer euiSpacer--l"></div>
                </div>
            </div>
            <!-- End report status section -->

            <!-- No results section -->
            <div layout="row" class="wz-margin-top-10 wz-margin-right-8 wz-margin-left-8"
                ng-if="octrl.tab !== 'welcome'" ng-show="resultState === 'none' && octrl.tabView === 'panels'">
                <react-component flex name="EuiCallOut" props="{color:'warning',iconType:'help', title:'There are no results for selected time range. Try another
                    one.'}" />
            </div>

            <div ng-if="actrl.hasAgents === false"
                class="wz-margin-top-10 wz-margin-right-8 wz-margin-left-8 euiCallOut euiCallOut--warning">
                <div class="euiCallOutHeader">
                    <span class="euiCallOutHeader__title ng-binding">
                        <react-component name="EuiIcon" props="{type:'help'}"><svg width="16" height="16"
                                viewBox="0 0 16 16" xmlns="http://www.w3.org/2000/svg"
                                class="euiIcon euiIcon--medium euiIcon-isLoaded" focusable="false">
                                <defs>
                                    <path id="help-a"
                                        d="M13.6 12.186l-1.357-1.358c-.025-.025-.058-.034-.084-.056.53-.794.84-1.746.84-2.773a4.977 4.977 0 0 0-.84-2.772c.026-.02.059-.03.084-.056L13.6 3.813a6.96 6.96 0 0 1 0 8.373zM8 15A6.956 6.956 0 0 1 3.814 13.6l1.358-1.358c.025-.025.034-.057.055-.084C6.02 12.688 6.974 13 8 13a4.978 4.978 0 0 0 2.773-.84c.02.026.03.058.056.083l1.357 1.358A6.956 6.956 0 0 1 8 15zm-5.601-2.813a6.963 6.963 0 0 1 0-8.373l1.359 1.358c.024.025.057.035.084.056A4.97 4.97 0 0 0 3 8c0 1.027.31 1.98.842 2.773-.027.022-.06.031-.084.056l-1.36 1.358zm5.6-.187A4 4 0 1 1 8 4a4 4 0 0 1 0 8zM8 1c1.573 0 3.019.525 4.187 1.4l-1.357 1.358c-.025.025-.035.057-.056.084A4.979 4.979 0 0 0 8 3a4.979 4.979 0 0 0-2.773.842c-.021-.027-.03-.059-.055-.084L3.814 2.4A6.957 6.957 0 0 1 8 1zm0-1a8.001 8.001 0 1 0 .003 16.002A8.001 8.001 0 0 0 8 0z">
                                    </path>
                                </defs>
                                <use xlink:href="#help-a" fill-rule="evenodd"></use>
                            </svg></react-component>
                        No agents were added to this manager:
                    </span>
                    <a ng-click="actrl.addNewAgent(true)">
                        Deploy new agent
                    </a>
                </div>
            </div>
            <!-- No results section -->

            <div ng-class="{'no-opacity': resultState === 'none' || !rendered}" ng-show="octrl.tabView === 'panels'"
                ng-if="octrl.overviewModuleReady">
                <react-component name="WzVisualize" props="{selectedTab: octrl.tab}" />
            </div><|MERGE_RESOLUTION|>--- conflicted
+++ resolved
@@ -5,19 +5,12 @@
     <div ng-show="!actrl.addingNewAgent">
         <div flex="auto" layout="column" ng-cloak ng-controller="overviewController as octrl">
             <!-- Navigation section -->
-<<<<<<< HEAD
-            <div layout="row" ng-show="octrl.tab !== 'welcome'" layout-align="start center" style="padding: 10px 0px 2px 4px">
-                <!-- If you're not on the Welcome tab, show a functional breadcrumb -->
-                <div ng-show="octrl.tab !== 'welcome'" style="padding-left: 5px">
-                    <react-component flex name="WzCurrentOverviewSectionWrapper" props="octrl.currentOverviewSectionProps" />
-=======
             <div layout="row" ng-show="octrl.tab && octrl.tab !== 'welcome'" layout-align="start center"
                 style="padding: 10px 0px 2px 4px">
                 <!-- If you're not on the Welcome tab, show a functional breadcrumb -->
                 <div ng-show="octrl.tab !== 'welcome'" style="padding-left: 5px">
                     <react-component flex name="WzCurrentOverviewSectionWrapper"
                         props="octrl.currentOverviewSectionProps" />
->>>>>>> 9defe0c3
                 </div>
                 <!-- End breadcrumbs -->
 
