<div ng-controller="agentsPreviewController as actrl">
    <div ng-init="actrl.addNewAgent(false)" ng-show="actrl.addingNewAgent">
        <react-component name="RegisterAgent" props="actrl.registerAgentsProps" />
    </div>
    <div ng-show="!actrl.addingNewAgent">
<<<<<<< HEAD
        <div layout="column" ng-controller="overviewController as octrl">
            <div class="euiPage" style="padding: 12px 8px 0!important">
                <div ng-if="octrl.tab !== 'welcome'" style="padding: 0!important" class="euiText euiText--small">
                    <h2 class="euiTitle euiTitle--medium" style="padding-top:6px">
                        <span
                            class="euiTextColor euiTextColor--default">{{ octrl.TabDescription[octrl.tab].title }}</span>
                        <span class="euiTextColor" style="color:#006BB4"
                            ng-if="octrl.isAgent"><em>{{' of DESKTOP-GDPBOU6' }}</em></span>
                    </h2>
                    <p class="euiTextColor euiTextColor--subdued">
                        {{octrl.TabDescription[octrl.tab].description}}
                    </p>
=======
        <div flex="auto" layout="column" ng-cloak ng-controller="overviewController as octrl">
            <!-- Navigation section -->
            <div layout="row" layout-align="start center" ng-if="octrl.tab !== 'welcome'">
                <!-- Breadcrumbs -->
                <div layout="row" layout-padding>
                    <!-- If you're not on the Welcome tab, show a functional breadcrumb -->
                    <div ng-if="octrl.tab !== 'welcome'">
                        <span class="wz-text-link cursor-pointer" ng-click="octrl.switchTab('welcome')">Overview</span>
                        <span> / </span>
                        <span>{{ octrl.tabNames[octrl.tab] }}</span>
                    </div>
>>>>>>> 65a2c1ef
                </div>
                <span flex></span>
                <react-component name="VisualizeTopMenu" props="octrl.visualizeTopMenuProps"
                    ng-if="octrl.tab !== 'welcome'" />
            </div>
            <!-- End navigation section -->

            <!-- Discover search bar section -->
<<<<<<< HEAD
            <kbn-dis ng-show="octrl.tab !== 'welcome'" style="padding-bottom: 16px;margin-top: -8px;"></kbn-dis>
=======
            <kbn-dis ng-show="octrl.tab !== 'welcome'"></kbn-dis>
>>>>>>> 65a2c1ef
            <!-- End Discover search bar section -->
            
            <!-- Loading status section -->
<<<<<<< HEAD
            <div
                class="euiFlexGroup euiFlexGroup--gutterLarge euiFlexGroup--justifyContentSpaceAround euiFlexGroup--directionRow euiFlexGroup--responsive">
                <div class="euiFlexItem euiFlexItem--flexGrowZero euiTextAlign euiTextAlign--center"
                    ng-show="octrl.tab !== 'welcome' && octrl.tabView === 'panels' && !rendered && resultState !== 'none'">
=======
            <div ng-if="octrl.tab !== 'welcome' && octrl.tabView === 'panels' && !rendered && resultState !== 'none'"
                class="euiFlexGroup euiFlexGroup--gutterLarge euiFlexGroup--justifyContentSpaceAround euiFlexGroup--directionRow euiFlexGroup--responsive">
                <div class="euiFlexItem euiFlexItem--flexGrowZero euiTextAlign euiTextAlign--center">
>>>>>>> 65a2c1ef
                    <span class="euiLoadingChart euiLoadingChart--large">
                        <span class="euiLoadingChart__bar"></span>
                        <span class="euiLoadingChart__bar"></span>
                        <span class="euiLoadingChart__bar"></span>
                        <span class="euiLoadingChart__bar"></span>
                    </span>
                    <div class="euiSpacer euiSpacer--m"></div>
                    <div class="percentage">{{loadingStatus}}</div>
                </div>
            </div>
<<<<<<< HEAD
=======

>>>>>>> 65a2c1ef
            <!-- End loading status section -->

            <!-- Report status section -->
            <div class="euiFlexGroup euiFlexGroup--gutterLarge euiFlexGroup--justifyContentSpaceAround euiFlexGroup--directionRow euiFlexGroup--responsive"
                ng-if="reportBusy && reportStatus">
                <div class="euiFlexItem euiFlexItem--flexGrowZero euiTextAlign euiTextAlign--center">
                    <span class="euiLoadingChart euiLoadingChart--large">
                        <span class="euiLoadingChart__bar"></span>
                        <span class="euiLoadingChart__bar"></span>
                        <span class="euiLoadingChart__bar"></span>
                        <span class="euiLoadingChart__bar"></span>
                    </span>
                    <div class="euiSpacer euiSpacer--m"></div>
                    <div class="percentage">{{reportStatus}}</div>
                    <div class="euiSpacer euiSpacer--l"></div>
                </div>
            </div>
            <!-- End report status section -->

            <!-- No results section -->
            <div layout="row" class="wz-margin-top-10 wz-margin-right-8 wz-margin-left-8"
                ng-if="octrl.tab !== 'welcome'" ng-show="resultState === 'none' && octrl.tabView === 'panels'">
                <react-component flex name="EuiCallOut" props="{color:'warning',iconType:'help', title:'There are no results for selected time range. Try another
                    one.'}" />
            </div>

            <div ng-if="actrl.hasAgents === false"
                class="wz-margin-top-10 wz-margin-right-8 wz-margin-left-8 euiCallOut euiCallOut--warning">
                <div class="euiCallOutHeader">
                    <span class="euiCallOutHeader__title ng-binding">
                        <react-component name="EuiIcon" props="{type:'help'}"><svg width="16" height="16"
                                viewBox="0 0 16 16" xmlns="http://www.w3.org/2000/svg"
                                class="euiIcon euiIcon--medium euiIcon-isLoaded" focusable="false">
                                <defs>
                                    <path id="help-a"
                                        d="M13.6 12.186l-1.357-1.358c-.025-.025-.058-.034-.084-.056.53-.794.84-1.746.84-2.773a4.977 4.977 0 0 0-.84-2.772c.026-.02.059-.03.084-.056L13.6 3.813a6.96 6.96 0 0 1 0 8.373zM8 15A6.956 6.956 0 0 1 3.814 13.6l1.358-1.358c.025-.025.034-.057.055-.084C6.02 12.688 6.974 13 8 13a4.978 4.978 0 0 0 2.773-.84c.02.026.03.058.056.083l1.357 1.358A6.956 6.956 0 0 1 8 15zm-5.601-2.813a6.963 6.963 0 0 1 0-8.373l1.359 1.358c.024.025.057.035.084.056A4.97 4.97 0 0 0 3 8c0 1.027.31 1.98.842 2.773-.027.022-.06.031-.084.056l-1.36 1.358zm5.6-.187A4 4 0 1 1 8 4a4 4 0 0 1 0 8zM8 1c1.573 0 3.019.525 4.187 1.4l-1.357 1.358c-.025.025-.035.057-.056.084A4.979 4.979 0 0 0 8 3a4.979 4.979 0 0 0-2.773.842c-.021-.027-.03-.059-.055-.084L3.814 2.4A6.957 6.957 0 0 1 8 1zm0-1a8.001 8.001 0 1 0 .003 16.002A8.001 8.001 0 0 0 8 0z">
                                    </path>
                                </defs>
                                <use xlink:href="#help-a" fill-rule="evenodd"></use>
                            </svg></react-component>
                        No agents were added to this manager:
                    </span>
                    <a ng-click="actrl.addNewAgent(true)">
                        Deploy new agent
                    </a>
                </div>
            </div>
            <!-- No results section -->

<<<<<<< HEAD
            <div ng-class="{'no-opacity': resultState !== 'ready' || !rendered}" ng-show="octrl.tabView === 'panels'" >
=======
            <div ng-class="{'no-opacity': resultState === 'none' || !rendered}" ng-show="octrl.tabView === 'panels'">
>>>>>>> 65a2c1ef
                <react-component name="WzVisualize" props="octrl.visualizeProps" />
            </div><|MERGE_RESOLUTION|>--- conflicted
+++ resolved
@@ -3,7 +3,6 @@
         <react-component name="RegisterAgent" props="actrl.registerAgentsProps" />
     </div>
     <div ng-show="!actrl.addingNewAgent">
-<<<<<<< HEAD
         <div layout="column" ng-controller="overviewController as octrl">
             <div class="euiPage" style="padding: 12px 8px 0!important">
                 <div ng-if="octrl.tab !== 'welcome'" style="padding: 0!important" class="euiText euiText--small">
@@ -16,19 +15,6 @@
                     <p class="euiTextColor euiTextColor--subdued">
                         {{octrl.TabDescription[octrl.tab].description}}
                     </p>
-=======
-        <div flex="auto" layout="column" ng-cloak ng-controller="overviewController as octrl">
-            <!-- Navigation section -->
-            <div layout="row" layout-align="start center" ng-if="octrl.tab !== 'welcome'">
-                <!-- Breadcrumbs -->
-                <div layout="row" layout-padding>
-                    <!-- If you're not on the Welcome tab, show a functional breadcrumb -->
-                    <div ng-if="octrl.tab !== 'welcome'">
-                        <span class="wz-text-link cursor-pointer" ng-click="octrl.switchTab('welcome')">Overview</span>
-                        <span> / </span>
-                        <span>{{ octrl.tabNames[octrl.tab] }}</span>
-                    </div>
->>>>>>> 65a2c1ef
                 </div>
                 <span flex></span>
                 <react-component name="VisualizeTopMenu" props="octrl.visualizeTopMenuProps"
@@ -37,24 +23,13 @@
             <!-- End navigation section -->
 
             <!-- Discover search bar section -->
-<<<<<<< HEAD
             <kbn-dis ng-show="octrl.tab !== 'welcome'" style="padding-bottom: 16px;margin-top: -8px;"></kbn-dis>
-=======
-            <kbn-dis ng-show="octrl.tab !== 'welcome'"></kbn-dis>
->>>>>>> 65a2c1ef
             <!-- End Discover search bar section -->
             
             <!-- Loading status section -->
-<<<<<<< HEAD
-            <div
-                class="euiFlexGroup euiFlexGroup--gutterLarge euiFlexGroup--justifyContentSpaceAround euiFlexGroup--directionRow euiFlexGroup--responsive">
-                <div class="euiFlexItem euiFlexItem--flexGrowZero euiTextAlign euiTextAlign--center"
-                    ng-show="octrl.tab !== 'welcome' && octrl.tabView === 'panels' && !rendered && resultState !== 'none'">
-=======
             <div ng-if="octrl.tab !== 'welcome' && octrl.tabView === 'panels' && !rendered && resultState !== 'none'"
                 class="euiFlexGroup euiFlexGroup--gutterLarge euiFlexGroup--justifyContentSpaceAround euiFlexGroup--directionRow euiFlexGroup--responsive">
                 <div class="euiFlexItem euiFlexItem--flexGrowZero euiTextAlign euiTextAlign--center">
->>>>>>> 65a2c1ef
                     <span class="euiLoadingChart euiLoadingChart--large">
                         <span class="euiLoadingChart__bar"></span>
                         <span class="euiLoadingChart__bar"></span>
@@ -65,10 +40,6 @@
                     <div class="percentage">{{loadingStatus}}</div>
                 </div>
             </div>
-<<<<<<< HEAD
-=======
-
->>>>>>> 65a2c1ef
             <!-- End loading status section -->
 
             <!-- Report status section -->
@@ -118,10 +89,6 @@
             </div>
             <!-- No results section -->
 
-<<<<<<< HEAD
-            <div ng-class="{'no-opacity': resultState !== 'ready' || !rendered}" ng-show="octrl.tabView === 'panels'" >
-=======
             <div ng-class="{'no-opacity': resultState === 'none' || !rendered}" ng-show="octrl.tabView === 'panels'">
->>>>>>> 65a2c1ef
                 <react-component name="WzVisualize" props="octrl.visualizeProps" />
             </div>