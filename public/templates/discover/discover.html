<<<<<<< HEAD
<discover-app-w class="app-container">
  <!-- Local nav. -->
  <div data-transclude-slot="topLeftCorner" class="kuiLocalBreadcrumbs" ng-if="tabView === 'discover'">
    <!-- Breadcrumbs. -->
    <h1 id="kui_local_breadcrumb" class="kuiLocalBreadcrumb" ng-if="opts.savedSearch.id">
      <span class="kuiLocalBreadcrumb__emphasis">
        <button class="kuiLink" type="button" id="reload_saved_search" aria-label="{{::'kbn.discover.reloadSavedSearchAriaLabel' | i18n: {defaultMessage: 'Reload saved search'} }}"
          tooltip="{{::'kbn.discover.reloadSavedSearchTooltip' | i18n: {defaultMessage: 'Reload saved search'} }}"
          tooltip-placement="right" tooltip-append-to-body="1" ng-click="resetQuery()">
          <span class="kuiIcon fa-undo small"></span>
          {{::'kbn.discover.reloadSavedSearchButton' | i18n: {defaultMessage: 'Reload'} }}
        </button>
      </span>
    </h1>
    <div class="kuiLocalBreadcrumb">
      <span data-test-subj="discoverQueryHits" class="kuiLocalBreadcrumb__emphasis">{{(hits || 0) | number:0}}</span>
      <span i18n-id="kbn.discover.hitsPluralTitle" i18n-default-message="{hits, plural, one {hit} other {hits}}"
        i18n-values="{ hits }"></span>
    </div>
  </div>
  <kbn-top-nav name="discover" config="topNavMenu" class="wzKbnTopNav">
    <!-- Transcluded elements. -->
    <div data-transclude-slots>
      <!-- Search. -->
      <div data-transclude-slot="bottomRow" class="fullWidth">
        <wz-search-bar query="state.query" screen-title="screenTitle" on-query-submit="updateQueryAndFetch" app-name="'discover'"
          index-patterns="[indexPattern]" filters="filters" on-filters-updated="onFiltersUpdated" show-date-picker="enableTimeRangeSelector"
          date-range-from="time.from" date-range-to="time.to" is-refresh-paused="refreshInterval.pause"
          refresh-interval="refreshInterval.value" on-refresh-change="onRefreshChange" watch-depth="reference"
          show-filter-bar="tabView !== 'cluster-monitoring'"></wz-search-bar>
      </div>
    </div>
  </kbn-top-nav>
=======
<discover-app-w class="app-container"> 
  <wz-top-nav
    app-name="'discover'"
    config="topNavMenu"
    show-search-bar="tabView !== 'cluster-monitoring'"
    show-date-picker="enableTimeRangeSelector"
    show-save-query="showSaveQuery"
    query="state.query"
    saved-query="savedQuery"
    screen-title="screenTitle"
    on-query-submit="updateQueryAndFetch"
    index-patterns="[indexPattern]"
    filters="filters"
    on-filters-updated="onFiltersUpdated"
    date-range-from="time.from"
    date-range-to="time.to"
    is-refresh-paused="refreshInterval.pause"
    refresh-interval="refreshInterval.value"
    on-refresh-change="onRefreshChange"
    on-saved="onQuerySaved"
    on-saved-query-updated="onSavedQueryUpdated"
    on-clear-saved-query="onClearSavedQuery"
>
</wz-top-nav>

>>>>>>> 014baf80

  <main ng-show="tabView !== 'cluster-monitoring'" class="container-fluid">
    <div ng-show="tabView === 'discover'" class="row">
      <div ng-if="tabView === 'discover'" class="col-md-2 sidebar-container collapsible-sidebar" id="discover-sidebar">
<<<<<<< HEAD
        <disc-field-chooser class="dscFieldChooser" columns="state.columns" hits="rows" field-counts="fieldCounts"
          index-pattern="searchSource.getField('index')" index-pattern-list="opts.indexPatternList" state="state"
          on-add-field="addColumn" on-add-filter="filterQuery" on-remove-field="removeColumn">
=======
        <disc-field-chooser
          class="dscFieldChooser"
          columns="state.columns"
          hits="rows"
          field-counts="fieldCounts"
          index-pattern="searchSource.getField('index')"
          index-pattern-list="opts.indexPatternList"
          state="state"
          on-add-field="addColumn"
          on-add-filter="filterQuery"
          on-remove-field="removeColumn"
        >
>>>>>>> 014baf80
        </disc-field-chooser>
      </div>

      <div class="dscWrapper col-md-10">
<<<<<<< HEAD
        <div class="dscWrapper__content">
          <discover-unsupported-index-pattern ng-if="isUnsupportedIndexPattern" unsupported-type="unsupportedIndexPatternType"></discover-unsupported-index-pattern>

          <discover-no-results ng-show="resultState === 'none'" shard-failures="failures" time-field-name="opts.timefield"
            query-language="state.query.language" get-doc-link="getDocLink"></discover-no-results>

          <!-- loading -->
          <div ng-show="resultState === 'loading'">
            <discover-fetch-error ng-show="fetchError" fetch-error="fetchError"></discover-fetch-error>

            <div ng-hide="fetchError" class="dscOverlay">
              <h2 i18n-id="kbn.discover.searchingTitle" i18n-default-message="Searching" class="euiTitle euiTitle--small"></h2>
              <div class="euiSpacer euiSpacer--m"></div>
              <div class="euiLoadingSpinner euiLoadingSpinner--large" data-test-subj="loadingSpinner"></div>
              <div class="euiSpacer euiSpacer--m"></div>
              <div ng-show="fetchStatus">{{fetchStatus.complete}} / {{fetchStatus.total}}</div>
            </div>
          </div>

          <!-- result -->
          <div class="dscResults" ng-show="resultState === 'ready'">
            <button class="kuiButton kuiButton--basic kuiButton--iconText dscSkipButton" ng-click="showAllRows(); scrollToBottom()">
              <span class="kuiButton__inner">
                <span aria-hidden="true" class="kuiButton__icon kuiIcon fa-chevron-down"></span>
                <span i18n-id="kbn.discover.skipToBottomButtonLabel" i18n-default-message="Skip to bottom"></span>
              </span>
            </button>

            <section aria-label="{{::'kbn.discover.histogramOfFoundDocumentsAriaLabel' | i18n: {defaultMessage: 'Histogram of found documents'} }}"
              class="dscTimechart" ng-if="opts.timefield">
              <header class="dscTimechart__header">
                <div class="small">
                  <label for="dscResultsIntervalSelector" tooltip="{{::'kbn.discover.howToChangeTheTimeTooltip' | i18n: {defaultMessage: 'To change the time, click the clock icon in the navigation bar'} }}">
=======
        <discover-unsupported-index-pattern
          ng-if="isUnsupportedIndexPattern"
          unsupported-type="unsupportedIndexPatternType"
        ></discover-unsupported-index-pattern>

        <discover-no-results
          ng-show="resultState === 'none'"
          shard-failures="failures"
          time-field-name="opts.timefield"
          query-language="state.query.language"
          get-doc-link="getDocLink"
        ></discover-no-results>

        <discover-uninitialized
          ng-show="resultState === 'uninitialized'"
          on-refresh="fetch"
        ></discover-uninitialized>

        <!-- loading -->
        <div ng-show="resultState === 'loading'">
          <discover-fetch-error
            ng-show="fetchError"
            fetch-error="fetchError"
          ></discover-fetch-error>

          <div ng-hide="fetchError" class="dscOverlay">
            <h2
              i18n-id="kbn.discover.searchingTitle"
              i18n-default-message="Searching"
              class="euiTitle euiTitle--small"
            ></h2>
            <div class="euiSpacer euiSpacer--m"></div>
            <div
              class="euiLoadingSpinner euiLoadingSpinner--large"
              data-test-subj="loadingSpinner"
            ></div>
          </div>
        </div>

        <div class="dscWrapper__content" ng-show="resultState === 'ready'">
          <!-- result -->
          <div class="dscResults">
            <button
              class="kuiButton kuiButton--basic kuiButton--iconText dscSkipButton"
              ng-click="showAllRows(); scrollToBottom()"
            >
              <span class="kuiButton__inner">
                <span aria-hidden="true" class="kuiButton__icon kuiIcon fa-chevron-down"></span>
                <span
                  i18n-id="kbn.discover.skipToBottomButtonLabel"
                  i18n-default-message="Skip to bottom"
                ></span>
              </span>
            </button>

            <div class="dscResultCount">
              <strong data-test-subj="discoverQueryHits">{{(hits || 0) | number:0}}</strong>
              <span
                class="dscResultHits"
                i18n-id="kbn.discover.hitsPluralTitle"
                i18n-default-message="{hits, plural, one {hit} other {hits}}"
                i18n-values="{ hits }"
              ></span>
              <button
                ng-if="opts.savedSearch.id"
                class="kuiLink"
                type="button"
                id="reload_saved_search"
                ng-click="resetQuery()"
              >
                {{::'kbn.discover.reloadSavedSearchButton' | i18n: {defaultMessage: 'Reset search'} }}
              </button>
            </div>

            <section
              aria-label="{{::'kbn.discover.histogramOfFoundDocumentsAriaLabel' | i18n: {defaultMessage: 'Histogram of found documents'} }}"
              class="dscTimechart"
              ng-if="opts.timefield"
            >
              <header class="dscTimechart__header">
                <div class="small">
                  <label
                    for="dscResultsIntervalSelector"
                    tooltip="{{::'kbn.discover.howToChangeTheTimeTooltip' | i18n: {defaultMessage: 'To change the time, click the calendar icon in the navigation bar'} }}"
                  >
>>>>>>> 014baf80
                    {{toMoment(timeRange.from)}} - {{toMoment(timeRange.to)}}
                  </label>

                  &mdash;

                  <span class="form-inline">
<<<<<<< HEAD
                    <select id="dscResultsIntervalSelector" class="dscResults__interval form-control" ng-model="state.interval"
                      ng-options="interval.val as interval.display for interval in intervalOptions | filter: intervalEnabled"
                      ng-blur="toggleInterval()" data-test-subj="discoverIntervalSelect">
                    </select>
                    <span ng-if="bucketInterval.scaled">
                      <icon-tip content="getBucketIntervalToolTipText()" position="'top'"></icon-tip>
                      <span i18n-id="kbn.discover.scaledToDescription" i18n-default-message="Scaled to {bucketIntervalDescription}"
                        i18n-values="{
                          bucketIntervalDescription: bucketInterval.description
                        }"></span>
=======
                    <select
                      id="dscResultsIntervalSelector"
                      class="dscResults__interval form-control"
                      ng-model="state.interval"
                      ng-options="interval.val as interval.display for interval in intervalOptions | filter: intervalEnabled"
                      ng-blur="toggleInterval()"
                      data-test-subj="discoverIntervalSelect"
                    >
                    </select>
                    <span ng-if="bucketInterval.scaled">
                      <icon-tip
                        content="getBucketIntervalToolTipText()"
                        position="'top'"
                      ></icon-tip>
                      <span
                        i18n-id="kbn.discover.scaledToDescription"
                        i18n-default-message="Scaled to {bucketIntervalDescription}"
                        i18n-values="{
                          bucketIntervalDescription: bucketInterval.description
                        }"
                      ></span>
>>>>>>> 014baf80
                    </span>
                  </span>
                </div>

              </header>

<<<<<<< HEAD
              <div id="discoverHistogram" ng-show="vis && rows.length !== 0" style="display: flex; height: 200px">
              </div>
            </section>

            <section ng-if="tabView === 'discover'" class="dscTable" fixed-scroll aria-label="{{::'kbn.discover.documentsAriaLabel' | i18n: {defaultMessage: 'Documents'} }}">
              <doc-table hits="rows" index-pattern="indexPattern" sorting="state.sort" columns="state.columns"
                infinite-scroll="true" filter="filterQuery" filters="state.filters" data-shared-item data-title="{{opts.savedSearch.lastSavedTitle}}"
                data-description="{{opts.savedSearch.description}}" minimum-visible-rows="minimumVisibleRows"
                render-complete on-add-column="addColumn" on-change-sort-order="setSortOrder" on-move-column="moveColumn"
                on-remove-column="removeColumn"></doc-table>

              <a tabindex="0" id="discoverBottomMarker"></a>

              <div ng-if="rows.length == opts.sampleSize" class="dscTable__footer">
                <span i18n-id="kbn.discover.howToSeeOtherMatchingDocumentsDescription" i18n-default-message="These are the first {sampleSize} documents matching
                  your search, refine your search to see others. "
                  i18n-values="{
                    sampleSize: opts.sampleSize,
                  }"></span>
                <a kbn-accessible-click ng-click="scrollToTop()" i18n-id="kbn.discover.backToTopLinkText"
                  i18n-default-message="Back to top."></a>
=======
              <div id="discoverHistogram"
                ng-show="vis && rows.length !== 0"
                style="display: flex; height: 200px"
              >
              </div>
            </section>

            <section
              class="dscTable"
              fixed-scroll
              aria-label="{{::'kbn.discover.documentsAriaLabel' | i18n: {defaultMessage: 'Documents'} }}"
            >
              <doc-table
                hits="rows"
                index-pattern="indexPattern"
                sorting="state.sort"
                columns="state.columns"
                infinite-scroll="true"
                filter="filterQuery"
                filters="state.filters"
                data-shared-item
                data-title="{{opts.savedSearch.lastSavedTitle}}"
                data-description="{{opts.savedSearch.description}}"
                minimum-visible-rows="minimumVisibleRows"
                render-complete
                on-add-column="addColumn"
                on-change-sort-order="setSortOrder"
                on-move-column="moveColumn"
                on-remove-column="removeColumn"
              ></doc-table>

              <a tabindex="0" id="discoverBottomMarker"></a>

              <div
                ng-if="rows.length == opts.sampleSize"
                class="dscTable__footer"
              >
                <span
                  i18n-id="kbn.discover.howToSeeOtherMatchingDocumentsDescription"
                  i18n-default-message="These are the first {sampleSize} documents matching
                  your search, refine your search to see others. "
                  i18n-values="{
                    sampleSize: opts.sampleSize,
                  }"
                ></span>
                <a
                  kbn-accessible-click
                  ng-click="scrollToTop()"
                  i18n-id="kbn.discover.backToTopLinkText"
                  i18n-default-message="Back to top."
                ></a>
>>>>>>> 014baf80
              </div>
            </section>
          </div>
        </div>
      </div>
    </div>
  </main>
</discover-app-w><|MERGE_RESOLUTION|>--- conflicted
+++ resolved
@@ -1,337 +1,222 @@
-<<<<<<< HEAD
-<discover-app-w class="app-container">
-  <!-- Local nav. -->
-  <div data-transclude-slot="topLeftCorner" class="kuiLocalBreadcrumbs" ng-if="tabView === 'discover'">
-    <!-- Breadcrumbs. -->
-    <h1 id="kui_local_breadcrumb" class="kuiLocalBreadcrumb" ng-if="opts.savedSearch.id">
-      <span class="kuiLocalBreadcrumb__emphasis">
-        <button class="kuiLink" type="button" id="reload_saved_search" aria-label="{{::'kbn.discover.reloadSavedSearchAriaLabel' | i18n: {defaultMessage: 'Reload saved search'} }}"
-          tooltip="{{::'kbn.discover.reloadSavedSearchTooltip' | i18n: {defaultMessage: 'Reload saved search'} }}"
-          tooltip-placement="right" tooltip-append-to-body="1" ng-click="resetQuery()">
-          <span class="kuiIcon fa-undo small"></span>
-          {{::'kbn.discover.reloadSavedSearchButton' | i18n: {defaultMessage: 'Reload'} }}
-        </button>
-      </span>
-    </h1>
-    <div class="kuiLocalBreadcrumb">
-      <span data-test-subj="discoverQueryHits" class="kuiLocalBreadcrumb__emphasis">{{(hits || 0) | number:0}}</span>
-      <span i18n-id="kbn.discover.hitsPluralTitle" i18n-default-message="{hits, plural, one {hit} other {hits}}"
-        i18n-values="{ hits }"></span>
-    </div>
-  </div>
-  <kbn-top-nav name="discover" config="topNavMenu" class="wzKbnTopNav">
-    <!-- Transcluded elements. -->
-    <div data-transclude-slots>
-      <!-- Search. -->
-      <div data-transclude-slot="bottomRow" class="fullWidth">
-        <wz-search-bar query="state.query" screen-title="screenTitle" on-query-submit="updateQueryAndFetch" app-name="'discover'"
-          index-patterns="[indexPattern]" filters="filters" on-filters-updated="onFiltersUpdated" show-date-picker="enableTimeRangeSelector"
-          date-range-from="time.from" date-range-to="time.to" is-refresh-paused="refreshInterval.pause"
-          refresh-interval="refreshInterval.value" on-refresh-change="onRefreshChange" watch-depth="reference"
-          show-filter-bar="tabView !== 'cluster-monitoring'"></wz-search-bar>
-      </div>
-    </div>
-  </kbn-top-nav>
-=======
-<discover-app-w class="app-container"> 
-  <wz-top-nav
-    app-name="'discover'"
-    config="topNavMenu"
-    show-search-bar="tabView !== 'cluster-monitoring'"
-    show-date-picker="enableTimeRangeSelector"
-    show-save-query="showSaveQuery"
-    query="state.query"
-    saved-query="savedQuery"
-    screen-title="screenTitle"
-    on-query-submit="updateQueryAndFetch"
-    index-patterns="[indexPattern]"
-    filters="filters"
-    on-filters-updated="onFiltersUpdated"
-    date-range-from="time.from"
-    date-range-to="time.to"
-    is-refresh-paused="refreshInterval.pause"
-    refresh-interval="refreshInterval.value"
-    on-refresh-change="onRefreshChange"
-    on-saved="onQuerySaved"
-    on-saved-query-updated="onSavedQueryUpdated"
-    on-clear-saved-query="onClearSavedQuery"
->
-</wz-top-nav>
-
->>>>>>> 014baf80
-
-  <main ng-show="tabView !== 'cluster-monitoring'" class="container-fluid">
-    <div ng-show="tabView === 'discover'" class="row">
-      <div ng-if="tabView === 'discover'" class="col-md-2 sidebar-container collapsible-sidebar" id="discover-sidebar">
-<<<<<<< HEAD
-        <disc-field-chooser class="dscFieldChooser" columns="state.columns" hits="rows" field-counts="fieldCounts"
-          index-pattern="searchSource.getField('index')" index-pattern-list="opts.indexPatternList" state="state"
-          on-add-field="addColumn" on-add-filter="filterQuery" on-remove-field="removeColumn">
-=======
-        <disc-field-chooser
-          class="dscFieldChooser"
-          columns="state.columns"
-          hits="rows"
-          field-counts="fieldCounts"
-          index-pattern="searchSource.getField('index')"
-          index-pattern-list="opts.indexPatternList"
-          state="state"
-          on-add-field="addColumn"
-          on-add-filter="filterQuery"
-          on-remove-field="removeColumn"
-        >
->>>>>>> 014baf80
-        </disc-field-chooser>
-      </div>
-
-      <div class="dscWrapper col-md-10">
-<<<<<<< HEAD
-        <div class="dscWrapper__content">
-          <discover-unsupported-index-pattern ng-if="isUnsupportedIndexPattern" unsupported-type="unsupportedIndexPatternType"></discover-unsupported-index-pattern>
-
-          <discover-no-results ng-show="resultState === 'none'" shard-failures="failures" time-field-name="opts.timefield"
-            query-language="state.query.language" get-doc-link="getDocLink"></discover-no-results>
-
-          <!-- loading -->
-          <div ng-show="resultState === 'loading'">
-            <discover-fetch-error ng-show="fetchError" fetch-error="fetchError"></discover-fetch-error>
-
-            <div ng-hide="fetchError" class="dscOverlay">
-              <h2 i18n-id="kbn.discover.searchingTitle" i18n-default-message="Searching" class="euiTitle euiTitle--small"></h2>
-              <div class="euiSpacer euiSpacer--m"></div>
-              <div class="euiLoadingSpinner euiLoadingSpinner--large" data-test-subj="loadingSpinner"></div>
-              <div class="euiSpacer euiSpacer--m"></div>
-              <div ng-show="fetchStatus">{{fetchStatus.complete}} / {{fetchStatus.total}}</div>
-            </div>
-          </div>
-
-          <!-- result -->
-          <div class="dscResults" ng-show="resultState === 'ready'">
-            <button class="kuiButton kuiButton--basic kuiButton--iconText dscSkipButton" ng-click="showAllRows(); scrollToBottom()">
-              <span class="kuiButton__inner">
-                <span aria-hidden="true" class="kuiButton__icon kuiIcon fa-chevron-down"></span>
-                <span i18n-id="kbn.discover.skipToBottomButtonLabel" i18n-default-message="Skip to bottom"></span>
-              </span>
-            </button>
-
-            <section aria-label="{{::'kbn.discover.histogramOfFoundDocumentsAriaLabel' | i18n: {defaultMessage: 'Histogram of found documents'} }}"
-              class="dscTimechart" ng-if="opts.timefield">
-              <header class="dscTimechart__header">
-                <div class="small">
-                  <label for="dscResultsIntervalSelector" tooltip="{{::'kbn.discover.howToChangeTheTimeTooltip' | i18n: {defaultMessage: 'To change the time, click the clock icon in the navigation bar'} }}">
-=======
-        <discover-unsupported-index-pattern
-          ng-if="isUnsupportedIndexPattern"
-          unsupported-type="unsupportedIndexPatternType"
-        ></discover-unsupported-index-pattern>
-
-        <discover-no-results
-          ng-show="resultState === 'none'"
-          shard-failures="failures"
-          time-field-name="opts.timefield"
-          query-language="state.query.language"
-          get-doc-link="getDocLink"
-        ></discover-no-results>
-
-        <discover-uninitialized
-          ng-show="resultState === 'uninitialized'"
-          on-refresh="fetch"
-        ></discover-uninitialized>
-
-        <!-- loading -->
-        <div ng-show="resultState === 'loading'">
-          <discover-fetch-error
-            ng-show="fetchError"
-            fetch-error="fetchError"
-          ></discover-fetch-error>
-
-          <div ng-hide="fetchError" class="dscOverlay">
-            <h2
-              i18n-id="kbn.discover.searchingTitle"
-              i18n-default-message="Searching"
-              class="euiTitle euiTitle--small"
-            ></h2>
-            <div class="euiSpacer euiSpacer--m"></div>
-            <div
-              class="euiLoadingSpinner euiLoadingSpinner--large"
-              data-test-subj="loadingSpinner"
-            ></div>
-          </div>
-        </div>
-
-        <div class="dscWrapper__content" ng-show="resultState === 'ready'">
-          <!-- result -->
-          <div class="dscResults">
-            <button
-              class="kuiButton kuiButton--basic kuiButton--iconText dscSkipButton"
-              ng-click="showAllRows(); scrollToBottom()"
-            >
-              <span class="kuiButton__inner">
-                <span aria-hidden="true" class="kuiButton__icon kuiIcon fa-chevron-down"></span>
-                <span
-                  i18n-id="kbn.discover.skipToBottomButtonLabel"
-                  i18n-default-message="Skip to bottom"
-                ></span>
-              </span>
-            </button>
-
-            <div class="dscResultCount">
-              <strong data-test-subj="discoverQueryHits">{{(hits || 0) | number:0}}</strong>
-              <span
-                class="dscResultHits"
-                i18n-id="kbn.discover.hitsPluralTitle"
-                i18n-default-message="{hits, plural, one {hit} other {hits}}"
-                i18n-values="{ hits }"
-              ></span>
-              <button
-                ng-if="opts.savedSearch.id"
-                class="kuiLink"
-                type="button"
-                id="reload_saved_search"
-                ng-click="resetQuery()"
-              >
-                {{::'kbn.discover.reloadSavedSearchButton' | i18n: {defaultMessage: 'Reset search'} }}
-              </button>
-            </div>
-
-            <section
-              aria-label="{{::'kbn.discover.histogramOfFoundDocumentsAriaLabel' | i18n: {defaultMessage: 'Histogram of found documents'} }}"
-              class="dscTimechart"
-              ng-if="opts.timefield"
-            >
-              <header class="dscTimechart__header">
-                <div class="small">
-                  <label
-                    for="dscResultsIntervalSelector"
-                    tooltip="{{::'kbn.discover.howToChangeTheTimeTooltip' | i18n: {defaultMessage: 'To change the time, click the calendar icon in the navigation bar'} }}"
-                  >
->>>>>>> 014baf80
-                    {{toMoment(timeRange.from)}} - {{toMoment(timeRange.to)}}
-                  </label>
-
-                  &mdash;
-
-                  <span class="form-inline">
-<<<<<<< HEAD
-                    <select id="dscResultsIntervalSelector" class="dscResults__interval form-control" ng-model="state.interval"
-                      ng-options="interval.val as interval.display for interval in intervalOptions | filter: intervalEnabled"
-                      ng-blur="toggleInterval()" data-test-subj="discoverIntervalSelect">
-                    </select>
-                    <span ng-if="bucketInterval.scaled">
-                      <icon-tip content="getBucketIntervalToolTipText()" position="'top'"></icon-tip>
-                      <span i18n-id="kbn.discover.scaledToDescription" i18n-default-message="Scaled to {bucketIntervalDescription}"
-                        i18n-values="{
-                          bucketIntervalDescription: bucketInterval.description
-                        }"></span>
-=======
-                    <select
-                      id="dscResultsIntervalSelector"
-                      class="dscResults__interval form-control"
-                      ng-model="state.interval"
-                      ng-options="interval.val as interval.display for interval in intervalOptions | filter: intervalEnabled"
-                      ng-blur="toggleInterval()"
-                      data-test-subj="discoverIntervalSelect"
-                    >
-                    </select>
-                    <span ng-if="bucketInterval.scaled">
-                      <icon-tip
-                        content="getBucketIntervalToolTipText()"
-                        position="'top'"
-                      ></icon-tip>
-                      <span
-                        i18n-id="kbn.discover.scaledToDescription"
-                        i18n-default-message="Scaled to {bucketIntervalDescription}"
-                        i18n-values="{
-                          bucketIntervalDescription: bucketInterval.description
-                        }"
-                      ></span>
->>>>>>> 014baf80
-                    </span>
-                  </span>
-                </div>
-
-              </header>
-
-<<<<<<< HEAD
-              <div id="discoverHistogram" ng-show="vis && rows.length !== 0" style="display: flex; height: 200px">
-              </div>
-            </section>
-
-            <section ng-if="tabView === 'discover'" class="dscTable" fixed-scroll aria-label="{{::'kbn.discover.documentsAriaLabel' | i18n: {defaultMessage: 'Documents'} }}">
-              <doc-table hits="rows" index-pattern="indexPattern" sorting="state.sort" columns="state.columns"
-                infinite-scroll="true" filter="filterQuery" filters="state.filters" data-shared-item data-title="{{opts.savedSearch.lastSavedTitle}}"
-                data-description="{{opts.savedSearch.description}}" minimum-visible-rows="minimumVisibleRows"
-                render-complete on-add-column="addColumn" on-change-sort-order="setSortOrder" on-move-column="moveColumn"
-                on-remove-column="removeColumn"></doc-table>
-
-              <a tabindex="0" id="discoverBottomMarker"></a>
-
-              <div ng-if="rows.length == opts.sampleSize" class="dscTable__footer">
-                <span i18n-id="kbn.discover.howToSeeOtherMatchingDocumentsDescription" i18n-default-message="These are the first {sampleSize} documents matching
-                  your search, refine your search to see others. "
-                  i18n-values="{
-                    sampleSize: opts.sampleSize,
-                  }"></span>
-                <a kbn-accessible-click ng-click="scrollToTop()" i18n-id="kbn.discover.backToTopLinkText"
-                  i18n-default-message="Back to top."></a>
-=======
-              <div id="discoverHistogram"
-                ng-show="vis && rows.length !== 0"
-                style="display: flex; height: 200px"
-              >
-              </div>
-            </section>
-
-            <section
-              class="dscTable"
-              fixed-scroll
-              aria-label="{{::'kbn.discover.documentsAriaLabel' | i18n: {defaultMessage: 'Documents'} }}"
-            >
-              <doc-table
-                hits="rows"
-                index-pattern="indexPattern"
-                sorting="state.sort"
-                columns="state.columns"
-                infinite-scroll="true"
-                filter="filterQuery"
-                filters="state.filters"
-                data-shared-item
-                data-title="{{opts.savedSearch.lastSavedTitle}}"
-                data-description="{{opts.savedSearch.description}}"
-                minimum-visible-rows="minimumVisibleRows"
-                render-complete
-                on-add-column="addColumn"
-                on-change-sort-order="setSortOrder"
-                on-move-column="moveColumn"
-                on-remove-column="removeColumn"
-              ></doc-table>
-
-              <a tabindex="0" id="discoverBottomMarker"></a>
-
-              <div
-                ng-if="rows.length == opts.sampleSize"
-                class="dscTable__footer"
-              >
-                <span
-                  i18n-id="kbn.discover.howToSeeOtherMatchingDocumentsDescription"
-                  i18n-default-message="These are the first {sampleSize} documents matching
-                  your search, refine your search to see others. "
-                  i18n-values="{
-                    sampleSize: opts.sampleSize,
-                  }"
-                ></span>
-                <a
-                  kbn-accessible-click
-                  ng-click="scrollToTop()"
-                  i18n-id="kbn.discover.backToTopLinkText"
-                  i18n-default-message="Back to top."
-                ></a>
->>>>>>> 014baf80
-              </div>
-            </section>
-          </div>
-        </div>
-      </div>
-    </div>
-  </main>
+<discover-app-w class="app-container"> 
+  <wz-top-nav
+    app-name="'discover'"
+    config="topNavMenu"
+    show-search-bar="tabView !== 'cluster-monitoring'"
+    show-date-picker="enableTimeRangeSelector"
+    show-save-query="showSaveQuery"
+    query="state.query"
+    saved-query="savedQuery"
+    screen-title="screenTitle"
+    on-query-submit="updateQueryAndFetch"
+    index-patterns="[indexPattern]"
+    filters="filters"
+    on-filters-updated="onFiltersUpdated"
+    date-range-from="time.from"
+    date-range-to="time.to"
+    is-refresh-paused="refreshInterval.pause"
+    refresh-interval="refreshInterval.value"
+    on-refresh-change="onRefreshChange"
+    on-saved="onQuerySaved"
+    on-saved-query-updated="onSavedQueryUpdated"
+    on-clear-saved-query="onClearSavedQuery"
+>
+</wz-top-nav>
+
+
+  <main ng-show="tabView !== 'cluster-monitoring'" class="container-fluid">
+    <div ng-show="tabView === 'discover'" class="row">
+      <div ng-if="tabView === 'discover'" class="col-md-2 sidebar-container collapsible-sidebar" id="discover-sidebar">
+        <disc-field-chooser
+          class="dscFieldChooser"
+          columns="state.columns"
+          hits="rows"
+          field-counts="fieldCounts"
+          index-pattern="searchSource.getField('index')"
+          index-pattern-list="opts.indexPatternList"
+          state="state"
+          on-add-field="addColumn"
+          on-add-filter="filterQuery"
+          on-remove-field="removeColumn"
+        >
+        </disc-field-chooser>
+      </div>
+
+      <div class="dscWrapper col-md-10">
+        <discover-unsupported-index-pattern
+          ng-if="isUnsupportedIndexPattern"
+          unsupported-type="unsupportedIndexPatternType"
+        ></discover-unsupported-index-pattern>
+
+        <discover-no-results
+          ng-show="resultState === 'none'"
+          shard-failures="failures"
+          time-field-name="opts.timefield"
+          query-language="state.query.language"
+          get-doc-link="getDocLink"
+        ></discover-no-results>
+
+        <discover-uninitialized
+          ng-show="resultState === 'uninitialized'"
+          on-refresh="fetch"
+        ></discover-uninitialized>
+
+        <!-- loading -->
+        <div ng-show="resultState === 'loading'">
+          <discover-fetch-error
+            ng-show="fetchError"
+            fetch-error="fetchError"
+          ></discover-fetch-error>
+
+          <div ng-hide="fetchError" class="dscOverlay">
+            <h2
+              i18n-id="kbn.discover.searchingTitle"
+              i18n-default-message="Searching"
+              class="euiTitle euiTitle--small"
+            ></h2>
+            <div class="euiSpacer euiSpacer--m"></div>
+            <div
+              class="euiLoadingSpinner euiLoadingSpinner--large"
+              data-test-subj="loadingSpinner"
+            ></div>
+          </div>
+        </div>
+
+        <div class="dscWrapper__content" ng-show="resultState === 'ready'">
+          <!-- result -->
+          <div class="dscResults">
+            <button
+              class="kuiButton kuiButton--basic kuiButton--iconText dscSkipButton"
+              ng-click="showAllRows(); scrollToBottom()"
+            >
+              <span class="kuiButton__inner">
+                <span aria-hidden="true" class="kuiButton__icon kuiIcon fa-chevron-down"></span>
+                <span
+                  i18n-id="kbn.discover.skipToBottomButtonLabel"
+                  i18n-default-message="Skip to bottom"
+                ></span>
+              </span>
+            </button>
+
+            <div class="dscResultCount">
+              <strong data-test-subj="discoverQueryHits">{{(hits || 0) | number:0}}</strong>
+              <span
+                class="dscResultHits"
+                i18n-id="kbn.discover.hitsPluralTitle"
+                i18n-default-message="{hits, plural, one {hit} other {hits}}"
+                i18n-values="{ hits }"
+              ></span>
+              <button
+                ng-if="opts.savedSearch.id"
+                class="kuiLink"
+                type="button"
+                id="reload_saved_search"
+                ng-click="resetQuery()"
+              >
+                {{::'kbn.discover.reloadSavedSearchButton' | i18n: {defaultMessage: 'Reset search'} }}
+              </button>
+            </div>
+
+            <section
+              aria-label="{{::'kbn.discover.histogramOfFoundDocumentsAriaLabel' | i18n: {defaultMessage: 'Histogram of found documents'} }}"
+              class="dscTimechart"
+              ng-if="opts.timefield"
+            >
+              <header class="dscTimechart__header">
+                <div class="small">
+                  <label
+                    for="dscResultsIntervalSelector"
+                    tooltip="{{::'kbn.discover.howToChangeTheTimeTooltip' | i18n: {defaultMessage: 'To change the time, click the calendar icon in the navigation bar'} }}"
+                  >
+                    {{toMoment(timeRange.from)}} - {{toMoment(timeRange.to)}}
+                  </label>
+
+                  &mdash;
+
+                  <span class="form-inline">
+                    <select
+                      id="dscResultsIntervalSelector"
+                      class="dscResults__interval form-control"
+                      ng-model="state.interval"
+                      ng-options="interval.val as interval.display for interval in intervalOptions | filter: intervalEnabled"
+                      ng-blur="toggleInterval()"
+                      data-test-subj="discoverIntervalSelect"
+                    >
+                    </select>
+                    <span ng-if="bucketInterval.scaled">
+                      <icon-tip
+                        content="getBucketIntervalToolTipText()"
+                        position="'top'"
+                      ></icon-tip>
+                      <span
+                        i18n-id="kbn.discover.scaledToDescription"
+                        i18n-default-message="Scaled to {bucketIntervalDescription}"
+                        i18n-values="{
+                          bucketIntervalDescription: bucketInterval.description
+                        }"
+                      ></span>
+                    </span>
+                  </span>
+                </div>
+
+              </header>
+
+              <div id="discoverHistogram"
+                ng-show="vis && rows.length !== 0"
+                style="display: flex; height: 200px"
+              >
+              </div>
+            </section>
+
+            <section
+              class="dscTable"
+              fixed-scroll
+              aria-label="{{::'kbn.discover.documentsAriaLabel' | i18n: {defaultMessage: 'Documents'} }}"
+            >
+              <doc-table
+                hits="rows"
+                index-pattern="indexPattern"
+                sorting="state.sort"
+                columns="state.columns"
+                infinite-scroll="true"
+                filter="filterQuery"
+                filters="state.filters"
+                data-shared-item
+                data-title="{{opts.savedSearch.lastSavedTitle}}"
+                data-description="{{opts.savedSearch.description}}"
+                minimum-visible-rows="minimumVisibleRows"
+                render-complete
+                on-add-column="addColumn"
+                on-change-sort-order="setSortOrder"
+                on-move-column="moveColumn"
+                on-remove-column="removeColumn"
+              ></doc-table>
+
+              <a tabindex="0" id="discoverBottomMarker"></a>
+
+              <div
+                ng-if="rows.length == opts.sampleSize"
+                class="dscTable__footer"
+              >
+                <span
+                  i18n-id="kbn.discover.howToSeeOtherMatchingDocumentsDescription"
+                  i18n-default-message="These are the first {sampleSize} documents matching
+                  your search, refine your search to see others. "
+                  i18n-values="{
+                    sampleSize: opts.sampleSize,
+                  }"
+                ></span>
+                <a
+                  kbn-accessible-click
+                  ng-click="scrollToTop()"
+                  i18n-id="kbn.discover.backToTopLinkText"
+                  i18n-default-message="Back to top."
+                ></a>
+              </div>
+            </section>
+          </div>
+        </div>
+      </div>
+    </div>
+  </main>
 </discover-app-w>