<md-content ng-if="submenuNavItem == 'fim' && _agent" id="agents-fim" ng-controller="fimController">

	<!-- Kibana search bar -->
<<<<<<< HEAD
	<kbn-searchbar ng-if="tabView == 'panels'"></kbn-searchbar>
	<div class='uil-ring-css' ng-if="tabView == 'panels'" ng-show='!hideRing(8)'><div></div></div>
=======
	<kbn-searchbar class="wazuh-searchbar" ng-if="tabView == 'panels'"></kbn-searchbar>
	
>>>>>>> d8bcc8e1
	<!-- No results message -->
	<md-content flex layout="row" layout-align="start start" ng-show="!results && !loading" ng-if="tabView == 'panels' && hideRing(8)">
		<md-card flex layout="column">
			<md-card-content style="text-align: center;">
				No results for selected time interval
			</md-card-content>
		</md-card>		
	</md-content> 
	
	<!-- View: Discover -->
	<md-content style="background-color: white" flex layout="column" layout-align="start space-around" ng-if="$parent.tabView == 'discover'" >
		<kbn-disfull table-height="1000px;" dis-a="(columns:!(_source),filters:!(),index:'wazuh-alerts-*',interval:auto,query:(query_string:(analyze_wildcard:!t,query:'*')),sort:!('@timestamp',desc))"
		dis-filter="rule.groups:syscheck AND agent.name: {{_agent.name ? _agent.name : '*'}} AND manager.name: {{defaultManager ? defaultManager : '*'}}"
		infinite-scroll="true">
		</kbn-disfull>
	</md-content>

	<!-- View: Panels -->	
<<<<<<< HEAD
    <div flex layout="column" ng-show='hideRing(8) && results && !loading' ng-if="tabView == 'panels'">
=======
    <div flex layout="column"  ng-if="tabView == 'panels' && results && !load">
>>>>>>> d8bcc8e1
        <md-progress-linear class="md-accent" md-mode="indeterminate" ng-show="load"></md-progress-linear>
        <md-content layout="row">
            <md-card flex="33">
                <md-card-title>
                    <md-card-title-text>
                        <span class="md-headline">Users</span>
                    </md-card-title-text>
                </md-card-title>
                <md-card-content>
                    <kbn-vis vis-height="154px" vis-index-pattern="wazuh-alerts-*" vis-a="(filters:!(),linked:!f,query:(query_string:(analyze_wildcard:!t,query:'*')),uiState:(),vis:(aggs:!((enabled:!t,id:'1',params:(),schema:metric,type:count),(enabled:!t,id:'3',params:(field:syscheck.uname_after,order:desc,orderBy:'1',size:5),schema:segment,type:terms)),listeners:(),params:(addLegend:!t,addTooltip:!t,isDonut:!t,shareYAxis:!t),title:'FIM%20Top%2015%20new%20users2',type:pie))" vis-filter="rule.groups: syscheck AND agent.name: {{_agent.name ? _agent.name : '*'}}">
                    </kbn-vis>
                </md-card-content>
            </md-card>
            <md-card flex="33">
                <md-card-title>
                    <md-card-title-text>
                        <span class="md-headline">Groups</span>
                    </md-card-title-text>
                </md-card-title>
                <md-card-content>
                    <kbn-vis vis-height="154px" vis-index-pattern="wazuh-alerts-*" vis-a="(filters:!(),linked:!f,query:(query_string:(analyze_wildcard:!t,query:'*')),uiState:(),vis:(aggs:!((enabled:!t,id:'1',params:(),schema:metric,type:count),(enabled:!t,id:'3',params:(field:syscheck.gname_after,order:desc,orderBy:'1',size:5),schema:segment,type:terms)),listeners:(),params:(addLegend:!t,addTooltip:!t,isDonut:!t,shareYAxis:!t),title:'FIM%20Top%2015%20new%20users',type:pie))" vis-filter="rule.groups: syscheck AND agent.name: {{_agent.name ? _agent.name : '*'}}">
                    </kbn-vis>
                </md-card-content>
            </md-card>
			<md-card flex="33">
                <md-card-title>
                    <md-card-title-text>
                        <span class="md-headline">Permissions</span>
                    </md-card-title-text>
                </md-card-title>
                <md-card-content>
                    <kbn-vis vis-height="154px" vis-index-pattern="wazuh-alerts-*" vis-a="(filters:!(),linked:!f,query:(query_string:(analyze_wildcard:!t,query:'*')),uiState:(),vis:(aggs:!((enabled:!t,id:'1',params:(),schema:metric,type:count),(enabled:!t,id:'3',params:(field:syscheck.perm_after,order:desc,orderBy:'1',size:5),schema:segment,type:terms)),listeners:(),params:(addLegend:!t,addTooltip:!t,isDonut:!t,shareYAxis:!t),title:'FIM%20Top%20permissions',type:pie))" vis-filter="rule.groups: syscheck AND agent.name: {{_agent.name ? _agent.name : '*'}}"> 
					</kbn-vis>
                </md-card-content>
            </md-card>
			
        </md-content>
		<md-content layout="row">
			<md-card flex>
				<md-card-title>
						<md-card-title-text>
							<span class="md-headline">Events</span>
						</md-card-title-text>
					</md-card-title>
				<kbn-vis vis-height="160px" vis-index-pattern="wazuh-alerts-*" vis-a="(filters:!(),linked:!f,query:(query_string:(analyze_wildcard:!t,query:'*')),uiState:(vis:(legendOpen:!f)),vis:(aggs:!((enabled:!t,id:'1',params:(),schema:metric,type:count),(enabled:!t,id:'2',params:(customInterval:'2h',extended_bounds:(),field:'@timestamp',interval:'auto',min_doc_count:1),schema:segment,type:date_histogram)),listeners:(),params:(addLegend:!t,addTimeMarker:!f,addTooltip:!t,defaultYExtents:!f,mode:stacked,scale:linear,setYExtents:!f,shareYAxis:!t,times:!(),yAxis:()),title:'New%20Visualization',type:histogram))" vis-filter="rule.groups: syscheck AND agent.name: {{_agent.name ? _agent.name : '*'}}">
				</kbn-vis>
			</md-card>
		</md-content>
		<md-content layout="row">
			<md-card flex="33">
				<md-card-title>
					<md-card-title-text>
						<span class="md-headline">Files added</span>
					</md-card-title-text>
				</md-card-title>
				<md-card-content>
					<kbn-vis vis-height="154px" vis-index-pattern="wazuh-alerts-*" vis-a="(filters:!(),linked:!f,query:(query_string:(analyze_wildcard:!t,query:'*')),uiState:(),vis:(aggs:!((enabled:!t,id:'1',params:(),schema:metric,type:count),(enabled:!t,id:'2',params:(field:syscheck.path,order:desc,orderBy:'1',size:5),schema:segment,type:terms)),listeners:(),params:(addLegend:!t,addTooltip:!t,isDonut:!f,shareYAxis:!t),title:'New%20Visualization',type:pie))"
						vis-filter="rule.id: 554 AND agent.name: {{_agent.name ? _agent.name : '*'}} NOT location: syscheck-registry">
					</kbn-vis>
				</md-card-content>
			</md-card>

			<md-card flex="33">
				<md-card-title>
					<md-card-title-text>
						<span class="md-headline">Files modified</span>
					</md-card-title-text>
				</md-card-title>
				<md-card-content>
					<kbn-vis vis-height="154px" vis-index-pattern="wazuh-alerts-*" vis-a="(filters:!(),linked:!f,query:(query_string:(analyze_wildcard:!t,query:'*')),uiState:(),vis:(aggs:!((enabled:!t,id:'1',params:(),schema:metric,type:count),(enabled:!t,id:'2',params:(field:syscheck.path,order:desc,orderBy:'1',size:5),schema:segment,type:terms)),listeners:(),params:(addLegend:!t,addTooltip:!t,isDonut:!f,shareYAxis:!t),title:'FIM%20Top%2010%20Changed',type:pie))"
						vis-filter="(rule.id: 550 OR rule.id: 551 OR rule.id: 552 OR rule.id: 555) AND agent.name: {{_agent.name ? _agent.name : '*'}} NOT location: syscheck-registry">
					</kbn-vis>
				</md-card-content>
			</md-card>

			<md-card flex="33">
				<md-card-title>
					<md-card-title-text>
						<span class="md-headline">Files deleted</span>
					</md-card-title-text>
				</md-card-title>
				<md-card-content>
					<kbn-vis vis-height="154px" vis-index-pattern="wazuh-alerts-*" vis-a="(filters:!(),linked:!f,query:(query_string:(analyze_wildcard:!t,query:'*')),uiState:(),vis:(aggs:!((enabled:!t,id:'1',params:(),schema:metric,type:count),(enabled:!t,id:'2',params:(field:syscheck.path,order:desc,orderBy:'1',size:5),schema:segment,type:terms)),listeners:(),params:(addLegend:!t,addTooltip:!t,isDonut:!f,shareYAxis:!t),title:'New%20Visualization',type:pie))"
						vis-filter="rule.id: 553 AND agent.name: {{_agent.name ? _agent.name : '*'}} NOT location: syscheck-registry">
					</kbn-vis>
				</md-card-content>
			</md-card>
		</md-content>
		<div layout="row" layout-align="space-between stretch">
			<md-card flex="100">
				<md-card-title>
					<md-card-title-text>
						<span class="md-headline">Alerts summary</span>
					</md-card-title-text>
				</md-card-title>
				<kbn-vis vis-height="450px" vis-index-pattern="wazuh-alerts-*" vis-a="(filters:!(),linked:!f,query:(query_string:(analyze_wildcard:!t,query:'*')),uiState:(vis:(params:(sort:(columnIndex:!n,direction:!n)))),vis:(aggs:!((enabled:!t,id:'1',params:(),schema:metric,type:count),(enabled:!t,id:'2',params:(customLabel:Agent,field:agent.name,order:desc,orderBy:'1',size:999999999),schema:bucket,type:terms),(enabled:!t,id:'4',params:(customLabel:File,field:syscheck.path,order:desc,orderBy:'1',size:999999999),schema:bucket,type:terms),(enabled:!t,id:'5',params:(customLabel:Event,field:syscheck.event,order:desc,orderBy:'1',size:999999999),schema:bucket,type:terms),(enabled:!t,id:'6',params:(customLabel:Description,field:rule.description,order:desc,orderBy:'1',size:999999999),schema:bucket,type:terms)),listeners:(),params:(perPage:10,showMeticsAtAllLevels:!f,showPartialRows:!f,showTotal:!f,sort:(columnIndex:!n,direction:!n),totalFunc:sum),title:'New%20Visualization',type:table))"
				vis-filter="rule.groups: syscheck AND agent.name: {{_agent.name ? _agent.name : '*'}}">
				</kbn-vis>
			</md-card>

	   </div>
	</div>
</md-content><|MERGE_RESOLUTION|>--- conflicted
+++ resolved
@@ -1,13 +1,9 @@
 <md-content ng-if="submenuNavItem == 'fim' && _agent" id="agents-fim" ng-controller="fimController">
 
 	<!-- Kibana search bar -->
-<<<<<<< HEAD
-	<kbn-searchbar ng-if="tabView == 'panels'"></kbn-searchbar>
+	<kbn-searchbar class="wazuh-searchbar" ng-if="tabView == 'panels'"></kbn-searchbar>
 	<div class='uil-ring-css' ng-if="tabView == 'panels'" ng-show='!hideRing(8)'><div></div></div>
-=======
-	<kbn-searchbar class="wazuh-searchbar" ng-if="tabView == 'panels'"></kbn-searchbar>
 	
->>>>>>> d8bcc8e1
 	<!-- No results message -->
 	<md-content flex layout="row" layout-align="start start" ng-show="!results && !loading" ng-if="tabView == 'panels' && hideRing(8)">
 		<md-card flex layout="column">
@@ -26,11 +22,7 @@
 	</md-content>
 
 	<!-- View: Panels -->	
-<<<<<<< HEAD
-    <div flex layout="column" ng-show='hideRing(8) && results && !loading' ng-if="tabView == 'panels'">
-=======
-    <div flex layout="column"  ng-if="tabView == 'panels' && results && !load">
->>>>>>> d8bcc8e1
+    <div flex layout="column"  ng-show='hideRing(8) && results && !loading' ng-if="tabView == 'panels' && !load">
         <md-progress-linear class="md-accent" md-mode="indeterminate" ng-show="load"></md-progress-linear>
         <md-content layout="row">
             <md-card flex="33">
