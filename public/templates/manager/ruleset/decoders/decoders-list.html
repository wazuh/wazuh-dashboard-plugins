--- conflicted
+++ resolved
@@ -13,26 +13,18 @@
                 <option value="parents">Parent decoders</option>
             </select>
         </div>
-<<<<<<< HEAD
+
         <div flex layout="column">
-            <md-button flex ng-class="(globalsubmenuNavItem2 == 'rules') ? 'active' : ''" ng-click="setRulesTab('rules')"
+            <md-button flex ng-class="(globalRulesetTab == 'rules') ? 'active' : ''" ng-click="setRulesTab('rules')"
                 class="wz-button md-raised md-primary manager-ruleset-btn" aria-label="Ruleset rules button">
                 <i class="fa fa-fw fa-file-text-o" aria-hidden="true"></i> Rules
             </md-button>
         </div>
         <div flex layout="column">
-        <md-button flex ng-class="(globalsubmenuNavItem2 == 'decoders') ? 'active' : ''" ng-click="setRulesTab('decoders')"
-=======
-
-        <md-button ng-class="(globalRulesetTab == 'rules') ? 'active' : ''" ng-click="setRulesTab('rules')"
-            class="wz-button md-raised md-primary manager-ruleset-btn" aria-label="Ruleset rules button">
-            <i class="fa fa-fw fa-file-text-o" aria-hidden="true"></i> Rules
-        </md-button>
-        <md-button ng-class="(globalRulesetTab == 'decoders') ? 'active' : ''" ng-click="setRulesTab('decoders')"
->>>>>>> 7943800c
-            class="wz-button md-raised md-primary manager-ruleset-btn" aria-label="Ruleset decoders button">
-            <i class="fa fa-fw fa-search" aria-hidden="true"></i> Decoders
-        </md-button>
+            <md-button flex ng-class="(globalRulesetTab == 'decoders') ? 'active' : ''" ng-click="setRulesTab('decoders')"
+                class="wz-button md-raised md-primary manager-ruleset-btn" aria-label="Ruleset decoders button">
+                <i class="fa fa-fw fa-search" aria-hidden="true"></i> Decoders
+            </md-button>
         </div>
     </div>
 
