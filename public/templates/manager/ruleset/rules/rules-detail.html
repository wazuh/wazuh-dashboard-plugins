--- conflicted
+++ resolved
@@ -201,11 +201,7 @@
         </div>
 
         <!-- Related rules section -->
-<<<<<<< HEAD
-        <div layout="row">
-=======
-        <div ng-show="(rulesRelated.items && rulesRelated.items.length > 0)" class="md-padding">
->>>>>>> 7943800c
+        <div layout="row" ng-if="currentRule">
             <h1 class="md-headline wz-headline"><i class="fa fa-fw fa-link" aria-hidden="true"></i> Related rules</h1>
         </div>
         <div layout="row" ng-if="currentRule" class="md-padding">
