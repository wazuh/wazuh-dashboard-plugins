--- conflicted
+++ resolved
@@ -1,4 +1,3 @@
-<<<<<<< HEAD
 <div ng-if="!loading && !viewingDetail" flex layout="column">
     <div id="content" layout="row">
         <input flex="80" placeholder="Filter rules..." ng-model="custom_search" type="text" class="kuiLocalSearchInput ng-empty ng-pristine ng-scope ng-touched ng-valid wz-margin-top-4 height-36"
@@ -8,54 +7,11 @@
         </button>  
 
 
-        <md-button flex ng-class="(globalsubmenuNavItem2 == 'rules') ? 'active' : ''"
+        <md-button flex ng-class="(globalRulesetTab == 'rules') ? 'active' : ''"
             ng-click="setRulesTab('rules')" class="wz-button md-raised md-primary manager-ruleset-btn" aria-label="Ruleset rules button">
             <i class="fa fa-fw fa-file-text-o" aria-hidden="true"></i> Rules
         </md-button>
-        <md-button flex ng-class="(globalsubmenuNavItem2 == 'decoders') ? 'active' : ''"
-=======
-<div ng-show="!loading && !viewingDetail" flex layout="column" class="md-padding">
-    <div id="content" layout="row" layout-align="start start">
-        <span layout="row" flex layout-align="space-between center">
-            <md-autocomplete flex class="wz-autocomplete wz-select-input wz-margin-right-8"
-            id="Auto"
-            md-input-id="autocomplete"
-            md-select-on-match="true"
-            md-no-cache="noCache"
-            md-selected-item="filter"
-            md-selected-item-change="rules.addFilter('search', filter.description)"
-            md-search-text="searchTerm"
-            md-items="rule in analyzeRules(searchTerm)"
-            md-item-text="rule.file + ' - ' + rule.description"
-            md-min-length="0"
-            md-no-asterisk="false"
-            md-menu-class="autocomplete-custom-agents-bar"
-            md-search-text-change="analyzeRules(searchTerm)"
-            placeholder="Search rules..."
-            lazy-load-data="rulesAutoComplete.nextPage()"
-            md-autofocus=""
-            wz-enter="checkEnter(searchTerm)">
-                <md-item-template>
-                    <span>
-                        <strong md-highlight-text="search" md-highlight-flags="i"> {{rule.file}} - {{rule.description}} </strong>
-                    </span>
-                    <span>
-                        <span ng-if="rule.type != 'pci'"> {{rule.type}} </span>
-                        <span ng-if="rule.type == 'pci'">PCI control</span>
-                    </span>
-                </md-item-template>
-                <md-not-found>
-                    No results matching "{{searchTerm}}" were found.
-                </md-not-found>
-            </md-autocomplete>
-        </span>
-
-        <md-button ng-class="(globalRulesetTab == 'rules') ? 'active' : ''"
-            ng-click="setRulesTab('rules')" class="wz-button md-raised md-primary manager-ruleset-btn" aria-label="Ruleset rules button">
-            <i class="fa fa-fw fa-file-text-o" aria-hidden="true"></i> Rules
-        </md-button>
-        <md-button ng-class="(globalRulesetTab == 'decoders') ? 'active' : ''"
->>>>>>> 7943800c
+        <md-button flex ng-class="(globalRulesetTab == 'decoders') ? 'active' : ''"
             ng-click="setRulesTab('decoders')" class="wz-button md-raised md-primary manager-ruleset-btn" aria-label="Ruleset decoders button">
             <i class="fa fa-fw fa-search" aria-hidden="true"></i> Decoders
         </md-button>
