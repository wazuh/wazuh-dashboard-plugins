--- conflicted
+++ resolved
@@ -8,14 +8,9 @@
     <div ng-show="!loading" layout="row" layout-align="center start">
         <md-card flex class="manager-ruleset-decoders-top-24">
             <md-card-content class="wazuh-column">
-<<<<<<< HEAD
                 <span class="md-headline">Top 24h - Decoder name</span>
                 <md-divider></md-divider>
-                <kbn-vis specific-time-range="true" vis-id="'Wazuh-App-Manager-Ruleset-Decoders-Top-24h-Decoder-name'" id="Wazuh-App-Manager-Ruleset-Decoders-Top-24h-Decoder-name"></kbn-vis>
-=======
-                <span class="md-headline-small">Top 24h - Decoder name</span>
                 <kbn-vis specific-time-range="true" vis-id="'Wazuh-App-Manager-Ruleset-Decoders-Top-24h-Decoder-name'"></kbn-vis>
->>>>>>> 683d27c7
             </md-card-content>
         </md-card>
     </div>
