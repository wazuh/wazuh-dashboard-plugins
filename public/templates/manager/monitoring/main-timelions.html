<<<<<<< HEAD
<!-- Loading status section -->
<div layout="column" layout-align="center center" class="wazuh-loading" ng-show="!loading && !rendered && resultState === 'ready' && !showConfig && !showNodes">
    <div class="percentage"><i class="fa fa-fw fa-spin fa-spinner" aria-hidden="true"></i></div>
    <div class="percentage">{{loadingStatus}}</div>
</div>
<!-- End loading status section -->

<!-- No results section -->
<div layout="row" ng-show="resultState !== 'ready' && !rendered && !showConfig && !showNodes && !loading">
=======
<div class="wazuh-loading" layout="column" layout-align="center center" ng-show="!loading && !rendered && resultState === 'ready'">
    <div class="percentage">
        <i class="fa fa-spinner fa-spin fa-fw" aria-hidden="true"></i>
    </div>
    <div class="percentage">{{loadingStatus}}</div>
</div>
<div layout="row" ng-show="resultState !== 'ready' && !loading">
>>>>>>> 057bd719
    <md-card flex layout="column" class="wz-md-card">
        <md-card-content class="wz-text-center">
            <span>There are no results for selected time range. Try another one.</span>
        </md-card-content>
    </md-card>
</div>
<!-- End no results section -->

<!-- Monitoring Timelion visualizations section -->
<div layout="row" layout-align="start stretch" class="height-400" ng-show="!loading && !showConfig && !showNodes && rendered">
    <md-card flex class="wz-md-card">
        <md-card-content class="wazuh-column">
            <span class="wz-headline-title">Cluster alerts summary</span>
            <md-divider class="wz-margin-top-10"></md-divider>
            <kbn-vis specific-time-range="true" vis-id="'Wazuh-App-Cluster-Overview-Manager'" id="Wazuh-App-Cluster-Overview-Manager"></kbn-vis>
        </md-card-content>
    </md-card>
    <md-card flex class="wz-md-card">
        <md-card-content class="wazuh-column">
            <span class="wz-headline-title">Alerts by node summary</span>
            <md-divider class="wz-margin-top-10"></md-divider>
            <kbn-vis specific-time-range="true" vis-id="'Wazuh-App-Cluster-Overview'" id="Wazuh-App-Cluster-Overview"></kbn-vis>
        </md-card-content>
    </md-card>
</div>
<!-- End monitoring Timelion visualizations section --><|MERGE_RESOLUTION|>--- conflicted
+++ resolved
@@ -1,22 +1,12 @@
-<<<<<<< HEAD
 <!-- Loading status section -->
-<div layout="column" layout-align="center center" class="wazuh-loading" ng-show="!loading && !rendered && resultState === 'ready' && !showConfig && !showNodes">
+<div layout="column" layout-align="center center" class="wazuh-loading" ng-show="!loading && !rendered && resultState === 'ready'">
     <div class="percentage"><i class="fa fa-fw fa-spin fa-spinner" aria-hidden="true"></i></div>
     <div class="percentage">{{loadingStatus}}</div>
 </div>
 <!-- End loading status section -->
 
 <!-- No results section -->
-<div layout="row" ng-show="resultState !== 'ready' && !rendered && !showConfig && !showNodes && !loading">
-=======
-<div class="wazuh-loading" layout="column" layout-align="center center" ng-show="!loading && !rendered && resultState === 'ready'">
-    <div class="percentage">
-        <i class="fa fa-spinner fa-spin fa-fw" aria-hidden="true"></i>
-    </div>
-    <div class="percentage">{{loadingStatus}}</div>
-</div>
 <div layout="row" ng-show="resultState !== 'ready' && !loading">
->>>>>>> 057bd719
     <md-card flex layout="column" class="wz-md-card">
         <md-card-content class="wz-text-center">
             <span>There are no results for selected time range. Try another one.</span>
