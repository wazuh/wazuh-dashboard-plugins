<md-content flex ng-controller="settingsController" layout="column">

	<md-content class="wazuhMenuNavBar" ng-init="menuNavItem = 'settings'" style="height: 70px;">
	<md-nav-bar class="wazuhMenuNav" md-selected-nav-item="menuNavItem" nav-bar-aria-label="navigation menu">
	  <md-nav-item id="header_logo" md-nav-href="#/" name="logo" aria-hidden="true">
		<img aria-hidden="true" kbn-src="/plugins/wazuh/img/logo_white.png" height="44" weight="252"></img>
	  </md-nav-item>
			<md-nav-item md-nav-href="#/overview" name="overview">Overview</md-nav-item>
			<md-nav-item md-nav-href="#/manager" name="manager">Manager</md-nav-item>
			<md-nav-item md-nav-href="#/agents" name="agents">Agents</md-nav-item>
			<md-nav-item md-nav-href="#/discover" name="discover">Discover</md-nav-item>
			<md-nav-item md-nav-href="#/dashboards" name="dashboards">Dashboards</md-nav-item>
			<md-nav-item class="wazuhMenuNavBar_gear" md-nav-href="#/settings" name="settings"><i class="fa fa-cog ng-scope" aria-hidden="true"></i></md-nav-item>
	</md-nav-bar>
	</md-content>

	<md-content class="headBar" layout="row"  layout-align="center start">
		<md-nav-bar flex style="padding-right: 0px;" md-selected-nav-item="submenuNavItem" nav-bar-aria-label="navigation submenu">
			<md-nav-item md-nav-click="submenuNavItem = 'api'" name="api">API</md-nav-item>
			<md-nav-item md-nav-click="submenuNavItem = 'extensions'" name="extensions">Extensions</md-nav-item>
			<md-nav-item md-nav-click="submenuNavItem = 'about'" name="about">About</md-nav-item>
		</md-nav-bar>
	</md-content>

  <div layout="column" layout-align="start stretch">

  	<md-card layout-padding layout-align="start stretch" ng-if="submenuNavItem == 'api' && apiEntries.length == 0">

		<h1 class="wazuh-h1">Welcome to the Wazuh App for Kibana 5</h1>
		<div>
			<p>The Wazuh App brings together a new and useful web interface for managing and monitoring your Wazuh infrastructure. You can check agent status, alert evolution, most recent events, popular alerts, top alert groups, etc.  You can also display configuration and logs of the manager.</p>
			<p>In addition, make use of any or all of these extensions:</p>
			<ul>
				<li>Linux Audit system integration.
				<li>PCI DSS Compliance.
				<li>OpenSCAP security compliance and vulnerability assessments.
			</ul>
<<<<<<< HEAD
			<p>The app joins Wazuh features like: <strong>Log management and analysis</strong>, <strong>file integrity monitoring</strong>, <strong>intrusion and anomaly detection</strong> and <strong>policy and compliance monitoring.</strong></p>	
			<p>Help us to improve this app. We would appreciate your feedback. Collaborate with us on the <a href="https://groups.google.com/forum/#!forum/wazuh">Mailing Lists</a> and/or the Wazuh App <a href="https://github.com/wazuh/wazuh-kibana-app">GitHub repository</a>.</p>	
=======
			<p>The app joins Wazuh features like: <strong>Log management and analysis</strong>, <strong>file integrity monitoring</strong>, <strong>intrusion and anomaly detection</strong> and <strong>policy and compliance monitoring.</strong></p>
			<p>Help us to improve this app. We would appreciate your feedback. Collaborate with us on the <a href="https://groups.google.com/forum/#!forum/wazuh">Mailing Lists</a> and/or the Wazuh App <a href="https://github.com/wazuh/wazuh-kibana-app">Github repository</a></p>
>>>>>>> c6ed4f82
			<br>
			<p>Please enter your Wazuh RESTful API credentials at the form below to begin.</p>
		</div>

	</md-card>

	<md-card layout-padding layout-align="start stretch" ng-if="submenuNavItem == 'api'">

		<h1 class="wazuh-h1"><i class="fa fa-cog ng-scope" aria-hidden="true" style="font-size: 25px;"></i> Wazuh App: API configuration</h1>

		<span layout="row" layout-align="start start">
			<p flex="15" style="font-weight: bold;">Cluster</p>
			<p flex="20" style="font-weight: bold;">Manager</p>
			<p flex="15" style="font-weight: bold;">API URL</p>
			<p flex="15" style="font-weight: bold;">API Port</p>
			<p flex="15" style="font-weight: bold;">User</p>
			<p flex="20" style="font-weight: bold;">Actions</p>


		</span>

		<div ng-repeat="entry in apiEntries">
			<span layout="row" layout-align="space-between center">
				<p flex="15" ><i ng-show="(entry._source.active == 'true')" tooltip="Set as default Manager" class="fa fa-star" aria-hidden="true" style="color: #f39c12; font-size: 18px;"></i> {{entry._source.cluster_info.cluster}}</p>
				<p flex="20" >{{entry._source.cluster_info.manager}}</p>
				<p flex="15" >{{entry._source.url}}</p>
				<p flex="15" >{{entry._source.api_port}}</p>
				<p flex="15" >{{entry._source.api_user}}</p>
				<p flex="20" >
					<i ng-click="setDefault(entry)" tooltip="Set as default Manager" class="fa fa-star" aria-hidden="true" style="font-size: 18px;"></i>
					<i ng-click="removeManager(entry)" tooltip="Remove manager" class="fa fa-trash" aria-hidden="true" style="margin-left: 7px;font-size: 18px;"></i>
					<i ng-click="checkManager(entry)" tooltip="Check connection" class="fa fa-refresh" aria-hidden="true" style="margin-left: 7px;font-size: 18px;"></i>
				</p>
			</span>

			<md-divider></md-divider>
		</div>

		<div layout="row" layout-align="center center">
			<md-button flex="15" ng-click="$parent.addManagerContainer = !$parent.addManagerContainer" type="submit" class="buttonBlueLight md-raised md-primary"><i class="fa fa-plus-circle" aria-hidden="true" style="font-size: 15px;"></i> Add new API</md-button>
		</div>

		<form flex ng-submit="processForm()" layout="column" layout-align="start stretch" ng-show="$parent.addManagerContainer || apiEntries.length == 0" style="margin-top: 30px; ">
		  <md-input-container>
			<label>Username</label>
			<input placeholder="" type="text" ng-model="formData.user" aria-label="username" required></input>
		  </md-input-container>
		  <md-input-container>
			<label>Password</label>
			<input placeholder="" type="password" ng-model="formData.password" aria-label="password" required></input>
		  </md-input-container>
		  <md-input-container>
			<label>URL</label>
			<input placeholder="https://" ng-model="formData.url" type="url" aria-label="full url" required></input>
		  </md-input-container>
		  <md-input-container>
			<label>Port</label>
			<input placeholder="" ng-model="formData.port" type="text" aria-label="port" required></input>
		  </md-input-container>
		  <div layout="row" layout-align="center center">
			<p style="color: #ff9999">{{messageError}}</p>
		  </div>
		  <div layout="row" layout-align="center center">
			<md-button flex="15" type="submit" class="buttonBlueLight md-raised md-primary"><i class="fa fa-plus-circle" aria-hidden="true" style="font-size: 13px; margin-right: 5px; "></i>SAVE</md-button>
		  </div>
		</form>

	</md-card>

	<md-card flex layout-padding layout-align="start stretch" ng-if="submenuNavItem == 'extensions'">

		<h1 class="wazuh-h1"><i class="fa fa-cog ng-scope" aria-hidden="true" style="font-size: 25px;"></i> Wazuh App: Extensions</h1>

		<p flex>Enable or disable extensions according to your needs. The extension includes: Panels, discover and dashboards, for agents / overview.</p>

		<div>
			<span layout="row" layout-align="space-between center" style="font-weight: bold">
				PCI DSS
			</span>
			<span>
				The Payment Card Industry Data Security Standard (PCI DSS) is a proprietary information security standard for organizations that handle branded credit cards from the major card schemes including Visa, MasterCard, American Express, Discover, and JCB. The PCI Standard is mandated by the card brands and administered by the Payment Card Industry Security Standards Council. The standard was created to increase controls around cardholder data to reduce credit card fraud.
			</span>
			<span>
				<md-switch flex ng-model="extensions.pci" aria-label="extensionsPci" ng-change="toggleExtension('pci',extensions.pci)"></md-switch>
			</span>
			<md-divider></md-divider>
		</div>

		<div>
			<span layout="row" layout-align="space-between center" style="font-weight: bold">
				OpenSCAP
			</span>
			<span>
				OVAL (Open Vulnerability Assessment Language) interpreter used to check system configuration and detect vulnerable applications. It is recognized as a standardized compliance and hardening checking solution for enterprise-level infrastructure.
			</span>
			<span>
				<md-switch flex ng-model="extensions.oscap" aria-label="extensionsOscap" ng-change="toggleExtension('oscap',extensions.oscap)"></md-switch>
			</span>
			<md-divider></md-divider>
		</div>

		<div>
			<span layout="row" layout-align="space-between center" style="font-weight: bold">
				Audit
			</span>
			<span>
				The Linux Audit system provides a way to track security-relevant information on your system. Based on pre-configured rules, Audit generates log entries to record as much information about the events that are happening on your system as possible.
			</span>
			<span layout="row" layout-align="space-between center">
				<md-switch flex ng-model="extensions.audit" aria-label="extensionsAudit" ng-change="toggleExtension('audit',extensions.audit)"></md-switch>
			</span>
		</div>

	</md-card>

	<md-content layout="column" layout-align="start stretch" ng-if="submenuNavItem == 'about'">

	  	<md-card layout-align="start stretch">
			<md-card-content>
				<h1 class="wazuh-h1">About</h1>
				<div>
					<p>The Wazuh App brings together a new and useful web interface for managing and monitoring your Wazuh infrastructure. You can check agent status, alert evolution, most recent events, popular alerts, top alert groups, etc.  You can also display configuration and logs of the manager.</p>
					<p>In addition, make use of any or all of these extensions:</p>
					<ul>
						<li>Linux Audit system integration.
						<li>PCI DSS Compliance.
						<li>OpenSCAP security compliance and vulnerability assessments.
					</ul>
<<<<<<< HEAD
					<p>The app joins Wazuh features like: <strong>Log management and analysis</strong>, <strong>file integrity monitoring</strong>, <strong>intrusion and anomaly detection</strong> and <strong>policy and compliance monitoring.</strong></p>	
					<p>Help us to improve this app. We would appreciate your feedback. Collaborate with us on the <a href="https://groups.google.com/forum/#!forum/wazuh">Mailing Lists</a> and/or the Wazuh App <a href="https://github.com/wazuh/wazuh-kibana-app">GitHub repository</a>.</p>	
=======
					<p>The app joins Wazuh features like: <strong>Log management and analysis</strong>, <strong>file integrity monitoring</strong>, <strong>intrusion and anomaly detection</strong> and <strong>policy and compliance monitoring.</strong></p>
					<p>Help us to improve this app. We would appreciate your feedback. Collaborate with us on the <a href="https://groups.google.com/forum/#!forum/wazuh">Mailing Lists</a> and/or the Wazuh App <a href="https://github.com/wazuh/wazuh-kibana-app">Github repository</a></p>
>>>>>>> c6ed4f82
				</div>
			</md-card-content>
		</md-card>


		<md-card layout-align="start stretch">
			<md-card-content style="width: 500px;">
				<h1 class="wazuh-h1">Version</h1>
				<span layout="row" layout-align="space-between center">
					<p>App version</p>
					<p>{{appInfo["app-version"]}}</p>
				</span>
				<md-divider></md-divider>
				<span layout="row" layout-align="space-between center">
					<p>Install date</p>
					<p>{{appInfo["installationDate"]}}</p>
				</span>
				<md-divider></md-divider>
				<span layout="row" layout-align="space-between center">
					<p>Revision</p>
					<p>{{appInfo["revision"]}}</p>
				</span>

			</md-card-content>
		</md-card>
	</md-content>
  </div>

</md-content><|MERGE_RESOLUTION|>--- conflicted
+++ resolved
@@ -35,13 +35,8 @@
 				<li>PCI DSS Compliance.
 				<li>OpenSCAP security compliance and vulnerability assessments.
 			</ul>
-<<<<<<< HEAD
 			<p>The app joins Wazuh features like: <strong>Log management and analysis</strong>, <strong>file integrity monitoring</strong>, <strong>intrusion and anomaly detection</strong> and <strong>policy and compliance monitoring.</strong></p>	
 			<p>Help us to improve this app. We would appreciate your feedback. Collaborate with us on the <a href="https://groups.google.com/forum/#!forum/wazuh">Mailing Lists</a> and/or the Wazuh App <a href="https://github.com/wazuh/wazuh-kibana-app">GitHub repository</a>.</p>	
-=======
-			<p>The app joins Wazuh features like: <strong>Log management and analysis</strong>, <strong>file integrity monitoring</strong>, <strong>intrusion and anomaly detection</strong> and <strong>policy and compliance monitoring.</strong></p>
-			<p>Help us to improve this app. We would appreciate your feedback. Collaborate with us on the <a href="https://groups.google.com/forum/#!forum/wazuh">Mailing Lists</a> and/or the Wazuh App <a href="https://github.com/wazuh/wazuh-kibana-app">Github repository</a></p>
->>>>>>> c6ed4f82
 			<br>
 			<p>Please enter your Wazuh RESTful API credentials at the form below to begin.</p>
 		</div>
@@ -170,13 +165,8 @@
 						<li>PCI DSS Compliance.
 						<li>OpenSCAP security compliance and vulnerability assessments.
 					</ul>
-<<<<<<< HEAD
 					<p>The app joins Wazuh features like: <strong>Log management and analysis</strong>, <strong>file integrity monitoring</strong>, <strong>intrusion and anomaly detection</strong> and <strong>policy and compliance monitoring.</strong></p>	
 					<p>Help us to improve this app. We would appreciate your feedback. Collaborate with us on the <a href="https://groups.google.com/forum/#!forum/wazuh">Mailing Lists</a> and/or the Wazuh App <a href="https://github.com/wazuh/wazuh-kibana-app">GitHub repository</a>.</p>	
-=======
-					<p>The app joins Wazuh features like: <strong>Log management and analysis</strong>, <strong>file integrity monitoring</strong>, <strong>intrusion and anomaly detection</strong> and <strong>policy and compliance monitoring.</strong></p>
-					<p>Help us to improve this app. We would appreciate your feedback. Collaborate with us on the <a href="https://groups.google.com/forum/#!forum/wazuh">Mailing Lists</a> and/or the Wazuh App <a href="https://github.com/wazuh/wazuh-kibana-app">Github repository</a></p>
->>>>>>> c6ed4f82
 				</div>
 			</md-card-content>
 		</md-card>
