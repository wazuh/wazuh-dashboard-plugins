--- conflicted
+++ resolved
@@ -1,6 +1,5 @@
 <md-content flex ng-controller="settingsController" layout="column">
 
-<<<<<<< HEAD
     <md-content class="wazuhMenuNavBar" ng-init="menuNavItem = 'settings'" style="height: 70px;">
         <menu-top></menu-top>
     </md-content>
@@ -165,166 +164,6 @@
 
         <p flex>Select the index pattern to run search and analytics against:</p>
         <p flex><strong>Beware: the new index-pattern structure must be compatible with Wazuh alerts, otherwise the visualizations will load erroneous data, or no data at all.</strong></p>
-=======
-	<md-content class="wazuhMenuNavBar settings-height-70" ng-init="menuNavItem = 'settings'">
-		<menu-top></menu-top>
-	</md-content>
-
-	<md-content class="headBar" layout="row"  layout-align="center start">
-		<md-nav-bar flex class="settings-padding-right" md-selected-nav-item="submenuNavItem" nav-bar-aria-label="navigation submenu">
-			<md-nav-item md-nav-click="submenuNavItem = 'api'" name="api">API</md-nav-item>
-			<md-nav-item md-nav-click="submenuNavItem = 'extensions'" name="extensions">Extensions</md-nav-item>
-			<md-nav-item md-nav-click="submenuNavItem = 'pattern'" name="pattern">Pattern</md-nav-item>
-			<md-nav-item md-nav-click="submenuNavItem = 'about'" name="about">About</md-nav-item>
-		</md-nav-bar>
-	</md-content>
-
-  <div layout="column" layout-align="start stretch">
-
-  	<md-card layout-padding layout-align="start stretch" ng-if="submenuNavItem == 'api' && apiEntries.length == 0">
-
-		<h1 class="wazuh-h1">Welcome to the Wazuh App for Kibana 6</h1>
-		<div>
-			<p>The Wazuh App brings together a new and useful web interface for managing and monitoring your Wazuh infrastructure. You can check agent status, alert evolution, most recent events, popular alerts, top alert groups, etc.  You can also display configuration and logs of the manager.</p>
-			<p>In addition, make use of any or all of these extensions:</p>
-			<ul>
-				<li>Linux Audit system integration.
-				<li>PCI DSS Compliance.
-				<li>OpenSCAP security compliance and vulnerability assessments.
-			</ul>
-			<p>The app joins Wazuh features like: <strong>Log management and analysis</strong>, <strong>file integrity monitoring</strong>, <strong>intrusion and anomaly detection</strong> and <strong>policy and compliance monitoring.</strong></p>
-			<p>Help us to improve this app. We would appreciate your feedback. Collaborate with us on the <a href="https://groups.google.com/forum/#!forum/wazuh">Mailing Lists</a> and/or the Wazuh App <a href="https://github.com/wazuh/wazuh-kibana-app">Github repository</a></p>
-			<br>
-			<p>Please enter your Wazuh RESTful API credentials at the form below to begin.</p>
-		</div>
-
-	</md-card>
-	<md-card layout-padding layout-align="start stretch" ng-if="apiIsDown">
-		<h1 class="wazuh-h1"><i class="fa fa-warning ng-scope settings-font-25" aria-hidden="true"></i> Wazuh RESTful API seems to be down</h1>
-		<p>Please, check if Wazuh RESTful API is running with one of the commands bellow:</p>
-		<md-list>
-			<md-list-item>For Systemd:</md-list-item>
-			<md-list-item><code>    $ systemctl status wazuh-api</code></md-list-item>
-			<md-list-item>For SysV Init:</md-list-item>
-			<md-list-item><code>    $ service wazuh-api status</code></md-list-item>
-		</md-list>
-		<p>If the API is <code>active (running)</code> please check its configuration below.</p>
-	</md-card>
-
-	<md-card layout-padding layout-align="start stretch" ng-if="submenuNavItem == 'api'">
-
-		<h1 class="wazuh-h1"><i class="fa fa-cog ng-scope settings-font-25" aria-hidden="true"></i> Wazuh App: API configuration</h1>
-
-		<span layout="row" layout-align="start start">
-			<p flex="15" class="settings-font-bold">Cluster</p>
-			<p flex="20" class="settings-font-bold">Manager</p>
-			<p flex="15" class="settings-font-bold">API URL</p>
-			<p flex="15" class="settings-font-bold">API Port</p>
-			<p flex="15" class="settings-font-bold">User</p>
-			<p flex="20" class="settings-font-bold">Actions</p>
-		</span>
-
-		<div ng-repeat="entry in apiEntries">
-			<span layout="row" layout-align="space-between center">
-				<p flex="15" ><i ng-show="(entry._source.active == 'true')" tooltip="Set as default Manager" class="fa fa-star settings-template-1" aria-hidden="true"></i> {{entry._source.cluster_info.cluster}}</p>
-				<p flex="20">{{entry._source.cluster_info.manager}}</p>
-				<p flex="15">{{entry._source.url}}</p>
-				<p flex="15">{{entry._source.api_port}}</p>
-				<p flex="15">{{entry._source.api_user}}</p>
-				<p flex="20">
-					<i ng-click="setDefault(entry)" tooltip="Set as default Manager" class="fa fa-star settings-font-18" aria-hidden="true"></i>
-					<i ng-click="removeManager(entry)" tooltip="Remove manager" class="fa fa-trash settings-template-2" aria-hidden="true"></i>
-					<i ng-click="checkManager(entry)" tooltip="Check connection" class="fa fa-refresh settings-template-2" aria-hidden="true"></i>
-				</p>
-			</span>
-
-			<md-divider></md-divider>
-		</div>
-
-		<div layout="row" layout-align="center center">
-			<md-button flex="15" ng-click="$parent.addManagerContainer = !$parent.addManagerContainer" type="submit" class="buttonBlueLightSettings md-raised md-primary settings-font-15"><i class="fa fa-plus-circle" aria-hidden="true"></i> Add new API</md-button>
-		</div>
-
-		<form flex ng-submit="processForm()" layout="column" layout-align="start stretch" ng-show="$parent.addManagerContainer || apiEntries.length == 0" class="settings-margin-top-30">
-		  <md-input-container>
-			<label>Username</label>
-			<input placeholder="" type="text" ng-model="formData.user" aria-label="username" required/>
-		  </md-input-container>
-		  <md-input-container>
-			<label>Password</label>
-			<input placeholder="" type="password" ng-model="formData.password" aria-label="password" required/>
-		  </md-input-container>
-		  <md-input-container>
-			<label>URL</label>
-			<input placeholder="https://" ng-model="formData.url" type="url" aria-label="full url" required/>
-		  </md-input-container>
-		  <md-input-container>
-			<label>Port</label>
-			<input placeholder="" ng-model="formData.port" type="text" aria-label="port" required/>
-		  </md-input-container>
-		  <div layout="row" layout-align="center center">
-			<p class="settings-color-f9">{{messageError}}</p>
-		  </div>
-		  <div layout="row" layout-align="center center">
-			<md-button flex="15" type="submit" class="buttonBlueLightSettings md-raised md-primary"><i class="fa fa-plus-circle settings-template-3" aria-hidden="true"></i>SAVE</md-button>
-		  </div>
-		</form>
-
-	</md-card>
-
-	<md-card flex layout-padding layout-align="start stretch" ng-if="submenuNavItem == 'extensions'">
-
-		<h1 class="wazuh-h1"><i class="fa fa-cog ng-scope settings-font-25" aria-hidden="true"></i> Wazuh App: Extensions</h1>
-
-		<p flex>Enable or disable extensions according to your needs. The extension includes: Panels and Discover, for Overview / Agents tabs.</p>
-
-		<div>
-			<span layout="row" layout-align="space-between center" class="settings-font-bold">
-				PCI DSS
-			</span>
-			<span>
-				The Payment Card Industry Data Security Standard (PCI DSS) is a proprietary information security standard for organizations that handle branded credit cards from the major card schemes including Visa, MasterCard, American Express, Discover, and JCB. The PCI Standard is mandated by the card brands and administered by the Payment Card Industry Security Standards Council. The standard was created to increase controls around cardholder data to reduce credit card fraud.
-			</span>
-			<span>
-				<md-switch flex ng-model="extensions.pci" aria-label="extensionsPci" ng-change="toggleExtension('pci',extensions.pci)"></md-switch>
-			</span>
-			<md-divider></md-divider>
-		</div>
-
-		<div>
-			<span layout="row" layout-align="space-between center" class="settings-font-bold">
-				OpenSCAP
-			</span>
-			<span>
-				OVAL (Open Vulnerability Assessment Language) interpreter used to check system configuration and detect vulnerable applications. It is recognized as a standardized compliance and hardening checking solution for enterprise-level infrastructure.
-			</span>
-			<span>
-				<md-switch flex ng-model="extensions.oscap" aria-label="extensionsOscap" ng-change="toggleExtension('oscap',extensions.oscap)"></md-switch>
-			</span>
-			<md-divider></md-divider>
-		</div>
-
-		<div>
-			<span layout="row" layout-align="space-between center" class="settings-font-bold">
-				Audit
-			</span>
-			<span>
-				The Linux Audit system provides a way to track security-relevant information on your system. Based on pre-configured rules, Audit generates log entries to record as much information about the events that are happening on your system as possible.
-			</span>
-			<span layout="row" layout-align="space-between center">
-				<md-switch flex ng-model="extensions.audit" aria-label="extensionsAudit" ng-change="toggleExtension('audit',extensions.audit)"></md-switch>
-			</span>
-		</div>
-
-	</md-card>
-
-	<md-card flex layout-padding layout-align="start stretch" ng-if="submenuNavItem == 'pattern'">
-
-		<h1 class="wazuh-h1"><i class="fa fa-cog ng-scope settings-font-25" aria-hidden="true"></i> Wazuh App: Index pattern selection</h1>
-
-		<p flex>Select the index pattern to run search and analytics against</p>
-		<p flex><strong>Beware: the new index-pattern structure must be compatible with Wazuh alerts, otherwise the visualizations will load erroneous data, or no data at all.</strong></p>
->>>>>>> 6e549ffe
 
         <md-input-container flex="20" class="md-whiteframe-z1 manager-ruleset-decoders-selector settings-background-e2" ng-if="load === false">
             <md-select ng-model="selectedIndexPattern" ng-change="changeIndexPattern(selectedIndexPattern)" aria-label="Select index pattern">
@@ -332,7 +171,6 @@
             </md-select>
         </md-input-container>
 
-<<<<<<< HEAD
     </md-card>
 
     <md-content layout="column" layout-align="start stretch" ng-if="submenuNavItem == 'about'">
@@ -376,49 +214,6 @@
             </md-card-content>
         </md-card>
     </md-content>
-=======
-	</md-card>
-
-	<md-content layout="column" layout-align="start stretch" ng-if="submenuNavItem == 'about'">
-
-	  	<md-card layout-align="start stretch">
-			<md-card-content>
-				<h1 class="wazuh-h1">About</h1>
-				<div>
-					<p>The Wazuh App brings together a new and useful web interface for managing and monitoring your Wazuh infrastructure. You can check agent status, alert evolution, most recent events, popular alerts, top alert groups, etc.  You can also display configuration and logs of the manager.</p>
-					<p>In addition, make use of any or all of these extensions:</p>
-					<ul>
-						<li>Linux Audit system integration.
-						<li>PCI DSS Compliance.
-						<li>OpenSCAP security compliance and vulnerability assessments.
-					</ul>
-					<p>The app joins Wazuh features like: <strong>Log management and analysis</strong>, <strong>file integrity monitoring</strong>, <strong>intrusion and anomaly detection</strong> and <strong>policy and compliance monitoring.</strong></p>
-					<p>Help us to improve this app. We would appreciate your feedback. Collaborate with us on the <a href="https://groups.google.com/forum/#!forum/wazuh">Mailing Lists</a> and/or the Wazuh App <a href="https://github.com/wazuh/wazuh-kibana-app">Github repository</a></p>
-				</div>
-			</md-card-content>
-		</md-card>
-
-		<md-card layout-align="start stretch">
-			<md-card-content class="settings-width-500">
-				<h1 class="wazuh-h1">Version</h1>
-				<span layout="row" layout-align="space-between center">
-					<p>App version</p>
-					<p>{{appInfo["app-version"]}}</p>
-				</span>
-				<md-divider></md-divider>
-				<span layout="row" layout-align="space-between center">
-					<p>Install date</p>
-					<p>{{appInfo["installationDate"]}}</p>
-				</span>
-				<md-divider></md-divider>
-				<span layout="row" layout-align="space-between center">
-					<p>Revision</p>
-					<p>{{appInfo["revision"]}}</p>
-				</span>
-			</md-card-content>
-		</md-card>
-	</md-content>
->>>>>>> 6e549ffe
   </div>
 
 </md-content>