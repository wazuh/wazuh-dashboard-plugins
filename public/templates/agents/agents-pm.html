<md-content flex layout="column" ng-if="tab === 'pm'" layout-align="start">

    <!-- View: Panels -->
    <div ng-if="resultState === 'ready' && tabView === 'panels'">
        <md-progress-linear class="md-accent" md-mode="indeterminate" ng-show="load"></md-progress-linear>

        <div layout="row" class="height-240">
            <md-card flex="50">
                <md-card-content class="wazuh-column">
                    <span class="md-headline">Alerts over time</span>
<<<<<<< HEAD
                    <md-divider></md-divider>
                    <kbn-vis vis-id="'Wazuh-App-Agents-PM-Alerts-over-time'" id="Wazuh-App-Agents-PM-Alerts-over-time"></kbn-vis>
=======
                    <kbn-vis vis-id="'Wazuh-App-Agents-PM-Alerts-over-time'"></kbn-vis>
>>>>>>> 683d27c7
                </md-card-content>
            </md-card>
            <md-card flex="25">
                <md-card-content class="wazuh-column">
                    <span class="md-headline">Top 5 CIS Requirements</span>
<<<<<<< HEAD
                    <md-divider></md-divider>
                    <kbn-vis vis-id="'Wazuh-App-Agents-PM-Top-5-CIS-Requirements'" id="Wazuh-App-Agents-PM-Top-5-CIS-Requirements"></kbn-vis>
=======
                    <kbn-vis vis-id="'Wazuh-App-Agents-PM-Top-5-CIS-Requirements'"></kbn-vis>
>>>>>>> 683d27c7
                </md-card-content>
            </md-card>
            <md-card flex="25">
                <md-card-content class="wazuh-column">
                    <span class="md-headline">Top 5 PCI DSS Requirements</span>
<<<<<<< HEAD
                    <md-divider></md-divider>
                    <kbn-vis vis-id="'Wazuh-App-Agents-PM-Top-5-PCI-DSS-Requirements'" id="Wazuh-App-Agents-PM-Top-5-PCI-DSS-Requirements"></kbn-vis>
=======
                    <kbn-vis vis-id="'Wazuh-App-Agents-PM-Top-5-PCI-DSS-Requirements'"></kbn-vis>
>>>>>>> 683d27c7
                </md-card-content>
            </md-card>
        </div>

        <div layout="row" layout-align="space-between stretch" class="height-570">
            <md-card flex="100">
                <md-card-content class="wazuh-column">
                    <span class="md-headline">Alerts summary</span>
<<<<<<< HEAD
                    <md-divider></md-divider>
                    <kbn-vis class="kbn-chart" vis-id="'Wazuh-App-Agents-PM-Alerts-summary'" id="Wazuh-App-Agents-PM-Alerts-summary"></kbn-vis>
=======
                    <kbn-vis class="kbn-chart" vis-id="'Wazuh-App-Agents-PM-Alerts-summary'"></kbn-vis>
>>>>>>> 683d27c7
                </md-card-content>
            </md-card>
       </div>
    </div>
</md-content><|MERGE_RESOLUTION|>--- conflicted
+++ resolved
@@ -8,34 +8,22 @@
             <md-card flex="50">
                 <md-card-content class="wazuh-column">
                     <span class="md-headline">Alerts over time</span>
-<<<<<<< HEAD
                     <md-divider></md-divider>
-                    <kbn-vis vis-id="'Wazuh-App-Agents-PM-Alerts-over-time'" id="Wazuh-App-Agents-PM-Alerts-over-time"></kbn-vis>
-=======
                     <kbn-vis vis-id="'Wazuh-App-Agents-PM-Alerts-over-time'"></kbn-vis>
->>>>>>> 683d27c7
                 </md-card-content>
             </md-card>
             <md-card flex="25">
                 <md-card-content class="wazuh-column">
                     <span class="md-headline">Top 5 CIS Requirements</span>
-<<<<<<< HEAD
                     <md-divider></md-divider>
-                    <kbn-vis vis-id="'Wazuh-App-Agents-PM-Top-5-CIS-Requirements'" id="Wazuh-App-Agents-PM-Top-5-CIS-Requirements"></kbn-vis>
-=======
                     <kbn-vis vis-id="'Wazuh-App-Agents-PM-Top-5-CIS-Requirements'"></kbn-vis>
->>>>>>> 683d27c7
                 </md-card-content>
             </md-card>
             <md-card flex="25">
                 <md-card-content class="wazuh-column">
                     <span class="md-headline">Top 5 PCI DSS Requirements</span>
-<<<<<<< HEAD
                     <md-divider></md-divider>
-                    <kbn-vis vis-id="'Wazuh-App-Agents-PM-Top-5-PCI-DSS-Requirements'" id="Wazuh-App-Agents-PM-Top-5-PCI-DSS-Requirements"></kbn-vis>
-=======
                     <kbn-vis vis-id="'Wazuh-App-Agents-PM-Top-5-PCI-DSS-Requirements'"></kbn-vis>
->>>>>>> 683d27c7
                 </md-card-content>
             </md-card>
         </div>
@@ -44,12 +32,8 @@
             <md-card flex="100">
                 <md-card-content class="wazuh-column">
                     <span class="md-headline">Alerts summary</span>
-<<<<<<< HEAD
                     <md-divider></md-divider>
-                    <kbn-vis class="kbn-chart" vis-id="'Wazuh-App-Agents-PM-Alerts-summary'" id="Wazuh-App-Agents-PM-Alerts-summary"></kbn-vis>
-=======
                     <kbn-vis class="kbn-chart" vis-id="'Wazuh-App-Agents-PM-Alerts-summary'"></kbn-vis>
->>>>>>> 683d27c7
                 </md-card-content>
             </md-card>
        </div>
