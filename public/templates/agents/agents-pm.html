<<<<<<< HEAD
<md-content flex layout="column" ng-if="tab === 'pm' && tabView === 'panels'" ng-show="!showRootcheckScan" ng-class="{'no-opacity': resultState !== 'ready' || !rendered}"
    layout-align="start">
    <div layout="row" layout-padding class="wz-padding-top-0">
        <span flex></span>
        <span ng-click="launchRootcheckScan()" class="btn pull-right btn-primary"><i class="fa fa-fw fa-play"></i> Run
            scan</span>
        <span></span>
        <span ng-click="switchRootcheckScan()" class="btn pull-right btn-primary"><i class="fa fa-fw fa-database"></i>
            Show state</span>
    </div>
    <div layout="row" class="height-240">
        <md-card flex="50" class="wz-md-card">
            <md-card-content class="wazuh-column">
                <span class="wz-headline-title">Alerts over time</span>
=======
<md-content flex layout="column" ng-if="tab === 'pm' && tabView === 'panels'" ng-class="{'no-opacity': resultState !== 'ready' || !rendered}"
    layout-align="start">
    <div layout="row" class="height-240">
        <md-card flex="50" class="wz-md-card" ng-class="{'fullscreen': expandArray[0]}">
            <md-card-content class="wazuh-column">
                <div layout="row">
                    <span class="wz-headline-title">Alerts over time</span>
                    <span flex></span>
                    <span class="wz-text-link" ng-click="expand(0)"><i class="fa fa-fw fa-expand"></i></span>
                </div>
>>>>>>> 96c61b77
                <md-divider class="wz-margin-top-10"></md-divider>
                <kbn-vis id="Wazuh-App-Agents-PM-Alerts-over-time" vis-id="'Wazuh-App-Agents-PM-Alerts-over-time'"></kbn-vis>
            </md-card-content>
        </md-card>
<<<<<<< HEAD
        <md-card flex="25" class="wz-md-card">
            <md-card-content class="wazuh-column">
                <span class="wz-headline-title">Top 5 CIS Requirements</span>
=======
        <md-card flex="25" class="wz-md-card" ng-class="{'fullscreen': expandArray[1]}">
            <md-card-content class="wazuh-column">
                <div layout="row">
                    <span class="wz-headline-title">Top 5 CIS Requirements</span>
                    <span flex></span>
                    <span class="wz-text-link" ng-click="expand(1)"><i class="fa fa-fw fa-expand"></i></span>
                </div>
>>>>>>> 96c61b77
                <md-divider class="wz-margin-top-10"></md-divider>
                <kbn-vis id="Wazuh-App-Agents-PM-Top-5-CIS-Requirements" vis-id="'Wazuh-App-Agents-PM-Top-5-CIS-Requirements'"></kbn-vis>
            </md-card-content>
        </md-card>
<<<<<<< HEAD
        <md-card flex="25" class="wz-md-card">
            <md-card-content class="wazuh-column">
                <span class="wz-headline-title">Top 5 PCI DSS Requirements</span>
=======
        <md-card flex="25" class="wz-md-card" ng-class="{'fullscreen': expandArray[2]}">
            <md-card-content class="wazuh-column">
                <div layout="row">
                    <span class="wz-headline-title">Top 5 PCI DSS Requirements</span>
                    <span flex></span>
                    <span class="wz-text-link" ng-click="expand(2)"><i class="fa fa-fw fa-expand"></i></span>
                </div>
>>>>>>> 96c61b77
                <md-divider class="wz-margin-top-10"></md-divider>
                <kbn-vis id="Wazuh-App-Agents-PM-Top-5-PCI-DSS-Requirements" vis-id="'Wazuh-App-Agents-PM-Top-5-PCI-DSS-Requirements'"></kbn-vis>
            </md-card-content>
        </md-card>
    </div>
<<<<<<< HEAD

    <div layout="row" layout-align="space-between stretch" class="height-570">
        <md-card flex="100" class="wz-md-card">
            <md-card-content class="wazuh-column">
                <span class="wz-headline-title">Alerts summary</span>
                <md-divider class="wz-margin-top-10"></md-divider>
                <kbn-vis vis-id="'Wazuh-App-Agents-PM-Alerts-summary'"></kbn-vis>
            </md-card-content>
        </md-card>
    </div>
</md-content>

<md-content flex layout="column" ng-if="tab === 'pm' && tabView === 'panels' && showRootcheckScan" layout-align="start">
    <div layout="row" layout-padding>
        <span flex></span>
        <span ng-click="launchRootcheckScan()" class="btn pull-right btn-primary"><i class="fa fa-fw fa-play"></i> Run
            scan</span>
        <span></span>
        <span ng-click="switchRootcheckScan()" class="btn pull-right btn-primary"><i class="fa fa-fw fa-area-chart"></i>
            Show alerts</span>
    </div>

    <div layout="row" class="wz-margin-top-10 wz-margin-right-8 wz-margin-left-8" ng-if="showRootcheckScan && (!agent || !agent.os)">
        <div flex class="euiCallOut euiCallOut--warning">
            <div class="euiCallOutHeader">
                <svg class="euiIcon euiIcon--medium euiCallOutHeader__icon" aria-hidden="true" xmlns="http://www.w3.org/2000/svg"
                    xmlns:xlink="http://www.w3.org/1999/xlink" width="16" height="16" viewBox="0 0 16 16">
                    <defs>
                        <path id="help-a" d="M13.6 12.186l-1.357-1.358c-.025-.025-.058-.034-.084-.056.53-.794.84-1.746.84-2.773a4.977 4.977 0 0 0-.84-2.772c.026-.02.059-.03.084-.056L13.6 3.813a6.96 6.96 0 0 1 0 8.373zM8 15A6.956 6.956 0 0 1 3.814 13.6l1.358-1.358c.025-.025.034-.057.055-.084C6.02 12.688 6.974 13 8 13a4.978 4.978 0 0 0 2.773-.84c.02.026.03.058.056.083l1.357 1.358A6.956 6.956 0 0 1 8 15zm-5.601-2.813a6.963 6.963 0 0 1 0-8.373l1.359 1.358c.024.025.057.035.084.056A4.97 4.97 0 0 0 3 8c0 1.027.31 1.98.842 2.773-.027.022-.06.031-.084.056l-1.36 1.358zm5.6-.187A4 4 0 1 1 8 4a4 4 0 0 1 0 8zM8 1c1.573 0 3.019.525 4.187 1.4l-1.357 1.358c-.025.025-.035.057-.056.084A4.979 4.979 0 0 0 8 3a4.979 4.979 0 0 0-2.773.842c-.021-.027-.03-.059-.055-.084L3.814 2.4A6.957 6.957 0 0 1 8 1zm0-1a8.001 8.001 0 1 0 .003 16.002A8.001 8.001 0 0 0 8 0z"></path>
                    </defs>
                    <use xmlns:xlink="http://www.w3.org/1999/xlink" xlink:href="#help-a" fill-rule="evenodd"></use>
                </svg>
                <span class="euiCallOutHeader__title">This agent is never connected.</span>
            </div>
        </div>
    </div>

    <div layout="row" class="wz-padding-top-0" ng-show="agent && agent.os && !lookingAssessment">
        <md-card flex class="wz-md-card">
            <md-card-content>
                <span class="wz-headline-title"><i class="fa fa-fw fa-shield"></i> Configuration assessment</span>
                <md-divider class="wz-margin-top-10"></md-divider>
                <div layout="row" class="wz-margin-top-10" ng-repeat="policy in policies">
                    <span flex class="wz-text-link" ng-click="loadAssessmentChecks(policy)">{{policy.name}}</span>
                    <span flex class="wz-text-center">
                        <span class="red wz-text-bold wz-padding-left-16 wz-padding-right-16 color-white" tooltip="Fail">{{policy.fail}}</span>
                        <span class="green wz-text-bold wz-padding-left-16 wz-padding-right-16 color-white" tooltip="Pass">{{policy.pass}}</span>
                    </span>
                    <span flex>Score: <strong>{{policy.score}}</strong></span>
                    <span flex><a href="{{policy.references}}">{{policy.references}}</a></span>
                </div>
                <div layout="row" class="wz-margin-top-10" ng-if="!load && (!policies || !policies.length)">
                    <span flex><i class="fa fa-fw fa-warning"></i> No scans available.</span>
                </div>
            </md-card-content>
        </md-card>
    </div>

    <div layout="row" class="wz-padding-top-0" ng-if="agent && agent.os && lookingAssessment">
        <md-card flex class="wz-md-card">
            <md-card-content>
                <span class="wz-headline-title"><i class="fa fa-fw fa-arrow-left cursor-pointer" ng-click="closeAssessmentChecks()"></i>
                    {{lookingAssessment.name}} checks</span>
                <md-divider class="wz-margin-top-10"></md-divider>
                <div layout="row" class="wz-margin-top-10" ng-repeat="policy in policies">
                    <wz-table flex path="'/configuration_assessment/' + agent.id + '/checks/' + lookingAssessment.id"
                        row-sizes="[6,6,6]" extra-limit="500" keys="['title','file','remediation','process','description','references','result']">
                    </wz-table>
                </div>
=======

    <div layout="row" layout-align="space-between stretch" class="height-570">
        <md-card flex="100" class="wz-md-card" ng-class="{'fullscreen': expandArray[3]}">
            <md-card-content class="wazuh-column">
                <div layout="row">
                    <span class="wz-headline-title">Alerts summary</span>
                    <span flex></span>
                    <span class="wz-text-link" ng-click="expand(3)"><i class="fa fa-fw fa-expand"></i></span>
                </div>
                <md-divider class="wz-margin-top-10"></md-divider>
                <kbn-vis vis-id="'Wazuh-App-Agents-PM-Alerts-summary'"></kbn-vis>
>>>>>>> 96c61b77
            </md-card-content>
        </md-card>
    </div>
</md-content><|MERGE_RESOLUTION|>--- conflicted
+++ resolved
@@ -1,4 +1,3 @@
-<<<<<<< HEAD
 <md-content flex layout="column" ng-if="tab === 'pm' && tabView === 'panels'" ng-show="!showRootcheckScan" ng-class="{'no-opacity': resultState !== 'ready' || !rendered}"
     layout-align="start">
     <div layout="row" layout-padding class="wz-padding-top-0">
@@ -10,13 +9,6 @@
             Show state</span>
     </div>
     <div layout="row" class="height-240">
-        <md-card flex="50" class="wz-md-card">
-            <md-card-content class="wazuh-column">
-                <span class="wz-headline-title">Alerts over time</span>
-=======
-<md-content flex layout="column" ng-if="tab === 'pm' && tabView === 'panels'" ng-class="{'no-opacity': resultState !== 'ready' || !rendered}"
-    layout-align="start">
-    <div layout="row" class="height-240">
         <md-card flex="50" class="wz-md-card" ng-class="{'fullscreen': expandArray[0]}">
             <md-card-content class="wazuh-column">
                 <div layout="row">
@@ -24,16 +16,10 @@
                     <span flex></span>
                     <span class="wz-text-link" ng-click="expand(0)"><i class="fa fa-fw fa-expand"></i></span>
                 </div>
->>>>>>> 96c61b77
                 <md-divider class="wz-margin-top-10"></md-divider>
                 <kbn-vis id="Wazuh-App-Agents-PM-Alerts-over-time" vis-id="'Wazuh-App-Agents-PM-Alerts-over-time'"></kbn-vis>
             </md-card-content>
         </md-card>
-<<<<<<< HEAD
-        <md-card flex="25" class="wz-md-card">
-            <md-card-content class="wazuh-column">
-                <span class="wz-headline-title">Top 5 CIS Requirements</span>
-=======
         <md-card flex="25" class="wz-md-card" ng-class="{'fullscreen': expandArray[1]}">
             <md-card-content class="wazuh-column">
                 <div layout="row">
@@ -41,16 +27,10 @@
                     <span flex></span>
                     <span class="wz-text-link" ng-click="expand(1)"><i class="fa fa-fw fa-expand"></i></span>
                 </div>
->>>>>>> 96c61b77
                 <md-divider class="wz-margin-top-10"></md-divider>
                 <kbn-vis id="Wazuh-App-Agents-PM-Top-5-CIS-Requirements" vis-id="'Wazuh-App-Agents-PM-Top-5-CIS-Requirements'"></kbn-vis>
             </md-card-content>
         </md-card>
-<<<<<<< HEAD
-        <md-card flex="25" class="wz-md-card">
-            <md-card-content class="wazuh-column">
-                <span class="wz-headline-title">Top 5 PCI DSS Requirements</span>
-=======
         <md-card flex="25" class="wz-md-card" ng-class="{'fullscreen': expandArray[2]}">
             <md-card-content class="wazuh-column">
                 <div layout="row">
@@ -58,18 +38,20 @@
                     <span flex></span>
                     <span class="wz-text-link" ng-click="expand(2)"><i class="fa fa-fw fa-expand"></i></span>
                 </div>
->>>>>>> 96c61b77
                 <md-divider class="wz-margin-top-10"></md-divider>
                 <kbn-vis id="Wazuh-App-Agents-PM-Top-5-PCI-DSS-Requirements" vis-id="'Wazuh-App-Agents-PM-Top-5-PCI-DSS-Requirements'"></kbn-vis>
             </md-card-content>
         </md-card>
     </div>
-<<<<<<< HEAD
 
     <div layout="row" layout-align="space-between stretch" class="height-570">
-        <md-card flex="100" class="wz-md-card">
+        <md-card flex="100" class="wz-md-card" ng-class="{'fullscreen': expandArray[3]}">
             <md-card-content class="wazuh-column">
-                <span class="wz-headline-title">Alerts summary</span>
+                <div layout="row">
+                    <span class="wz-headline-title">Alerts summary</span>
+                    <span flex></span>
+                    <span class="wz-text-link" ng-click="expand(3)"><i class="fa fa-fw fa-expand"></i></span>
+                </div>
                 <md-divider class="wz-margin-top-10"></md-divider>
                 <kbn-vis vis-id="'Wazuh-App-Agents-PM-Alerts-summary'"></kbn-vis>
             </md-card-content>
@@ -134,19 +116,6 @@
                         row-sizes="[6,6,6]" extra-limit="500" keys="['title','file','remediation','process','description','references','result']">
                     </wz-table>
                 </div>
-=======
-
-    <div layout="row" layout-align="space-between stretch" class="height-570">
-        <md-card flex="100" class="wz-md-card" ng-class="{'fullscreen': expandArray[3]}">
-            <md-card-content class="wazuh-column">
-                <div layout="row">
-                    <span class="wz-headline-title">Alerts summary</span>
-                    <span flex></span>
-                    <span class="wz-text-link" ng-click="expand(3)"><i class="fa fa-fw fa-expand"></i></span>
-                </div>
-                <md-divider class="wz-margin-top-10"></md-divider>
-                <kbn-vis vis-id="'Wazuh-App-Agents-PM-Alerts-summary'"></kbn-vis>
->>>>>>> 96c61b77
             </md-card-content>
         </md-card>
     </div>
