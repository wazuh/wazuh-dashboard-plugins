<md-content flex layout="column" ng-if="tab === 'pm' && tabView === 'panels'" ng-show="!showRootcheckScan" ng-class="{'no-opacity': resultState !== 'ready' || !rendered}"
    layout-align="start">
    <div layout="row" layout-padding class="wz-padding-top-0">
        <span flex></span>
        <span ng-click="launchRootcheckScan()" class="btn pull-right btn-primary"><i class="fa fa-fw fa-play"></i> Run
            scan</span>
        <span></span>
        <span ng-click="switchRootcheckScan()" class="btn pull-right btn-primary"><i class="fa fa-fw fa-database"></i>
            Show state</span>
    </div>
    <div layout="row" class="height-240">
        <md-card flex="50" class="wz-md-card" ng-class="{'fullscreen': expandArray[0]}">
            <md-card-content class="wazuh-column">
                <div layout="row">
                    <span class="wz-headline-title">Alerts over time</span>
                    <span flex></span>
                    <span class="wz-text-link" ng-click="expand(0)"><i class="fa fa-fw fa-expand"></i></span>
                </div>
                <md-divider class="wz-margin-top-10"></md-divider>
                <kbn-vis id="Wazuh-App-Agents-PM-Alerts-over-time" vis-id="'Wazuh-App-Agents-PM-Alerts-over-time'"></kbn-vis>
            </md-card-content>
        </md-card>
        <md-card flex="25" class="wz-md-card" ng-class="{'fullscreen': expandArray[1]}">
            <md-card-content class="wazuh-column">
                <div layout="row">
                    <span class="wz-headline-title">Top 5 CIS Requirements</span>
                    <span flex></span>
                    <span class="wz-text-link" ng-click="expand(1)"><i class="fa fa-fw fa-expand"></i></span>
                </div>
                <md-divider class="wz-margin-top-10"></md-divider>
                <kbn-vis id="Wazuh-App-Agents-PM-Top-5-CIS-Requirements" vis-id="'Wazuh-App-Agents-PM-Top-5-CIS-Requirements'"></kbn-vis>
            </md-card-content>
        </md-card>
        <md-card flex="25" class="wz-md-card" ng-class="{'fullscreen': expandArray[2]}">
            <md-card-content class="wazuh-column">
                <div layout="row">
                    <span class="wz-headline-title">Top 5 PCI DSS Requirements</span>
                    <span flex></span>
                    <span class="wz-text-link" ng-click="expand(2)"><i class="fa fa-fw fa-expand"></i></span>
                </div>
                <md-divider class="wz-margin-top-10"></md-divider>
                <kbn-vis id="Wazuh-App-Agents-PM-Top-5-PCI-DSS-Requirements" vis-id="'Wazuh-App-Agents-PM-Top-5-PCI-DSS-Requirements'"></kbn-vis>
            </md-card-content>
        </md-card>
    </div>

    <div layout="row" layout-align="space-between stretch" class="height-570">
        <md-card flex="100" class="wz-md-card" ng-class="{'fullscreen': expandArray[3]}">
            <md-card-content class="wazuh-column">
                <div layout="row">
                    <span class="wz-headline-title">Alerts summary</span>
                    <span flex></span>
                    <span class="wz-text-link" ng-click="expand(3)"><i class="fa fa-fw fa-expand"></i></span>
                </div>
                <md-divider class="wz-margin-top-10"></md-divider>
                <kbn-vis vis-id="'Wazuh-App-Agents-PM-Alerts-summary'"></kbn-vis>
            </md-card-content>
        </md-card>
    </div>

</md-content>

<md-content flex layout="column" ng-if="tab === 'pm' && tabView === 'panels' && showRootcheckScan" layout-align="start">
    <div layout="row" layout-padding>
        <span flex></span>
        <span ng-click="launchRootcheckScan()" class="btn pull-right btn-primary"><i class="fa fa-fw fa-play"></i> Run
            scan</span>
        <span></span>
        <span ng-click="switchRootcheckScan()" class="btn pull-right btn-primary"><i class="fa fa-fw fa-area-chart"></i>
            Show alerts</span>
    </div>

    <div layout="row" class="wz-margin-top-10 wz-margin-right-8 wz-margin-left-8" ng-if="showRootcheckScan && (!agent || !agent.os)">
        <div flex class="euiCallOut euiCallOut--warning">
            <div class="euiCallOutHeader">
                <svg class="euiIcon euiIcon--medium euiCallOutHeader__icon" aria-hidden="true" xmlns="http://www.w3.org/2000/svg"
                    xmlns:xlink="http://www.w3.org/1999/xlink" width="16" height="16" viewBox="0 0 16 16">
                    <defs>
                        <path id="help-a" d="M13.6 12.186l-1.357-1.358c-.025-.025-.058-.034-.084-.056.53-.794.84-1.746.84-2.773a4.977 4.977 0 0 0-.84-2.772c.026-.02.059-.03.084-.056L13.6 3.813a6.96 6.96 0 0 1 0 8.373zM8 15A6.956 6.956 0 0 1 3.814 13.6l1.358-1.358c.025-.025.034-.057.055-.084C6.02 12.688 6.974 13 8 13a4.978 4.978 0 0 0 2.773-.84c.02.026.03.058.056.083l1.357 1.358A6.956 6.956 0 0 1 8 15zm-5.601-2.813a6.963 6.963 0 0 1 0-8.373l1.359 1.358c.024.025.057.035.084.056A4.97 4.97 0 0 0 3 8c0 1.027.31 1.98.842 2.773-.027.022-.06.031-.084.056l-1.36 1.358zm5.6-.187A4 4 0 1 1 8 4a4 4 0 0 1 0 8zM8 1c1.573 0 3.019.525 4.187 1.4l-1.357 1.358c-.025.025-.035.057-.056.084A4.979 4.979 0 0 0 8 3a4.979 4.979 0 0 0-2.773.842c-.021-.027-.03-.059-.055-.084L3.814 2.4A6.957 6.957 0 0 1 8 1zm0-1a8.001 8.001 0 1 0 .003 16.002A8.001 8.001 0 0 0 8 0z"></path>
                    </defs>
                    <use xmlns:xlink="http://www.w3.org/1999/xlink" xlink:href="#help-a" fill-rule="evenodd"></use>
                </svg>
                <span class="euiCallOutHeader__title">This agent is never connected.</span>
            </div>
        </div>
    </div>

    <div layout="row" class="wz-padding-top-0" ng-show="agent && agent.os && !lookingAssessment">
        <md-card flex class="wz-md-card">
            <md-card-content>
                <span class="wz-headline-title"><i class="fa fa-fw fa-shield"></i> Configuration assessment</span>
                <md-divider class="wz-margin-top-10"></md-divider>
                <table class="euiTable euiTable--responsive" ng-if="policies && policies.length">
                    <thead>
                        <tr>
<<<<<<< HEAD
                            <th class="euiTableHeaderCell" scope="col" data-test-subj="tableHeaderCell_kibana.name_0">
                                <div class="euiTableCellContent"><span class="euiTableCellContent__text">Policy</span></div>
                            </th>
                            <th class="euiTableHeaderCell" scope="col" data-test-subj="tableHeaderCell_kibana.status_1">
                                <div class="euiTableCellContent"><span class="euiTableCellContent__text">Fail</span></div>
                            </th>
                            <th class="euiTableHeaderCell" scope="col" data-test-subj="tableHeaderCell_os.load.1m_2">
                                <div class="euiTableCellContent"><span class="euiTableCellContent__text">Pass</span></div>
                            </th>
                            <th class="euiTableHeaderCell" scope="col" data-test-subj="tableHeaderCell_process.memory.resident_set_size_in_bytes_3">
                                <div class="euiTableCellContent"><span class="euiTableCellContent__text">Score</span></div>
                            </th>
                            <th class="euiTableHeaderCell" scope="col" data-test-subj="tableHeaderCell_requests.total_4">
                                <div class="euiTableCellContent"><span class="euiTableCellContent__text">References</span></div>
=======
                            <th class="euiTableHeaderCell padding-left-0">
                                <div class="euiTableCellContent"><span class="euiTableCellContent__text">Policy</span></div>
                            </th>
                            <th class="euiTableHeaderCell col-sm-1 padding-left-0">
                                <div class="euiTableCellContent"><span class="euiTableCellContent__text">Fail</span></div>
                            </th>
                            <th class="euiTableHeaderCell col-sm-1 padding-left-0">
                                <div class="euiTableCellContent"><span class="euiTableCellContent__text">Pass</span></div>
                            </th>
                            <th class="euiTableHeaderCell col-sm-1 padding-left-0">
                                <div class="euiTableCellContent"><span class="euiTableCellContent__text">Score</span></div>
                            </th>
                            <th class="euiTableHeaderCell padding-left-0">
                                <div class="euiTableCellContent"><span class="euiTableCellContent__text">Description</span></div>
                            </th>
                            <th class="euiTableHeaderCell padding-left-0">
                                <div class="euiTableCellContent"><span class="euiTableCellContent__text">Last scan</span></div>
>>>>>>> 93a3455f
                            </th>
                        </tr>
                    </thead>
                    <tbody>
                        <tr class="euiTableRow" ng-repeat="policy in policies">
                            <td class="euiTableRowCell" data-header="Name" data-test-subj="monitoringTableHasData">
                                <div class="euiTableCellContent euiTableCellContent--overflowingContent"><button
                                        ng-click="loadAssessmentChecks(policy)" class="euiLink euiLink--primary" type="button"
                                        data-test-subj="kibanaLink-master">{{policy.name}}</button></div>
                            </td>
                            <td class="euiTableRowCell" data-header="Load Average" data-test-subj="monitoringTableHasData">
                                <div class="euiTableCellContent euiTableCellContent--overflowingContent"><span class="">{{policy.fail}}</span></div>
                            </td>
                            <td class="euiTableRowCell" data-header="Memory Size" data-test-subj="monitoringTableHasData">
                                <div class="euiTableCellContent euiTableCellContent--overflowingContent"><span class="">{{policy.pass}}</span></div>
                            </td>
                            <td class="euiTableRowCell" data-header="Requests" data-test-subj="monitoringTableHasData">
<<<<<<< HEAD
                                <div class="euiTableCellContent euiTableCellContent--overflowingContent"><span class="">{{policy.score}}</span></div>
                            </td>
                            <td class="euiTableRowCell" data-header="Requests" data-test-subj="monitoringTableHasData">
                                <div class="euiTableCellContent euiTableCellContent--overflowingContent"><span class="">{{policy.references
                                        || '-'}}</span></div>
=======
                                <div class="euiTableCellContent euiTableCellContent--overflowingContent"><span class="">{{policy.score}}%</span></div>
                            </td>
                            <td class="euiTableRowCell" data-header="Requests" data-test-subj="monitoringTableHasData">
                                <div class="euiTableCellContent euiTableCellContent--overflowingContent"><span class="">{{policy.description
                                        }}</span></div>
                            </td>
                            <td class="euiTableRowCell" data-header="Requests" data-test-subj="monitoringTableHasData">
                                <div class="euiTableCellContent euiTableCellContent--overflowingContent"><span class="">{{policy.end_scan
                                        || '-'
                                        }}</span></div>
>>>>>>> 93a3455f
                            </td>
                        </tr>
                    </tbody>
                </table>
                <div layout="row" class="wz-margin-top-10" ng-if="!load && (!policies || !policies.length)">
                    <span flex><i class="fa fa-fw fa-warning"></i> No scans available.</span>
                </div>
            </md-card-content>
        </md-card>
    </div>

    <div layout="row" class="wz-padding-top-0" ng-if="agent && agent.os && lookingAssessment">
        <md-card flex class="wz-md-card">
            <md-card-content>
                <span class="wz-headline-title"><i class="fa fa-fw fa-arrow-left cursor-pointer" ng-click="closeAssessmentChecks()"></i>
                    {{lookingAssessment.name}} checks</span>
                <md-divider class="wz-margin-top-10"></md-divider>
<<<<<<< HEAD
                <div layout="row" class="wz-margin-top-16">
                    <wz-table custom-columns="true" flex path="'/configuration-assessment/' + agent.id + '/checks/' + lookingAssessment.id"
                        row-sizes="[17,15,13]" extra-limit="500" keys="['title','file','directory','result']">
=======
                <div layout="row" class="wz-margin-top-16 wz-margin-bottom-25">
                    <input placeholder="Filter checks..." ng-model="custom_search" type="text" class="kuiLocalSearchInput ng-empty ng-pristine ng-scope ng-touched ng-valid"
                        aria-invalid="false" wz-enter="search(custom_search)">
                    <button type="submit" aria-label="Search" class="kuiLocalSearchButton height-40" ng-click="search(custom_search)">
                        <span class="fa fa-search" aria-hidden="true"></span>
                    </button>
                </div>
                <div layout="row" class="wz-margin-top-16">
                    <wz-table custom-columns="true" flex path="'/configuration-assessment/' + agent.id + '/checks/' + lookingAssessment.id"
                        row-sizes="[16,14,12]" extra-limit="100" keys="['title','file','directory','remediation','rationale','result']">
>>>>>>> 93a3455f
                    </wz-table>
                </div>
            </md-card-content>
        </md-card>
    </div>
</md-content><|MERGE_RESOLUTION|>--- conflicted
+++ resolved
@@ -93,22 +93,6 @@
                 <table class="euiTable euiTable--responsive" ng-if="policies && policies.length">
                     <thead>
                         <tr>
-<<<<<<< HEAD
-                            <th class="euiTableHeaderCell" scope="col" data-test-subj="tableHeaderCell_kibana.name_0">
-                                <div class="euiTableCellContent"><span class="euiTableCellContent__text">Policy</span></div>
-                            </th>
-                            <th class="euiTableHeaderCell" scope="col" data-test-subj="tableHeaderCell_kibana.status_1">
-                                <div class="euiTableCellContent"><span class="euiTableCellContent__text">Fail</span></div>
-                            </th>
-                            <th class="euiTableHeaderCell" scope="col" data-test-subj="tableHeaderCell_os.load.1m_2">
-                                <div class="euiTableCellContent"><span class="euiTableCellContent__text">Pass</span></div>
-                            </th>
-                            <th class="euiTableHeaderCell" scope="col" data-test-subj="tableHeaderCell_process.memory.resident_set_size_in_bytes_3">
-                                <div class="euiTableCellContent"><span class="euiTableCellContent__text">Score</span></div>
-                            </th>
-                            <th class="euiTableHeaderCell" scope="col" data-test-subj="tableHeaderCell_requests.total_4">
-                                <div class="euiTableCellContent"><span class="euiTableCellContent__text">References</span></div>
-=======
                             <th class="euiTableHeaderCell padding-left-0">
                                 <div class="euiTableCellContent"><span class="euiTableCellContent__text">Policy</span></div>
                             </th>
@@ -126,7 +110,6 @@
                             </th>
                             <th class="euiTableHeaderCell padding-left-0">
                                 <div class="euiTableCellContent"><span class="euiTableCellContent__text">Last scan</span></div>
->>>>>>> 93a3455f
                             </th>
                         </tr>
                     </thead>
@@ -144,13 +127,6 @@
                                 <div class="euiTableCellContent euiTableCellContent--overflowingContent"><span class="">{{policy.pass}}</span></div>
                             </td>
                             <td class="euiTableRowCell" data-header="Requests" data-test-subj="monitoringTableHasData">
-<<<<<<< HEAD
-                                <div class="euiTableCellContent euiTableCellContent--overflowingContent"><span class="">{{policy.score}}</span></div>
-                            </td>
-                            <td class="euiTableRowCell" data-header="Requests" data-test-subj="monitoringTableHasData">
-                                <div class="euiTableCellContent euiTableCellContent--overflowingContent"><span class="">{{policy.references
-                                        || '-'}}</span></div>
-=======
                                 <div class="euiTableCellContent euiTableCellContent--overflowingContent"><span class="">{{policy.score}}%</span></div>
                             </td>
                             <td class="euiTableRowCell" data-header="Requests" data-test-subj="monitoringTableHasData">
@@ -161,7 +137,6 @@
                                 <div class="euiTableCellContent euiTableCellContent--overflowingContent"><span class="">{{policy.end_scan
                                         || '-'
                                         }}</span></div>
->>>>>>> 93a3455f
                             </td>
                         </tr>
                     </tbody>
@@ -179,11 +154,6 @@
                 <span class="wz-headline-title"><i class="fa fa-fw fa-arrow-left cursor-pointer" ng-click="closeAssessmentChecks()"></i>
                     {{lookingAssessment.name}} checks</span>
                 <md-divider class="wz-margin-top-10"></md-divider>
-<<<<<<< HEAD
-                <div layout="row" class="wz-margin-top-16">
-                    <wz-table custom-columns="true" flex path="'/configuration-assessment/' + agent.id + '/checks/' + lookingAssessment.id"
-                        row-sizes="[17,15,13]" extra-limit="500" keys="['title','file','directory','result']">
-=======
                 <div layout="row" class="wz-margin-top-16 wz-margin-bottom-25">
                     <input placeholder="Filter checks..." ng-model="custom_search" type="text" class="kuiLocalSearchInput ng-empty ng-pristine ng-scope ng-touched ng-valid"
                         aria-invalid="false" wz-enter="search(custom_search)">
@@ -194,7 +164,6 @@
                 <div layout="row" class="wz-margin-top-16">
                     <wz-table custom-columns="true" flex path="'/configuration-assessment/' + agent.id + '/checks/' + lookingAssessment.id"
                         row-sizes="[16,14,12]" extra-limit="100" keys="['title','file','directory','remediation','rationale','result']">
->>>>>>> 93a3455f
                     </wz-table>
                 </div>
             </md-card-content>
