--- conflicted
+++ resolved
@@ -24,23 +24,15 @@
             <md-card flex="33">
                 <md-card-content class="wazuh-column">
                     <span class="md-headline">Last scanned files</span>
-<<<<<<< HEAD
                     <md-divider></md-divider>
-                    <kbn-vis vis-id="'Wazuh-App-Overview-Virustotal-Last-Files-Pie'" id="Wazuh-App-Overview-Virustotal-Last-Files-Pie"></kbn-vis>
-=======
                     <kbn-vis vis-id="'Wazuh-App-Overview-Virustotal-Last-Files-Pie'"></kbn-vis>
->>>>>>> 683d27c7
                 </md-card-content>
             </md-card>
             <md-card flex>
                 <md-card-content class="wazuh-column">
                     <span class="md-headline">Malicious files alerts Evolution</span>
-<<<<<<< HEAD
                     <md-divider></md-divider>
-                    <kbn-vis vis-id="'Wazuh-App-Overview-Virustotal-Malicious-Evolution'" id="Wazuh-App-Overview-Virustotal-Malicious-Evolution"></kbn-vis>
-=======
                     <kbn-vis vis-id="'Wazuh-App-Overview-Virustotal-Malicious-Evolution'"></kbn-vis>
->>>>>>> 683d27c7
                 </md-card-content>
             </md-card>
         </div>
@@ -48,12 +40,8 @@
             <md-card flex>
                 <md-card-content class="wazuh-column">
                     <span class="md-headline">Last files</span>
-<<<<<<< HEAD
                     <md-divider></md-divider>
-                    <kbn-vis class="kbn-chart" vis-id="'Wazuh-App-Overview-Virustotal-Files-Table'" id="Wazuh-App-Overview-Virustotal-Files-Table"></kbn-vis>
-=======
                     <kbn-vis class="kbn-chart" vis-id="'Wazuh-App-Overview-Virustotal-Files-Table'"></kbn-vis>
->>>>>>> 683d27c7
                 </md-card-content>
             </md-card>
         </div>
