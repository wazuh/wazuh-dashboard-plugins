--- conflicted
+++ resolved
@@ -10,86 +10,6 @@
     </div>
   </div>
 
-<<<<<<< HEAD
-    <div layout="row" class="layout-padding" ng-if="agent && agent.status === 'Active' && !hasSize(syscollector)">
-        <div class="euiPanel euiFlexItem wz-margin-10" flex class="wz-md-card" flex>
-            <md-card-content class="wz-text-center">
-                <i class="fa fa-fw fa-info-circle" aria-hidden="true"></i> <span class="embPanel__header embPanel__title embPanel__dragger layout-row wz-headline-title">Could not
-                    fetch inventory for this agent.</span>
-            </md-card-content>
-        </div>
-    </div>
-
-    <div layout="row" class="layout-padding wz-padding-bottom-0"
-        ng-if="agent && agent.status === 'Active' && hasSize(syscollector) && (!hasSize(syscollector.hardware) || !hasSize(syscollector.os))">
-        <div class="euiPanel euiFlexItem wz-margin-10" flex class="wz-md-card" flex>
-            <md-card-content class="wz-text-center">
-                <i class="fa fa-fw fa-info-circle" aria-hidden="true"></i> <span class="embPanel__header embPanel__title embPanel__dragger layout-row wz-headline-title">Not enough
-                    hardware or operating system information</span>
-            </md-card-content>
-        </div>
-    </div>
-
-    <div layout="row" class="inventory-metrics"
-        ng-if="agent && agent.status === 'Active' && hasSize(syscollector) && hasSize(syscollector.hardware) && hasSize(syscollector.os)">
-        <div class="euiPanel euiFlexItem wz-margin-10" flex class="wz-metric-color wz-md-card">
-            <md-card-content layout="row" class="wz-padding-metric">
-                <div class="euiFlexItem--flexGrowZero">Cores: <span
-                        class="wz-text-bold">{{ syscollector.hardware.cpu.cores }}</span>
-                </div>
-                <div class="euiFlexItem--flexGrowZero wz-margin-left-16">Memory: <span class="wz-text-bold">{{ (syscollector.hardware.ram.total / 1024) | number:
-                        2 }} MB</span>
-                </div>
-                <div class="euiFlexItem--flexGrowZero wz-margin-left-16">Arch: <span
-                        class="wz-text-bold">{{ syscollector.os.architecture }}</span>
-                </div>
-                <div class="euiFlexItem--flexGrowZero wz-margin-left-16">OS: <span
-                        class="wz-text-bold">{{ syscollector.os.os.name }}
-                        {{ syscollector.os.os.version }}</span>
-                </div>
-                <div class="euiFlexItem--flexGrowZero wz-margin-left-16">CPU: <span
-                        class="wz-text-bold">{{ syscollector.hardware.cpu.name }}</span>
-                </div>
-                <div flex></div>
-                <div class="euiFlexItem--flexGrowZero wz-margin-left-16"
-                    ng-if="syscollector.os.scan && syscollector.os.scan.time">Last scan: <span
-                        class="wz-text-bold">{{ offsetTimestamp('',syscollector.os.scan.time)  }}</span>
-                </div>
-            </md-card-content>
-        </div>
-    </div>
-
-    <div layout="row" class="layout-padding" ng-if="agent && agent.status === 'Active' && hasSize(syscollector)">
-        <div class="euiPanel euiFlexItem wz-margin-10" flex class="wz-md-card">
-            <md-card-content>
-                <span class="embPanel__header embPanel__title embPanel__dragger layout-row wz-headline-title">
-                    <react-component name="EuiIcon" props="{type:'indexMapping'}" /> Network interfaces
-                </span>
-                <md-divider class="wz-margin-top-10"></md-divider>
-
-                <!--<react-component name="InventoryInterfacesTable" props="{items: syscollector.netiface.items}" />-->
-                <wz-table-eui flex path="'/syscollector/' + agent.id + '/netiface'" initial-sort-field="'name'"
-                    keys="['name','mac',{value:'state',isHealth: {success: 'up', danger: 'down'}},'mtu','type']">
-                </wz-table-eui>
-            </md-card-content>
-        </div>
-        <div class="euiPanel euiFlexItem wz-margin-10" flex class="wz-md-card" ng-if="agent && agent.os && agent.os.platform !== 'darwin'">
-            <md-card-content>
-                <span class=" embPanel__header embPanel__title embPanel__dragger layout-row wz-headline-title">
-                    <react-component name="EuiIcon" props="{type:'inputOutput'}" /> Network ports
-                </span>
-                <md-divider class="wz-margin-top-10"></md-divider>
-                <wz-table-eui flex ng-if="agent && agent.os && agent.os.platform === 'windows'"
-                    path="'/syscollector/' + agent.id + '/ports'" initial-sort-field="'process'"
-                    keys="['process',{value:'local.ip', sortable:false},{value:'local.port', sortable:false},'state','protocol']">
-                </wz-table-eui>
-                <wz-table-eui flex ng-if="agent && agent.os && agent.os.platform !== 'windows'"
-                    path="'/syscollector/' + agent.id + '/ports'" initial-sort-field="'protocol'"
-                    keys="[{value:'local.ip', sortable:false},{value:'local.port', sortable:false},'state','protocol']">
-                </wz-table-eui>
-            </md-card-content>
-        </div>
-=======
   <div layout="row" class="layout-padding" ng-if="agent && agent.status === 'Active' && !hasSize(syscollector)">
     <md-card flex class="wz-md-card" flex>
       <md-card-content class="wz-text-center">
@@ -173,23 +93,9 @@
           </div>
         </div>
       </div>
->>>>>>> 9eb15be5
-    </div>
-  </div>
-
-<<<<<<< HEAD
-    <div layout="row" class="layout-padding" ng-if="agent && agent.status === 'Active' && hasSize(syscollector)">
-        <div class="euiPanel euiFlexItem wz-margin-10" flex class="wz-md-card">
-            <md-card-content>
-                <span class="embPanel__header embPanel__title embPanel__dragger layout-row wz-headline-title">
-                    <react-component name="EuiIcon" props="{type:'controlsHorizontal'}" /> Network settings</span>
-                <md-divider class="wz-margin-top-10"></md-divider>
-                <wz-table-eui flex path="'/syscollector/' + agent.id + '/netaddr'"
-                    keys="['iface', 'address', 'netmask', 'proto', 'broadcast']" initial-sort-field="'iface'">
-                </wz-table-eui>
-            </md-card-content>
-        </div>
-=======
+    </div>
+  </div>
+
   <div class="euiPage" ng-if="agent && agent.status === 'Active' && hasSize(syscollector)">
     <div class="euiFlexGroup euiFlexGroup--gutterLarge euiFlexGroup--directionRow euiFlexGroup--responsive">
       <div class="euiFlexItem euiFlexItem--flexGrow3">
@@ -216,17 +122,9 @@
           </div>
         </div>
       </div>
->>>>>>> 9eb15be5
-    </div>
-  </div>
-
-<<<<<<< HEAD
-    <div layout="row" class="layout-padding" ng-if="agent && agent.status === 'Active' && hasSize(syscollector)">
-        <div class="euiPanel euiFlexItem wz-margin-10" flex class="wz-md-card">
-            <md-card-content>
-                <span class="embPanel__header embPanel__title embPanel__dragger layout-row wz-headline-title">
-                    <react-component name="EuiIcon" props="{type:'apps'}" /> Packages
-=======
+    </div>
+  </div>
+
   <div class="euiPage" ng-if="agent && agent.status === 'Active' && hasSize(syscollector)">
     <div class="euiFlexGroup euiFlexGroup--gutterLarge euiFlexGroup--directionRow euiFlexGroup--responsive">
       <div class="euiFlexItem">
@@ -245,7 +143,6 @@
                 <span class="euiFormControlLayoutCustomIcon">
                   <react-component name="EuiIcon"
                     props="{type:'search', className:'euiFormControlLayoutCustomIcon__icon'}" />
->>>>>>> 9eb15be5
                 </span>
               </div>
               <button type="submit" aria-label="Search"
@@ -255,31 +152,6 @@
               </button>
             </div>
 
-<<<<<<< HEAD
-                <div layout="row" ng-if="agent && syscollector && !load" class="wz-margin-top-10">
-                    <wz-table-eui flex
-                        ng-if="agent && agent.os && agent.os.platform !== 'windows' && agent.os.platform !== 'darwin'"
-                        path="'/syscollector/' + agent.id + '/packages'" initial-sort-field="'name'"
-                        keys="['name',{value:'architecture',width: '10%'},'version',{value:'vendor',width: '30%'},{value:'description',width: '30%'}]" />
-                    <wz-table-eui flex ng-if="agent && agent.os && agent.os.platform === 'darwin'"
-                        path="'/syscollector/' + agent.id + '/packages'" initial-sort-field="'name'"
-                        keys="['name','version','format',{value:'location',width: '30%'},{value:'description',width: '20%'}]" />
-                    <wz-table-eui flex ng-if="agent && agent.os && agent.os.platform === 'windows'"
-                        path="'/syscollector/' + agent.id + '/packages'"
-                        keys="['name',{value:'architecture',width: '10%'},'version',{value:'vendor',width: '30%'}]" />
-                </div>
-                <div layout="row" layout-align="end center">
-                    <button type="button" ng-click="downloadCsv('/syscollector/'+agent.id+'/packages', 'packages.csv')"
-                        class="euiButtonEmpty euiButtonEmpty--primary euiButtonEmpty--small">
-                        <span class="euiButtonEmpty__content">
-                            <react-component name="EuiIcon" props="{type:'importAction'}" />
-                            <span class="euiButtonEmpty__text">Formatted</span>
-                        </span>
-                    </button>
-                </div>
-            </md-card-content>
-        </div>
-=======
             <div layout="row" ng-if="agent && syscollector && !load" class="wz-margin-top-10">
               <wz-table-eui flex
                 ng-if="agent && agent.os && agent.os.platform !== 'windows' && agent.os.platform !== 'darwin'"
@@ -304,56 +176,9 @@
           </div>
         </div>
       </div>
->>>>>>> 9eb15be5
-    </div>
-  </div>
-
-<<<<<<< HEAD
-    <div layout="row" class="layout-padding wz-padding-top-0"
-        ng-if="agent && agent.status === 'Active' && hasSize(syscollector) && agent.os && agent.os.platform !== 'darwin'">
-        <div class="euiPanel euiFlexItem wz-margin-10" flex class="wz-md-card">
-            <md-card-content>
-                <span class="embPanel__header embPanel__title embPanel__dragger layout-row wz-headline-title">
-                    <react-component name="EuiIcon" props="{type:'console'}" /> Processes</span>
-                <md-divider class="wz-margin-top-10"></md-divider>
-                <div layout="row"
-                    class="wz-margin-top-10 euiFlexGroup euiFlexGroup--alignItemsCenter euiFormControlLayout__childrenWrapper">
-                    <input placeholder="Filter processes..." ng-model="processSearch" type="text"
-                        class="euiFieldSearch euiFieldSearch--fullWidth euiFlexItem height-30" aria-invalid="false"
-                        wz-enter="search(processSearch,'processes')">
-                    <div class="euiFormControlLayoutIcons">
-                        <span class="euiFormControlLayoutCustomIcon">
-                            <react-component name="EuiIcon"
-                                props="{type:'search', className:'euiFormControlLayoutCustomIcon__icon'}" />
-                        </span>
-                    </div>
-                    <button type="submit" aria-label="Search"
-                        class="euiFlexItem euiFlexItem--flexGrowZero kuiButton kuiButton--secondary wz-margin-left-8 height-30"
-                        ng-click="search(processSearch,'processes')">
-                        Search
-                    </button>
-                </div>
-                <div layout="row" ng-if="agent && syscollector && !load" class="wz-margin-top-10">
-                    <wz-table-eui flex ng-if="agent && agent.os && agent.os.platform === 'windows'"
-                        path="'/syscollector/' + agent.id + '/processes'" 
-                        keys="[{value: 'name', width: '10%'},'pid','ppid','vm_size','priority','nlwp',{value: 'cmd', width: '30%'}]" />
-                    <wz-table-eui flex ng-if="agent && agent.os && agent.os.platform !== 'windows'"
-                        path="'/syscollector/' + agent.id + '/processes'"
-                        keys="[{value: 'name', width: '10%'},'euser','egroup','pid','ppid',{value: 'cmd', width: '15%'},{value: 'argvs', width: '15%'},'vm_size','size','session','nice',{value:'state',isProcessStatus:true, width: '15%'}]" />
-                </div>
-                <div layout="row" layout-align="end center">
-                    <button type="button"
-                        ng-click="downloadCsv('/syscollector/'+agent.id+'/processes', 'processes.csv')"
-                        class="euiButtonEmpty euiButtonEmpty--primary euiButtonEmpty--small">
-                        <span class="euiButtonEmpty__content">
-                            <react-component name="EuiIcon" props="{type:'importAction'}" />
-                            <span class="euiButtonEmpty__text">Formatted</span>
-                        </span>
-                    </button>
-                </div>
-            </md-card-content>
-        </div>
-=======
+    </div>
+  </div>
+
   <div class="euiPage"
     ng-if="agent && agent.status === 'Active' && hasSize(syscollector) && agent.os && agent.os.platform !== 'darwin'">
     <div class="euiFlexGroup euiFlexGroup--gutterLarge euiFlexGroup--directionRow euiFlexGroup--responsive">
@@ -401,7 +226,6 @@
           </div>
         </div>
       </div>
->>>>>>> 9eb15be5
     </div>
   </div>
 </div>