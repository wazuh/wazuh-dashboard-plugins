--- conflicted
+++ resolved
@@ -1,11 +1,6 @@
 <div ng-if="tab === 'syscollector'" ng-show="!load" class="euiPageBody">
 
-<<<<<<< HEAD
-  <div layout="row" class="wz-margin-right-8 wz-margin-left-8"
-    ng-if="agent && agent.status !== 'active'">
-=======
   <div layout="row" class="wz-margin-16" ng-if="agent && agent.status === 'Never connected'">
->>>>>>> 7a6468e0
     <div flex class="euiCallOut euiCallOut--warning">
       <div class="euiCallOutHeader">
         <react-component name="EuiIcon" props="{type:'help',className:'euiCallOutHeader__title'}" />
@@ -14,35 +9,6 @@
     </div>
   </div>
 
-<<<<<<< HEAD
-  <div layout="row" class="layout-padding" ng-if="agent && agent.status === 'active' && !hasSize(syscollector)">
-    <md-card flex class="wz-md-card" flex>
-      <md-card-content class="wz-text-center">
-        <i class="fa fa-fw fa-info-circle" aria-hidden="true"></i> <span class="wz-headline-title">Could not
-          fetch inventory for this agent.</span>
-      </md-card-content>
-    </md-card>
-  </div>
-
-  <div layout="row" class="layout-padding wz-padding-bottom-0"
-    ng-if="agent && agent.status === 'active' && hasSize(syscollector) && (!hasSize(syscollector.hardware) || !hasSize(syscollector.os))">
-    <md-card flex class="wz-md-card" flex>
-      <md-card-content class="wz-text-center">
-        <i class="fa fa-fw fa-info-circle" aria-hidden="true"></i> <span class="wz-headline-title">Not enough
-          hardware or operating system information</span>
-      </md-card-content>
-    </md-card>
-  </div>
-
-  <div layout="row" class="inventory-metrics"
-    ng-if="agent && agent.status === 'active' && hasSize(syscollector) && hasSize(syscollector.hardware) && hasSize(syscollector.os)">
-    <md-card flex class="wz-metric-color wz-md-card">
-      <md-card-content layout="row" class="wz-padding-metric">
-        <div class="euiFlexItem--flexGrowZero">Cores: <span
-            class="wz-text-bold">{{ syscollector.hardware.cpu.cores }}</span>
-        </div>
-        <div class="euiFlexItem--flexGrowZero wz-margin-left-16">Memory: <span class="wz-text-bold">{{ (syscollector.hardware.ram.total / 1024) | number:
-=======
   <div layout="row" class="wz-margin-16" ng-if="agent && agent.status === 'Disconnected'">
     <div flex class="euiCallOut euiCallOut--primary">
       <div class="euiCallOutHeader">
@@ -80,7 +46,6 @@
               class="wz-text-bold">{{ syscollector.hardware.cpu.cores }}</span>
           </div>
           <div class="euiFlexItem--flexGrowZero wz-margin-left-16">Memory: <span class="wz-text-bold">{{ (syscollector.hardware.ram.total / 1024) | number:
->>>>>>> 7a6468e0
                         2 }} MB</span>
           </div>
           <div class="euiFlexItem--flexGrowZero wz-margin-left-16">Arch: <span
@@ -102,17 +67,6 @@
       </md-card>
     </div>
 
-<<<<<<< HEAD
-  <div class="euiPage" ng-if="agent && agent.status === 'active' && hasSize(syscollector)">
-    <div class="euiFlexGroup euiFlexGroup--gutterLarge euiFlexGroup--directionRow euiFlexGroup--responsive">
-      <div class="euiFlexItem">
-        <div class="euiPanel euiPanel--paddingLarge">
-          <div class="euiPageContentBody">
-            <span class="wz-headline-title">
-              <react-component name="EuiIcon" props="{type:'indexMapping'}" /> Network interfaces
-            </span>
-            <md-divider class="wz-margin-top-10"></md-divider>
-=======
     <div class="euiPage" ng-if="hasSize(syscollector)">
       <div class="euiFlexGroup euiFlexGroup--gutterLarge euiFlexGroup--directionRow euiFlexGroup--responsive">
         <div class="euiFlexItem">
@@ -122,7 +76,6 @@
                 <react-component name="EuiIcon" props="{type:'indexMapping'}" /> Network interfaces
               </span>
               <md-divider class="wz-margin-top-10"></md-divider>
->>>>>>> 7a6468e0
 
               <!--<react-component name="InventoryInterfacesTable" props="{items: syscollector.netiface.items}" />-->
               <wz-table-eui flex path="'/syscollector/' + agent.id + '/netiface'" initial-sort-field="'name'"
@@ -152,19 +105,6 @@
       </div>
     </div>
 
-<<<<<<< HEAD
-  <div class="euiPage" ng-if="agent && agent.status === 'active' && hasSize(syscollector)">
-    <div class="euiFlexGroup euiFlexGroup--gutterLarge euiFlexGroup--directionRow euiFlexGroup--responsive">
-      <div class="euiFlexItem euiFlexItem--flexGrow3">
-        <div class="euiPanel euiPanel--paddingLarge">
-          <div class="euiPageContentBody">
-            <span class="wz-headline-title">
-              <react-component name="EuiIcon" props="{type:'controlsHorizontal'}" /> Network settings</span>
-            <md-divider class="wz-margin-top-10"></md-divider>
-            <wz-table-eui flex path="'/syscollector/' + agent.id + '/netaddr'"
-              keys="['iface', 'address', 'netmask', 'proto', 'broadcast']" initial-sort-field="'iface'">
-            </wz-table-eui>
-=======
     <div class="euiPage" ng-if="hasSize(syscollector)">
       <div class="euiFlexGroup euiFlexGroup--gutterLarge euiFlexGroup--directionRow euiFlexGroup--responsive">
         <div class="euiFlexItem euiFlexItem--flexGrow3">
@@ -177,7 +117,6 @@
                 keys="['iface', 'address', 'netmask', 'proto', 'broadcast']" initial-sort-field="'iface'">
               </wz-table-eui>
             </div>
->>>>>>> 7a6468e0
           </div>
         </div>
         <div class="euiFlexItem euiFlexItem--flexGrow1" ng-if="agent && agent.os && agent.os.platform === 'windows'">
@@ -195,27 +134,6 @@
       </div>
     </div>
 
-<<<<<<< HEAD
-  <div class="euiPage" ng-if="agent && agent.status === 'active' && hasSize(syscollector)">
-    <div class="euiFlexGroup euiFlexGroup--gutterLarge euiFlexGroup--directionRow euiFlexGroup--responsive">
-      <div class="euiFlexItem">
-        <div class="euiPanel euiPanel--paddingLarge">
-          <div class="euiPageContentBody">
-            <span class="wz-headline-title">
-              <react-component name="EuiIcon" props="{type:'apps'}" /> Packages
-            </span>
-            <md-divider class="wz-margin-top-10"></md-divider>
-            <div layout="row"
-              class="wz-margin-top-10 euiFlexGroup euiFlexGroup--alignItemsCenter euiFormControlLayout__childrenWrapper">
-              <input placeholder="Filter packages..." ng-model="packageSearch" type="text"
-                class="euiFieldSearch euiFieldSearch--fullWidth euiFlexItem height-30" aria-invalid="false"
-                wz-enter="search(packageSearch,'packages')">
-              <div class="euiFormControlLayoutIcons">
-                <span class="euiFormControlLayoutCustomIcon">
-                  <react-component name="EuiIcon"
-                    props="{type:'search', className:'euiFormControlLayoutCustomIcon__icon'}" />
-                </span>
-=======
     <div class="euiPage" ng-if="hasSize(syscollector)">
       <div class="euiFlexGroup euiFlexGroup--gutterLarge euiFlexGroup--directionRow euiFlexGroup--responsive">
         <div class="euiFlexItem">
@@ -241,7 +159,6 @@
                   ng-click="search(packageSearch,'packages')">
                   Search
                 </button>
->>>>>>> 7a6468e0
               </div>
 
               <div layout="row" ng-if="agent && syscollector && !load" class="wz-margin-top-10">
@@ -271,14 +188,8 @@
       </div>
     </div>
 
-<<<<<<< HEAD
-  <div class="euiPage"
-    ng-if="agent && agent.status === 'active' && hasSize(syscollector) && agent.os && agent.os.platform !== 'darwin'">
-    <div class="euiFlexGroup euiFlexGroup--gutterLarge euiFlexGroup--directionRow euiFlexGroup--responsive">
-=======
     <div class="euiPage" ng-if="hasSize(syscollector) && agent.os && agent.os.platform !== 'darwin'">
       <div class="euiFlexGroup euiFlexGroup--gutterLarge euiFlexGroup--directionRow euiFlexGroup--responsive">
->>>>>>> 7a6468e0
 
         <div class="euiFlexItem">
           <div class="euiPanel euiPanel--paddingLarge">
