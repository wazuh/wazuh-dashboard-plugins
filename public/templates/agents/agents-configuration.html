--- conflicted
+++ resolved
@@ -37,11 +37,7 @@
             <md-card flex class="wz-md-card">
                 <div layout="row" class="md-padding">
                     <h1 flex="90" ng-show="!load" class="md-title">Current group:
-<<<<<<< HEAD
-                        <span ng-click="goGroup()" class="agents-head-5 blue">{{groupName}}<md-tooltip md-direction="bottom" class="wz-tooltip">Click to go to the group details</md-tooltip></span>
-=======
                         <span ng-click="goGroup()" class="agents-head-5 blue cursor-pointer">{{groupName}}<md-tooltip md-direction="bottom">Click to go to the group details</md-tooltip></span>
->>>>>>> e1db2152
                         &nbsp;&ndash;&nbsp;Configuration status:
                         <span ng-class="isSynchronized ? 'green' : 'red'" class="agents-head-5">{{isSynchronized ? 'SYNCHRONIZED' : 'NOT SYNCHRONIZED'}}</span>
                     </h1>
