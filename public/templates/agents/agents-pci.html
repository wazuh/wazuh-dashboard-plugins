--- conflicted
+++ resolved
@@ -19,23 +19,15 @@
             <md-card flex="70">
                 <md-card-content class="wazuh-column">
                     <span class="md-headline">Requirements</span>
-<<<<<<< HEAD
                     <md-divider></md-divider>
-                    <kbn-vis vis-id="'Wazuh-App-Agents-PCI-Requirements'" id="Wazuh-App-Agents-PCI-Requirements"></kbn-vis>
-=======
                     <kbn-vis vis-id="'Wazuh-App-Agents-PCI-Requirements'"></kbn-vis>
->>>>>>> 683d27c7
                 </md-card-content>
             </md-card>
             <md-card flex="30">
                 <md-card-content class="wazuh-column">
                     <span class="md-headline">Groups</span>
-<<<<<<< HEAD
                     <md-divider></md-divider>
-                    <kbn-vis vis-id="'Wazuh-App-Agents-PCI-Groups'" id="Wazuh-App-Agents-PCI-Groups"></kbn-vis>
-=======
                     <kbn-vis vis-id="'Wazuh-App-Agents-PCI-Groups'"></kbn-vis>
->>>>>>> 683d27c7
                 </md-card-content>
             </md-card>
         </div>
@@ -44,12 +36,8 @@
             <md-card flex>
                 <md-card-content class="wazuh-column">
                     <span class="md-headline">Alerts summary</span>
-<<<<<<< HEAD
                     <md-divider></md-divider>
-                    <kbn-vis class="kbn-chart" vis-id="'Wazuh-App-Agents-PCI-Last-alerts'" id="Wazuh-App-Agents-PCI-Last-alerts"></kbn-vis>
-=======
                     <kbn-vis class="kbn-chart" vis-id="'Wazuh-App-Agents-PCI-Last-alerts'"></kbn-vis>
->>>>>>> 683d27c7
                 </md-card-content>
             </md-card>
         </div>
