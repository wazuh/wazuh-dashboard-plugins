<md-content flex layout="column" ng-if="tab === 'audit'" layout-align="start">

    <!-- View: Panels -->
    <div ng-if="resultState === 'ready' && tabView === 'panels'">
        <div layout="row">
            <md-card flex class="height-30">
                <md-card-content layout="row" class="wz-padding-top-5">
                    <span flex><b>New files:</b> {{auditNewFiles}}</span>
                    <span flex><b>Read files:</b> {{auditReadFiles}}</span>
                    <span flex><b>Modified files:</b> {{auditModifiedFiles}}</span>
                    <span flex><b>Removed files:</b> {{auditRemovedFiles}}</span>
                </md-card-content>
            </md-card>            
        </div>
        <div layout="row" layout-align="center stretch" class="height-125 wz-no-display">
            <md-card flex>
                <md-card-content class="wazuh-column">
                    <span class="metric-headline md-headline">New files</span>
                    <kbn-vis class="metric" vis-id="'Wazuh-App-Agents-Audit-New-files-metric'"></kbn-vis>
                </md-card-content>
            </md-card>
            <md-card flex>
                <md-card-content class="wazuh-column">
                    <span class="metric-headline md-headline">Read files</span>
                    <kbn-vis class="metric" vis-id="'Wazuh-App-Agents-Audit-Read-files-metric'"></kbn-vis>
                </md-card-content>
            </md-card>
            <md-card flex>
                <md-card-content class="wazuh-column">
                    <span class="metric-headline md-headline">Modified files</span>
                    <kbn-vis class="metric" vis-id="'Wazuh-App-Agents-Audit-Modified-files-metric'"></kbn-vis>
                </md-card-content>
            </md-card>
            <md-card flex>
                <md-card-content class="wazuh-column">
                    <span class="metric-headline md-headline">Removed files</span>
                    <kbn-vis class="metric" vis-id="'Wazuh-App-Agents-Audit-Removed-files-metric'"></kbn-vis>
                </md-card-content>
            </md-card>
            <md-card flex="50">
                <md-card-content class="wazuh-column text-center">
                    <div class="ng-binding">Latest alert</div>
                    <kbn-vis class="kbn-vis-value" vis-id="'Wazuh-App-Agents-Audit-Latest-alert'"></kbn-vis>
                </md-card-content>
            </md-card>
        </div>

        <div layout="row" layout-align="center stretch" class="height-230">
            <md-card flex>
                <md-card-content class="wazuh-column">
                    <span class="md-headline">Groups</span>
<<<<<<< HEAD
                    <md-divider></md-divider>
                    <kbn-vis vis-id="'Wazuh-App-Agents-Audit-Groups'" id="Wazuh-App-Agents-Audit-Groups"></kbn-vis>
=======
                    <kbn-vis vis-id="'Wazuh-App-Agents-Audit-Groups'"></kbn-vis>
>>>>>>> 683d27c7
                </md-card-content>
            </md-card>
            <md-card flex>
                <md-card-content class="wazuh-column">
                    <span class="md-headline">Directories</span>
<<<<<<< HEAD
                    <md-divider></md-divider>
                    <kbn-vis vis-id="'Wazuh-App-Agents-Audit-Directories'" id="Wazuh-App-Agents-Audit-Directories"></kbn-vis>
=======
                    <kbn-vis vis-id="'Wazuh-App-Agents-Audit-Directories'"></kbn-vis>
>>>>>>> 683d27c7
                </md-card-content>
            </md-card>
            <md-card flex>
                <md-card-content class="wazuh-column">
                    <span class="md-headline">Files</span>
<<<<<<< HEAD
                    <md-divider></md-divider>
                    <kbn-vis vis-id="'Wazuh-App-Agents-Audit-Files'" id="Wazuh-App-Agents-Audit-Files"></kbn-vis>
=======
                    <kbn-vis vis-id="'Wazuh-App-Agents-Audit-Files'"></kbn-vis>
>>>>>>> 683d27c7
                </md-card-content>
            </md-card>
        </div>

        <div layout="row" layout-align="center stretch" class="height-230">
            <md-card flex>
                <md-card-content class="wazuh-column">
                    <span class="md-headline">Alerts over time</span>
<<<<<<< HEAD
                    <md-divider></md-divider>
                    <kbn-vis vis-id="'Wazuh-App-Agents-Audit-Alerts-over-time'" id="Wazuh-App-Agents-Audit-Alerts-over-time"></kbn-vis>
=======
                    <kbn-vis vis-id="'Wazuh-App-Agents-Audit-Alerts-over-time'"></kbn-vis>
>>>>>>> 683d27c7
                </md-card-content>
            </md-card>
        </div>

        <div class="height-448" layout="row" layout-align="center stretch">
            <div flex="20" layout="column" layout-align="center stretch">
                <md-card flex>
                    <md-card-content class="wazuh-column">
                        <span class="md-headline">File read access</span>
<<<<<<< HEAD
                        <md-divider></md-divider>
                        <kbn-vis vis-id="'Wazuh-App-Agents-Audit-File-read-access'" id="Wazuh-App-Agents-Audit-File-read-access"></kbn-vis>
=======
                        <kbn-vis vis-id="'Wazuh-App-Agents-Audit-File-read-access'"></kbn-vis>
>>>>>>> 683d27c7
                    </md-card-content>
                </md-card>

                <md-card flex>
                    <md-card-content class="wazuh-column">
                        <span class="md-headline">File write access</span>
<<<<<<< HEAD
                        <md-divider></md-divider>
                        <kbn-vis vis-id="'Wazuh-App-Agents-Audit-File-write-access'" id="Wazuh-App-Agents-Audit-File-write-access"></kbn-vis>
=======
                        <kbn-vis vis-id="'Wazuh-App-Agents-Audit-File-write-access'"></kbn-vis>
>>>>>>> 683d27c7
                    </md-card-content>
                </md-card>
            </div>

            <div flex="60" layout="column" layout-align="center stretch">
                <md-card flex>
                    <md-card-content class="wazuh-column">
                        <span class="md-headline">Commands</span>
<<<<<<< HEAD
                        <md-divider></md-divider>
                        <kbn-vis vis-id="'Wazuh-App-Agents-Audit-Commands'" id="Wazuh-App-Agents-Audit-Commands"></kbn-vis>
=======
                        <kbn-vis vis-id="'Wazuh-App-Agents-Audit-Commands'"></kbn-vis>
>>>>>>> 683d27c7
                    </md-card-content>
                </md-card>
            </div>

            <div flex="20" layout="column" layout-align="center stretch">
                <md-card flex>
                    <md-card-content class="wazuh-column">
                        <span class="md-headline">Created files</span>
<<<<<<< HEAD
                        <md-divider></md-divider>
                        <kbn-vis vis-id="'Wazuh-App-Agents-Audit-Created-files'" id="Wazuh-App-Agents-Audit-Created-files"></kbn-vis>
=======
                        <kbn-vis vis-id="'Wazuh-App-Agents-Audit-Created-files'"></kbn-vis>
>>>>>>> 683d27c7
                    </md-card-content>
                </md-card>
                <md-card flex>
                    <md-card-content class="wazuh-column">
                        <span class="md-headline">Removed files</span>
<<<<<<< HEAD
                        <md-divider></md-divider>
                        <kbn-vis vis-id="'Wazuh-App-Agents-Audit-Removed-files'" id="Wazuh-App-Agents-Audit-Removed-files"></kbn-vis>
=======
                        <kbn-vis vis-id="'Wazuh-App-Agents-Audit-Removed-files'"></kbn-vis>
>>>>>>> 683d27c7
                    </md-card-content>
                </md-card>
            </div>
        </div>

        <div layout="row" layout-align="center stretch" class="height-570">
            <md-card flex>
                <md-card-content class="wazuh-column">
                    <span class="md-headline">Alerts summary</span>
<<<<<<< HEAD
                    <md-divider></md-divider>
                    <kbn-vis class="kbn-chart" vis-id="'Wazuh-App-Agents-Audit-Last-alerts'" id="Wazuh-App-Agents-Audit-Last-alerts"></kbn-vis>
=======
                    <kbn-vis class="kbn-chart" vis-id="'Wazuh-App-Agents-Audit-Last-alerts'"></kbn-vis>
>>>>>>> 683d27c7
                </md-card-content>
            </md-card>
        </div>
    </div>
</md-content><|MERGE_RESOLUTION|>--- conflicted
+++ resolved
@@ -49,34 +49,22 @@
             <md-card flex>
                 <md-card-content class="wazuh-column">
                     <span class="md-headline">Groups</span>
-<<<<<<< HEAD
                     <md-divider></md-divider>
-                    <kbn-vis vis-id="'Wazuh-App-Agents-Audit-Groups'" id="Wazuh-App-Agents-Audit-Groups"></kbn-vis>
-=======
                     <kbn-vis vis-id="'Wazuh-App-Agents-Audit-Groups'"></kbn-vis>
->>>>>>> 683d27c7
                 </md-card-content>
             </md-card>
             <md-card flex>
                 <md-card-content class="wazuh-column">
                     <span class="md-headline">Directories</span>
-<<<<<<< HEAD
                     <md-divider></md-divider>
-                    <kbn-vis vis-id="'Wazuh-App-Agents-Audit-Directories'" id="Wazuh-App-Agents-Audit-Directories"></kbn-vis>
-=======
                     <kbn-vis vis-id="'Wazuh-App-Agents-Audit-Directories'"></kbn-vis>
->>>>>>> 683d27c7
                 </md-card-content>
             </md-card>
             <md-card flex>
                 <md-card-content class="wazuh-column">
                     <span class="md-headline">Files</span>
-<<<<<<< HEAD
                     <md-divider></md-divider>
-                    <kbn-vis vis-id="'Wazuh-App-Agents-Audit-Files'" id="Wazuh-App-Agents-Audit-Files"></kbn-vis>
-=======
                     <kbn-vis vis-id="'Wazuh-App-Agents-Audit-Files'"></kbn-vis>
->>>>>>> 683d27c7
                 </md-card-content>
             </md-card>
         </div>
@@ -85,12 +73,8 @@
             <md-card flex>
                 <md-card-content class="wazuh-column">
                     <span class="md-headline">Alerts over time</span>
-<<<<<<< HEAD
                     <md-divider></md-divider>
-                    <kbn-vis vis-id="'Wazuh-App-Agents-Audit-Alerts-over-time'" id="Wazuh-App-Agents-Audit-Alerts-over-time"></kbn-vis>
-=======
                     <kbn-vis vis-id="'Wazuh-App-Agents-Audit-Alerts-over-time'"></kbn-vis>
->>>>>>> 683d27c7
                 </md-card-content>
             </md-card>
         </div>
@@ -100,24 +84,16 @@
                 <md-card flex>
                     <md-card-content class="wazuh-column">
                         <span class="md-headline">File read access</span>
-<<<<<<< HEAD
                         <md-divider></md-divider>
-                        <kbn-vis vis-id="'Wazuh-App-Agents-Audit-File-read-access'" id="Wazuh-App-Agents-Audit-File-read-access"></kbn-vis>
-=======
                         <kbn-vis vis-id="'Wazuh-App-Agents-Audit-File-read-access'"></kbn-vis>
->>>>>>> 683d27c7
                     </md-card-content>
                 </md-card>
 
                 <md-card flex>
                     <md-card-content class="wazuh-column">
                         <span class="md-headline">File write access</span>
-<<<<<<< HEAD
                         <md-divider></md-divider>
-                        <kbn-vis vis-id="'Wazuh-App-Agents-Audit-File-write-access'" id="Wazuh-App-Agents-Audit-File-write-access"></kbn-vis>
-=======
                         <kbn-vis vis-id="'Wazuh-App-Agents-Audit-File-write-access'"></kbn-vis>
->>>>>>> 683d27c7
                     </md-card-content>
                 </md-card>
             </div>
@@ -126,12 +102,8 @@
                 <md-card flex>
                     <md-card-content class="wazuh-column">
                         <span class="md-headline">Commands</span>
-<<<<<<< HEAD
                         <md-divider></md-divider>
-                        <kbn-vis vis-id="'Wazuh-App-Agents-Audit-Commands'" id="Wazuh-App-Agents-Audit-Commands"></kbn-vis>
-=======
                         <kbn-vis vis-id="'Wazuh-App-Agents-Audit-Commands'"></kbn-vis>
->>>>>>> 683d27c7
                     </md-card-content>
                 </md-card>
             </div>
@@ -140,23 +112,15 @@
                 <md-card flex>
                     <md-card-content class="wazuh-column">
                         <span class="md-headline">Created files</span>
-<<<<<<< HEAD
                         <md-divider></md-divider>
-                        <kbn-vis vis-id="'Wazuh-App-Agents-Audit-Created-files'" id="Wazuh-App-Agents-Audit-Created-files"></kbn-vis>
-=======
                         <kbn-vis vis-id="'Wazuh-App-Agents-Audit-Created-files'"></kbn-vis>
->>>>>>> 683d27c7
                     </md-card-content>
                 </md-card>
                 <md-card flex>
                     <md-card-content class="wazuh-column">
                         <span class="md-headline">Removed files</span>
-<<<<<<< HEAD
                         <md-divider></md-divider>
-                        <kbn-vis vis-id="'Wazuh-App-Agents-Audit-Removed-files'" id="Wazuh-App-Agents-Audit-Removed-files"></kbn-vis>
-=======
                         <kbn-vis vis-id="'Wazuh-App-Agents-Audit-Removed-files'"></kbn-vis>
->>>>>>> 683d27c7
                     </md-card-content>
                 </md-card>
             </div>
@@ -166,12 +130,8 @@
             <md-card flex>
                 <md-card-content class="wazuh-column">
                     <span class="md-headline">Alerts summary</span>
-<<<<<<< HEAD
                     <md-divider></md-divider>
-                    <kbn-vis class="kbn-chart" vis-id="'Wazuh-App-Agents-Audit-Last-alerts'" id="Wazuh-App-Agents-Audit-Last-alerts"></kbn-vis>
-=======
                     <kbn-vis class="kbn-chart" vis-id="'Wazuh-App-Agents-Audit-Last-alerts'"></kbn-vis>
->>>>>>> 683d27c7
                 </md-card-content>
             </md-card>
         </div>
