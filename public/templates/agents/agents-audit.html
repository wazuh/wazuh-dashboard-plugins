<<<<<<< HEAD
<md-content flex layout="column" ng-if="tab === 'audit' && tabView === 'panels'" ng-class="{'no-opacity': resultState !== 'ready' || !rendered}" layout-align="start">
=======
<md-content layout="column" ng-if="tab === 'audit' && tabView === 'panels'" ng-show="resultState === 'ready' && rendered" layout-align="start">
>>>>>>> a01a098b

    <!-- View: Panels -->

        <div layout="row">
            <md-card flex class="wz-metric-color wz-md-card">
                <md-card-content layout="row" class="wz-padding-metric">
                    <div class="wz-text-truncatable" flex>New files: <span class="wz-text-bold" ng-bind="auditNewFiles()"></span></div>
                    <div class="wz-text-truncatable" flex>Read files: <span class="wz-text-bold" ng-bind="auditReadFiles()"></span></div>
                    <div class="wz-text-truncatable" flex>Modified files: <span class="wz-text-bold" ng-bind="auditModifiedFiles()"></span></div>
                    <div class="wz-text-truncatable" flex>Removed files: <span class="wz-text-bold" ng-bind="auditRemovedFiles()"></span></div>
                </md-card-content>
            </md-card>
        </div>

        <div class="wz-no-display">
            <kbn-vis vis-id="'Wazuh-App-Agents-Audit-New-files-metric'"></kbn-vis>
            <kbn-vis vis-id="'Wazuh-App-Agents-Audit-Read-files-metric'"></kbn-vis>
            <kbn-vis vis-id="'Wazuh-App-Agents-Audit-Modified-files-metric'"></kbn-vis>
            <kbn-vis vis-id="'Wazuh-App-Agents-Audit-Removed-files-metric'"></kbn-vis>
            <kbn-vis vis-id="'Wazuh-App-Agents-Audit-Latest-alert'"></kbn-vis>
        </div>

        <div layout="row" layout-align="center stretch" class="height-230">
            <md-card flex class="wz-md-card">
                <md-card-content class="wazuh-column">
                    <span class="wz-headline-title">Groups</span>
                    <md-divider class="wz-margin-top-10"></md-divider>
                    <kbn-vis id="Wazuh-App-Agents-Audit-Groups" vis-id="'Wazuh-App-Agents-Audit-Groups'"></kbn-vis>
                </md-card-content>
            </md-card>
            <md-card flex class="wz-md-card">
                <md-card-content class="wazuh-column">
                    <span class="wz-headline-title">Directories</span>
                    <md-divider class="wz-margin-top-10"></md-divider>
                    <kbn-vis id="Wazuh-App-Agents-Audit-Directories" vis-id="'Wazuh-App-Agents-Audit-Directories'"></kbn-vis>
                </md-card-content>
            </md-card>
            <md-card flex class="wz-md-card">
                <md-card-content class="wazuh-column">
                    <span class="wz-headline-title">Files</span>
                    <md-divider class="wz-margin-top-10"></md-divider>
                    <kbn-vis id="Wazuh-App-Agents-Audit-Files" vis-id="'Wazuh-App-Agents-Audit-Files'"></kbn-vis>
                </md-card-content>
            </md-card>
        </div>

        <div layout="row" layout-align="center stretch" class="height-230">
            <md-card flex class="wz-md-card">
                <md-card-content class="wazuh-column">
                    <span class="wz-headline-title">Alerts over time</span>
                    <md-divider class="wz-margin-top-10"></md-divider>
                    <kbn-vis id="Wazuh-App-Agents-Audit-Alerts-over-time" vis-id="'Wazuh-App-Agents-Audit-Alerts-over-time'"></kbn-vis>
                </md-card-content>
            </md-card>
        </div>

        <div class="height-448" layout="row" layout-align="center stretch">
            <div flex="20" layout="column" layout-align="center stretch">
                <md-card flex class="wz-md-card">
                    <md-card-content class="wazuh-column">
                        <span class="wz-headline-title">File read access</span>
                        <md-divider class="wz-margin-top-10"></md-divider>
                        <kbn-vis id="Wazuh-App-Agents-Audit-File-read-access" vis-id="'Wazuh-App-Agents-Audit-File-read-access'"></kbn-vis>
                    </md-card-content>
                </md-card>

                <md-card flex class="wz-md-card">
                    <md-card-content class="wazuh-column">
                        <span class="wz-headline-title">File write access</span>
                        <md-divider class="wz-margin-top-10"></md-divider>
                        <kbn-vis id="Wazuh-App-Agents-Audit-File-write-access" vis-id="'Wazuh-App-Agents-Audit-File-write-access'"></kbn-vis>
                    </md-card-content>
                </md-card>
            </div>

            <div flex="60" layout="column" layout-align="center stretch">
                <md-card flex class="wz-md-card">
                    <md-card-content class="wazuh-column">
                        <span class="wz-headline-title">Commands</span>
                        <md-divider class="wz-margin-top-10"></md-divider>
                        <kbn-vis id="Wazuh-App-Agents-Audit-Commands" vis-id="'Wazuh-App-Agents-Audit-Commands'"></kbn-vis>
                    </md-card-content>
                </md-card>
            </div>

            <div flex="20" layout="column" layout-align="center stretch">
                <md-card flex class="wz-md-card">
                    <md-card-content class="wazuh-column">
                        <span class="wz-headline-title">Created files</span>
                        <md-divider class="wz-margin-top-10"></md-divider>
                        <kbn-vis id="Wazuh-App-Agents-Audit-Created-files" vis-id="'Wazuh-App-Agents-Audit-Created-files'"></kbn-vis>
                    </md-card-content>
                </md-card>
                <md-card flex class="wz-md-card">
                    <md-card-content class="wazuh-column">
                        <span class="wz-headline-title">Removed files</span>
                        <md-divider class="wz-margin-top-10"></md-divider>
                        <kbn-vis id="Wazuh-App-Agents-Audit-Removed-files" vis-id="'Wazuh-App-Agents-Audit-Removed-files'"></kbn-vis>
                    </md-card-content>
                </md-card>
            </div>
        </div>

        <div layout="row" layout-align="center stretch" class="height-570">
            <md-card flex class="wz-md-card">
                <md-card-content class="wazuh-column">
                    <span class="wz-headline-title">Alerts summary</span>
                    <md-divider class="wz-margin-top-10"></md-divider>
                    <kbn-vis vis-id="'Wazuh-App-Agents-Audit-Last-alerts'"></kbn-vis>
                </md-card-content>
            </md-card>
        </div>

</md-content><|MERGE_RESOLUTION|>--- conflicted
+++ resolved
@@ -1,8 +1,4 @@
-<<<<<<< HEAD
 <md-content flex layout="column" ng-if="tab === 'audit' && tabView === 'panels'" ng-class="{'no-opacity': resultState !== 'ready' || !rendered}" layout-align="start">
-=======
-<md-content layout="column" ng-if="tab === 'audit' && tabView === 'panels'" ng-show="resultState === 'ready' && rendered" layout-align="start">
->>>>>>> a01a098b
 
     <!-- View: Panels -->
 
