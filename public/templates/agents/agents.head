<div flex="auto" layout="column" ng-cloak ng-controller="agentsController">

    <!-- Top navbar section -->
    <wz-menu ng-init="menuNavItem = 'agents'"></wz-menu>
    <!-- End top navbar section -->

    <!-- Navigation section -->
    <div layout="row" layout-align="start center" ng-if="agent">
        <!-- Breadcrumbs -->
        <div layout="row" layout-padding>
            <!-- If you're not on the Welcome tab, show a functional breadcrumb -->
            <div ng-if="tab !== 'welcome' && tab !== 'configuration'">
                <a class="wz-text-link cursor-pointer" href="#/agents-preview">Agents</a>
                <span> / </span>
                <span class="wz-text-link cursor-pointer" ng-click="switchTab('welcome')">{{agent.name}} ({{agent.id}})</span>
                <span> / </span>
                <span>{{ tabNames[tab] }}</span>
            </div>

            <!-- If you're on the Welcome tab, show a blank, simple breadcrumb -->
            <div ng-if="tab === 'welcome'">
                <a class="wz-text-link cursor-pointer" href="#/agents-preview">Agents</a>
                <span> / </span>
                <span>{{agent.name}} ({{agent.id}})</span>
                <span> / </span>
                <span>Welcome</span>
            </div>

            <div ng-if="tab === 'configuration' && configurationTab === 'welcome'">
                <a class="wz-text-link cursor-pointer" href="#/agents-preview">Agents</a>
                <span> / </span>
                <span class="wz-text-link cursor-pointer" ng-click="switchTab('welcome')">{{agent.name}} ({{agent.id}})</span>
                <span> / </span>
                <span>{{ tabNames[tab] }}</span>
            </div>

            <div ng-if="tab === 'configuration' && configurationTab !== 'welcome'">
                <a class="wz-text-link cursor-pointer" href="#/agents-preview">Agents</a>
                <span> / </span>
                <span class="wz-text-link cursor-pointer" ng-click="switchTab('welcome')">{{agent.name}} ({{agent.id}})</span>
                <span> / </span>
                <span class="wz-text-link cursor-pointer" ng-click="switchConfigurationTab('welcome', true)">{{
                    tabNames[tab] }}</span>
                <span> / </span>
                <span>{{ tabNames[configurationTab] === 'Alerts' ? 'Labels' : tabNames[configurationTab] }}</span>
            </div>
        </div>
        <!-- End breadcrumbs -->

        <!-- Agent status section -->
        <div ng-if="agent.status">
            <span class="wz-agent-status-indicator small" ng-class="getAgentStatusClass(agent.status)" aria-label="Agent status indicator">{{formatAgentStatus(agent.status)}}</span>
        </div>
        <!-- End agent status section -->
        <!-- Separator -->
        <span flex></span>
        <!-- End separator -->

        <!-- Reporting button section -->
        <div ng-show="tab !== 'welcome' && tab !== 'configuration' && tabView === 'panels'">
            <!-- Report button -->
            <md-button md-no-ink class="md-icon-button small wz-no-margin-padding" tooltip="Generate report"
<<<<<<< HEAD
                tooltip-placement="bottom" ng-disabled="(!rendered || loading || resultState !== 'ready' || showSyscheckFiles || showRootcheckScan) && tab !== 'syscollector'"
=======
                tooltip-placement="bottom" ng-disabled="(!rendered || loading || resultState !== 'ready' || showSyscheckFiles || showConfigurationAssessmentScan) && tab !== 'syscollector'"
>>>>>>> d71dd481
                ng-click="startVis2Png()" aria-label="Generate report button">
                <i class="fa fa-fw fa-print" aria-hidden="true"></i>
            </md-button>
        </div>
        <!-- End Reporting buttons section -->

        <!-- Discover/Dashboard buttons section -->
        <div ng-show="tab !== 'welcome' && tab !== 'configuration' && tab !== 'syscollector'">
            <!-- Dashboard button -->
            <md-button ng-if="tabView === 'discover'" class="wz-button-flat small" ng-click="switchSubtab('panels')"
                aria-label="Dashboard button">
                <i class="fa fa-fw fa-th" aria-hidden="true"></i> Dashboard
            </md-button>

            <!-- Discover button -->
            <md-button ng-if="tabView === 'panels' && !showSyscheckFiles && !showConfigurationAssessmentScan" class="wz-button-flat small"
                ng-click="switchSubtab('discover')" aria-label="Discover button">
                <i class="fa fa-fw fa-compass" aria-hidden="true"></i> Discover
            </md-button>
        </div>
        <!-- End Discover/Dashboard buttons section -->

        <!-- Agent autocomplete selector section -->
        <div flex="30" class="wz-margin-8-no-left">
            <md-autocomplete flex class="wz-autocomplete wz-select-input" md-no-cache="true" md-select-on-match="false"
                md-selected-item="_swpagent" md-selected-item-change="getAgent(_swpagent.id,true)" md-search-text="searchTerm"
                md-items="agentAutoComplete in analyzeAgents(searchTerm)" md-item-text="agentAutoComplete.name"
                md-min-length="0" md-clear-button="true" md-no-asterisk="false" placeholder="Search by name, ID or IP address">
                <md-item-template>
                    <span class="item-title">
                        <span><strong md-highlight-text="search" md-highlight-flags="i"> {{agentAutoComplete.name}}
                                ({{agentAutoComplete.id}}) </strong></span>
                    </span>
                    <span class="item-metadata">
                        <span class="item-metastat" md-highlight-text="searchTerm" md-highlight-flags="i">
                            {{agentAutoComplete.ip}} ({{agentAutoComplete.status}}) </span>
                    </span>
                </md-item-template>
                <md-not-found>
                    No agents matching "{{searchTerm}}" were found.
                </md-not-found>
            </md-autocomplete>
        </div>
        <!-- End agent autocomplete selector section -->
    </div>
    <!-- End navigation section -->

    <!-- Host monitoring navigation bar -->
    <md-nav-bar ng-if="inArray(tab, hostMonitoringTabs)" class="wz-nav-bar" ng-show="tab !== 'welcome'"
        md-selected-nav-item="tab" nav-bar-aria-label="Host monitoring navigation links">
        <md-nav-item class="wz-nav-item" md-nav-click="switchTab('general')" name="general">{{ tabNames['general'] }}</md-nav-item>
        <md-nav-item class="wz-nav-item" md-nav-click="switchTab('fim')" name="fim">{{ tabNames['fim'] }}</md-nav-item>
        <md-nav-item class="wz-nav-item" md-nav-click="switchTab('syscollector')" name="syscollector">{{
            tabNames['syscollector'] }}</md-nav-item>
    </md-nav-bar>
    <!-- End Host monitoring navigation bar -->

    <!-- System audit navigation bar -->
    <md-nav-bar ng-if="inArray(tab, systemAuditTabs) && (extensions.audit || extensions.oscap || extensions.ciscat)"
        class="wz-nav-bar" ng-show="tab !== 'welcome'" md-selected-nav-item="tab" nav-bar-aria-label="System audit navigation links">
        <md-nav-item class="wz-nav-item" md-nav-click="switchTab('pm')" name="pm">{{ tabNames['pm'] }}</md-nav-item>
        <md-nav-item class="wz-nav-item" md-nav-click="switchTab('configuration-assessment')" name="configuration-assessment">{{
            tabNames['configuration-assessment'] }}</md-nav-item>
        <md-nav-item ng-show="extensions.audit" class="wz-nav-item" md-nav-click="switchTab('audit')" name="audit">{{
            tabNames['audit'] }}</md-nav-item>
        <md-nav-item ng-show="extensions.oscap" class="wz-nav-item" md-nav-click="switchTab('oscap')" name="oscap">{{
            tabNames['oscap'] }}</md-nav-item>
        <md-nav-item ng-show="extensions.ciscat" class="wz-nav-item" md-nav-click="switchTab('ciscat')" name="ciscat">{{
            tabNames['ciscat'] }}</md-nav-item>
    </md-nav-bar>
    <!-- End System audit navigation bar -->

    <!-- Security navigation bar -->
    <md-nav-bar ng-if="inArray(tab, securityTabs) && (extensions.virustotal || extensions.osquery)" class="wz-nav-bar"
        ng-show="tab !== 'welcome'" md-selected-nav-item="tab" nav-bar-aria-label="Security navigation links">
        <md-nav-item class="wz-nav-item" md-nav-click="switchTab('vuls')" name="vuls">{{ tabNames['vuls'] }}</md-nav-item>
        <md-nav-item ng-show="extensions.virustotal" class="wz-nav-item" md-nav-click="switchTab('virustotal')" name="virustotal">{{
            tabNames['virustotal'] }}</md-nav-item>
        <md-nav-item ng-show="extensions.osquery" class="wz-nav-item" md-nav-click="switchTab('osquery')" name="osquery">{{
            tabNames['osquery'] }}</md-nav-item>
    </md-nav-bar>
    <!-- End Security navigation bar -->

    <!-- Compliance navigation bar -->
    <md-nav-bar ng-if="inArray(tab, complianceTabs) && extensions.pci && extensions.gdpr" class="wz-nav-bar" ng-show="tab !== 'welcome'"
        md-selected-nav-item="tab" nav-bar-aria-label="Compliance navigation links">
        <md-nav-item ng-show="extensions.pci" class="wz-nav-item" md-nav-click="switchTab('pci')" name="pci">{{
            tabNames['pci'] }}</md-nav-item>
        <md-nav-item ng-show="extensions.gdpr" class="wz-nav-item" md-nav-click="switchTab('gdpr')" name="gdpr">{{
            tabNames['gdpr'] }}</md-nav-item>
    </md-nav-bar>
    <!-- End Compliance navigation bar -->

    <!-- Discover search bar section -->
<<<<<<< HEAD
    <kbn-dis ng-show="(tab !== 'welcome') && (tab !== 'configuration') && tab !== 'syscollector' && !showSyscheckFiles && !showRootcheckScan"></kbn-dis>
=======
    <kbn-dis ng-show="(tab !== 'welcome') && (tab !== 'configuration') && tab !== 'syscollector' && !showSyscheckFiles && !showConfigurationAssessmentScan"></kbn-dis>
>>>>>>> d71dd481
    <!-- End Discover search bar section -->

    <!-- Loading status section -->
    <div layout="column" layout-align="center center" ng-if="tab !== 'welcome' && tab !== 'configuration' && tab !== 'syscollector'"
        ng-show="resultState === 'ready' && tabView === 'panels' && !rendered">
        <div class="percentage"><i class="fa fa-fw fa-spin fa-spinner" aria-hidden="true"></i></div>
        <div class="percentage">{{loadingStatus}}</div>
    </div>
    <!-- End loading status section -->

    <!-- Report status section -->
    <div layout="column" layout-align="center center" class="wz-margin-top-8" ng-if="(tab !== 'welcome') && (tab !== 'configuration')"
        ng-show="reportBusy && reportStatus">
        <div class="percentage"><i class="fa fa-fw fa-spin fa-spinner" aria-hidden="true"></i></div>
        <div class="percentage">{{reportStatus}}</div>
    </div>
    <!-- End report status section -->

    <!-- No results section -->
<<<<<<< HEAD
    <div layout="row" ng-if="!showSyscheckFiles && !showRootcheckScan && tab === 'fim' && resultState === 'none' && tabView === 'panels'"
=======
    <div layout="row" ng-if="!showSyscheckFiles && !showConfigurationAssessmentScan && tab === 'fim' && resultState === 'none' && tabView === 'panels'"
>>>>>>> d71dd481
        layout-padding class="wz-padding-top-0">
        <span flex></span>
        <span ng-click="launchSyscheckScan()" class="btn pull-right btn-primary"><i class="fa fa-fw fa-play"></i> Run
            scan</span>
        <span></span>
        <span ng-click="switchSyscheckFiles()" class="btn pull-right btn-primary"><i class="fa fa-fw fa-database"></i>
            Show state</span>
    </div>
<<<<<<< HEAD
    <div layout="row" ng-if="!showSyscheckFiles && !showRootcheckScan && tab === 'pm' && resultState === 'none' && tabView === 'panels'"
        layout-padding class="wz-padding-top-0">
        <span flex></span>
        <span ng-click="launchRootcheckScan()" class="btn pull-right btn-primary"><i class="fa fa-fw fa-play"></i> Run
            scan</span>
        <span></span>
        <span ng-click="switchRootcheckScan()" class="btn pull-right btn-primary"><i class="fa fa-fw fa-database"></i>
            Show
            state</span>
    </div>
    <div layout="row" class="wz-margin-top-10 wz-margin-right-8 wz-margin-left-8" ng-if="!showSyscheckFiles && !showRootcheckScan && tab !== 'welcome' && tab !== 'configuration' && tab !== 'syscollector'"
=======
    <div layout="row" ng-if="!showSyscheckFiles && !showConfigurationAssessmentScan && tab === 'configuration-assessment' && resultState === 'none' && tabView === 'panels'"
        layout-padding class="wz-padding-top-0">
        <span flex></span>
        <span ng-click="switchConfigurationAssessmentScan()" class="btn pull-right btn-primary"><i class="fa fa-fw fa-database"></i>
            Show
            state</span>
    </div>
    <div layout="row" class="wz-margin-top-10 wz-margin-right-8 wz-margin-left-8" ng-if="!showSyscheckFiles && !showConfigurationAssessmentScan && tab !== 'welcome' && tab !== 'configuration' && tab !== 'syscollector'"
>>>>>>> d71dd481
        ng-show="resultState === 'none' && tabView === 'panels'">
        <div flex class="euiCallOut euiCallOut--warning">
            <div class="euiCallOutHeader">
                <svg class="euiIcon euiIcon--medium euiCallOutHeader__icon" aria-hidden="true" xmlns="http://www.w3.org/2000/svg"
                    xmlns:xlink="http://www.w3.org/1999/xlink" width="16" height="16" viewBox="0 0 16 16">
                    <defs>
                        <path id="help-a" d="M13.6 12.186l-1.357-1.358c-.025-.025-.058-.034-.084-.056.53-.794.84-1.746.84-2.773a4.977 4.977 0 0 0-.84-2.772c.026-.02.059-.03.084-.056L13.6 3.813a6.96 6.96 0 0 1 0 8.373zM8 15A6.956 6.956 0 0 1 3.814 13.6l1.358-1.358c.025-.025.034-.057.055-.084C6.02 12.688 6.974 13 8 13a4.978 4.978 0 0 0 2.773-.84c.02.026.03.058.056.083l1.357 1.358A6.956 6.956 0 0 1 8 15zm-5.601-2.813a6.963 6.963 0 0 1 0-8.373l1.359 1.358c.024.025.057.035.084.056A4.97 4.97 0 0 0 3 8c0 1.027.31 1.98.842 2.773-.027.022-.06.031-.084.056l-1.36 1.358zm5.6-.187A4 4 0 1 1 8 4a4 4 0 0 1 0 8zM8 1c1.573 0 3.019.525 4.187 1.4l-1.357 1.358c-.025.025-.035.057-.056.084A4.979 4.979 0 0 0 8 3a4.979 4.979 0 0 0-2.773.842c-.021-.027-.03-.059-.055-.084L3.814 2.4A6.957 6.957 0 0 1 8 1zm0-1a8.001 8.001 0 1 0 .003 16.002A8.001 8.001 0 0 0 8 0z"></path>
                    </defs>
                    <use xmlns:xlink="http://www.w3.org/1999/xlink" xlink:href="#help-a" fill-rule="evenodd"></use>
                </svg>
                <span class="euiCallOutHeader__title">There are no results for selected time range. Try another one.</span>
            </div>
        </div>
    </div>
    <!-- No results section -->

    <!-- Loading ring -->
    <div class='uil-ring-css' ng-show="load && tab !== 'configuration' && tabView === 'panels'">
        <div></div>
    </div><|MERGE_RESOLUTION|>--- conflicted
+++ resolved
@@ -60,11 +60,7 @@
         <div ng-show="tab !== 'welcome' && tab !== 'configuration' && tabView === 'panels'">
             <!-- Report button -->
             <md-button md-no-ink class="md-icon-button small wz-no-margin-padding" tooltip="Generate report"
-<<<<<<< HEAD
-                tooltip-placement="bottom" ng-disabled="(!rendered || loading || resultState !== 'ready' || showSyscheckFiles || showRootcheckScan) && tab !== 'syscollector'"
-=======
                 tooltip-placement="bottom" ng-disabled="(!rendered || loading || resultState !== 'ready' || showSyscheckFiles || showConfigurationAssessmentScan) && tab !== 'syscollector'"
->>>>>>> d71dd481
                 ng-click="startVis2Png()" aria-label="Generate report button">
                 <i class="fa fa-fw fa-print" aria-hidden="true"></i>
             </md-button>
@@ -159,11 +155,7 @@
     <!-- End Compliance navigation bar -->
 
     <!-- Discover search bar section -->
-<<<<<<< HEAD
-    <kbn-dis ng-show="(tab !== 'welcome') && (tab !== 'configuration') && tab !== 'syscollector' && !showSyscheckFiles && !showRootcheckScan"></kbn-dis>
-=======
     <kbn-dis ng-show="(tab !== 'welcome') && (tab !== 'configuration') && tab !== 'syscollector' && !showSyscheckFiles && !showConfigurationAssessmentScan"></kbn-dis>
->>>>>>> d71dd481
     <!-- End Discover search bar section -->
 
     <!-- Loading status section -->
@@ -183,11 +175,7 @@
     <!-- End report status section -->
 
     <!-- No results section -->
-<<<<<<< HEAD
-    <div layout="row" ng-if="!showSyscheckFiles && !showRootcheckScan && tab === 'fim' && resultState === 'none' && tabView === 'panels'"
-=======
     <div layout="row" ng-if="!showSyscheckFiles && !showConfigurationAssessmentScan && tab === 'fim' && resultState === 'none' && tabView === 'panels'"
->>>>>>> d71dd481
         layout-padding class="wz-padding-top-0">
         <span flex></span>
         <span ng-click="launchSyscheckScan()" class="btn pull-right btn-primary"><i class="fa fa-fw fa-play"></i> Run
@@ -196,19 +184,6 @@
         <span ng-click="switchSyscheckFiles()" class="btn pull-right btn-primary"><i class="fa fa-fw fa-database"></i>
             Show state</span>
     </div>
-<<<<<<< HEAD
-    <div layout="row" ng-if="!showSyscheckFiles && !showRootcheckScan && tab === 'pm' && resultState === 'none' && tabView === 'panels'"
-        layout-padding class="wz-padding-top-0">
-        <span flex></span>
-        <span ng-click="launchRootcheckScan()" class="btn pull-right btn-primary"><i class="fa fa-fw fa-play"></i> Run
-            scan</span>
-        <span></span>
-        <span ng-click="switchRootcheckScan()" class="btn pull-right btn-primary"><i class="fa fa-fw fa-database"></i>
-            Show
-            state</span>
-    </div>
-    <div layout="row" class="wz-margin-top-10 wz-margin-right-8 wz-margin-left-8" ng-if="!showSyscheckFiles && !showRootcheckScan && tab !== 'welcome' && tab !== 'configuration' && tab !== 'syscollector'"
-=======
     <div layout="row" ng-if="!showSyscheckFiles && !showConfigurationAssessmentScan && tab === 'configuration-assessment' && resultState === 'none' && tabView === 'panels'"
         layout-padding class="wz-padding-top-0">
         <span flex></span>
@@ -217,7 +192,6 @@
             state</span>
     </div>
     <div layout="row" class="wz-margin-top-10 wz-margin-right-8 wz-margin-left-8" ng-if="!showSyscheckFiles && !showConfigurationAssessmentScan && tab !== 'welcome' && tab !== 'configuration' && tab !== 'syscollector'"
->>>>>>> d71dd481
         ng-show="resultState === 'none' && tabView === 'panels'">
         <div flex class="euiCallOut euiCallOut--warning">
             <div class="euiCallOutHeader">
