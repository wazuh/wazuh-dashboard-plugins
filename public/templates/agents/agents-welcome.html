<div layout="column" class="" layout-align="start stretch" ng-if="tab === 'welcome'" ng-show="!load && !agent">
    <div layout="row" class="layout-padding">
        <md-card flex class="wz-md-card" flex>
            <md-card-content class="wz-text-center">
                <div layout="row" layout-padding>
                    <i class="fa fa-fw fa-info-circle" aria-hidden="true"></i> <span class="wz-headline-title">Could
                        not fetch data for this agent. <span ng-if="emptyAgent">Reason: {{emptyAgent}}</span></span>
                </div>
                <div layout="row" layout-padding ng-if="emptyAgent">
                    <span class="wz-text-link" ng-click="getAgent()"><i class="fa fa-fw fa-refresh" aria-hidden="true"></i>
                        Try again</span>
                </div>
            </md-card-content>
        </md-card>
    </div>
</div>
<div layout="column" class="" layout-align="start stretch" ng-if="tab === 'welcome'" ng-show="!load && agent">

    <!-- Headline -->
    <div layout="column" layout-padding>
            <span class="font-size-18"><i class="fa fa-fw fa-tv" aria-hidden="true"></i> {{ agent.name || '-' }} <span
                    class="wz-text-bold wz-text-link" ng-click="goDiscover()" tooltip="Discover"><i class="fa fa-fw fa-compass"
                        aria-hidden="true"></i></span></span>

            <div  ng-show="agent.outdated && !agent.upgrading" class="wz-padding-left-16" style="position: absolute; right: calc(0% + 8px);">
                <button class="updateBtn height-40" ng-click="updateAgent(agent); $event.stopPropagation()"><i
                        class="fa fa-upload" aria-hidden="true"></i> Upgrade agent version</button>
            </div>
            <div ng-show="agent.outdated && agent.upgrading" class="wz-padding-left-16">
                <span class="upgradingLabel height-40"><i class="fa fa-fw fa-spin fa-spinner"></i> Upgrading agent...</span>
            </div>
    </div>
    <!-- End headline -->

    <div layout="row" layout-padding class="wz-padding-top-0 wz-padding-bottom-0">
        <md-card flex class="wz-md-card">
            <md-card-content>
                <div layout="row">
                    <span class="font-size-16">Details</span>
                </div>
                <md-divider class="wz-margin-top-10"></md-divider>
                <div layout="row" layout-padding>
                    <div layout="column" flex>
                        <div layout="row" class="wz-padding-top-10">
                            <span flex="15">Name</span>
                            <span class="wz-text-right color-grey">{{ agent.name || '-' }}</span>
                        </div>
                        <div layout="row" class="wz-padding-top-10">
                            <span flex="15">IP</span>
                            <span class="wz-text-right color-grey">{{ agent.ip || '-'}}</span>
                        </div>
                        <div layout="row" class="wz-padding-top-10">
                            <span flex="15">Version</span>
                            <span class="wz-text-right color-grey">{{ agent.version || '-'}}</span>
                        </div>
                        <div layout="row" class="wz-padding-top-10">
                            <span flex="15">OS</span>
                            <span class="wz-text-right wz-text-truncatable color-grey">{{ agentOS || '-'}}</span>
                            <md-tooltip ng-if="agentOS.length > 25" md-direction="bottom" class="wz-tooltip">
                                Full OS name: {{ agentOS || '-'}}
                            </md-tooltip>
                        </div>
                    </div>
                    <div layout="column" flex>
                        <div layout="row" class="wz-padding-top-10">
                            <span flex="25">Last keep alive</span>
                            <span class="wz-text-right color-grey">{{agent.lastKeepAlive || '-' }}</span>
                        </div>
                        <div layout="row" class="wz-padding-top-10">
                            <span flex="25">Registration date</span>
                            <span class="wz-text-right color-grey">{{agent.dateAdd || '-'}}</span>
                        </div>
                        <div layout="row" class="wz-padding-top-10">
                            <span flex="25">Last syscheck scan</span>
                            <span class="wz-text-right color-grey" ng-if="agent.syscheck.inProgress">Scan in progress</span>
                            <span class="wz-text-right color-grey" ng-if="!agent.syscheck.inProgress">{{agent.syscheck.end
                                || '-'}} <md-tooltip ng-if="!agent.syscheck.inProgress && agent.syscheck.start && agent.syscheck.end"
                                    md-direction="bottom" class="wz-tooltip">
                                    Start time: {{ agent.syscheck.start || '-'}} <br>
                                    End time: {{ agent.syscheck.end || '-'}} <br>
                                    Duration time: {{ agent.syscheck.duration +' minutes' || '-'}}
                                </md-tooltip></span>

                        </div>
                        <div layout="row" class="wz-padding-top-10">
                            <span flex="25">Last rootcheck scan</span>
                            <span class="wz-text-right color-grey" ng-if="agent.rootcheck.inProgress">Scan in progress</span>
                            <span class="wz-text-right color-grey" ng-if="!agent.rootcheck.inProgress">{{agent.rootcheck.end
                                || '-'}} <md-tooltip ng-if="!agent.rootcheck.inProgress && agent.rootcheck.start && agent.rootcheck.end"
                                    md-direction="bottom" class="wz-tooltip">
                                    Start time: {{ agent.rootcheck.start || '-'}} <br>
                                    End time: {{ agent.rootcheck.end || '-'}} <br>
                                    Duration time: {{ agent.rootcheck.duration +' minutes' || '-'}}
                                </md-tooltip></span>
                        </div>
                    </div>
                </div>
                <div layout="row" ng-if="agent.group">
<<<<<<< HEAD
                    <span class="font-size-16">Groups <i ng-if='adminMode' tooltip="Add group" ng-click="switchGroupEdit()"
                            class="wz-text-bold wz-text-link fa fa-fw fa-plus-circle"></i></span>
                </div>
                <md-divider class="wz-margin-top-10"></md-divider>
=======
                    <span class="font-size-16">Groups <i ng-if='adminMode' tooltip="Add group" ng-click="switchGroupEdit()" class="wz-text-bold wz-text-link fa fa-fw" ng-class="!addingGroupToAgent ? 'fa-plus-circle' : 'fa-minus-circle'"></i></span>
                </div>        
                <md-divider ng-if="agent.group" class="wz-margin-top-10"></md-divider>
>>>>>>> 48ff19ad
                <div layout="row" class="wz-margin-top-10" ng-if="agent.group && editGroup && !addingGroupToAgent">
                    <div class="wz-word-break" flex ng-if="groups && groups.length">
                        Available groups:
                    </div>
                    <div class="wz-word-break" flex ng-if="!groups || !groups.length">
                        There are no more groups available.
                    </div>
                </div>
                <div ng-if="agent.group && editGroup && !addingGroupToAgent && groups && groups.length" class="wz-margin-top-4">
                    <span ng-repeat="group in groups" class="wz-text-bold wz-text-link" ng-click="showConfirmAddGroup(group)">{{
                        group }}&nbsp;</span>
                </div>

                <div class="wz-margin-top-10 confirmEmbedBubble" ng-if="agent.group && editGroup && addingGroupToAgent">
                    <div layout="row">
                        <span class="font-size-12  wz-padding-left-8">Group {{addingGroupToAgent}} will be added to
                            agent {{agent.id}}</span>
                    </div>
                    <div layout="row">
                        <md-button class="cancelBtn" type="button" ng-click="cancelAddGroup()"><i aria-hidden='true'
                                class='fa fa-fw fa-close'></i> Cancel</md-button>
                        <md-button class="agreeBtn" type="button" ng-click="confirmAddGroup(addingGroupToAgent)"><i
                                aria-hidden='true' class='fa fa-fw fa-check'></i> Confirm</md-button>
                    </div>
                </div>
                <div layout="row" layout-padding ng-if="agent.group" class="wz-word-break">
                    <span ng-repeat="group in agent.group" class="wz-text-bold wz-text-link" ng-click="goGroups(agent,$index)">{{
                        group }}&nbsp;</span>
                </div>
            </md-card-content>
        </md-card>
    </div>

    <div layout="row" layout-padding>
        <div class="euiFlexGroup euiFlexGroup--gutterLarge euiFlexGroup--responsive">
            <div class="euiFlexItem">
                <div class="euiPanel euiPanel--paddingLarge">
                    <h3 class="euiTitle wzEuiTitle">Security Information Management</h3>
                    <div class="euiSpacer euiSpacer--m"></div>
                    <div class="euiFlexGrid euiFlexGrid--gutterLarge euiFlexGrid--halves">
                        <wz-welcome-card class="euiFlexItem" logo="'icons/app_dashboard.svg'" title="'Security events'"
                            switch-tab="switchTab('general')" current-tab="'general'" description="TabDescription.general.description"></wz-welcome-card>
                        <wz-welcome-card class="euiFlexItem" logo="'icons/app_logging.svg'" title="'Integrity monitoring'"
                            switch-tab="switchTab('fim')" current-tab="'fim'" description="TabDescription.fim.description"></wz-welcome-card>
                        <wz-welcome-card class="euiFlexItem" logo="'icons/app_devtools.svg'" title="'Configuration'"
                            switch-tab="switchTab('configuration')" current-tab="'configuration'" description="TabDescription.configuration.description"></wz-welcome-card>
                        <wz-welcome-card class="euiFlexItem" logo="'icons/app_index_pattern.svg'" title="'Inventory data'"
                            switch-tab="switchTab('syscollector')" current-tab="'syscollector'" description="TabDescription.syscollector.description"></wz-welcome-card>
                    </div>
                </div>
            </div>
            <div class="euiFlexItem">
                <div class="euiPanel euiPanel--paddingLarge">
                    <h3 class="euiTitle wzEuiTitle">Auditing and Policy Monitoring</h3>
                    <div class="euiSpacer euiSpacer--m"></div>
                    <div class="euiFlexGrid euiFlexGrid--gutterLarge euiFlexGrid--halves">
                        <wz-welcome-card class="euiFlexItem" logo="'icons/app_advanced_settings.svg'" title="'Policy monitoring'"
                            switch-tab="switchTab('pm')" current-tab="'pm'" description="TabDescription.pm.description"></wz-welcome-card>
                        <wz-welcome-card ng-if="extensions.audit && agent.isLinuxOS" class="euiFlexItem" logo="'icons/app_monitoring.svg'"
                            title="'System auditing'" switch-tab="switchTab('audit')" current-tab="'audit'" description="TabDescription.audit.description"></wz-welcome-card>
                        <wz-welcome-card ng-if="extensions.oscap && agent.isLinuxOS" class="euiFlexItem" logo="'icons/app_discover.svg'"
                            title="'OpenSCAP'" switch-tab="switchTab('oscap')" current-tab="'oscap'" description="TabDescription.oscap.description"></wz-welcome-card>
                        <wz-welcome-card ng-if="extensions.ciscat" class="euiFlexItem" logo="'icons/app_management.svg'"
                            title="'CIS-CAT'" switch-tab="switchTab('ciscat')" current-tab="'ciscat'" description="TabDescription.ciscat.description"></wz-welcome-card>
                    </div>
                </div>
            </div>
        </div>
    </div>

    <div layout="row" layout-padding>
        <div class="euiFlexGroup euiFlexGroup--gutterLarge euiFlexGroup--responsive">
            <div class="euiFlexItem">
                <div class="euiFlexItem">
                    <div class="euiPanel euiPanel--paddingLarge">
                        <h3 class="euiTitle wzEuiTitle">Threat Detection and Response</h3>
                        <div class="euiSpacer euiSpacer--m"></div>
                        <div class="euiFlexGrid euiFlexGrid--gutterLarge euiFlexGrid--halves">
                            <wz-welcome-card class="euiFlexItem" logo="'icons/app_security.svg'" title="'Vulnerabilities'"
                                switch-tab="switchTab('vuls')" current-tab="'vuls'" description="TabDescription.vuls.description"></wz-welcome-card>
                            <wz-welcome-card ng-if="extensions.virustotal" class="euiFlexItem" logo="'icons/app_saved_objects.svg'"
                                title="'VirusTotal'" switch-tab="switchTab('virustotal')" current-tab="'virustotal'"
                                description="TabDescription.virustotal.description"></wz-welcome-card>
                            <wz-welcome-card ng-if="extensions.osquery" class="euiFlexItem" logo="'icons/osquery.svg'"
                                title="'Osquery'" switch-tab="switchTab('osquery')" current-tab="'osquery'" description="TabDescription.osquery.description"></wz-welcome-card>
                        </div>
                    </div>
                </div>
            </div>
            <div class="euiFlexItem" ng-if="extensions && (extensions.pci || extensions.gdpr)">
                <div class="euiPanel euiPanel--paddingLarge">
                    <h3 class="euiTitle wzEuiTitle">Regulatory Compliance</h3>
                    <div class="euiSpacer euiSpacer--m"></div>
                    <div class="euiFlexGrid euiFlexGrid--gutterLarge euiFlexGrid--halves">
                        <wz-welcome-card ng-if="extensions.pci" class="euiFlexItem" logo="'icons/app_apm.svg'" title="'PCI DSS'"
                            switch-tab="switchTab('pci')" current-tab="'pci'" description="TabDescription.pci.description"></wz-welcome-card>
                        <wz-welcome-card ng-if="extensions.gdpr" class="euiFlexItem" logo="'icons/app_visualize.svg'"
                            title="'GDPR'" switch-tab="switchTab('gdpr')" current-tab="'gdpr'" description="TabDescription.gdpr.description"></wz-welcome-card>
                    </div>
                </div>
            </div>
        </div>
    </div>
</div><|MERGE_RESOLUTION|>--- conflicted
+++ resolved
@@ -96,16 +96,9 @@
                     </div>
                 </div>
                 <div layout="row" ng-if="agent.group">
-<<<<<<< HEAD
-                    <span class="font-size-16">Groups <i ng-if='adminMode' tooltip="Add group" ng-click="switchGroupEdit()"
-                            class="wz-text-bold wz-text-link fa fa-fw fa-plus-circle"></i></span>
-                </div>
-                <md-divider class="wz-margin-top-10"></md-divider>
-=======
                     <span class="font-size-16">Groups <i ng-if='adminMode' tooltip="Add group" ng-click="switchGroupEdit()" class="wz-text-bold wz-text-link fa fa-fw" ng-class="!addingGroupToAgent ? 'fa-plus-circle' : 'fa-minus-circle'"></i></span>
                 </div>        
                 <md-divider ng-if="agent.group" class="wz-margin-top-10"></md-divider>
->>>>>>> 48ff19ad
                 <div layout="row" class="wz-margin-top-10" ng-if="agent.group && editGroup && !addingGroupToAgent">
                     <div class="wz-word-break" flex ng-if="groups && groups.length">
                         Available groups:
