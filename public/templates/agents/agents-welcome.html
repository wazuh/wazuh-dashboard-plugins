<div ng-if="tab === 'welcome'">
    <div layout="column" layout-align="start stretch" ng-show="!load && !agent">
        <div layout="row" class="layout-padding">
            <div class="euiPanel euiFlexItem wz-margin-10" flex class="wz-md-card" flex>
                <md-card-content class="wz-text-center">
                    <div layout="row" layout-padding>
                        <i class="fa fa-fw fa-info-circle" aria-hidden="true"></i> <span
                            class="embPanel__header embPanel__title embPanel__dragger layout-row wz-headline-title">Could
                            not fetch data for this agent. <span ng-if="emptyAgent">Reason: {{emptyAgent}}</span></span>
                    </div>
                    <div layout="row" layout-padding ng-if="emptyAgent">
                        <span class="cursor-pointer" ng-click="getAgent()"><i class="fa fa-fw fa-refresh"
                                aria-hidden="true"></i>
                            Try again</span>
                    </div>
                </md-card-content>
            </div>
        </div>
    </div>
<<<<<<< HEAD
</div>
<div layout="column" layout-align="start stretch" ng-if="tab === 'welcome'" ng-show="!load && agent">

    <div layout="row" class="wz-margin-left-16 wz-margin-right-16 wz-margin-top-8">
        <span flex></span>
        <button class="kuiButton kuiButton--secondary small wz-margin-right-16" ng-click="onClickUpgrade()"><i class="fa fa-arrow-up"></i>
            Upgrade
        </button>
        <button class="kuiButton kuiButton--secondary small wz-margin-right-16" ng-click="onClickRestart()"><i class="fa fa-refresh"></i>
            Restart
        </button>
        <button class="kuiButton kuiButton--secondary small wz-no-margin" ng-click="goDiscover()"><i class="fa fa-compass"></i>
            Discover
        </button>
    </div>
    <div layout="row" layout-padding>
        <react-component name="StatsAgent" flex props="{
            name: agent.name || '-',
            id: agent.id || '-',
            ip: agent.ip || '-',
            version: agent.version || '-',
            agentOS: agentOS || '-',
            dateAdd: agent.dateAdd ? offsetTimestamp('', agent.dateAdd) : '-',
            lastKeepAlive: agent.lastKeepAlive ? offsetTimestamp('', agent.lastKeepAlive) : '-'
        }" />
    </div>

    <div ng-if="welcomeCardsProps">
        <react-component name="WelcomeScreenAgent" props="welcomeCardsProps" />
=======
    <div ng-show="!load && agent">
        <div ng-if="welcomeCardsProps">
            <react-component name="AgentsWelcome" props="welcomeCardsProps" />
        </div>
>>>>>>> d89206d1
    </div>
</div><|MERGE_RESOLUTION|>--- conflicted
+++ resolved
@@ -17,41 +17,9 @@
             </div>
         </div>
     </div>
-<<<<<<< HEAD
-</div>
-<div layout="column" layout-align="start stretch" ng-if="tab === 'welcome'" ng-show="!load && agent">
-
-    <div layout="row" class="wz-margin-left-16 wz-margin-right-16 wz-margin-top-8">
-        <span flex></span>
-        <button class="kuiButton kuiButton--secondary small wz-margin-right-16" ng-click="onClickUpgrade()"><i class="fa fa-arrow-up"></i>
-            Upgrade
-        </button>
-        <button class="kuiButton kuiButton--secondary small wz-margin-right-16" ng-click="onClickRestart()"><i class="fa fa-refresh"></i>
-            Restart
-        </button>
-        <button class="kuiButton kuiButton--secondary small wz-no-margin" ng-click="goDiscover()"><i class="fa fa-compass"></i>
-            Discover
-        </button>
-    </div>
-    <div layout="row" layout-padding>
-        <react-component name="StatsAgent" flex props="{
-            name: agent.name || '-',
-            id: agent.id || '-',
-            ip: agent.ip || '-',
-            version: agent.version || '-',
-            agentOS: agentOS || '-',
-            dateAdd: agent.dateAdd ? offsetTimestamp('', agent.dateAdd) : '-',
-            lastKeepAlive: agent.lastKeepAlive ? offsetTimestamp('', agent.lastKeepAlive) : '-'
-        }" />
-    </div>
-
-    <div ng-if="welcomeCardsProps">
-        <react-component name="WelcomeScreenAgent" props="welcomeCardsProps" />
-=======
     <div ng-show="!load && agent">
         <div ng-if="welcomeCardsProps">
             <react-component name="AgentsWelcome" props="welcomeCardsProps" />
         </div>
->>>>>>> d89206d1
     </div>
 </div>