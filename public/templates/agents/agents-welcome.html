--- conflicted
+++ resolved
@@ -7,8 +7,7 @@
                         not fetch data for this agent. <span ng-if="emptyAgent">Reason: {{emptyAgent}}</span></span>
                 </div>
                 <div layout="row" layout-padding ng-if="emptyAgent">
-                    <span class="wz-text-link" ng-click="getAgent()"><i class="fa fa-fw fa-refresh"
-                            aria-hidden="true"></i>
+                    <span class="wz-text-link" ng-click="getAgent()"><i class="fa fa-fw fa-refresh" aria-hidden="true"></i>
                         Try again</span>
                 </div>
             </md-card-content>
@@ -20,20 +19,14 @@
     <!-- Headline -->
     <div layout="row" class="wz-margin-left-16 wz-margin-right-8">
         <span class="font-size-18"><i class="fa fa-fw fa-tv" aria-hidden="true"></i> {{ agent.name || '-' }} <span
-                class="wz-text-bold wz-text-link" ng-click="goDiscover()" tooltip="Discover"><i
-                    class="fa fa-fw fa-compass" aria-hidden="true"></i></span></span>
+                class="wz-text-bold wz-text-link" ng-click="goDiscover()" tooltip="Discover"><i class="fa fa-fw fa-compass"
+                    aria-hidden="true"></i></span></span>
         <span flex></span>
-<<<<<<< HEAD
-        <button ng-show="!showConfirmRestartAgent" ng-disabled="restartingAgent" class="btn wz-button" ng-disabled="isRestarting"
+        <md-button ng-show="!showConfirmRestartAgent" ng-disabled="restartingAgent" class="wz-button" ng-disabled="isRestarting"
             ng-click="showConfirmRestartAgent = true"><i class="fa fa-refresh" ng-class="restartingAgent ? 'fa-spin fa-spinner' : ''"></i>
-=======
-        <md-button ng-show="!showConfirmRestartAgent" ng-disabled="restartingAgent" class="wz-button"
-            ng-disabled="isRestarting" ng-click="showConfirmRestartAgent = true"><i class="fa fa-refresh"></i>
->>>>>>> 5acecc2c
             Restart agent
         </md-button>
-        <div ng-show="showConfirmRestartAgent"
-            class="confirmEmbedBubble confirmEmbedBubbleInline wz-margin-right-8 wz-margin-top-8">
+        <div ng-show="showConfirmRestartAgent" class="confirmEmbedBubble confirmEmbedBubbleInline wz-margin-right-8 wz-margin-top-8">
             <div layout="row no-wrap">
                 <span class="wz-padding-top-10 wz-padding-left-8">The agent will be restarted</span>
             </div>
@@ -49,8 +42,7 @@
     <div layout="row" layout-padding>
         <md-card flex class="wz-md-card wz-padding-top-0 wz-padding-bottom-0">
             <md-card-content>
-                <div
-                    class="euiFlexGroup euiFlexGroup--gutterLarge euiFlexGroup--justifyContentSpaceBetween euiFlexGroup--directionRow euiFlexGroup--responsive">
+                <div class="euiFlexGroup euiFlexGroup--gutterLarge euiFlexGroup--justifyContentSpaceBetween euiFlexGroup--directionRow euiFlexGroup--responsive">
                     <div class="euiFlexItem euiFlexItem--flexGrowZero">
                         <div class="euiStat euiStat--leftAligned">
                             <div class="euiText euiText--small euiStat__description">
@@ -107,8 +99,7 @@
                             <p class="euiTitle euiTitle--small euiStat__title" ng-if="agent.syscheck.inProgress">Scan
                                 in progress</p>
                             <p class="euiTitle euiTitle--small euiStat__title" ng-if="!agent.syscheck.inProgress">{{agent.syscheck.end
-                                || '-'}} <md-tooltip
-                                    ng-if="!agent.syscheck.inProgress && agent.syscheck.start && agent.syscheck.end"
+                                || '-'}} <md-tooltip ng-if="!agent.syscheck.inProgress && agent.syscheck.start && agent.syscheck.end"
                                     md-direction="bottom" class="wz-tooltip">
                                     Start time: {{ agent.syscheck.start || '-'}} <br>
                                     End time: {{ agent.syscheck.end || '-'}} <br>
@@ -126,8 +117,7 @@
                                 in progress</p>
                             <p class="euiTitle euiTitle--small euiStat__title" ng-if="!agent.rootcheck.inProgress">{{agent.rootcheck.end
                                 || '-'}}
-                                <md-tooltip
-                                    ng-if="!agent.rootcheck.inProgress && agent.rootcheck.start && agent.rootcheck.end"
+                                <md-tooltip ng-if="!agent.rootcheck.inProgress && agent.rootcheck.start && agent.rootcheck.end"
                                     md-direction="bottom" class="wz-tooltip">
                                     Start time: {{ agent.rootcheck.start || '-'}} <br>
                                     End time: {{ agent.rootcheck.end || '-'}} <br>
@@ -145,9 +135,8 @@
             <md-card-content>
 
                 <div layout="row" ng-if="agent.group">
-                    <span class="font-size-16">Groups <i ng-if='adminMode' tooltip="Add group"
-                            ng-click="switchGroupEdit()" class="wz-text-bold wz-text-link-add fa fa-fw"
-                            ng-class="!addingGroupToAgent ? 'fa-plus-circle' : 'fa-minus-circle'"></i></span>
+                    <span class="font-size-16">Groups <i ng-if='adminMode' tooltip="Add group" ng-click="switchGroupEdit()"
+                            class="wz-text-bold wz-text-link-add fa fa-fw" ng-class="!addingGroupToAgent ? 'fa-plus-circle' : 'fa-minus-circle'"></i></span>
                 </div>
                 <md-divider ng-if="agent.group" class="wz-margin-top-10"></md-divider>
                 <div layout="row" class="wz-margin-top-10" ng-if="agent.group && editGroup && !addingGroupToAgent">
@@ -155,15 +144,12 @@
                         Available groups:
                     </div>
                     <div class="wz-word-break" flex ng-if="!groups || !groups.length">
-                        No more groups available. Create a new group at <a
-                            ng-href="#/manager//?_g=()&tab=groups">Configuration
+                        No more groups available. Create a new group at <a ng-href="#/manager//?_g=()&tab=groups">Configuration
                             > Groups</a>.
                     </div>
                 </div>
-                <div ng-if="agent.group && editGroup && !addingGroupToAgent && groups && groups.length"
-                    class="wz-margin-top-4">
-                    <span ng-repeat="group in groups" class="wz-text-bold wz-text-link"
-                        ng-click="showConfirmAddGroup(group)">{{
+                <div ng-if="agent.group && editGroup && !addingGroupToAgent && groups && groups.length" class="wz-margin-top-4">
+                    <span ng-repeat="group in groups" class="wz-text-bold wz-text-link" ng-click="showConfirmAddGroup(group)">{{
                         group }}&nbsp;</span>
                 </div>
 
@@ -179,8 +165,7 @@
                     </div>
                 </div>
                 <div layout="row" ng-if="agent.group" class="wz-word-break wz-padding-top-10">
-                    <span ng-repeat="group in agent.group" class="wz-text-bold wz-text-link"
-                        ng-click="goGroups(agent,$index)">{{
+                    <span ng-repeat="group in agent.group" class="wz-text-bold wz-text-link" ng-click="goGroups(agent,$index)">{{
                         group
                         }}&nbsp;</span>
                 </div>
@@ -198,17 +183,13 @@
                     <div class="euiSpacer euiSpacer--m"></div>
                     <div class="euiFlexGrid euiFlexGrid--gutterLarge euiFlexGrid--halves">
                         <wz-welcome-card class="euiFlexItem" logo="'icons/app_dashboard.svg'" title="'Security events'"
-                            switch-tab="switchTab('general')" current-tab="'general'"
-                            description="TabDescription.general.description"></wz-welcome-card>
-                        <wz-welcome-card class="euiFlexItem" logo="'icons/app_logging.svg'"
-                            title="'Integrity monitoring'" switch-tab="switchTab('fim')" current-tab="'fim'"
-                            description="TabDescription.fim.description"></wz-welcome-card>
+                            switch-tab="switchTab('general')" current-tab="'general'" description="TabDescription.general.description"></wz-welcome-card>
+                        <wz-welcome-card class="euiFlexItem" logo="'icons/app_logging.svg'" title="'Integrity monitoring'"
+                            switch-tab="switchTab('fim')" current-tab="'fim'" description="TabDescription.fim.description"></wz-welcome-card>
                         <wz-welcome-card class="euiFlexItem" logo="'icons/app_devtools.svg'" title="'Configuration'"
-                            switch-tab="switchTab('configuration')" current-tab="'configuration'"
-                            description="TabDescription.configuration.description"></wz-welcome-card>
-                        <wz-welcome-card class="euiFlexItem" logo="'icons/app_index_pattern.svg'"
-                            title="'Inventory data'" switch-tab="switchTab('syscollector')" current-tab="'syscollector'"
-                            description="TabDescription.syscollector.description"></wz-welcome-card>
+                            switch-tab="switchTab('configuration')" current-tab="'configuration'" description="TabDescription.configuration.description"></wz-welcome-card>
+                        <wz-welcome-card class="euiFlexItem" logo="'icons/app_index_pattern.svg'" title="'Inventory data'"
+                            switch-tab="switchTab('syscollector')" current-tab="'syscollector'" description="TabDescription.syscollector.description"></wz-welcome-card>
                     </div>
                 </div>
             </div>
@@ -217,21 +198,16 @@
                     <h3 class="euiTitle wzEuiTitle">Auditing and Policy Monitoring</h3>
                     <div class="euiSpacer euiSpacer--m"></div>
                     <div class="euiFlexGrid euiFlexGrid--gutterLarge euiFlexGrid--halves">
-                        <wz-welcome-card class="euiFlexItem" logo="'icons/app_advanced_settings.svg'"
-                            title="'Policy monitoring'" switch-tab="switchTab('pm')" current-tab="'pm'"
-                            description="TabDescription.pm.description"></wz-welcome-card>
-                        <wz-welcome-card class="euiFlexItem" logo="'icons/app_timelion.svg'"
-                            title="'Configuration assessment'" switch-tab="switchTab('sca')" current-tab="'sca'"
-                            description="TabDescription['sca'].description"></wz-welcome-card>
-                        <wz-welcome-card ng-if="extensions.audit && agent.isLinuxOS" class="euiFlexItem"
-                            logo="'icons/app_monitoring.svg'" title="'System auditing'" switch-tab="switchTab('audit')"
-                            current-tab="'audit'" description="TabDescription.audit.description"></wz-welcome-card>
-                        <wz-welcome-card ng-if="extensions.oscap && agent.isLinuxOS" class="euiFlexItem"
-                            logo="'icons/app_discover.svg'" title="'OpenSCAP'" switch-tab="switchTab('oscap')"
-                            current-tab="'oscap'" description="TabDescription.oscap.description"></wz-welcome-card>
+                        <wz-welcome-card class="euiFlexItem" logo="'icons/app_advanced_settings.svg'" title="'Policy monitoring'"
+                            switch-tab="switchTab('pm')" current-tab="'pm'" description="TabDescription.pm.description"></wz-welcome-card>
+                        <wz-welcome-card class="euiFlexItem" logo="'icons/app_timelion.svg'" title="'Configuration assessment'"
+                            switch-tab="switchTab('sca')" current-tab="'sca'" description="TabDescription['sca'].description"></wz-welcome-card>
+                        <wz-welcome-card ng-if="extensions.audit && agent.isLinuxOS" class="euiFlexItem" logo="'icons/app_monitoring.svg'"
+                            title="'System auditing'" switch-tab="switchTab('audit')" current-tab="'audit'" description="TabDescription.audit.description"></wz-welcome-card>
+                        <wz-welcome-card ng-if="extensions.oscap && agent.isLinuxOS" class="euiFlexItem" logo="'icons/app_discover.svg'"
+                            title="'OpenSCAP'" switch-tab="switchTab('oscap')" current-tab="'oscap'" description="TabDescription.oscap.description"></wz-welcome-card>
                         <wz-welcome-card ng-if="extensions.ciscat" class="euiFlexItem" logo="'icons/app_management.svg'"
-                            title="'CIS-CAT'" switch-tab="switchTab('ciscat')" current-tab="'ciscat'"
-                            description="TabDescription.ciscat.description"></wz-welcome-card>
+                            title="'CIS-CAT'" switch-tab="switchTab('ciscat')" current-tab="'ciscat'" description="TabDescription.ciscat.description"></wz-welcome-card>
                     </div>
                 </div>
             </div>
@@ -246,16 +222,13 @@
                         <h3 class="euiTitle wzEuiTitle">Threat Detection and Response</h3>
                         <div class="euiSpacer euiSpacer--m"></div>
                         <div class="euiFlexGrid euiFlexGrid--gutterLarge euiFlexGrid--halves">
-                            <wz-welcome-card class="euiFlexItem" logo="'icons/app_security.svg'"
-                                title="'Vulnerabilities'" switch-tab="switchTab('vuls')" current-tab="'vuls'"
-                                description="TabDescription.vuls.description"></wz-welcome-card>
-                            <wz-welcome-card ng-if="extensions.virustotal" class="euiFlexItem"
-                                logo="'icons/app_saved_objects.svg'" title="'VirusTotal'"
-                                switch-tab="switchTab('virustotal')" current-tab="'virustotal'"
+                            <wz-welcome-card class="euiFlexItem" logo="'icons/app_security.svg'" title="'Vulnerabilities'"
+                                switch-tab="switchTab('vuls')" current-tab="'vuls'" description="TabDescription.vuls.description"></wz-welcome-card>
+                            <wz-welcome-card ng-if="extensions.virustotal" class="euiFlexItem" logo="'icons/app_saved_objects.svg'"
+                                title="'VirusTotal'" switch-tab="switchTab('virustotal')" current-tab="'virustotal'"
                                 description="TabDescription.virustotal.description"></wz-welcome-card>
                             <wz-welcome-card ng-if="extensions.osquery" class="euiFlexItem" logo="'icons/osquery.svg'"
-                                title="'Osquery'" switch-tab="switchTab('osquery')" current-tab="'osquery'"
-                                description="TabDescription.osquery.description"></wz-welcome-card>
+                                title="'Osquery'" switch-tab="switchTab('osquery')" current-tab="'osquery'" description="TabDescription.osquery.description"></wz-welcome-card>
                         </div>
                     </div>
                 </div>
@@ -265,12 +238,10 @@
                     <h3 class="euiTitle wzEuiTitle">Regulatory Compliance</h3>
                     <div class="euiSpacer euiSpacer--m"></div>
                     <div class="euiFlexGrid euiFlexGrid--gutterLarge euiFlexGrid--halves">
-                        <wz-welcome-card ng-if="extensions.pci" class="euiFlexItem" logo="'icons/app_apm.svg'"
-                            title="'PCI DSS'" switch-tab="switchTab('pci')" current-tab="'pci'"
-                            description="TabDescription.pci.description"></wz-welcome-card>
+                        <wz-welcome-card ng-if="extensions.pci" class="euiFlexItem" logo="'icons/app_apm.svg'" title="'PCI DSS'"
+                            switch-tab="switchTab('pci')" current-tab="'pci'" description="TabDescription.pci.description"></wz-welcome-card>
                         <wz-welcome-card ng-if="extensions.gdpr" class="euiFlexItem" logo="'icons/app_visualize.svg'"
-                            title="'GDPR'" switch-tab="switchTab('gdpr')" current-tab="'gdpr'"
-                            description="TabDescription.gdpr.description"></wz-welcome-card>
+                            title="'GDPR'" switch-tab="switchTab('gdpr')" current-tab="'gdpr'" description="TabDescription.gdpr.description"></wz-welcome-card>
                     </div>
                 </div>
             </div>
