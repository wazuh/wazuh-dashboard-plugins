<<<<<<< HEAD
<div class="wz-content min-106" layout="column" layout-align="start stretch" ng-if="tab === 'welcome'" ng-show="!load">
=======
<div layout="column" layout-align="start stretch" ng-if="tab === 'welcome'" ng-show="!load && !agent">
    <div layout="row" class="layout-padding">
        <md-card flex class="wz-md-card" flex>
            <md-card-content class="wz-text-center">
                <div layout="row" layout-padding>
                    <i class="fa fa-fw fa-info-circle" aria-hidden="true"></i> <span class="wz-headline-title">Could not fetch data for this agent. <span ng-if="emptyAgent">Reason: {{emptyAgent}}</span></span>
                </div>
                <div layout="row" layout-padding ng-if="emptyAgent">
                    <span class="wz-text-link" ng-click="getAgent()"><i class="fa fa-fw fa-refresh" aria-hidden="true"></i> Try again</span>
                </div>               
            </md-card-content>
        </md-card>
    </div>
</div>
<div layout="column" layout-align="start stretch" ng-if="tab === 'welcome'" ng-show="!load && agent">
>>>>>>> 957e49d7

    <!-- Headline -->
    <div layout="column" layout-padding>
        <span class="font-size-18"><i class="fa fa-fw fa-tv" aria-hidden="true"></i> {{ agent.name || '-' }} <span class="wz-text-bold wz-text-link" ng-click="goDiscover()" tooltip="Discover"><i class="fa fa-fw fa-compass" aria-hidden="true"></i></span></span>
    </div>
    <!-- End headline -->

    <div layout="row" layout-padding class="wz-padding-top-0 wz-padding-bottom-0">
        <md-card flex class="wz-md-card">
            <md-card-content>
                <div layout="row">
                    <span class="font-size-16">Details</span>
                </div>        
                <md-divider class="wz-margin-top-10"></md-divider>
                <div layout="row" layout-padding>
                    <div layout="column" flex>
                        <div layout="row" class="wz-padding-top-10">
                            <span flex="15">Name</span>
                            <span class="wz-text-right color-grey">{{ agent.name || '-' }}</span>
                        </div>
                        <div layout="row" class="wz-padding-top-10">
                            <span flex="15">IP</span>
                            <span class="wz-text-right color-grey">{{ agent.ip || '-'}}</span>
                        </div>
                        <div layout="row" class="wz-padding-top-10">
                            <span flex="15">Version</span>
                            <span class="wz-text-right color-grey">{{ agent.version || '-'}}</span>
                        </div>
                        <div layout="row" class="wz-padding-top-10">
                            <span flex="15">OS</span>
                            <span class="wz-text-right wz-text-truncatable color-grey">{{ agentOS || '-'}}</span>
                            <md-tooltip ng-if="agentOS.length > 25" md-direction="bottom" class="wz-tooltip">
                                Full OS name: {{ agentOS || '-'}}
                            </md-tooltip>
                        </div>
                    </div>
                    <div layout="column" flex>
                        <div layout="row" class="wz-padding-top-10">
                            <span flex="25">Last keep alive</span>
                            <span class="wz-text-right color-grey">{{agent.lastKeepAlive || '-' }}</span>
                        </div>
                        <div layout="row" class="wz-padding-top-10">
                            <span flex="25">Registration date</span>
                            <span class="wz-text-right color-grey">{{agent.dateAdd || '-'}}</span>
                        </div>
                        <div layout="row" class="wz-padding-top-10">
                            <span flex="25">Last syscheck scan</span>
                            <span class="wz-text-right color-grey" ng-if="agent.syscheck.inProgress">Scan in progress</span>
                            <span class="wz-text-right color-grey" ng-if="!agent.syscheck.inProgress">{{agent.syscheck.end || '-'}} <md-tooltip ng-if="!agent.syscheck.inProgress && agent.syscheck.start && agent.syscheck.end" md-direction="bottom" class="wz-tooltip">
                                    Start time: {{ agent.syscheck.start || '-'}} <br>
                                    End time: {{ agent.syscheck.end || '-'}} <br>
                                    Duration time: {{ agent.syscheck.duration +' minutes' || '-'}}
                            </md-tooltip></span>
                            
                        </div>
                        <div layout="row" class="wz-padding-top-10">
                            <span flex="25">Last rootcheck scan</span>
                            <span class="wz-text-right color-grey" ng-if="agent.rootcheck.inProgress">Scan in progress</span>
                            <span class="wz-text-right color-grey" ng-if="!agent.rootcheck.inProgress">{{agent.rootcheck.end || '-'}} <md-tooltip ng-if="!agent.rootcheck.inProgress && agent.rootcheck.start && agent.rootcheck.end" md-direction="bottom" class="wz-tooltip">
                                    Start time: {{ agent.rootcheck.start || '-'}} <br>
                                    End time: {{ agent.rootcheck.end || '-'}} <br>
                                    Duration time: {{ agent.rootcheck.duration +' minutes' || '-'}}
                            </md-tooltip></span>
                        </div>
                    </div>
                </div>
                <div layout="row" ng-if="agent.group">
                    <span class="font-size-16">Groups <i ng-if='adminMode' tooltip="Add group" ng-click="switchGroupEdit()" class="wz-text-bold wz-text-link fa fa-fw fa-plus-circle"></i></span>
                </div>        
                <md-divider class="wz-margin-top-10"></md-divider>
                <div layout="row" class="wz-margin-top-10" ng-if="agent.group && editGroup && !addingGroupToAgent">
                    <div class="wz-word-break" flex ng-if="groups && groups.length">
                        Available groups:
                    </div>
                    <div class="wz-word-break" flex ng-if="!groups || !groups.length">
                        There are no more groups available.
                    </div>
                </div>
                <div ng-if="agent.group && editGroup && !addingGroupToAgent && groups && groups.length" class="wz-margin-top-4">
                    <span ng-repeat="group in groups" class="wz-text-bold wz-text-link" ng-click="showConfirmAddGroup(group)">{{
                        group }}&nbsp;</span>
                </div>

<<<<<<< HEAD
                <div class="wz-margin-top-10 confirmEmbedBubble" ng-if="editGroup && addingGroupToAgent">
=======
                <div class="wz-margin-top-10" ng-if="agent.group && editGroup && addingGroupToAgent">
>>>>>>> 957e49d7
                    <div layout="row">
                        <span class="font-size-12  wz-padding-left-8">Group {{addingGroupToAgent}} will be added to agent {{agent.id}}</span>
                    </div>
                    <div layout="row">
                        <md-button class="cancelBtn" type="button" ng-click="cancelAddGroup()"><i aria-hidden='true' class='fa fa-fw fa-close'></i> Cancel</md-button>
                        <md-button class="agreeBtn" type="button" ng-click="confirmAddGroup(addingGroupToAgent)"><i aria-hidden='true' class='fa fa-fw fa-check'></i> Confirm</md-button>  
                    </div>                          
                </div>
                <div layout="row" layout-padding ng-if="agent.group" class="wz-word-break">
                    <span ng-repeat="group in agent.group" class="wz-text-bold wz-text-link" ng-click="goGroups(agent,$index)">{{ group }}&nbsp;</span>                   
                </div>
              </md-card-content>
        </md-card>
    </div>

    <div layout="row" layout-padding>
        <div class="euiFlexGroup euiFlexGroup--gutterLarge euiFlexGroup--responsive">
            <div class="euiFlexItem">
                <div class="euiPanel euiPanel--paddingLarge">
                    <h3 class="euiTitle wzEuiTitle">Security Information Management</h3>
                    <div class="euiSpacer euiSpacer--m"></div>
                    <div class="euiFlexGrid euiFlexGrid--gutterLarge euiFlexGrid--halves">
                        <wz-welcome-card
                            class="euiFlexItem" logo="'icons/app_dashboard.svg'" title="'Security events'"
                            switch-tab="switchTab('general')" current-tab="'general'"
                            description="TabDescription.general.description"
                        ></wz-welcome-card>
                        <wz-welcome-card
                            class="euiFlexItem" logo="'icons/app_logging.svg'" title="'Integrity monitoring'"
                            switch-tab="switchTab('fim')" current-tab="'fim'"
                            description="TabDescription.fim.description"
                        ></wz-welcome-card>
                        <wz-welcome-card
                            class="euiFlexItem" logo="'icons/app_devtools.svg'"
                            title="'Configuration'" switch-tab="switchTab('configuration')" current-tab="'configuration'"
                            description="TabDescription.configuration.description"
                        ></wz-welcome-card>
                        <wz-welcome-card
                            class="euiFlexItem" logo="'icons/app_index_pattern.svg'"
                            title="'Inventory data'" switch-tab="switchTab('syscollector')" current-tab="'syscollector'"
                            description="TabDescription.syscollector.description"
                        ></wz-welcome-card>
                    </div>
                </div>
            </div>
            <div class="euiFlexItem">
                <div class="euiPanel euiPanel--paddingLarge">
                    <h3 class="euiTitle wzEuiTitle">Auditing and Policy Monitoring</h3>
                    <div class="euiSpacer euiSpacer--m"></div>
                    <div class="euiFlexGrid euiFlexGrid--gutterLarge euiFlexGrid--halves">
                        <wz-welcome-card
                            class="euiFlexItem" logo="'icons/app_advanced_settings.svg'"
                            title="'Policy monitoring'" switch-tab="switchTab('pm')" current-tab="'pm'"
                            description="TabDescription.pm.description"
                        ></wz-welcome-card>
                        <wz-welcome-card
                            ng-if="extensions.audit && agent.isLinuxOS" class="euiFlexItem" logo="'icons/app_monitoring.svg'"
                            title="'System auditing'" switch-tab="switchTab('audit')" current-tab="'audit'"
                            description="TabDescription.audit.description"
                        ></wz-welcome-card>
                        <wz-welcome-card
                            ng-if="extensions.oscap && agent.isLinuxOS" class="euiFlexItem" logo="'icons/app_discover.svg'"
                            title="'OpenSCAP'" switch-tab="switchTab('oscap')" current-tab="'oscap'"
                            description="TabDescription.oscap.description"
                        ></wz-welcome-card>
                        <wz-welcome-card
                            ng-if="extensions.ciscat" class="euiFlexItem" logo="'icons/app_management.svg'"
                            title="'CIS-CAT'" switch-tab="switchTab('ciscat')" current-tab="'ciscat'"
                            description="TabDescription.ciscat.description"
                        ></wz-welcome-card>
                    </div>
                </div>
            </div>
        </div>
    </div>

    <div layout="row" layout-padding>
        <div class="euiFlexGroup euiFlexGroup--gutterLarge euiFlexGroup--responsive">
            <div class="euiFlexItem">
                <div class="euiFlexItem">
                    <div class="euiPanel euiPanel--paddingLarge">
                        <h3 class="euiTitle wzEuiTitle">Threat Detection and Response</h3>
                        <div class="euiSpacer euiSpacer--m"></div>
                        <div class="euiFlexGrid euiFlexGrid--gutterLarge euiFlexGrid--halves">
                            <wz-welcome-card
                                class="euiFlexItem" logo="'icons/app_security.svg'"
                                title="'Vulnerabilities'" switch-tab="switchTab('vuls')" current-tab="'vuls'"
                                description="TabDescription.vuls.description"
                            ></wz-welcome-card>
                            <wz-welcome-card
                                ng-if="extensions.virustotal" class="euiFlexItem" logo="'icons/app_saved_objects.svg'"
                                title="'VirusTotal'" switch-tab="switchTab('virustotal')" current-tab="'virustotal'"
                                description="TabDescription.virustotal.description"
                            ></wz-welcome-card>
                            <wz-welcome-card
                                ng-if="extensions.osquery" class="euiFlexItem" logo="'icons/osquery.svg'"
                                title="'Osquery'" switch-tab="switchTab('osquery')" current-tab="'osquery'"
                                description="TabDescription.osquery.description"
                            ></wz-welcome-card>
                        </div>
                    </div>
                </div>
            </div>
            <div class="euiFlexItem" ng-if="extensions && (extensions.pci || extensions.gdpr)">
                <div class="euiPanel euiPanel--paddingLarge">
                    <h3 class="euiTitle wzEuiTitle">Regulatory Compliance</h3>
                    <div class="euiSpacer euiSpacer--m"></div>
                    <div class="euiFlexGrid euiFlexGrid--gutterLarge euiFlexGrid--halves">
                        <wz-welcome-card
                            ng-if="extensions.pci" class="euiFlexItem" logo="'icons/app_apm.svg'"
                            title="'PCI DSS'" switch-tab="switchTab('pci')" current-tab="'pci'"
                            description="TabDescription.pci.description"
                        ></wz-welcome-card>
                        <wz-welcome-card
                            ng-if="extensions.gdpr" class="euiFlexItem" logo="'icons/app_visualize.svg'"
                            title="'GDPR'" switch-tab="switchTab('gdpr')" current-tab="'gdpr'"
                            description="TabDescription.gdpr.description"
                        ></wz-welcome-card>
                    </div>
                </div>
            </div>
        </div>
    </div>

</div><|MERGE_RESOLUTION|>--- conflicted
+++ resolved
@@ -1,7 +1,4 @@
-<<<<<<< HEAD
-<div class="wz-content min-106" layout="column" layout-align="start stretch" ng-if="tab === 'welcome'" ng-show="!load">
-=======
-<div layout="column" layout-align="start stretch" ng-if="tab === 'welcome'" ng-show="!load && !agent">
+<div layout="column" class="wz-content min-106" layout-align="start stretch" ng-if="tab === 'welcome'" ng-show="!load && !agent">
     <div layout="row" class="layout-padding">
         <md-card flex class="wz-md-card" flex>
             <md-card-content class="wz-text-center">
@@ -15,8 +12,7 @@
         </md-card>
     </div>
 </div>
-<div layout="column" layout-align="start stretch" ng-if="tab === 'welcome'" ng-show="!load && agent">
->>>>>>> 957e49d7
+<div layout="column" class="wz-content min-106" layout-align="start stretch" ng-if="tab === 'welcome'" ng-show="!load && agent">
 
     <!-- Headline -->
     <div layout="column" layout-padding>
@@ -100,11 +96,7 @@
                         group }}&nbsp;</span>
                 </div>
 
-<<<<<<< HEAD
-                <div class="wz-margin-top-10 confirmEmbedBubble" ng-if="editGroup && addingGroupToAgent">
-=======
-                <div class="wz-margin-top-10" ng-if="agent.group && editGroup && addingGroupToAgent">
->>>>>>> 957e49d7
+                <div class="wz-margin-top-10 confirmEmbedBubble" ng-if="agent.group && editGroup && addingGroupToAgent">
                     <div layout="row">
                         <span class="font-size-12  wz-padding-left-8">Group {{addingGroupToAgent}} will be added to agent {{agent.id}}</span>
                     </div>
