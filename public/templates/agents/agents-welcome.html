<div layout="column" class="" layout-align="start stretch" ng-if="tab === 'welcome'" ng-show="!load && !agent">
    <div layout="row" class="layout-padding">
        <md-card flex class="wz-md-card" flex>
            <md-card-content class="wz-text-center">
                <div layout="row" layout-padding>
                    <i class="fa fa-fw fa-info-circle" aria-hidden="true"></i> <span class="wz-headline-title">Could
                        not fetch data for this agent. <span ng-if="emptyAgent">Reason: {{emptyAgent}}</span></span>
                </div>
                <div layout="row" layout-padding ng-if="emptyAgent">
                    <span class="cursor-pointer" ng-click="getAgent()"><i class="fa fa-fw fa-refresh" aria-hidden="true"></i>
                        Try again</span>
                </div>
            </md-card-content>
        </md-card>
    </div>
</div>
<div layout="column" class="" layout-align="start stretch" ng-if="tab === 'welcome'" ng-show="!load && agent">

    <!-- Headline -->
    <div layout="row" class="wz-margin-left-16 wz-margin-right-16 wz-margin-top-8">
        <span class="font-size-18 wz-line-height-40"><i class="fa fa-fw fa-tv" aria-hidden="true"></i> {{ agent.name ||
            '-' }}</span>
        <span flex></span>
        <button class="kuiButton kuiButton--secondary small wz-no-margin" ng-click="goDiscover()"><i class="fa fa-compass"></i>
            Discover
        </button>&nbsp;&nbsp;
        <button ng-show="!showConfirmRestartAgent && adminMode" ng-disabled="restartingAgent" class="kuiButton kuiButton--secondary small wz-no-margin"
            ng-disabled="isRestarting" ng-click="showConfirmRestartAgent = true"><i class="fa fa-refresh" ng-class="restartingAgent ? 'fa-spin fa-spinner' : ''"></i>
            Restart agent
        </button>
        <div ng-show="showConfirmRestartAgent" class="confirmEmbedBubble confirmEmbedBubbleInline">
            <div layout="row no-wrap">
                <span class="wz-padding-top-10 wz-padding-left-8">The agent will be restarted</span>
            </div>
            <div layout="row">
                <md-button class="cancelBtn btn-info" ng-click="showConfirmRestartAgent = false">Cancel</md-button>
                <button class="kuiButton kuiButton--secondary" ng-click="restartAgent(agent);showConfirmRestartAgent = false"><i
                        aria-hidden='true' class='fa fa-fw fa-check'></i>
                    Confirm</button>
            </div>
        </div>
    </div>
    <!-- End headline -->
    <div layout="row" layout-padding class="agents-headline">
        <md-card flex class="wz-md-card wz-padding-top-0 wz-padding-bottom-0">
            <md-card-content>
                <div class="euiFlexGroup euiFlexGroup--gutterLarge euiFlexGroup--justifyContentSpaceBetween euiFlexGroup--directionRow euiFlexGroup--responsive">
                    <div class="euiFlexItem euiFlexItem--flexGrowZero">
                        <div class="euiStat euiStat--leftAligned">
                            <div class="euiText euiText--small euiStat__description">
                                <p>ID</p>
                            </div>
                            <p class="euiTitle euiTitle--small euiStat__title">{{ agent.id || '-' }}</p>
                        </div>
                    </div>
                    <div class="euiFlexItem euiFlexItem--flexGrowZero">
                        <div class="euiStat euiStat--leftAligned">
                            <div class="euiText euiText--small euiStat__description">
                                <p>IP</p>
                            </div>
                            <p class="euiTitle euiTitle--small euiStat__title">{{ agent.ip || '-'}}</p>
                        </div>
                    </div>
                    <div class="euiFlexItem euiFlexItem--flexGrowZero">
                        <div class="euiStat euiStat--leftAligned">
                            <div class="euiText euiText--small euiStat__description">
                                <p>Version</p>
                            </div>
                            <p class="euiTitle euiTitle--small euiStat__title">{{ agent.version || '-'}}</p>
                        </div>
                    </div>
                    <div class="euiFlexItem euiFlexItem--flexGrowZero">
                        <div class="euiStat euiStat--leftAligned">
                            <div class="euiText euiText--small euiStat__description">
                                <p>OS</p>
                            </div>
                            <p class="euiTitle euiTitle--small euiStat__title">{{ agentOS || '-'}}</p>
                        </div>
                    </div>
                    <div class="euiFlexItem euiFlexItem--flexGrowZero">
                        <div class="euiStat euiStat--leftAligned">
                            <div class="euiText euiText--small euiStat__description">
                                <p>Registration date</p>
                            </div>
                            <p class="euiTitle euiTitle--small euiStat__title" ng-bind="agent.dateAdd ? offsetTimestamp('', agent.dateAdd) : '-'"></p>
                        </div>
                    </div>
                    <div class="euiFlexItem euiFlexItem--flexGrowZero">
                        <div class="euiStat euiStat--leftAligned">
                            <div class="euiText euiText--small euiStat__description">
                                <p>Last keep alive</p>
                            </div>
                            <p class="euiTitle euiTitle--small euiStat__title" ng-bind="agent.lastKeepAlive ? offsetTimestamp('', agent.lastKeepAlive) : '-'"></p>
                        </div>
                    </div>
                    <div class="euiFlexItem euiFlexItem--flexGrowZero">
                        <div class="euiStat euiStat--leftAligned">
                            <div class="euiText euiText--small euiStat__description">
                                <p>Last syscheck scan</p>
                            </div>
                            <p class="euiTitle euiTitle--small euiStat__title" ng-if="agent.syscheck.inProgress">Scan
                                in progress</p>
                            <p class="euiTitle euiTitle--small euiStat__title" ng-if="!agent.syscheck.inProgress"
                                ng-bind="agent.syscheck.end ? offsetTimestamp('', agent.syscheck.end) : '-'">
                                <md-tooltip ng-show="!agent.syscheck.inProgress && agent.syscheck.start && agent.syscheck.end"
                                    md-direction="bottom" class="wz-tooltip">
                                    Start time: {{ agent.syscheck.start ? offsetTimestamp('', agent.syscheck.start) :
                                    '-'}} |
                                    End time: {{ agent.syscheck.end ? offsetTimestamp('', agent.syscheck.end) : '-'}} |
                                    Duration time: {{ agent.syscheck.duration +' minutes' || '-'}}
                                </md-tooltip>
                            </p>
                        </div>
                    </div>
                    <div class="euiFlexItem euiFlexItem--flexGrowZero">
                        <div class="euiStat euiStat--leftAligned">
                            <div class="euiText euiText--small euiStat__description">
                                <p>Last rootcheck scan</p>
                            </div>
                            <p class="euiTitle euiTitle--small euiStat__title" ng-if="agent.rootcheck.inProgress">Scan
                                in progress</p>
                            <p class="euiTitle euiTitle--small euiStat__title" ng-if="!agent.rootcheck.inProgress"
                                ng-bind="agent.rootcheck.end ? offsetTimestamp('', agent.rootcheck.end) : '-'">
                                <md-tooltip ng-show="!agent.rootcheck.inProgress && agent.rootcheck.start && agent.rootcheck.end"
                                    md-direction="bottom" class="wz-tooltip">
                                    Start time: {{ agent.rootcheck.start ? offsetTimestamp('', agent.rootcheck.start) :
                                    '-'}} |
                                    End time: {{ agent.rootcheck.end ? offsetTimestamp('', agent.rootcheck.end) : '-'}}
                                    |
                                    Duration time: {{ agent.rootcheck.duration +' minutes' || '-'}}
                                </md-tooltip>
                            </p>
                        </div>
                    </div>
                </div>
            </md-card-content>
        </md-card>
    </div>
    <div layout="row" layout-padding class="wz-padding-bottom-0 wz-padding-top-0" ng-if="agent.group">
        <md-card flex class="wz-md-card wz-padding-top-0 wz-padding-bottom-0 wz-no-top-bottom-margin">
            <md-card-content>

                <div layout="row">
                    <span class="font-size-16">Groups
                        <span class="cursor-pointer" ng-if='adminMode' ng-click="switchGroupEdit()">
                            <react-component name="EuiIcon" props="{type:'plusInCircle', color:'primary'}" />
                        </span>
                    </span>
                </div>
                <md-divider class="wz-margin-top-10"></md-divider>
                <div layout="row" class="wz-margin-top-10" ng-if="agent.group && editGroup && !addingGroupToAgent">
                    <div class="wz-word-break" flex ng-if="groups && groups.length">
                        Available groups:
                    </div>
                    <div class="wz-word-break" flex ng-if="!groups || !groups.length">
                        No more groups available. Create a new group at <a ng-href="#/manager/?_g=()&tab=groups">Configuration
                            > Groups</a>.
                    </div>
                </div>
                <div ng-if="editGroup && !addingGroupToAgent && groups && groups.length" class="wz-margin-top-4">
<<<<<<< HEAD
                    <span ng-repeat="group in groups" class="wz-text-bold wz-text-link" ng-click="showConfirmAddGroup(group)">{{
                        group }}&nbsp;</span>
=======
                    <div class="euiFlexGrid">
                            <span ng-repeat="group in groups" class="wz-margin-left-8 wz-text-link euiFlexItem euiFlexItem--flexGrowZero"
                            ng-click="showConfirmAddGroup(group)">{{
                            group }}</span>
                    </div>
      
>>>>>>> a306f842
                </div>

                <div class="wz-margin-top-10 confirmEmbedBubble" ng-if="agent.group && editGroup && addingGroupToAgent">
                    <div layout="row">
                        <span class="font-size-12  wz-padding-left-8">Agent <b>{{agent.name}}</b> will be
                            added to group <b>{{addingGroupToAgent}}</b></span>
                    </div>
                    <div layout="row">
                        <md-button class="cancelBtn" type="button" ng-click="cancelAddGroup()">Cancel</md-button>
                        <md-button class="agreeBtn wz-button" type="button" ng-click="confirmAddGroup(addingGroupToAgent)"><i
                                aria-hidden='true' class='fa fa-fw fa-check'></i> Confirm</md-button>
                    </div>
                </div>
                <div layout="row" class="wz-word-break wz-padding-top-10">
<<<<<<< HEAD
                    <span ng-repeat="group in agent.group" class="wz-text-bold wz-text-link" ng-click="goGroups(agent,$index)">{{
=======
                        <div class="euiFlexGrid">
                    <span ng-repeat="group in agent.group" class="wz-text-link wz-margin-left-8 euiFlexItem euiFlexItem--flexGrowZero"
                        ng-click="goGroups(agent,$index)">{{
>>>>>>> a306f842
                        group
                        }}</span>
                        </div>
                </div>

            </md-card-content>
        </md-card>
    </div>


    <div layout="row" layout-padding>
        <div class="euiFlexGroup euiFlexGroup--gutterLarge euiFlexGroup--responsive">
            <div class="euiFlexItem">
                <div class="euiPanel euiPanel--paddingLarge">
                    <h3 class="euiTitle wzEuiTitle">Security Information Management</h3>
                    <div class="euiSpacer euiSpacer--m"></div>
                    <div class="euiFlexGrid euiFlexGrid--gutterLarge euiFlexGrid--halves">
                        <wz-welcome-card class="euiFlexItem" logo="'icons/app_dashboard.svg'" card-title="'Security events'"
                            switch-tab="switchTab('general')" current-tab="'general'" description="TabDescription.general.description"></wz-welcome-card>
                        <wz-welcome-card class="euiFlexItem" logo="'icons/app_logging.svg'" card-title="'Integrity monitoring'"
                            switch-tab="switchTab('fim')" current-tab="'fim'" description="TabDescription.fim.description"></wz-welcome-card>
                        <wz-welcome-card class="euiFlexItem" logo="'icons/app_devtools.svg'" card-title="'Configuration'"
                            switch-tab="switchTab('configuration')" current-tab="'configuration'" description="TabDescription.configuration.description">
                        </wz-welcome-card>
                        <wz-welcome-card class="euiFlexItem" logo="'icons/app_index_pattern.svg'" card-title="'Inventory data'"
                            switch-tab="switchTab('syscollector')" current-tab="'syscollector'" description="TabDescription.syscollector.description">
                        </wz-welcome-card>
                    </div>
                </div>
            </div>
            <div class="euiFlexItem">
                <div class="euiPanel euiPanel--paddingLarge">
                    <h3 class="euiTitle wzEuiTitle">Auditing and Policy Monitoring</h3>
                    <div class="euiSpacer euiSpacer--m"></div>
                    <div class="euiFlexGrid euiFlexGrid--gutterLarge euiFlexGrid--halves">
                        <wz-welcome-card class="euiFlexItem" logo="'icons/app_advanced_settings.svg'" card-title="'Policy monitoring'"
                            switch-tab="switchTab('pm')" current-tab="'pm'" description="TabDescription.pm.description"></wz-welcome-card>
                        <wz-welcome-card class="euiFlexItem" logo="'icons/sca.png'" card-title="'Security configuration assessment'"
                            switch-tab="switchTab('sca')" current-tab="'sca'" description="TabDescription['sca'].description"></wz-welcome-card>
                        <wz-welcome-card ng-if="extensions.audit && agent.isLinuxOS" class="euiFlexItem" logo="'icons/app_monitoring.svg'"
                            card-title="'System auditing'" switch-tab="switchTab('audit')" current-tab="'audit'"
                            description="TabDescription.audit.description"></wz-welcome-card>
                        <wz-welcome-card ng-if="extensions.oscap && agent.isLinuxOS" class="euiFlexItem" logo="'icons/app_discover.svg'"
                            card-title="'OpenSCAP'" switch-tab="switchTab('oscap')" current-tab="'oscap'" description="TabDescription.oscap.description"></wz-welcome-card>
                        <wz-welcome-card ng-if="extensions.ciscat" class="euiFlexItem" logo="'icons/app_management.svg'"
                            card-title="'CIS-CAT'" switch-tab="switchTab('ciscat')" current-tab="'ciscat'" description="TabDescription.ciscat.description"></wz-welcome-card>
                    </div>
                </div>
            </div>
        </div>
    </div>

    <div layout="row" layout-padding>
        <div class="euiFlexGroup euiFlexGroup--gutterLarge euiFlexGroup--responsive">
            <div class="euiFlexItem">
                <div class="euiFlexItem">
                    <div class="euiPanel euiPanel--paddingLarge">
                        <h3 class="euiTitle wzEuiTitle">Threat Detection and Response</h3>
                        <div class="euiSpacer euiSpacer--m"></div>
                        <div class="euiFlexGrid euiFlexGrid--gutterLarge euiFlexGrid--halves">
                            <wz-welcome-card class="euiFlexItem" logo="'icons/app_security.svg'" card-title="'Vulnerabilities'"
                                switch-tab="switchTab('vuls')" current-tab="'vuls'" description="TabDescription.vuls.description" />
                            <wz-welcome-card ng-if="extensions.virustotal" class="euiFlexItem" logo="'icons/app_saved_objects.svg'"
                                card-title="'VirusTotal'" switch-tab="switchTab('virustotal')" current-tab="'virustotal'"
                                description="TabDescription.virustotal.description" />
                            <wz-welcome-card ng-if="extensions.osquery" class="euiFlexItem" logo="'icons/osquery.svg'"
                                card-title="'Osquery'" switch-tab="switchTab('osquery')" current-tab="'osquery'"
                                description="TabDescription.osquery.description" />
                            <wz-welcome-card ng-if="extensions.docker" class="euiFlexItem" logo="'icons/docker.svg'"
                                card-title="'Docker listener'" switch-tab="switchTab('docker')" current-tab="'docker'"
                                description="TabDescription.docker.description" />
                        </div>
                    </div>
                </div>
            </div>
            <div class="euiFlexItem" ng-if="extensions && (extensions.pci || extensions.gdpr)">
                <div class="euiPanel euiPanel--paddingLarge">
                    <h3 class="euiTitle wzEuiTitle">Regulatory Compliance</h3>
                    <div class="euiSpacer euiSpacer--m"></div>
                    <div class="euiFlexGrid euiFlexGrid--gutterLarge euiFlexGrid--halves">
                        <wz-welcome-card ng-if="extensions.pci" class="euiFlexItem" logo="'icons/app_apm.svg'"
                            card-title="'PCI DSS'" switch-tab="switchTab('pci')" current-tab="'pci'" description="TabDescription.pci.description"></wz-welcome-card>
                        <wz-welcome-card ng-if="extensions.gdpr" class="euiFlexItem" logo="'icons/app_visualize.svg'"
                            card-title="'GDPR'" switch-tab="switchTab('gdpr')" current-tab="'gdpr'" description="TabDescription.gdpr.description"></wz-welcome-card>
                    </div>
                </div>
            </div>
        </div>
    </div>
</div><|MERGE_RESOLUTION|>--- conflicted
+++ resolved
@@ -158,17 +158,12 @@
                     </div>
                 </div>
                 <div ng-if="editGroup && !addingGroupToAgent && groups && groups.length" class="wz-margin-top-4">
-<<<<<<< HEAD
-                    <span ng-repeat="group in groups" class="wz-text-bold wz-text-link" ng-click="showConfirmAddGroup(group)">{{
-                        group }}&nbsp;</span>
-=======
                     <div class="euiFlexGrid">
-                            <span ng-repeat="group in groups" class="wz-margin-left-8 wz-text-link euiFlexItem euiFlexItem--flexGrowZero"
+                        <span ng-repeat="group in groups" class="wz-margin-left-8 wz-text-link euiFlexItem euiFlexItem--flexGrowZero"
                             ng-click="showConfirmAddGroup(group)">{{
                             group }}</span>
                     </div>
-      
->>>>>>> a306f842
+
                 </div>
 
                 <div class="wz-margin-top-10 confirmEmbedBubble" ng-if="agent.group && editGroup && addingGroupToAgent">
@@ -183,16 +178,12 @@
                     </div>
                 </div>
                 <div layout="row" class="wz-word-break wz-padding-top-10">
-<<<<<<< HEAD
-                    <span ng-repeat="group in agent.group" class="wz-text-bold wz-text-link" ng-click="goGroups(agent,$index)">{{
-=======
-                        <div class="euiFlexGrid">
-                    <span ng-repeat="group in agent.group" class="wz-text-link wz-margin-left-8 euiFlexItem euiFlexItem--flexGrowZero"
-                        ng-click="goGroups(agent,$index)">{{
->>>>>>> a306f842
-                        group
-                        }}</span>
-                        </div>
+                    <div class="euiFlexGrid">
+                        <span ng-repeat="group in agent.group" class="wz-text-link wz-margin-left-8 euiFlexItem euiFlexItem--flexGrowZero"
+                            ng-click="goGroups(agent,$index)">{{
+                            group
+                            }}</span>
+                    </div>
                 </div>
 
             </md-card-content>
