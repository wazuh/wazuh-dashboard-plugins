--- conflicted
+++ resolved
@@ -17,14 +17,15 @@
 <div layout="column" class="" layout-align="start stretch" ng-if="tab === 'welcome'" ng-show="!load && agent">
 
     <!-- Headline -->
-<<<<<<< HEAD
-    <div layout="row" layout-padding>
-=======
-    <div layout="column" layout-padding>
->>>>>>> 04d3ec3d
+    <div layout="row" layout-padding class="wz-margin-right-8">
         <span class="font-size-18"><i class="fa fa-fw fa-tv" aria-hidden="true"></i> {{ agent.name || '-' }} <span
                 class="wz-text-bold wz-text-link" ng-click="goDiscover()" tooltip="Discover"><i class="fa fa-fw fa-compass"
                     aria-hidden="true"></i></span></span>
+        <span flex></span>
+        <button ng-disabled="restartingAgent" class="btn wz-button" ng-disabled="isRestarting" ng-click="restartAgent(agent)"><i
+                class="fa fa-refresh"></i>
+            Restart agent
+        </button>
     </div>
     <!-- End headline -->
 
@@ -32,20 +33,12 @@
         <md-card flex class="wz-md-card">
             <md-card-content>
 
-                <div layout="row">
-<<<<<<< HEAD
-                    <span class="font-size-16">Details</span>
-                </div>
-                <md-divider class="wz-margin-top-10"></md-divider>
                 <div layout="row" layout-padding>
                     <div layout="column" flex>
-=======
-                    <div layout="column" flex class="wz-padding-right-8">
                         <div layout="row">
                             <span class="font-size-16">Details</span>
                         </div>
                         <md-divider class="wz-margin-top-10"></md-divider>
->>>>>>> 04d3ec3d
                         <div layout="row" class="wz-padding-top-10">
                             <span flex="25">Name</span>
                             <span class="wz-text-right color-grey">{{ agent.name || '-' }}</span>
@@ -81,7 +74,6 @@
                                 There are no more groups available.
                             </div>
                         </div>
-<<<<<<< HEAD
                         <div layout="row" class="wz-padding-top-10">
                             <span flex="25">Last syscheck scan</span>
                             <span class="wz-text-right color-grey" ng-if="agent.syscheck.inProgress">Scan in progress</span>
@@ -107,125 +99,6 @@
                         </div>
                     </div>
                 </div>
-                <div layout="row" ng-if="agent.group">
-                    <span class="font-size-16">Groups <i ng-if='adminMode' tooltip="Add group" ng-click="switchGroupEdit()"
-                            class="wz-text-bold wz-text-link fa fa-fw" ng-class="!addingGroupToAgent ? 'fa-plus-circle' : 'fa-minus-circle'"></i></span>
-                </div>
-                <md-divider ng-if="agent.group" class="wz-margin-top-10"></md-divider>
-                <div layout="row" class="wz-margin-top-10" ng-if="agent.group && editGroup && !addingGroupToAgent">
-                    <div class="wz-word-break" flex ng-if="groups && groups.length">
-                        Available groups:
-                    </div>
-                    <div class="wz-word-break" flex ng-if="!groups || !groups.length">
-                        There are no more groups available.
-                    </div>
-                </div>
-                <div ng-if="agent.group && editGroup && !addingGroupToAgent && groups && groups.length" class="wz-margin-top-4">
-                    <span ng-repeat="group in groups" class="wz-text-bold wz-text-link" ng-click="showConfirmAddGroup(group)">{{
-                        group }}&nbsp;</span>
-                </div>
-
-                <div class="wz-margin-top-10 confirmEmbedBubble" ng-if="agent.group && editGroup && addingGroupToAgent">
-                    <div layout="row">
-                        <span class="font-size-12  wz-padding-left-8">Group {{addingGroupToAgent}} will be added to
-                            agent {{agent.id}}</span>
-                    </div>
-                    <div layout="row">
-                        <md-button class="cancelBtn" type="button" ng-click="cancelAddGroup()"><i aria-hidden='true'
-                                class='fa fa-fw fa-close'></i> Cancel</md-button>
-                        <md-button class="agreeBtn" type="button" ng-click="confirmAddGroup(addingGroupToAgent)"><i
-                                aria-hidden='true' class='fa fa-fw fa-check'></i> Confirm</md-button>
-                    </div>
-                </div>
-                <div layout="row" layout-padding ng-if="agent.group" class="wz-word-break">
-                    <span ng-repeat="group in agent.group" class="wz-text-bold wz-text-link" ng-click="goGroups(agent,$index)">{{
-                        group }}&nbsp;</span>
-                </div>
-            </md-card-content>
-        </md-card>
-    </div>
-
-    <div layout="row" layout-padding class="wz-padding-top-0 wz-padding-bottom-0">
-        <md-card flex class="wz-md-card">
-            <md-card-content>
-                <div layout="row">
-                    <span class="font-size-16">Actions</span>
-                </div>
-                <md-divider class="wz-margin-top-10"></md-divider>
-                <div layout="row" class="wz-padding-top-10">
-                    <button ng-disabled="restartingAgent" class="btn btn-primary" ng-disabled="isRestarting" ng-click="restartAgent(agent)"><i
-                            class="fa fa-refresh"></i>
-                        Restart agent
-                    </button>
-                    <!--                     <div ng-show="agent.outdated && !agent.upgrading" class="wz-padding-left-16">
-                        <button class="updateBtn btn" ng-click="updateAgent(agent)"><i class="fa fa-upload" aria-hidden="true"></i>
-                            Upgrade agent version</button>
-                    </div>
-                    <div ng-show="agent.outdated && agent.upgrading" class="wz-padding-left-16">
-                        <span class="upgradingLabel"><i class="fa fa-fw fa-spin fa-spinner"></i> Upgrading agent...</span>
-                    </div> -->
-                </div>
-=======
-                        <div ng-if="agent.group && editGroup && !addingGroupToAgent && groups && groups.length" class="wz-margin-top-4">
-                            <span ng-repeat="group in groups" class="wz-text-bold wz-text-link" ng-click="showConfirmAddGroup(group)">{{
-                                group }}&nbsp;</span>
-                        </div>
-
-                        <div class="wz-margin-top-10 confirmEmbedBubble" ng-if="agent.group && editGroup && addingGroupToAgent">
-                            <div layout="row">
-                                <span class="font-size-12  wz-padding-left-8">Group {{addingGroupToAgent}} will be
-                                    added to agent {{agent.id}}</span>
-                            </div>
-                            <div layout="row">
-                                <md-button class="cancelBtn" type="button" ng-click="cancelAddGroup()">Cancel</md-button>
-                                <md-button class="agreeBtn" type="button" ng-click="confirmAddGroup(addingGroupToAgent)"><i
-                                        aria-hidden='true' class='fa fa-fw fa-check'></i> Confirm</md-button>
-                            </div>
-                        </div>
-                        <div layout="row" layout-padding ng-if="agent.group" class="wz-word-break">
-                            <span ng-repeat="group in agent.group" class="wz-text-bold wz-text-link" ng-click="goGroups(agent,$index)">{{
-                                group
-                                }}&nbsp;</span>
-                        </div>
-                    </div>
-                </div>
-
-            </md-card-content>
-        </md-card>
-    </div>
-    <div layout="row" layout-padding class="wz-padding-top-0 wz-padding-bottom-0">
-        <md-card flex class="wz-md-card">
-            <md-card-content layout="row">
-
-                <span flex>Last keep alive
-                    <span class="color-grey">{{agent.lastKeepAlive || '-' }}</span>
-                </span>
-                <span flex>Registration date
-                    <span class="color-grey">{{agent.dateAdd || '-'}}</span>
-                </span>
-                <span flex>Last syscheck scan
-                    <span class="color-grey" ng-if="agent.syscheck.inProgress">Scan in progress</span>
-                    <span class="color-grey" ng-if="!agent.syscheck.inProgress">{{agent.syscheck.end
-                        || '-'}} <md-tooltip ng-if="!agent.syscheck.inProgress && agent.syscheck.start && agent.syscheck.end"
-                            md-direction="bottom" class="wz-tooltip">
-                            Start time: {{ agent.syscheck.start || '-'}} <br>
-                            End time: {{ agent.syscheck.end || '-'}} <br>
-                            Duration time: {{ agent.syscheck.duration +' minutes' || '-'}}
-                        </md-tooltip></span>
-                </span>
-
-                <span flex>Last rootcheck scan
-                    <span class="color-grey" ng-if="agent.rootcheck.inProgress">Scan in progress</span>
-                    <span class="color-grey" ng-if="!agent.rootcheck.inProgress">{{agent.rootcheck.end
-                        || '-'}}
-                        <md-tooltip ng-if="!agent.rootcheck.inProgress && agent.rootcheck.start && agent.rootcheck.end"
-                            md-direction="bottom" class="wz-tooltip">
-                            Start time: {{ agent.rootcheck.start || '-'}} <br>
-                            End time: {{ agent.rootcheck.end || '-'}} <br>
-                            Duration time: {{ agent.rootcheck.duration +' minutes' || '-'}}
-                        </md-tooltip></span>
-                </span>
->>>>>>> 04d3ec3d
             </md-card-content>
         </md-card>
     </div>
