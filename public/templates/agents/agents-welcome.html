<div layout="column" layout-align="start stretch" ng-if="tab === 'welcome'" ng-show="!load && !agent">
    <div layout="row" class="layout-padding">
        <md-card flex class="wz-md-card" flex>
            <md-card-content class="wz-text-center">
                <div layout="row" layout-padding>
                    <i class="fa fa-fw fa-info-circle" aria-hidden="true"></i> <span class="wz-headline-title">Could
                        not fetch data for this agent. <span ng-if="emptyAgent">Reason: {{emptyAgent}}</span></span>
                </div>
                <div layout="row" layout-padding ng-if="emptyAgent">
                    <span class="cursor-pointer" ng-click="getAgent()"><i class="fa fa-fw fa-refresh"
                            aria-hidden="true"></i>
                        Try again</span>
                </div>
            </md-card-content>
        </md-card>
    </div>
</div>
<div layout="column" layout-align="start stretch" ng-if="tab === 'welcome'" ng-show="!load && agent">

    <div layout="row" class="wz-margin-left-16 wz-margin-right-16 wz-margin-top-8">
        <span flex></span>
        <button class="kuiButton kuiButton--secondary small wz-no-margin" ng-click="goDiscover()"><i
                class="fa fa-compass"></i>
            Discover
        </button>
    </div>
    <div layout="row" layout-padding>
<<<<<<< HEAD
        <div class="euiFlexGroup euiFlexGroup--gutterLarge euiFlexGroup--responsive">
            <div class="euiFlexItem">
                <div class="euiPanel euiPanel--paddingLarge">
                    <h3 class="euiTitle wzEuiTitle">Security Information Management</h3>
                    <div class="euiSpacer euiSpacer--m"></div>
                    <div class="euiFlexGrid euiFlexGrid--gutterLarge euiFlexGrid--halves">
                        <wz-welcome-card class="euiFlexItem" logo="'icons/app_dashboard.svg'" card-title="'Security events'"
                            switch-tab="switchTab('general')" current-tab="'general'" description="TabDescription.general.description"></wz-welcome-card>
                        <wz-welcome-card class="euiFlexItem" logo="'icons/app_logging.svg'" card-title="'Integrity monitoring'"
                            switch-tab="switchTab('fim')" current-tab="'fim'" description="TabDescription.fim.description"></wz-welcome-card>
                        <wz-welcome-card class="euiFlexItem" logo="'icons/app_devtools.svg'" card-title="'Configuration'"
                            switch-tab="switchTab('configuration')" current-tab="'configuration'" description="TabDescription.configuration.description">
                        </wz-welcome-card>
                        <wz-welcome-card class="euiFlexItem" logo="'icons/app_index_pattern.svg'" card-title="'Inventory data'"
                            switch-tab="switchTab('syscollector')" current-tab="'syscollector'" description="TabDescription.syscollector.description">
                        </wz-welcome-card>
                    </div>
                </div>
            </div>
            <div class="euiFlexItem">
                <div class="euiPanel euiPanel--paddingLarge">
                    <h3 class="euiTitle wzEuiTitle">Auditing and Policy Monitoring</h3>
                    <div class="euiSpacer euiSpacer--m"></div>
                    <div class="euiFlexGrid euiFlexGrid--gutterLarge euiFlexGrid--halves">
                        <wz-welcome-card class="euiFlexItem" logo="'icons/app_advanced_settings.svg'" card-title="'Policy monitoring'"
                            switch-tab="switchTab('pm')" current-tab="'pm'" description="TabDescription.pm.description"></wz-welcome-card>
                        <wz-welcome-card class="euiFlexItem" logo="'icons/sca.png'" card-title="'Security configuration assessment'"
                            switch-tab="switchTab('sca')" current-tab="'sca'" description="TabDescription['sca'].description"></wz-welcome-card>
                        <wz-welcome-card ng-if="extensions.audit && !agent.isWindowsOS && !agent.isMacOS" class="euiFlexItem"
                            logo="'icons/app_monitoring.svg'" card-title="'System auditing'" switch-tab="switchTab('audit')"
                            current-tab="'audit'" description="TabDescription.audit.description"></wz-welcome-card>
                        <wz-welcome-card ng-if="extensions.oscap && !agent.isWindowsOS && !agent.isMacOS" class="euiFlexItem"
                            logo="'icons/app_discover.svg'" card-title="'OpenSCAP'" switch-tab="switchTab('oscap')"
                            current-tab="'oscap'" description="TabDescription.oscap.description"></wz-welcome-card>
                        <wz-welcome-card ng-if="extensions.ciscat" class="euiFlexItem" logo="'icons/app_management.svg'"
                            card-title="'CIS-CAT'" switch-tab="switchTab('ciscat')" current-tab="'ciscat'" description="TabDescription.ciscat.description"></wz-welcome-card>
                    </div>
                </div>
            </div>
        </div>
    </div>

    <div layout="row" layout-padding>
        <div class="euiFlexGroup euiFlexGroup--gutterLarge euiFlexGroup--responsive">
            <div class="euiFlexItem">
                <div class="euiFlexItem">
                    <div class="euiPanel euiPanel--paddingLarge">
                        <h3 class="euiTitle wzEuiTitle">Threat Detection and Response</h3>
                        <div class="euiSpacer euiSpacer--m"></div>
                        <div class="euiFlexGrid euiFlexGrid--gutterLarge euiFlexGrid--halves">
                            <wz-welcome-card class="euiFlexItem" ng-if="!agent.isWindowsOS && !agent.isMacOS" logo="'icons/app_security.svg'"
                                card-title="'Vulnerabilities'" switch-tab="switchTab('vuls')" current-tab="'vuls'"
                                description="TabDescription.vuls.description" />
                            <wz-welcome-card ng-if="extensions.virustotal" class="euiFlexItem" logo="'icons/app_saved_objects.svg'"
                                card-title="'VirusTotal'" switch-tab="switchTab('virustotal')" current-tab="'virustotal'"
                                description="TabDescription.virustotal.description" />
                            <wz-welcome-card ng-if="extensions.osquery" class="euiFlexItem" logo="'icons/osquery.svg'"
                                card-title="'Osquery'" switch-tab="switchTab('osquery')" current-tab="'osquery'"
                                description="TabDescription.osquery.description" />
                            <wz-welcome-card ng-if="extensions.docker && !agent.isWindowsOS && !agent.isMacOS" class="euiFlexItem"
                                logo="'icons/docker.svg'" card-title="'Docker listener'" switch-tab="switchTab('docker')"
                                current-tab="'docker'" description="TabDescription.docker.description" />
                        </div>
                    </div>
                </div>
            </div>
            <div class="euiFlexItem" ng-if="extensions && (extensions.pci || extensions.gdpr || extensions.hipaa || extensions.nist)">
                <div class="euiPanel euiPanel--paddingLarge">
                    <h3 class="euiTitle wzEuiTitle">Regulatory Compliance</h3>
                    <div class="euiSpacer euiSpacer--m"></div>
                    <div class="euiFlexGrid euiFlexGrid--gutterLarge euiFlexGrid--halves">
                        <wz-welcome-card ng-if="extensions.pci" class="euiFlexItem" logo="'icons/app_apm.svg'"
                            card-title="'PCI DSS'" switch-tab="switchTab('pci')" current-tab="'pci'" description="TabDescription.pci.description"></wz-welcome-card>
                        <wz-welcome-card ng-if="extensions.gdpr" class="euiFlexItem" logo="'icons/app_visualize.svg'"
                            card-title="'GDPR'" switch-tab="switchTab('gdpr')" current-tab="'gdpr'" description="TabDescription.gdpr.description"></wz-welcome-card>
                        <wz-welcome-card ng-if="extensions.hipaa" class="euiFlexItem" logo="'icons/app_visualize.svg'"
                            card-title="'HIPAA'" switch-tab="switchTab('hipaa')" current-tab="'hipaa'" description="TabDescription.hipaa.description"></wz-welcome-card>
                        <wz-welcome-card ng-if="extensions.nist" class="euiFlexItem" logo="'icons/app_visualize.svg'"
                            card-title="'NIST-800-53'" switch-tab="switchTab('nist')" current-tab="'nist'" description="TabDescription.nist.description"></wz-welcome-card>
                    </div>
                </div>
            </div>
        </div>
=======
        <react-component name="StatsAgent" flex props="{
            name: agent.name || '-',
            id: agent.id || '-',
            ip: agent.ip || '-',
            version: agent.version || '-',
            agentOS: agentOS || '-',
            dateAdd: agent.dateAdd ? offsetTimestamp('', agent.dateAdd) : '-',
            lastKeepAlive: agent.lastKeepAlive ? offsetTimestamp('', agent.lastKeepAlive) : '-'
        }" />
    </div>

    <div layout="row" layout-padding>
        <react-component name="WelcomeScreenAgent" props="welcomeCardsProps" />
>>>>>>> 3e73fec1
    </div>
</div><|MERGE_RESOLUTION|>--- conflicted
+++ resolved
@@ -7,8 +7,7 @@
                         not fetch data for this agent. <span ng-if="emptyAgent">Reason: {{emptyAgent}}</span></span>
                 </div>
                 <div layout="row" layout-padding ng-if="emptyAgent">
-                    <span class="cursor-pointer" ng-click="getAgent()"><i class="fa fa-fw fa-refresh"
-                            aria-hidden="true"></i>
+                    <span class="cursor-pointer" ng-click="getAgent()"><i class="fa fa-fw fa-refresh" aria-hidden="true"></i>
                         Try again</span>
                 </div>
             </md-card-content>
@@ -19,97 +18,11 @@
 
     <div layout="row" class="wz-margin-left-16 wz-margin-right-16 wz-margin-top-8">
         <span flex></span>
-        <button class="kuiButton kuiButton--secondary small wz-no-margin" ng-click="goDiscover()"><i
-                class="fa fa-compass"></i>
+        <button class="kuiButton kuiButton--secondary small wz-no-margin" ng-click="goDiscover()"><i class="fa fa-compass"></i>
             Discover
         </button>
     </div>
     <div layout="row" layout-padding>
-<<<<<<< HEAD
-        <div class="euiFlexGroup euiFlexGroup--gutterLarge euiFlexGroup--responsive">
-            <div class="euiFlexItem">
-                <div class="euiPanel euiPanel--paddingLarge">
-                    <h3 class="euiTitle wzEuiTitle">Security Information Management</h3>
-                    <div class="euiSpacer euiSpacer--m"></div>
-                    <div class="euiFlexGrid euiFlexGrid--gutterLarge euiFlexGrid--halves">
-                        <wz-welcome-card class="euiFlexItem" logo="'icons/app_dashboard.svg'" card-title="'Security events'"
-                            switch-tab="switchTab('general')" current-tab="'general'" description="TabDescription.general.description"></wz-welcome-card>
-                        <wz-welcome-card class="euiFlexItem" logo="'icons/app_logging.svg'" card-title="'Integrity monitoring'"
-                            switch-tab="switchTab('fim')" current-tab="'fim'" description="TabDescription.fim.description"></wz-welcome-card>
-                        <wz-welcome-card class="euiFlexItem" logo="'icons/app_devtools.svg'" card-title="'Configuration'"
-                            switch-tab="switchTab('configuration')" current-tab="'configuration'" description="TabDescription.configuration.description">
-                        </wz-welcome-card>
-                        <wz-welcome-card class="euiFlexItem" logo="'icons/app_index_pattern.svg'" card-title="'Inventory data'"
-                            switch-tab="switchTab('syscollector')" current-tab="'syscollector'" description="TabDescription.syscollector.description">
-                        </wz-welcome-card>
-                    </div>
-                </div>
-            </div>
-            <div class="euiFlexItem">
-                <div class="euiPanel euiPanel--paddingLarge">
-                    <h3 class="euiTitle wzEuiTitle">Auditing and Policy Monitoring</h3>
-                    <div class="euiSpacer euiSpacer--m"></div>
-                    <div class="euiFlexGrid euiFlexGrid--gutterLarge euiFlexGrid--halves">
-                        <wz-welcome-card class="euiFlexItem" logo="'icons/app_advanced_settings.svg'" card-title="'Policy monitoring'"
-                            switch-tab="switchTab('pm')" current-tab="'pm'" description="TabDescription.pm.description"></wz-welcome-card>
-                        <wz-welcome-card class="euiFlexItem" logo="'icons/sca.png'" card-title="'Security configuration assessment'"
-                            switch-tab="switchTab('sca')" current-tab="'sca'" description="TabDescription['sca'].description"></wz-welcome-card>
-                        <wz-welcome-card ng-if="extensions.audit && !agent.isWindowsOS && !agent.isMacOS" class="euiFlexItem"
-                            logo="'icons/app_monitoring.svg'" card-title="'System auditing'" switch-tab="switchTab('audit')"
-                            current-tab="'audit'" description="TabDescription.audit.description"></wz-welcome-card>
-                        <wz-welcome-card ng-if="extensions.oscap && !agent.isWindowsOS && !agent.isMacOS" class="euiFlexItem"
-                            logo="'icons/app_discover.svg'" card-title="'OpenSCAP'" switch-tab="switchTab('oscap')"
-                            current-tab="'oscap'" description="TabDescription.oscap.description"></wz-welcome-card>
-                        <wz-welcome-card ng-if="extensions.ciscat" class="euiFlexItem" logo="'icons/app_management.svg'"
-                            card-title="'CIS-CAT'" switch-tab="switchTab('ciscat')" current-tab="'ciscat'" description="TabDescription.ciscat.description"></wz-welcome-card>
-                    </div>
-                </div>
-            </div>
-        </div>
-    </div>
-
-    <div layout="row" layout-padding>
-        <div class="euiFlexGroup euiFlexGroup--gutterLarge euiFlexGroup--responsive">
-            <div class="euiFlexItem">
-                <div class="euiFlexItem">
-                    <div class="euiPanel euiPanel--paddingLarge">
-                        <h3 class="euiTitle wzEuiTitle">Threat Detection and Response</h3>
-                        <div class="euiSpacer euiSpacer--m"></div>
-                        <div class="euiFlexGrid euiFlexGrid--gutterLarge euiFlexGrid--halves">
-                            <wz-welcome-card class="euiFlexItem" ng-if="!agent.isWindowsOS && !agent.isMacOS" logo="'icons/app_security.svg'"
-                                card-title="'Vulnerabilities'" switch-tab="switchTab('vuls')" current-tab="'vuls'"
-                                description="TabDescription.vuls.description" />
-                            <wz-welcome-card ng-if="extensions.virustotal" class="euiFlexItem" logo="'icons/app_saved_objects.svg'"
-                                card-title="'VirusTotal'" switch-tab="switchTab('virustotal')" current-tab="'virustotal'"
-                                description="TabDescription.virustotal.description" />
-                            <wz-welcome-card ng-if="extensions.osquery" class="euiFlexItem" logo="'icons/osquery.svg'"
-                                card-title="'Osquery'" switch-tab="switchTab('osquery')" current-tab="'osquery'"
-                                description="TabDescription.osquery.description" />
-                            <wz-welcome-card ng-if="extensions.docker && !agent.isWindowsOS && !agent.isMacOS" class="euiFlexItem"
-                                logo="'icons/docker.svg'" card-title="'Docker listener'" switch-tab="switchTab('docker')"
-                                current-tab="'docker'" description="TabDescription.docker.description" />
-                        </div>
-                    </div>
-                </div>
-            </div>
-            <div class="euiFlexItem" ng-if="extensions && (extensions.pci || extensions.gdpr || extensions.hipaa || extensions.nist)">
-                <div class="euiPanel euiPanel--paddingLarge">
-                    <h3 class="euiTitle wzEuiTitle">Regulatory Compliance</h3>
-                    <div class="euiSpacer euiSpacer--m"></div>
-                    <div class="euiFlexGrid euiFlexGrid--gutterLarge euiFlexGrid--halves">
-                        <wz-welcome-card ng-if="extensions.pci" class="euiFlexItem" logo="'icons/app_apm.svg'"
-                            card-title="'PCI DSS'" switch-tab="switchTab('pci')" current-tab="'pci'" description="TabDescription.pci.description"></wz-welcome-card>
-                        <wz-welcome-card ng-if="extensions.gdpr" class="euiFlexItem" logo="'icons/app_visualize.svg'"
-                            card-title="'GDPR'" switch-tab="switchTab('gdpr')" current-tab="'gdpr'" description="TabDescription.gdpr.description"></wz-welcome-card>
-                        <wz-welcome-card ng-if="extensions.hipaa" class="euiFlexItem" logo="'icons/app_visualize.svg'"
-                            card-title="'HIPAA'" switch-tab="switchTab('hipaa')" current-tab="'hipaa'" description="TabDescription.hipaa.description"></wz-welcome-card>
-                        <wz-welcome-card ng-if="extensions.nist" class="euiFlexItem" logo="'icons/app_visualize.svg'"
-                            card-title="'NIST-800-53'" switch-tab="switchTab('nist')" current-tab="'nist'" description="TabDescription.nist.description"></wz-welcome-card>
-                    </div>
-                </div>
-            </div>
-        </div>
-=======
         <react-component name="StatsAgent" flex props="{
             name: agent.name || '-',
             id: agent.id || '-',
@@ -123,6 +36,5 @@
 
     <div layout="row" layout-padding>
         <react-component name="WelcomeScreenAgent" props="welcomeCardsProps" />
->>>>>>> 3e73fec1
     </div>
 </div>