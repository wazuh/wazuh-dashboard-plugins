<<<<<<< HEAD
<md-content flex layout="column" ng-if="tab === 'sca' && tabView === 'panels'" layout-align="start">
    <div layout="row" class="wz-margin-top-10 wz-margin-right-8 wz-margin-left-8"
        ng-if="showScaScan && (!agent || !agent.os)">
=======
<md-content flex layout="column" ng-if="tab === 'sca' && tabView === 'panels'" ng-show="!showScaScan" ng-class="{'no-opacity': resultState !== 'ready' || !rendered}"
    layout-align="start">
    <div layout="row">
        <span flex></span>
        <md-button ng-click="switchScaScan()" class="discoverSectionSwitchBtn"><i class="fa fa-fw fa-database"></i>
            Show state</md-button>
    </div>

    <div layout="row" layout-align="space-between stretch" class="height-300">
        <md-card flex class="wz-md-card" ng-class="{'fullscreen': expandArray[0]}">
            <md-card-content class="wazuh-column">
                <div layout="row" ng-dblclick="expand(0)">
                    <span class="wz-headline-title">Alerts over time</span>
                    <span flex></span>
                    <span class="wz-text-link" ng-click="expand(0)"><i class="fa fa-fw fa-expand"></i></span>
                </div>
                <md-divider class="wz-margin-top-10"></md-divider>
                <kbn-vis id="Wazuh-App-Agents-CA-Alerts-over-time" vis-id="'Wazuh-App-Agents-CA-Alerts-over-time'">
                </kbn-vis>
            </md-card-content>
        </md-card>
    </div>

    <div layout="row">
        <div layout="column" flex class="height-540">
            <md-card flex class="wz-md-card" ng-class="{'fullscreen': expandArray[1]}">
                <md-card-content class="wazuh-column">
                    <div layout="row" ng-dblclick="expand(1)">
                        <span class="wz-headline-title">Top 5 CIS requirements passed</span>
                        <span flex></span>
                        <span class="wz-text-link" ng-click="expand(1)"><i class="fa fa-fw fa-expand"></i></span>
                    </div>
                    <md-divider class="wz-margin-top-10"></md-divider>
                    <kbn-vis id="Wazuh-App-Agents-CA-Top-5-CIS-Requirements-passed" vis-id="'Wazuh-App-Agents-CA-Top-5-CIS-Requirements-passed'">
                    </kbn-vis>
                </md-card-content>
            </md-card>
            <md-card flex class="wz-md-card" ng-class="{'fullscreen': expandArray[2]}">
                <md-card-content class="wazuh-column">
                    <div layout="row" ng-dblclick="expand(2)">
                        <span class="wz-headline-title">Top 5 CIS requirements failed</span>
                        <span flex></span>
                        <span class="wz-text-link" ng-click="expand(2)"><i class="fa fa-fw fa-expand"></i></span>
                    </div>
                    <md-divider class="wz-margin-top-10"></md-divider>
                    <kbn-vis id="Wazuh-App-Agents-CA-Top-5-CIS-Requirements-failed" vis-id="'Wazuh-App-Agents-CA-Top-5-CIS-Requirements-failed'"></kbn-vis>
                </md-card-content>
            </md-card>
        </div>
        <div layout="column" flex class="height-540">
            <md-card flex class="wz-md-card" ng-class="{'fullscreen': expandArray[3]}">
                <md-card-content class="wazuh-column">
                    <div layout="row" ng-dblclick="expand(3)">
                        <span class="wz-headline-title">Top 5 CIS CSC requirements passed</span>
                        <span flex></span>
                        <span class="wz-text-link" ng-click="expand(3)"><i class="fa fa-fw fa-expand"></i></span>
                    </div>
                    <md-divider class="wz-margin-top-10"></md-divider>
                    <kbn-vis id="Wazuh-App-Agents-CA-Top-5-CIS-CSC-Requirements-passed" vis-id="'Wazuh-App-Agents-CA-Top-5-CIS-CSC-Requirements-passed'">
                    </kbn-vis>
                </md-card-content>
            </md-card>
            <md-card flex class="wz-md-card" ng-class="{'fullscreen': expandArray[4]}">
                <md-card-content class="wazuh-column">
                    <div layout="row" ng-dblclick="expand(4)">
                        <span class="wz-headline-title">Top 5 CIS CSC requirements failed</span>
                        <span flex></span>
                        <span class="wz-text-link" ng-click="expand(4)"><i class="fa fa-fw fa-expand"></i></span>
                    </div>
                    <md-divider class="wz-margin-top-10"></md-divider>
                    <kbn-vis id="Wazuh-App-Agents-CA-Top-5-CIS-CSC-Requirements-failed" vis-id="'Wazuh-App-Agents-CA-Top-5-CIS-CSC-Requirements-failed'"></kbn-vis>
                </md-card-content>
            </md-card>
        </div>
        <div layout="column" flex class="height-540">
            <md-card flex class="wz-md-card" ng-class="{'fullscreen': expandArray[5]}">
                <md-card-content class="wazuh-column">
                    <div layout="row" ng-dblclick="expand(5)">
                        <span class="wz-headline-title">Top 5 PCI DSS requirements passed</span>
                        <span flex></span>
                        <span class="wz-text-link" ng-click="expand(5)"><i class="fa fa-fw fa-expand"></i></span>
                    </div>
                    <md-divider class="wz-margin-top-10"></md-divider>
                    <kbn-vis id="Wazuh-App-Agents-CA-Top-5-PCI-DSS-Requirements-passed" vis-id="'Wazuh-App-Agents-CA-Top-5-PCI-DSS-Requirements-passed'">
                    </kbn-vis>
                </md-card-content>
            </md-card>
            <md-card flex class="wz-md-card" ng-class="{'fullscreen': expandArray[6]}">
                <md-card-content class="wazuh-column">
                    <div layout="row" ng-dblclick="expand(6)">
                        <span class="wz-headline-title">Top 5 PCI DSS requirements failed</span>
                        <span flex></span>
                        <span class="wz-text-link" ng-click="expand(6)"><i class="fa fa-fw fa-expand"></i></span>
                    </div>
                    <md-divider class="wz-margin-top-10"></md-divider>
                    <kbn-vis id="Wazuh-App-Agents-CA-Top-5-PCI-DSS-Requirements-failed" vis-id="'Wazuh-App-Agents-CA-Top-5-PCI-DSS-Requirements-failed'"></kbn-vis>
                </md-card-content>
            </md-card>
        </div>
    </div>

    <div layout="row" layout-align="space-between stretch" class="height-570">
        <md-card flex class="wz-md-card" ng-class="{'fullscreen': expandArray[7]}">
            <md-card-content class="wazuh-column">
                <div layout="row" ng-dblclick="expand(7)">
                    <span class="wz-headline-title">Alerts summary</span>
                    <span flex></span>
                    <span class="wz-text-link" ng-click="expand(7)"><i class="fa fa-fw fa-expand"></i></span>
                </div>
                <md-divider class="wz-margin-top-10"></md-divider>
                <kbn-vis vis-id="'Wazuh-App-Agents-CA-Alerts-summary'"></kbn-vis>
            </md-card-content>
        </md-card>
    </div>
</md-content>

<md-content flex layout="column" ng-if="tab === 'sca' && tabView === 'panels' && showScaScan" layout-align="start">
    <div layout="row" class="md-padding-v wz-padding-right-8 wz-padding-bottom-0">
        <div layout="row" ng-show="agent && agent.os" class="md-padding-h wz-padding-bottom-14">
            <span class="wz-headline-title font-size-18"><i class="fa fa-fw fa-shield"></i> Configuration assessment
                state</span>
        </div>
        <span flex></span>
        <md-button ng-click="switchScaScan()" class="discoverSectionSwitchBtn pull-right"><i class="fa fa-fw fa-area-chart"></i>
            Show alerts</md-button>
    </div>

    <div layout="row" class="wz-margin-top-10 wz-margin-right-8 wz-margin-left-8" ng-if="showScaScan && (!agent || !agent.os)">
>>>>>>> c0c21a8b
        <div flex class="euiCallOut euiCallOut--warning">
            <div class="euiCallOutHeader">
                <svg class="euiIcon euiIcon--medium euiCallOutHeader__icon" aria-hidden="true"
                    xmlns="http://www.w3.org/2000/svg" xmlns:xlink="http://www.w3.org/1999/xlink" width="16" height="16"
                    viewBox="0 0 16 16">
                    <defs>
                        <path id="help-a"
                            d="M13.6 12.186l-1.357-1.358c-.025-.025-.058-.034-.084-.056.53-.794.84-1.746.84-2.773a4.977 4.977 0 0 0-.84-2.772c.026-.02.059-.03.084-.056L13.6 3.813a6.96 6.96 0 0 1 0 8.373zM8 15A6.956 6.956 0 0 1 3.814 13.6l1.358-1.358c.025-.025.034-.057.055-.084C6.02 12.688 6.974 13 8 13a4.978 4.978 0 0 0 2.773-.84c.02.026.03.058.056.083l1.357 1.358A6.956 6.956 0 0 1 8 15zm-5.601-2.813a6.963 6.963 0 0 1 0-8.373l1.359 1.358c.024.025.057.035.084.056A4.97 4.97 0 0 0 3 8c0 1.027.31 1.98.842 2.773-.027.022-.06.031-.084.056l-1.36 1.358zm5.6-.187A4 4 0 1 1 8 4a4 4 0 0 1 0 8zM8 1c1.573 0 3.019.525 4.187 1.4l-1.357 1.358c-.025.025-.035.057-.056.084A4.979 4.979 0 0 0 8 3a4.979 4.979 0 0 0-2.773.842c-.021-.027-.03-.059-.055-.084L3.814 2.4A6.957 6.957 0 0 1 8 1zm0-1a8.001 8.001 0 1 0 .003 16.002A8.001 8.001 0 0 0 8 0z">
                        </path>
                    </defs>
                    <use xmlns:xlink="http://www.w3.org/1999/xlink" xlink:href="#help-a" fill-rule="evenodd"></use>
                </svg>
                <span class="euiCallOutHeader__title">This agent is never connected.</span>
            </div>
        </div>
    </div>

<<<<<<< HEAD
    <div layout="row" class="md-padding" ng-show="agent && agent.os && !lookingSca">
        <table class="table table-striped table-condensed table-hover" ng-if="policies && policies.length">
            <thead>
                <tr>
                    <th class="euiTableHeaderCell padding-left-0">
                        <div class="euiTableCellContent"><span class="euiTableCellContent__text">Policy</span></div>
                    </th>
                    <th class="euiTableHeaderCell padding-left-0">
                        <div class="euiTableCellContent"><span class="euiTableCellContent__text">Description</span>
                        </div>
                    </th>
                    <th class="euiTableHeaderCell padding-left-0">
                        <div class="euiTableCellContent"><span class="euiTableCellContent__text">Last scan</span></div>
                    </th>
                    <th class="euiTableHeaderCell padding-left-0">
                        <div class="euiTableCellContent"><span class="euiTableCellContent__text">Fail</span></div>
                    </th>
                    <th class="euiTableHeaderCell padding-left-0">
                        <div class="euiTableCellContent"><span class="euiTableCellContent__text">Pass</span></div>
                    </th>
                    <th class="euiTableHeaderCell padding-left-0">
                        <div class="euiTableCellContent"><span class="euiTableCellContent__text">Score</span></div>
                    </th>

                </tr>
            </thead>
            <tbody>
                <tr class="euiTableRow" ng-repeat="policy in policies">
                    <td class="euiTableRowCell">
                        <div class="euiTableCellContent euiTableCellContent--overflowingContent">
                            <button ng-click="loadScaChecks(policy)" class="euiLink euiLink--primary"
                                type="button">{{policy.name}}</button>
                        </div>
                    </td>
                    <td class="euiTableRowCell">
                        <div class="euiTableCellContent euiTableCellContent--overflowingContent">
                            <span>{{policy.description
                                }}</span>
                        </div>
                    </td>
                    <td class="euiTableRowCell">
                        <div class="euiTableCellContent euiTableCellContent--overflowingContent no-wrap">
                            <span>{{policy.end_scan
                                || '-'
                                }}</span>
                        </div>
                    </td>
                    <td class="euiTableRowCell">
                        <div class="euiTableCellContent euiTableCellContent--overflowingContent no-wrap">
                            <span>{{policy.fail}}</span>
                        </div>
                    </td>
                    <td class="euiTableRowCell">
                        <div class="euiTableCellContent euiTableCellContent--overflowingContent no-wrap">
                            <span>{{policy.pass}}</span>
                        </div>
                    </td>
                    <td class="euiTableRowCell">
                        <div class="euiTableCellContent euiTableCellContent--overflowingContent no-wrap">
                            <span>{{policy.score}}%</span>
                        </div>
                    </td>
                </tr>
            </tbody>
        </table>
        <div layout="row" class="wz-margin-top-10" ng-if="!load && (!policies || !policies.length)">
            <span flex><i class="fa fa-fw fa-warning"></i> No scans available.</span>
        </div>
    </div>
    <div layout="row" class="md-padding" ng-show="!lookingSca">
        <div class="sca-chart-widget">
            <div class="sca-chart-header">Pass vs Failed</div>
            <div id="sca_chart" class="sca-chart"></div>
        </div>
    </div>

    <div layout="row" class="wz-padding-top-0" ng-if="agent && agent.os && lookingSca">
        <md-card flex class="wz-md-card">
            <md-card-actions layout="row" style="padding-top: 14px !important;"
                class="wz-card-actions wz-card-actions-top">
                <span><i class="fa fa-fw fa-arrow-left cursor-pointer" ng-click="closeScaChecks()"></i>
                    {{lookingSca.name}}</span>
                <span class="wz-margin-left-16">Pass: <span class="wz-text-bold">{{lookingSca.pass}}</span></span>
                <span class="wz-margin-left-16">Fail: <span class="wz-text-bold">{{lookingSca.fail}}</span></span>
                <span class="wz-margin-left-16">Score: <span class="wz-text-bold">{{lookingSca.score}}%</span></span>
                <span flex></span>
                <span class="wz-text-gray">{{lookingSca.end_scan}}</span>
            </md-card-actions>
            <md-card-content class="wz-padding-bottom-30">
                <div layout="row" class="wz-margin-top-16 wz-margin-bottom-25">
                    <input placeholder="Filter checks..." ng-model="custom_search" type="text"
                        class="kuiLocalSearchInput ng-empty ng-pristine ng-scope ng-touched ng-valid"
                        aria-invalid="false" wz-enter="search(custom_search)">
                    <button type="submit" aria-label="Search" class="kuiLocalSearchButton height-40"
                        ng-click="search(custom_search)">
                        <span class="fa fa-search" aria-hidden="true"></span>
                    </button>
                </div>
                <div layout="row" class="wz-margin-top-16 wz-margin-bottom-40-inv">
                    <wz-table custom-columns="true" flex path="'/sca/' + agent.id + '/checks/' + lookingSca.id"
                        row-sizes="[13,11,9]" extra-limit="100" keys="[{value: 'id', width: '75px'},'title', 'file', 'result']">
                    </wz-table>
                </div>
            </md-card-content>
            <md-card-actions layout="row" layout-align="end center"
                class="wz-card-actions layout-align-end-center layout-row">
                <a class="wz-text-link cursor-pointer small md-button md-ink-ripple" id="btnDownload"
                    ng-click="downloadCsv('/sca/' + agent.id + '/checks/' + lookingSca.id, lookingSca.id + '.csv')">Formatted
                    <i aria-hidden="true" class="fa fa-download"></i></a>
            </md-card-actions>
        </md-card>
    </div>
=======
    <div layout="row" class="md-padding-h" ng-show="agent && agent.os && !lookingSca">
        <div class="md-padding-v fullWidth" ng-class="!policies || !policies.length ? '' : ['wz-md-card']">
            <table class="table table-striped table-condensed table-hover" ng-if="policies && policies.length">
                <thead>
                    <tr>
                        <th class="euiTableHeaderCell padding-left-0">
                            <div class="euiTableCellContent"><span class="euiTableCellContent__text">Policy</span></div>
                        </th>
                        <th class="euiTableHeaderCell padding-left-0">
                            <div class="euiTableCellContent"><span class="euiTableCellContent__text">Description</span>
                            </div>
                        </th>
                        <th class="euiTableHeaderCell padding-left-0">
                            <div class="euiTableCellContent"><span class="euiTableCellContent__text">Last scan</span></div>
                        </th>
                        <th class="euiTableHeaderCell padding-left-0">
                            <div class="euiTableCellContent"><span class="euiTableCellContent__text">Fail</span></div>
                        </th>
                        <th class="euiTableHeaderCell padding-left-0">
                            <div class="euiTableCellContent"><span class="euiTableCellContent__text">Pass</span></div>
                        </th>
                        <th class="euiTableHeaderCell padding-left-0">
                            <div class="euiTableCellContent"><span class="euiTableCellContent__text">Score</span></div>
                        </th>

                    </tr>
                </thead>
                <tbody>
                    <tr class="euiTableRow" ng-repeat="policy in policies">
                        <td class="euiTableRowCell">
                            <div class="euiTableCellContent euiTableCellContent--overflowingContent">
                                <button ng-click="loadScaChecks(policy)" class="euiLink euiLink--primary" type="button">{{policy.name}}</button>
                            </div>
                        </td>
                        <td class="euiTableRowCell">
                            <div class="euiTableCellContent euiTableCellContent--overflowingContent">
                                <span>{{policy.description
                                    }}</span>
                            </div>
                        </td>
                        <td class="euiTableRowCell">
                            <div class="euiTableCellContent euiTableCellContent--overflowingContent no-wrap">
                                <span>{{policy.end_scan
                                    || '-'
                                    }}</span>
                            </div>
                        </td>
                        <td class="euiTableRowCell">
                            <div class="euiTableCellContent euiTableCellContent--overflowingContent no-wrap">
                                <span>{{policy.fail}}</span>
                            </div>
                        </td>
                        <td class="euiTableRowCell">
                            <div class="euiTableCellContent euiTableCellContent--overflowingContent no-wrap">
                                <span>{{policy.pass}}</span>
                            </div>
                        </td>
                        <td class="euiTableRowCell">
                            <div class="euiTableCellContent euiTableCellContent--overflowingContent no-wrap">
                                <span>{{policy.score}}%</span>
                            </div>
                        </td>
                    </tr>
                </tbody>
            </table>
            <div layout="column" class="md-padding-h" ng-if="!load && (!policies || !policies.length)">
                <div class="md-padding text-center">
                    <img class="wz-margin-top-17" src="/plugins/wazuh/img/sca.png" style="width: 10%; max-width: 175px;">
                    <h3 class="euiTitle wzEuiTitle wz-margin-bottom-10 wz-margin-top-16">There are no scans
                        available</h3>
                </div>
                <div class="md-padding text-center wz-margin-top-10">
                    <a target="_blank" ng-href="https://documentation.wazuh.com/current/user-manual/capabilities/sec-config-assessment.html">
                        <span>Discover in our documentation what are the configuration assessment scans and how to
                            carry them out.</span>
                        <i class="fa fa-info-circle" aria-hidden="true"></i></a>
                </div>
            </div>
        </div>

        <div layout="row" class="wz-padding-top-0" ng-if="agent && agent.os && lookingSca">
            <md-card flex class="wz-md-card fullWidth">
                <md-card-content class="wz-padding-bottom-30">
                    <span class="wz-headline-title"><i class="fa fa-fw fa-arrow-left cursor-pointer" ng-click="closeScaChecks()"></i>
                        {{lookingSca.name}} checks</span>
                    <md-divider class="wz-margin-top-10"></md-divider>
                    <div layout="row" class="wz-margin-top-16 wz-margin-bottom-25">
                        <input placeholder="Filter checks..." ng-model="custom_search" type="text" class="kuiLocalSearchInput ng-empty ng-pristine ng-scope ng-touched ng-valid"
                            aria-invalid="false" wz-enter="search(custom_search)">
                        <button type="submit" aria-label="Search" class="kuiLocalSearchButton height-40" ng-click="search(custom_search)">
                            <span class="fa fa-search" aria-hidden="true"></span>
                        </button>
                    </div>
                    <div layout="row" class="wz-margin-top-16 wz-margin-bottom-40-inv">
                        <wz-table custom-columns="true" flex path="'/sca/' + agent.id + '/checks/' + lookingSca.id"
                            row-sizes="[13,11,9]" extra-limit="100" keys="['title', 'file', 'result']">
                        </wz-table>
                    </div>
                </md-card-content>
                <md-card-actions layout="row" layout-align="end center" class="wz-card-actions layout-align-end-center layout-row">
                    <a class="wz-text-link cursor-pointer small md-button md-ink-ripple" id="btnDownload" ng-click="downloadCsv('/sca/' + agent.id + '/checks/' + lookingSca.id, lookingSca.id + '.csv')">Formatted
                        <i aria-hidden="true" class="fa fa-download"></i></a>
                </md-card-actions>
            </md-card>
        </div>
>>>>>>> c0c21a8b
</md-content><|MERGE_RESOLUTION|>--- conflicted
+++ resolved
@@ -1,137 +1,6 @@
-<<<<<<< HEAD
 <md-content flex layout="column" ng-if="tab === 'sca' && tabView === 'panels'" layout-align="start">
     <div layout="row" class="wz-margin-top-10 wz-margin-right-8 wz-margin-left-8"
         ng-if="showScaScan && (!agent || !agent.os)">
-=======
-<md-content flex layout="column" ng-if="tab === 'sca' && tabView === 'panels'" ng-show="!showScaScan" ng-class="{'no-opacity': resultState !== 'ready' || !rendered}"
-    layout-align="start">
-    <div layout="row">
-        <span flex></span>
-        <md-button ng-click="switchScaScan()" class="discoverSectionSwitchBtn"><i class="fa fa-fw fa-database"></i>
-            Show state</md-button>
-    </div>
-
-    <div layout="row" layout-align="space-between stretch" class="height-300">
-        <md-card flex class="wz-md-card" ng-class="{'fullscreen': expandArray[0]}">
-            <md-card-content class="wazuh-column">
-                <div layout="row" ng-dblclick="expand(0)">
-                    <span class="wz-headline-title">Alerts over time</span>
-                    <span flex></span>
-                    <span class="wz-text-link" ng-click="expand(0)"><i class="fa fa-fw fa-expand"></i></span>
-                </div>
-                <md-divider class="wz-margin-top-10"></md-divider>
-                <kbn-vis id="Wazuh-App-Agents-CA-Alerts-over-time" vis-id="'Wazuh-App-Agents-CA-Alerts-over-time'">
-                </kbn-vis>
-            </md-card-content>
-        </md-card>
-    </div>
-
-    <div layout="row">
-        <div layout="column" flex class="height-540">
-            <md-card flex class="wz-md-card" ng-class="{'fullscreen': expandArray[1]}">
-                <md-card-content class="wazuh-column">
-                    <div layout="row" ng-dblclick="expand(1)">
-                        <span class="wz-headline-title">Top 5 CIS requirements passed</span>
-                        <span flex></span>
-                        <span class="wz-text-link" ng-click="expand(1)"><i class="fa fa-fw fa-expand"></i></span>
-                    </div>
-                    <md-divider class="wz-margin-top-10"></md-divider>
-                    <kbn-vis id="Wazuh-App-Agents-CA-Top-5-CIS-Requirements-passed" vis-id="'Wazuh-App-Agents-CA-Top-5-CIS-Requirements-passed'">
-                    </kbn-vis>
-                </md-card-content>
-            </md-card>
-            <md-card flex class="wz-md-card" ng-class="{'fullscreen': expandArray[2]}">
-                <md-card-content class="wazuh-column">
-                    <div layout="row" ng-dblclick="expand(2)">
-                        <span class="wz-headline-title">Top 5 CIS requirements failed</span>
-                        <span flex></span>
-                        <span class="wz-text-link" ng-click="expand(2)"><i class="fa fa-fw fa-expand"></i></span>
-                    </div>
-                    <md-divider class="wz-margin-top-10"></md-divider>
-                    <kbn-vis id="Wazuh-App-Agents-CA-Top-5-CIS-Requirements-failed" vis-id="'Wazuh-App-Agents-CA-Top-5-CIS-Requirements-failed'"></kbn-vis>
-                </md-card-content>
-            </md-card>
-        </div>
-        <div layout="column" flex class="height-540">
-            <md-card flex class="wz-md-card" ng-class="{'fullscreen': expandArray[3]}">
-                <md-card-content class="wazuh-column">
-                    <div layout="row" ng-dblclick="expand(3)">
-                        <span class="wz-headline-title">Top 5 CIS CSC requirements passed</span>
-                        <span flex></span>
-                        <span class="wz-text-link" ng-click="expand(3)"><i class="fa fa-fw fa-expand"></i></span>
-                    </div>
-                    <md-divider class="wz-margin-top-10"></md-divider>
-                    <kbn-vis id="Wazuh-App-Agents-CA-Top-5-CIS-CSC-Requirements-passed" vis-id="'Wazuh-App-Agents-CA-Top-5-CIS-CSC-Requirements-passed'">
-                    </kbn-vis>
-                </md-card-content>
-            </md-card>
-            <md-card flex class="wz-md-card" ng-class="{'fullscreen': expandArray[4]}">
-                <md-card-content class="wazuh-column">
-                    <div layout="row" ng-dblclick="expand(4)">
-                        <span class="wz-headline-title">Top 5 CIS CSC requirements failed</span>
-                        <span flex></span>
-                        <span class="wz-text-link" ng-click="expand(4)"><i class="fa fa-fw fa-expand"></i></span>
-                    </div>
-                    <md-divider class="wz-margin-top-10"></md-divider>
-                    <kbn-vis id="Wazuh-App-Agents-CA-Top-5-CIS-CSC-Requirements-failed" vis-id="'Wazuh-App-Agents-CA-Top-5-CIS-CSC-Requirements-failed'"></kbn-vis>
-                </md-card-content>
-            </md-card>
-        </div>
-        <div layout="column" flex class="height-540">
-            <md-card flex class="wz-md-card" ng-class="{'fullscreen': expandArray[5]}">
-                <md-card-content class="wazuh-column">
-                    <div layout="row" ng-dblclick="expand(5)">
-                        <span class="wz-headline-title">Top 5 PCI DSS requirements passed</span>
-                        <span flex></span>
-                        <span class="wz-text-link" ng-click="expand(5)"><i class="fa fa-fw fa-expand"></i></span>
-                    </div>
-                    <md-divider class="wz-margin-top-10"></md-divider>
-                    <kbn-vis id="Wazuh-App-Agents-CA-Top-5-PCI-DSS-Requirements-passed" vis-id="'Wazuh-App-Agents-CA-Top-5-PCI-DSS-Requirements-passed'">
-                    </kbn-vis>
-                </md-card-content>
-            </md-card>
-            <md-card flex class="wz-md-card" ng-class="{'fullscreen': expandArray[6]}">
-                <md-card-content class="wazuh-column">
-                    <div layout="row" ng-dblclick="expand(6)">
-                        <span class="wz-headline-title">Top 5 PCI DSS requirements failed</span>
-                        <span flex></span>
-                        <span class="wz-text-link" ng-click="expand(6)"><i class="fa fa-fw fa-expand"></i></span>
-                    </div>
-                    <md-divider class="wz-margin-top-10"></md-divider>
-                    <kbn-vis id="Wazuh-App-Agents-CA-Top-5-PCI-DSS-Requirements-failed" vis-id="'Wazuh-App-Agents-CA-Top-5-PCI-DSS-Requirements-failed'"></kbn-vis>
-                </md-card-content>
-            </md-card>
-        </div>
-    </div>
-
-    <div layout="row" layout-align="space-between stretch" class="height-570">
-        <md-card flex class="wz-md-card" ng-class="{'fullscreen': expandArray[7]}">
-            <md-card-content class="wazuh-column">
-                <div layout="row" ng-dblclick="expand(7)">
-                    <span class="wz-headline-title">Alerts summary</span>
-                    <span flex></span>
-                    <span class="wz-text-link" ng-click="expand(7)"><i class="fa fa-fw fa-expand"></i></span>
-                </div>
-                <md-divider class="wz-margin-top-10"></md-divider>
-                <kbn-vis vis-id="'Wazuh-App-Agents-CA-Alerts-summary'"></kbn-vis>
-            </md-card-content>
-        </md-card>
-    </div>
-</md-content>
-
-<md-content flex layout="column" ng-if="tab === 'sca' && tabView === 'panels' && showScaScan" layout-align="start">
-    <div layout="row" class="md-padding-v wz-padding-right-8 wz-padding-bottom-0">
-        <div layout="row" ng-show="agent && agent.os" class="md-padding-h wz-padding-bottom-14">
-            <span class="wz-headline-title font-size-18"><i class="fa fa-fw fa-shield"></i> Configuration assessment
-                state</span>
-        </div>
-        <span flex></span>
-        <md-button ng-click="switchScaScan()" class="discoverSectionSwitchBtn pull-right"><i class="fa fa-fw fa-area-chart"></i>
-            Show alerts</md-button>
-    </div>
-
-    <div layout="row" class="wz-margin-top-10 wz-margin-right-8 wz-margin-left-8" ng-if="showScaScan && (!agent || !agent.os)">
->>>>>>> c0c21a8b
         <div flex class="euiCallOut euiCallOut--warning">
             <div class="euiCallOutHeader">
                 <svg class="euiIcon euiIcon--medium euiCallOutHeader__icon" aria-hidden="true"
@@ -149,7 +18,6 @@
         </div>
     </div>
 
-<<<<<<< HEAD
     <div layout="row" class="md-padding" ng-show="agent && agent.os && !lookingSca">
         <table class="table table-striped table-condensed table-hover" ng-if="policies && policies.length">
             <thead>
@@ -219,7 +87,8 @@
             <span flex><i class="fa fa-fw fa-warning"></i> No scans available.</span>
         </div>
     </div>
-    <div layout="row" class="md-padding" ng-show="!lookingSca">
+    
+    <div layout="row" class="md-padding" ng-show="!load && !lookingSca">
         <div class="sca-chart-widget">
             <div class="sca-chart-header">Pass vs Failed</div>
             <div id="sca_chart" class="sca-chart"></div>
@@ -262,111 +131,4 @@
             </md-card-actions>
         </md-card>
     </div>
-=======
-    <div layout="row" class="md-padding-h" ng-show="agent && agent.os && !lookingSca">
-        <div class="md-padding-v fullWidth" ng-class="!policies || !policies.length ? '' : ['wz-md-card']">
-            <table class="table table-striped table-condensed table-hover" ng-if="policies && policies.length">
-                <thead>
-                    <tr>
-                        <th class="euiTableHeaderCell padding-left-0">
-                            <div class="euiTableCellContent"><span class="euiTableCellContent__text">Policy</span></div>
-                        </th>
-                        <th class="euiTableHeaderCell padding-left-0">
-                            <div class="euiTableCellContent"><span class="euiTableCellContent__text">Description</span>
-                            </div>
-                        </th>
-                        <th class="euiTableHeaderCell padding-left-0">
-                            <div class="euiTableCellContent"><span class="euiTableCellContent__text">Last scan</span></div>
-                        </th>
-                        <th class="euiTableHeaderCell padding-left-0">
-                            <div class="euiTableCellContent"><span class="euiTableCellContent__text">Fail</span></div>
-                        </th>
-                        <th class="euiTableHeaderCell padding-left-0">
-                            <div class="euiTableCellContent"><span class="euiTableCellContent__text">Pass</span></div>
-                        </th>
-                        <th class="euiTableHeaderCell padding-left-0">
-                            <div class="euiTableCellContent"><span class="euiTableCellContent__text">Score</span></div>
-                        </th>
-
-                    </tr>
-                </thead>
-                <tbody>
-                    <tr class="euiTableRow" ng-repeat="policy in policies">
-                        <td class="euiTableRowCell">
-                            <div class="euiTableCellContent euiTableCellContent--overflowingContent">
-                                <button ng-click="loadScaChecks(policy)" class="euiLink euiLink--primary" type="button">{{policy.name}}</button>
-                            </div>
-                        </td>
-                        <td class="euiTableRowCell">
-                            <div class="euiTableCellContent euiTableCellContent--overflowingContent">
-                                <span>{{policy.description
-                                    }}</span>
-                            </div>
-                        </td>
-                        <td class="euiTableRowCell">
-                            <div class="euiTableCellContent euiTableCellContent--overflowingContent no-wrap">
-                                <span>{{policy.end_scan
-                                    || '-'
-                                    }}</span>
-                            </div>
-                        </td>
-                        <td class="euiTableRowCell">
-                            <div class="euiTableCellContent euiTableCellContent--overflowingContent no-wrap">
-                                <span>{{policy.fail}}</span>
-                            </div>
-                        </td>
-                        <td class="euiTableRowCell">
-                            <div class="euiTableCellContent euiTableCellContent--overflowingContent no-wrap">
-                                <span>{{policy.pass}}</span>
-                            </div>
-                        </td>
-                        <td class="euiTableRowCell">
-                            <div class="euiTableCellContent euiTableCellContent--overflowingContent no-wrap">
-                                <span>{{policy.score}}%</span>
-                            </div>
-                        </td>
-                    </tr>
-                </tbody>
-            </table>
-            <div layout="column" class="md-padding-h" ng-if="!load && (!policies || !policies.length)">
-                <div class="md-padding text-center">
-                    <img class="wz-margin-top-17" src="/plugins/wazuh/img/sca.png" style="width: 10%; max-width: 175px;">
-                    <h3 class="euiTitle wzEuiTitle wz-margin-bottom-10 wz-margin-top-16">There are no scans
-                        available</h3>
-                </div>
-                <div class="md-padding text-center wz-margin-top-10">
-                    <a target="_blank" ng-href="https://documentation.wazuh.com/current/user-manual/capabilities/sec-config-assessment.html">
-                        <span>Discover in our documentation what are the configuration assessment scans and how to
-                            carry them out.</span>
-                        <i class="fa fa-info-circle" aria-hidden="true"></i></a>
-                </div>
-            </div>
-        </div>
-
-        <div layout="row" class="wz-padding-top-0" ng-if="agent && agent.os && lookingSca">
-            <md-card flex class="wz-md-card fullWidth">
-                <md-card-content class="wz-padding-bottom-30">
-                    <span class="wz-headline-title"><i class="fa fa-fw fa-arrow-left cursor-pointer" ng-click="closeScaChecks()"></i>
-                        {{lookingSca.name}} checks</span>
-                    <md-divider class="wz-margin-top-10"></md-divider>
-                    <div layout="row" class="wz-margin-top-16 wz-margin-bottom-25">
-                        <input placeholder="Filter checks..." ng-model="custom_search" type="text" class="kuiLocalSearchInput ng-empty ng-pristine ng-scope ng-touched ng-valid"
-                            aria-invalid="false" wz-enter="search(custom_search)">
-                        <button type="submit" aria-label="Search" class="kuiLocalSearchButton height-40" ng-click="search(custom_search)">
-                            <span class="fa fa-search" aria-hidden="true"></span>
-                        </button>
-                    </div>
-                    <div layout="row" class="wz-margin-top-16 wz-margin-bottom-40-inv">
-                        <wz-table custom-columns="true" flex path="'/sca/' + agent.id + '/checks/' + lookingSca.id"
-                            row-sizes="[13,11,9]" extra-limit="100" keys="['title', 'file', 'result']">
-                        </wz-table>
-                    </div>
-                </md-card-content>
-                <md-card-actions layout="row" layout-align="end center" class="wz-card-actions layout-align-end-center layout-row">
-                    <a class="wz-text-link cursor-pointer small md-button md-ink-ripple" id="btnDownload" ng-click="downloadCsv('/sca/' + agent.id + '/checks/' + lookingSca.id, lookingSca.id + '.csv')">Formatted
-                        <i aria-hidden="true" class="fa fa-download"></i></a>
-                </md-card-actions>
-            </md-card>
-        </div>
->>>>>>> c0c21a8b
 </md-content>