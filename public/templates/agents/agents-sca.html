--- conflicted
+++ resolved
@@ -87,14 +87,6 @@
             <span flex><i class="fa fa-fw fa-warning"></i> No scans available.</span>
         </div>
     </div>
-<<<<<<< HEAD
-    
-    <div layout="row" class="md-padding" ng-show="!load && !lookingSca">
-        <div class="sca-chart-widget">
-            <div class="sca-chart-header">Pass vs Failed</div>
-            <div id="sca_chart" class="sca-chart"></div>
-        </div>
-=======
     <div layout="row" class="md-padding layout-align-center" ng-if="!load && !lookingSca && policies.length">
         <md-card class="wz-md-card">
             <md-card-actions layout="row" class="wz-card-actions wz-card-actions-top"
@@ -115,7 +107,6 @@
             </md-card-content>
         </md-card>
 
->>>>>>> d8ce9bf2
     </div>
 
     <div layout="row" class="wz-padding-top-0" ng-if="agent && agent.os && lookingSca">
