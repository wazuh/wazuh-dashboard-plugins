<md-content flex layout="column" ng-if="tab === 'oscap'" layout-align="start">

    <!-- View: Panels -->
    <div ng-if="resultState === 'ready' && tabView === 'panels'">
        <div layout="row" layout-align="center stretch" class="height-120">
            <md-card flex="20">
                <md-card-content class="wazuh-column">
                    <kbn-vis class="metric" vis-id="'Wazuh-App-Agents-OSCAP-Higher-score-metric'"></kbn-vis>
                </md-card-content>
            </md-card>
            <md-card flex="20">
                <md-card-content class="wazuh-column">
                    <kbn-vis class="metric" vis-id="'Wazuh-App-Agents-OSCAP-Lower-score-metric'"></kbn-vis>
                </md-card-content>
            </md-card>
            <md-card flex="20">
                <md-card-content class="wazuh-column text-center">
                    <div class="ng-binding">Last score</div>
                    <kbn-vis class="kbn-vis-value" vis-id="'Wazuh-App-Agents-OSCAP-Last-score'"></kbn-vis>
                </md-card-content>
            </md-card>
            <md-card flex="40">
                <md-card-content class="wazuh-column text-center">
                    <div class="ng-binding">Last scan profile</div>
                    <kbn-vis class="kbn-vis-value" vis-id="'Wazuh-App-Agents-OSCAP-Last-scan-profile'"></kbn-vis>
                </md-card-content>
            </md-card>
        </div>

        <div layout="row" layout-align="center stretch" class="height-230">
            <md-card flex="25">
                <md-card-content class="wazuh-column">
                    <span class="md-headline">Scans</span>
<<<<<<< HEAD
                    <md-divider></md-divider>
                    <kbn-vis vis-id="'Wazuh-App-Agents-OSCAP-Scans'" id="Wazuh-App-Agents-OSCAP-Scans"></kbn-vis>
=======
                    <kbn-vis vis-id="'Wazuh-App-Agents-OSCAP-Scans'"></kbn-vis>
>>>>>>> 683d27c7
                </md-card-content>
            </md-card>
            <md-card flex="25">
                <md-card-content class="wazuh-column">
                    <span class="md-headline">Profiles</span>
<<<<<<< HEAD
                    <md-divider></md-divider>
                    <kbn-vis vis-id="'Wazuh-App-Agents-OSCAP-Profiles'" id="Wazuh-App-Agents-OSCAP-Profiles"></kbn-vis>
=======
                    <kbn-vis vis-id="'Wazuh-App-Agents-OSCAP-Profiles'"></kbn-vis>
>>>>>>> 683d27c7
                </md-card-content>
            </md-card>
            <md-card flex="25">
                <md-card-content class="wazuh-column">
                    <span class="md-headline">Content</span>
<<<<<<< HEAD
                    <md-divider></md-divider>
                    <kbn-vis vis-id="'Wazuh-App-Agents-OSCAP-Content'" id="Wazuh-App-Agents-OSCAP-Content"></kbn-vis>
=======
                    <kbn-vis vis-id="'Wazuh-App-Agents-OSCAP-Content'"></kbn-vis>
>>>>>>> 683d27c7
                </md-card-content>
            </md-card>

            <md-card flex="25">
                <md-card-content class="wazuh-column">
                    <span class="md-headline">Severity</span>
<<<<<<< HEAD
                    <md-divider></md-divider>
                    <kbn-vis vis-id="'Wazuh-App-Agents-OSCAP-Severity'" id="Wazuh-App-Agents-OSCAP-Severity"></kbn-vis>
=======
                    <kbn-vis vis-id="'Wazuh-App-Agents-OSCAP-Severity'"></kbn-vis>
>>>>>>> 683d27c7
                </md-card-content>
            </md-card>
        </div>

        <div layout="row" layout-align="start stretch" class="height-230">
            <md-card flex>
                <md-card-content class="wazuh-column">
                    <span class="md-headline">Daily scans evolution</span>
<<<<<<< HEAD
                    <md-divider></md-divider>
                    <kbn-vis vis-id="'Wazuh-App-Agents-OSCAP-Daily-scans-evolution'" id="Wazuh-App-Agents-OSCAP-Daily-scans-evolution"></kbn-vis>
=======
                    <kbn-vis vis-id="'Wazuh-App-Agents-OSCAP-Daily-scans-evolution'"></kbn-vis>
>>>>>>> 683d27c7
                </md-card-content>
            </md-card>
        </div>

        <div layout="row" layout-align="center stretch" class="height-250">
            <md-card flex>
                <md-card-content class="wazuh-column">
                    <span class="md-headline">Top 5 - Alerts</span>
<<<<<<< HEAD
                    <md-divider></md-divider>
                    <kbn-vis vis-id="'Wazuh-App-Agents-OSCAP-Top-5-Alerts'" id="Wazuh-App-Agents-OSCAP-Top-5-Alerts"></kbn-vis>
=======
                    <kbn-vis vis-id="'Wazuh-App-Agents-OSCAP-Top-5-Alerts'"></kbn-vis>
>>>>>>> 683d27c7
                </md-card-content>
            </md-card>
            <md-card flex>
                <md-card-content class="wazuh-column">
<<<<<<< HEAD
                    <span class="md-headline">Top 5 - High risk alerts</span>
                    <md-divider></md-divider>
                    <kbn-vis vis-id="'Wazuh-App-Agents-OSCAP-Top-5-High-risk-alerts'" id="Wazuh-App-Agents-OSCAP-Top-5-High-risk-alerts"></kbn-vis>
=======
                    <kbn-vis vis-id="'Wazuh-App-Agents-OSCAP-Top-5-High-risk-alerts'"></kbn-vis>
>>>>>>> 683d27c7
                </md-card-content>
            </md-card>
        </div>

        <div layout="row" layout-align="center stretch" class="height-120">
            <md-card flex>
                <md-card-content class="wazuh-column text-center">
                    <kbn-vis class="kbn-vis-value" vis-id="'Wazuh-App-Agents-OSCAP-Top-alert'"></kbn-vis>
                    <div class="ng-binding">Top alert</div>
                </md-card-content>
            </md-card>
        </div>

        <div layout="row" layout-align="center stretch" class="height-570">
            <md-card flex>
                <md-card-content class="wazuh-column">
                    <span class="md-headline">Alerts summary</span>
<<<<<<< HEAD
                    <md-divider></md-divider>
                    <kbn-vis class="kbn-chart" vis-id="'Wazuh-App-Agents-OSCAP-Last-alerts'" id="Wazuh-App-Agents-OSCAP-Last-alerts"></kbn-vis>
=======
                    <kbn-vis class="kbn-chart" vis-id="'Wazuh-App-Agents-OSCAP-Last-alerts'"></kbn-vis>
>>>>>>> 683d27c7
                </md-card-content>
            </md-card>
        </div>
    </div>
</md-content><|MERGE_RESOLUTION|>--- conflicted
+++ resolved
@@ -31,46 +31,30 @@
             <md-card flex="25">
                 <md-card-content class="wazuh-column">
                     <span class="md-headline">Scans</span>
-<<<<<<< HEAD
                     <md-divider></md-divider>
-                    <kbn-vis vis-id="'Wazuh-App-Agents-OSCAP-Scans'" id="Wazuh-App-Agents-OSCAP-Scans"></kbn-vis>
-=======
                     <kbn-vis vis-id="'Wazuh-App-Agents-OSCAP-Scans'"></kbn-vis>
->>>>>>> 683d27c7
                 </md-card-content>
             </md-card>
             <md-card flex="25">
                 <md-card-content class="wazuh-column">
                     <span class="md-headline">Profiles</span>
-<<<<<<< HEAD
                     <md-divider></md-divider>
-                    <kbn-vis vis-id="'Wazuh-App-Agents-OSCAP-Profiles'" id="Wazuh-App-Agents-OSCAP-Profiles"></kbn-vis>
-=======
                     <kbn-vis vis-id="'Wazuh-App-Agents-OSCAP-Profiles'"></kbn-vis>
->>>>>>> 683d27c7
                 </md-card-content>
             </md-card>
             <md-card flex="25">
                 <md-card-content class="wazuh-column">
                     <span class="md-headline">Content</span>
-<<<<<<< HEAD
                     <md-divider></md-divider>
-                    <kbn-vis vis-id="'Wazuh-App-Agents-OSCAP-Content'" id="Wazuh-App-Agents-OSCAP-Content"></kbn-vis>
-=======
                     <kbn-vis vis-id="'Wazuh-App-Agents-OSCAP-Content'"></kbn-vis>
->>>>>>> 683d27c7
                 </md-card-content>
             </md-card>
 
             <md-card flex="25">
                 <md-card-content class="wazuh-column">
                     <span class="md-headline">Severity</span>
-<<<<<<< HEAD
                     <md-divider></md-divider>
-                    <kbn-vis vis-id="'Wazuh-App-Agents-OSCAP-Severity'" id="Wazuh-App-Agents-OSCAP-Severity"></kbn-vis>
-=======
                     <kbn-vis vis-id="'Wazuh-App-Agents-OSCAP-Severity'"></kbn-vis>
->>>>>>> 683d27c7
                 </md-card-content>
             </md-card>
         </div>
@@ -79,12 +63,8 @@
             <md-card flex>
                 <md-card-content class="wazuh-column">
                     <span class="md-headline">Daily scans evolution</span>
-<<<<<<< HEAD
                     <md-divider></md-divider>
-                    <kbn-vis vis-id="'Wazuh-App-Agents-OSCAP-Daily-scans-evolution'" id="Wazuh-App-Agents-OSCAP-Daily-scans-evolution"></kbn-vis>
-=======
                     <kbn-vis vis-id="'Wazuh-App-Agents-OSCAP-Daily-scans-evolution'"></kbn-vis>
->>>>>>> 683d27c7
                 </md-card-content>
             </md-card>
         </div>
@@ -93,23 +73,15 @@
             <md-card flex>
                 <md-card-content class="wazuh-column">
                     <span class="md-headline">Top 5 - Alerts</span>
-<<<<<<< HEAD
                     <md-divider></md-divider>
-                    <kbn-vis vis-id="'Wazuh-App-Agents-OSCAP-Top-5-Alerts'" id="Wazuh-App-Agents-OSCAP-Top-5-Alerts"></kbn-vis>
-=======
                     <kbn-vis vis-id="'Wazuh-App-Agents-OSCAP-Top-5-Alerts'"></kbn-vis>
->>>>>>> 683d27c7
                 </md-card-content>
             </md-card>
             <md-card flex>
                 <md-card-content class="wazuh-column">
-<<<<<<< HEAD
                     <span class="md-headline">Top 5 - High risk alerts</span>
                     <md-divider></md-divider>
-                    <kbn-vis vis-id="'Wazuh-App-Agents-OSCAP-Top-5-High-risk-alerts'" id="Wazuh-App-Agents-OSCAP-Top-5-High-risk-alerts"></kbn-vis>
-=======
                     <kbn-vis vis-id="'Wazuh-App-Agents-OSCAP-Top-5-High-risk-alerts'"></kbn-vis>
->>>>>>> 683d27c7
                 </md-card-content>
             </md-card>
         </div>
@@ -127,12 +99,8 @@
             <md-card flex>
                 <md-card-content class="wazuh-column">
                     <span class="md-headline">Alerts summary</span>
-<<<<<<< HEAD
                     <md-divider></md-divider>
-                    <kbn-vis class="kbn-chart" vis-id="'Wazuh-App-Agents-OSCAP-Last-alerts'" id="Wazuh-App-Agents-OSCAP-Last-alerts"></kbn-vis>
-=======
                     <kbn-vis class="kbn-chart" vis-id="'Wazuh-App-Agents-OSCAP-Last-alerts'"></kbn-vis>
->>>>>>> 683d27c7
                 </md-card-content>
             </md-card>
         </div>
