--- conflicted
+++ resolved
@@ -2,13 +2,11 @@
     layout-align="start">
     <div layout="row" layout-padding class="wz-padding-top-0">
         <span flex></span>
-<<<<<<< HEAD
-        <span ng-click="launchSyscheckScan()" class="btn pull-right btn-primary"><i class="fa fa-fw fa-play"></i> Run scan</span>
+        <span ng-click="launchSyscheckScan()" class="btn pull-right btn-primary"><i class="fa fa-fw fa-play"></i> Run
+            scan</span>
         <span></span>
-        <span ng-click="switchSyscheckFiles()" class="btn pull-right btn-primary"><i class="fa fa-fw fa-database"></i> Show state</span>
-=======
-        <span ng-click="switchSyscheckFiles()" class="btn pull-right wz-button">Show files</span>
->>>>>>> 9364f2b6
+        <span ng-click="switchSyscheckFiles()" class="btn pull-right btn-primary"><i class="fa fa-fw fa-database"></i>
+            Show state</span>
     </div>
     <!-- View: Panels -->
     <div layout="row" class="height-300">
@@ -76,13 +74,11 @@
 <md-content flex layout="column" ng-if="tab === 'fim' && tabView === 'panels' && showSyscheckFiles" layout-align="start">
     <div layout="row" layout-padding class="wz-padding-top-0">
         <span flex></span>
-<<<<<<< HEAD
-        <span ng-click="launchSyscheckScan()" class="btn pull-right btn-primary"><i class="fa fa-fw fa-play"></i> Run scan</span>
+        <span ng-click="launchSyscheckScan()" class="btn pull-right btn-primary"><i class="fa fa-fw fa-play"></i> Run
+            scan</span>
         <span></span>
-        <span ng-click="switchSyscheckFiles()" class="btn pull-right btn-primary"><i class="fa fa-fw fa-area-chart"></i> Show alerts</span>
-=======
-        <span ng-click="switchSyscheckFiles()" class="btn pull-right wz-button">Show alerts</span>
->>>>>>> 9364f2b6
+        <span ng-click="switchSyscheckFiles()" class="btn pull-right btn-primary"><i class="fa fa-fw fa-area-chart"></i>
+            Show alerts</span>
     </div>
 
     <div layout="row" class="wz-margin-top-10 wz-margin-right-8 wz-margin-left-8" ng-if="showSyscheckFiles && (!agent || !agent.os)">
@@ -113,12 +109,8 @@
                     </button>
                 </div>
                 <div layout="row" ng-if="agent && !load" class="wz-margin-top-10 wz-margin-bottom-40-inv">
-<<<<<<< HEAD
-                    <wz-table flex path="'/syscheck/' + agent.id" implicit-filter="[{name:'type',value:'registry'}]" row-sizes="[6,6,6]" extra-limit="100" keys="['file','sha1','md5']">
-=======
                     <wz-table flex path="'/syscheck/' + agent.id" implicit-filter="[{name:'type',value:'registry'}]"
-                        row-sizes="[6,6,6]" extra-limit="true" keys="['file','sha1','md5']">
->>>>>>> 9364f2b6
+                        row-sizes="[6,6,6]" extra-limit="100" keys="['file','sha1','md5']">
                     </wz-table>
                 </div>
                 <div layout="row" layout-padding>
@@ -143,12 +135,8 @@
                     </button>
                 </div>
                 <div layout="row" ng-if="agent && !load" class="wz-margin-top-10 wz-margin-bottom-40-inv">
-<<<<<<< HEAD
-                    <wz-table flex path="'/syscheck/' + agent.id" implicit-filter="[{name:'type',value:'file'}]" row-sizes="[6,6,6]" extra-limit="100" keys="['file','size','uname','perm','sha1','sha256','uid','mtime','md5']">
-=======
                     <wz-table flex path="'/syscheck/' + agent.id" implicit-filter="[{name:'type',value:'file'}]"
-                        row-sizes="[6,6,6]" extra-limit="true" keys="['file','size','uname','perm','sha1','sha256','uid','mtime','md5']">
->>>>>>> 9364f2b6
+                        row-sizes="[6,6,6]" extra-limit="100" keys="['file','size','uname','perm','sha1','sha256','uid','mtime','md5']">
                     </wz-table>
                 </div>
                 <div layout="row" layout-padding>
