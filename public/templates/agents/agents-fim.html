--- conflicted
+++ resolved
@@ -146,11 +146,6 @@
                     </wz-table>
                 </div>
             </md-card-content>
-<<<<<<< HEAD
-            <md-card-actions layout="row" layout-align="end center" class="wz-card-actions layout-align-end-center layout-row">
-                <a class="wz-text-link cursor-pointer small md-button md-ink-ripple" id="btnDownload" ng-click="downloadCsv('/syscheck/' + agent.id, 'fim-registry.csv', [{name:'type',value:'registry'}])">Formatted
-                    <i aria-hidden="true" class="fa fa-download"></i></a>
-=======
             <md-card-actions layout="row" layout-align="end center"
                 class="layout-align-end-center layout-row">
 
@@ -167,7 +162,6 @@
                         <span class="euiButtonEmpty__text">Formatted</span>
                     </span>
                 </button>
->>>>>>> c4b05ac4
             </md-card-actions>
         </md-card>
     </div>
@@ -190,11 +184,6 @@
                     </wz-table>
                 </div>
             </md-card-content>
-<<<<<<< HEAD
-            <md-card-actions layout="row" layout-align="end center" class="wz-card-actions layout-align-end-center layout-row">
-                <a class="wz-text-link cursor-pointer small md-button md-ink-ripple" id="btnDownload" ng-click="downloadCsv('/syscheck/' + agent.id, 'fim-files.csv', [{name:'type',value:'file'}])">Formatted
-                    <i aria-hidden="true" class="fa fa-download"></i></a>
-=======
             <md-card-actions layout="row" layout-align="end center"
                 class="layout-align-end-center layout-row">
                 <button type="button"
@@ -210,7 +199,6 @@
                         <span class="euiButtonEmpty__text">Formatted</span>
                     </span>
                 </button>
->>>>>>> c4b05ac4
             </md-card-actions>
         </md-card>
     </div>
@@ -231,11 +219,6 @@
                     </wz-table>
                 </div>
             </md-card-content>
-<<<<<<< HEAD
-            <md-card-actions layout="row" layout-align="end center" class="wz-card-actions layout-align-end-center layout-row">
-                <a class="wz-text-link cursor-pointer small md-button md-ink-ripple" id="btnDownload" ng-click="downloadCsv('/syscheck/' + agent.id, 'fim-files.csv')">Formatted
-                    <i aria-hidden="true" class="fa fa-download"></i></a>
-=======
             <md-card-actions layout="row" layout-align="end center"
                 class="layout-align-end-center layout-row">
 
@@ -251,7 +234,6 @@
                         <span class="euiButtonEmpty__text">Formatted</span>
                     </span>
                 </button>
->>>>>>> c4b05ac4
             </md-card-actions>
         </md-card>
     </div>
