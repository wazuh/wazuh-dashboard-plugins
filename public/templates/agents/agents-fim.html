--- conflicted
+++ resolved
@@ -203,40 +203,7 @@
         </div>
     </div>
 
-<<<<<<< HEAD
-    <div layout="row" class="wz-padding-top-0" ng-if="agent && agent.os && agent.os.platform !== 'windows'">
-        <div class="euiPanel euiFlexItem wz-margin-10" flex="" class="wz-md-card _md flex">
-            <md-card-content class="wz-padding-bottom-30">
-                <div layout="row" class="wz-margin-top-10 wz-margin-bottom-25">
-                    <input placeholder="Filter files..." ng-model="filesSearch" type="text"
-                        class="kuiLocalSearchInput ng-empty ng-pristine ng-scope ng-touched ng-valid height-30"
-                        aria-invalid="false" wz-enter="searchSyscheckFile(filesSearch)">
-                    <button type="submit" aria-label="Search" class="kuiLocalSearchButton height-30"
-                        ng-click="searchSyscheckFile(filesSearch)">
-                        <span class="fa fa-search" aria-hidden="true"></span>
-                    </button>
-                </div>
-                <div layout="row" ng-if="agent && !load" class="wz-margin-top-16 wz-margin-bottom-40-inv">
-                    <wz-table custom-columns="true" flex path="'/syscheck/' + agent.id" row-sizes="[16,14,12]"
-                       
-                        keys="['file',{value: 'size', width: '100px'},{value: 'gname', width: '150px'},{value: 'uname', width: '150px'},{value: 'perm', width: '125px'},'sha256',{value: 'uid', width: '100px'},{value: 'gid', width: '100px'},{value: 'mtime', width: '150px'}]">
-                    </wz-table>
-                </div>
-            </md-card-content>
-            <md-card-actions layout="row" layout-align="end center" class="layout-align-end-center layout-row">
-
-                <button type="button" ng-click="downloadCsv('/syscheck/' + agent.id, 'fim-files.csv')"
-                    class="euiButtonEmpty euiButtonEmpty--primary euiButtonEmpty--small">
-                    <span class="euiButtonEmpty__content">
-                        <react-component name="EuiIcon" props="{type:'importAction'}" />
-                        <span class="euiButtonEmpty__text">Formatted</span>
-                    </span>
-                </button>
-            </md-card-actions>
-        </div>
-=======
     <div layout="row" class="wz-margin-10" ng-if="agent && agent.os && agent.os.platform !== 'windows'">
         <react-component name="SyscheckTable" props="syscheckTableProps" />
->>>>>>> 9eb15be5
     </div>
 </md-content>