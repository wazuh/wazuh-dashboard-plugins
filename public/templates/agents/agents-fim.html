--- conflicted
+++ resolved
@@ -1,14 +1,3 @@
-<<<<<<< HEAD
-<md-content flex layout="column" ng-if="tab === 'fim' && tabView === 'panels'" ng-show="!showSyscheckFiles" ng-class="{'no-opacity': resultState !== 'ready' || !rendered}"
-    layout-align="start">
-    <div layout="row" layout-padding class="wz-padding-top-0">
-        <span flex></span>
-        <span ng-click="launchSyscheckScan()" class="btn pull-right btn-primary"><i class="fa fa-fw fa-play"></i> Run
-            scan</span>
-        <span></span>
-        <span ng-click="switchSyscheckFiles()" class="btn pull-right btn-primary"><i class="fa fa-fw fa-database"></i>
-            Show state</span>
-=======
 <md-content flex layout="column" ng-if="tab === 'fim' && tabView === 'panels'" ng-show="!showSyscheckFiles"
     ng-class="{'no-opacity': resultState !== 'ready' || !rendered}" layout-align="start">
     <div layout="row">
@@ -18,7 +7,6 @@
         <span></span>
         <md-button ng-click="switchSyscheckFiles()" class="wz-button pull-right"><i class="fa fa-fw fa-database"></i>
             Show state</md-button>
->>>>>>> bc1dac71
     </div>
     <!-- View: Panels -->
     <div layout="row" class="height-300">
@@ -113,16 +101,6 @@
     </div>
 </md-content>
 
-<<<<<<< HEAD
-<md-content flex layout="column" ng-if="tab === 'fim' && tabView === 'panels' && showSyscheckFiles" layout-align="start">
-    <div layout="row" layout-padding>
-        <span flex></span>
-        <span ng-click="launchSyscheckScan()" class="btn pull-right btn-primary"><i class="fa fa-fw fa-play"></i>
-            Run scan</span>
-        <span></span>
-        <span ng-click="switchSyscheckFiles()" class="btn pull-right btn-primary"><i class="fa fa-fw fa-area-chart"></i>
-            Show alerts</span>
-=======
 <md-content flex layout="column" ng-if="tab === 'fim' && tabView === 'panels' && showSyscheckFiles"
     layout-align="start">
     <div layout="row">
@@ -132,19 +110,12 @@
         <span></span>
         <md-button ng-click="switchSyscheckFiles()" class="wz-button pull-right"><i class="fa fa-fw fa-area-chart"></i>
             Show alerts</md-button>
->>>>>>> bc1dac71
     </div>
 
     <div layout="row" class="wz-margin-top-10 wz-margin-right-8 wz-margin-left-8"
         ng-if="showSyscheckFiles && (!agent || !agent.os)">
         <div flex class="euiCallOut euiCallOut--warning">
             <div class="euiCallOutHeader">
-<<<<<<< HEAD
-                <svg class="euiIcon euiIcon--medium euiCallOutHeader__icon" aria-hidden="true" xmlns="http://www.w3.org/2000/svg"
-                    xmlns:xlink="http://www.w3.org/1999/xlink" width="16" height="16" viewBox="0 0 16 16">
-                    <defs>
-                        <path id="help-a" d="M13.6 12.186l-1.357-1.358c-.025-.025-.058-.034-.084-.056.53-.794.84-1.746.84-2.773a4.977 4.977 0 0 0-.84-2.772c.026-.02.059-.03.084-.056L13.6 3.813a6.96 6.96 0 0 1 0 8.373zM8 15A6.956 6.956 0 0 1 3.814 13.6l1.358-1.358c.025-.025.034-.057.055-.084C6.02 12.688 6.974 13 8 13a4.978 4.978 0 0 0 2.773-.84c.02.026.03.058.056.083l1.357 1.358A6.956 6.956 0 0 1 8 15zm-5.601-2.813a6.963 6.963 0 0 1 0-8.373l1.359 1.358c.024.025.057.035.084.056A4.97 4.97 0 0 0 3 8c0 1.027.31 1.98.842 2.773-.027.022-.06.031-.084.056l-1.36 1.358zm5.6-.187A4 4 0 1 1 8 4a4 4 0 0 1 0 8zM8 1c1.573 0 3.019.525 4.187 1.4l-1.357 1.358c-.025.025-.035.057-.056.084A4.979 4.979 0 0 0 8 3a4.979 4.979 0 0 0-2.773.842c-.021-.027-.03-.059-.055-.084L3.814 2.4A6.957 6.957 0 0 1 8 1zm0-1a8.001 8.001 0 1 0 .003 16.002A8.001 8.001 0 0 0 8 0z"></path>
-=======
                 <svg class="euiIcon euiIcon--medium euiCallOutHeader__icon" aria-hidden="true"
                     xmlns="http://www.w3.org/2000/svg" xmlns:xlink="http://www.w3.org/1999/xlink" width="16" height="16"
                     viewBox="0 0 16 16">
@@ -152,7 +123,6 @@
                         <path id="help-a"
                             d="M13.6 12.186l-1.357-1.358c-.025-.025-.058-.034-.084-.056.53-.794.84-1.746.84-2.773a4.977 4.977 0 0 0-.84-2.772c.026-.02.059-.03.084-.056L13.6 3.813a6.96 6.96 0 0 1 0 8.373zM8 15A6.956 6.956 0 0 1 3.814 13.6l1.358-1.358c.025-.025.034-.057.055-.084C6.02 12.688 6.974 13 8 13a4.978 4.978 0 0 0 2.773-.84c.02.026.03.058.056.083l1.357 1.358A6.956 6.956 0 0 1 8 15zm-5.601-2.813a6.963 6.963 0 0 1 0-8.373l1.359 1.358c.024.025.057.035.084.056A4.97 4.97 0 0 0 3 8c0 1.027.31 1.98.842 2.773-.027.022-.06.031-.084.056l-1.36 1.358zm5.6-.187A4 4 0 1 1 8 4a4 4 0 0 1 0 8zM8 1c1.573 0 3.019.525 4.187 1.4l-1.357 1.358c-.025.025-.035.057-.056.084A4.979 4.979 0 0 0 8 3a4.979 4.979 0 0 0-2.773.842c-.021-.027-.03-.059-.055-.084L3.814 2.4A6.957 6.957 0 0 1 8 1zm0-1a8.001 8.001 0 1 0 .003 16.002A8.001 8.001 0 0 0 8 0z">
                         </path>
->>>>>>> bc1dac71
                     </defs>
                     <use xmlns:xlink="http://www.w3.org/1999/xlink" xlink:href="#help-a" fill-rule="evenodd"></use>
                 </svg>
@@ -183,12 +153,8 @@
                 </div>
                 <div layout="row" layout-padding>
                     <span flex></span>
-<<<<<<< HEAD
-                    <a class="small" id="btnDownload" ng-click="downloadCsv('/syscheck/' + agent.id, 'fim-registry.csv', [{name:'type',value:'registry'}])">Formatted
-=======
                     <a class="small" id="btnDownload"
                         ng-click="downloadCsv('/syscheck/' + agent.id, 'fim-registry.csv', [{name:'type',value:'registry'}])">Formatted
->>>>>>> bc1dac71
                         <i aria-hidden="true" class="fa fa-fw fa-download"></i></a>
                 </div>
             </md-card-content>
@@ -211,22 +177,14 @@
                 </div>
                 <div layout="row" ng-if="agent && !load" class="wz-margin-top-10 wz-margin-bottom-40-inv">
                     <wz-table flex path="'/syscheck/' + agent.id" implicit-filter="[{name:'type',value:'file'}]"
-<<<<<<< HEAD
-                        row-sizes="[6,6,6]" extra-limit="100" keys="['file','size','uname','perm','sha1','sha256','uid','mtime','md5']">
-=======
                         row-sizes="[6,6,6]" extra-limit="100"
                         keys="['file','size','uname','perm','sha1','sha256','uid','mtime','md5']">
->>>>>>> bc1dac71
                     </wz-table>
                 </div>
                 <div layout="row" layout-padding>
                     <span flex></span>
-<<<<<<< HEAD
-                    <a class="small" id="btnDownload" ng-click="downloadCsv('/syscheck/' + agent.id, 'fim-files.csv', [{name:'type',value:'file'}])">Formatted
-=======
                     <a class="small" id="btnDownload"
                         ng-click="downloadCsv('/syscheck/' + agent.id, 'fim-files.csv', [{name:'type',value:'file'}])">Formatted
->>>>>>> bc1dac71
                         <i aria-hidden="true" class="fa fa-fw fa-download"></i></a>
                 </div>
             </md-card-content>
@@ -239,12 +197,8 @@
                 <span class="wz-headline-title"><i class="fa fa-fw fa-file-o"></i> Files</span>
                 <md-divider class="wz-margin-top-10"></md-divider>
                 <div layout="row" class="wz-margin-top-10 wz-margin-bottom-25">
-<<<<<<< HEAD
-                    <input placeholder="Filter files..." ng-model="filesSearch" type="text" class="kuiLocalSearchInput ng-empty ng-pristine ng-scope ng-touched ng-valid height-30"
-=======
                     <input placeholder="Filter files..." ng-model="filesSearch" type="text"
                         class="kuiLocalSearchInput ng-empty ng-pristine ng-scope ng-touched ng-valid height-30"
->>>>>>> bc1dac71
                         aria-invalid="false" wz-enter="searchSyscheckFile(filesSearch)">
                     <button type="submit" aria-label="Search" class="kuiLocalSearchButton height-30"
                         ng-click="searchSyscheckFile(filesSearch)">
@@ -253,22 +207,14 @@
                 </div>
                 <div layout="row" ng-if="agent && !load" class="wz-margin-top-16 wz-margin-bottom-40-inv">
                     <wz-table custom-columns="true" flex path="'/syscheck/' + agent.id" row-sizes="[12,10,8]"
-<<<<<<< HEAD
-                        extra-limit="100" keys="['file','size','inode','gname','uname','perm','sha1','sha256','uid','gid','mtime','md5']">
-=======
                         extra-limit="100"
                         keys="['file','size','inode','gname','uname','perm','sha1','sha256','uid','gid','mtime','md5']">
->>>>>>> bc1dac71
                     </wz-table>
                 </div>
                 <div layout="row" layout-padding>
                     <span flex></span>
-<<<<<<< HEAD
-                    <a class="small" id="btnDownload" ng-click="downloadCsv('/syscheck/' + agent.id, 'fim-files.csv')">Formatted
-=======
                     <a class="small" id="btnDownload"
                         ng-click="downloadCsv('/syscheck/' + agent.id, 'fim-files.csv')">Formatted
->>>>>>> bc1dac71
                         <i aria-hidden="true" class="fa fa-fw fa-download"></i></a>
                 </div>
             </md-card-content>
