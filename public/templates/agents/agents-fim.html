--- conflicted
+++ resolved
@@ -74,13 +74,8 @@
 <md-content flex layout="column" ng-if="tab === 'fim' && tabView === 'panels' && showSyscheckFiles" layout-align="start">
     <div layout="row" layout-padding class="wz-padding-top-0">
         <span flex></span>
-<<<<<<< HEAD
-        <span ng-click="launchSyscheckScan()" class="btn pull-right btn-primary"><i class="fa fa-fw fa-play"></i> Run
-            scan</span>
-=======
         <span ng-click="launchSyscheckScan()" class="btn pull-right btn-primary"><i class="fa fa-fw fa-play"></i>
             Run scan</span>
->>>>>>> 8233ddd5
         <span></span>
         <span ng-click="switchSyscheckFiles()" class="btn pull-right btn-primary"><i class="fa fa-fw fa-area-chart"></i>
             Show alerts</span>
