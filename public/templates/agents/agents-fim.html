<md-content flex layout="column" ng-if="tab === 'fim' && tabView === 'panels'" ng-show="!showSyscheckFiles" ng-class="{'no-opacity': resultState !== 'ready' || !rendered}"
    layout-align="start">
    <div layout="row">
        <span flex></span>
        <md-button ng-click="launchSyscheckScan()" class="discoverSectionSwitchBtn pull-right"><i class="fa fa-fw fa-play"></i>
            Run
            scan</md-button>
        <span></span>
        <md-button ng-click="switchSyscheckFiles()" class="discoverSectionSwitchBtn pull-right"><i class="fa fa-fw fa-database"></i>
            Show files</md-button>
    </div>
    <!-- View: Panels -->
    <div layout="row" class="height-300">

        <md-card flex class="wz-md-card" ng-class="{'fullscreen': expandArray[0]}">
            <md-card-actions layout="row" layout-align="end center" class="wz-card-actions wz-card-actions-top"
                ng-dblclick="expand(0)">
                <span class="wz-headline-title">Most active users</span>
                <span flex></span>
                <span class="wz-text-link" ng-click="expand(0)"><i class="fa fa-fw fa-expand"></i></span>
            </md-card-actions>
            <md-card-content class="wazuh-column">
                <kbn-vis id="Wazuh-App-Agents-FIM-Users" vis-id="'Wazuh-App-Agents-FIM-Users'">
            </md-card-content>
        </md-card>
        <md-card flex class="wz-md-card" ng-class="{'fullscreen': expandArray[1]}">
            <md-card-actions layout="row" layout-align="end center" class="wz-card-actions wz-card-actions-top"
                ng-dblclick="expand(1)">
                <span class="wz-headline-title">Actions</span>
                <span flex></span>
                <span class="wz-text-link" ng-click="expand(1)"><i class="fa fa-fw fa-expand"></i></span>
            </md-card-actions>
            <md-card-content class="wazuh-column">
                <kbn-vis id="Wazuh-App-Agents-FIM-Actions" vis-id="'Wazuh-App-Agents-FIM-Actions'">
            </md-card-content>
        </md-card>

        <md-card flex="40" class="wz-md-card" ng-class="{'fullscreen': expandArray[2]}">
            <md-card-actions layout="row" layout-align="end center" class="wz-card-actions wz-card-actions-top"
                ng-dblclick="expand(2)">
                <span class="wz-headline-title">Events</span>
                <span flex></span>
                <span class="wz-text-link" ng-click="expand(2)"><i class="fa fa-fw fa-expand"></i></span>
            </md-card-actions>
            <md-card-content class="wazuh-column">
                <kbn-vis id="Wazuh-App-Agents-FIM-Events" vis-id="'Wazuh-App-Agents-FIM-Events'"></kbn-vis>
            </md-card-content>
        </md-card>

    </div>

    <div layout="row" class="height-230">
        <md-card flex="33" class="wz-md-card" ng-class="{'fullscreen': expandArray[3]}">
            <md-card-actions layout="row" layout-align="end center" class="wz-card-actions wz-card-actions-top"
                ng-dblclick="expand(3)">
                <span class="wz-headline-title">Files added</span>
                <span flex></span>
                <span class="wz-text-link" ng-click="expand(3)"><i class="fa fa-fw fa-expand"></i></span>
            </md-card-actions>
            <md-card-content class="wazuh-column">
                <kbn-vis id="Wazuh-App-Agents-FIM-Files-added" vis-id="'Wazuh-App-Agents-FIM-Files-added'"></kbn-vis>
            </md-card-content>
        </md-card>
        <md-card flex="33" class="wz-md-card" ng-class="{'fullscreen': expandArray[4]}">
            <md-card-actions layout="row" layout-align="end center" class="wz-card-actions wz-card-actions-top"
                ng-dblclick="expand(4)">
                <span class="wz-headline-title">Files modified</span>
                <span flex></span>
                <span class="wz-text-link" ng-click="expand(4)"><i class="fa fa-fw fa-expand"></i></span>
            </md-card-actions>
            <md-card-content class="wazuh-column">
                <kbn-vis id="Wazuh-App-Agents-FIM-Files-modified" vis-id="'Wazuh-App-Agents-FIM-Files-modified'">
                </kbn-vis>
            </md-card-content>
        </md-card>
        <md-card flex="33" class="wz-md-card" ng-class="{'fullscreen': expandArray[5]}">
            <md-card-actions layout="row" layout-align="end center" class="wz-card-actions wz-card-actions-top"
                ng-dblclick="expand(5)">
                <span class="wz-headline-title">Files deleted</span>
                <span flex></span>
                <span class="wz-text-link" ng-click="expand(5)"><i class="fa fa-fw fa-expand"></i></span>
            </md-card-actions>
            <md-card-content class="wazuh-column">
                <kbn-vis id="Wazuh-App-Agents-FIM-Files-deleted" vis-id="'Wazuh-App-Agents-FIM-Files-deleted'">
                </kbn-vis>
            </md-card-content>
        </md-card>
    </div>

    <div layout="row" layout-align="space-between stretch" class="height-570">
        <md-card flex class="wz-md-card" ng-class="{'fullscreen': expandArray[6]}">
            <md-card-actions layout="row" layout-align="end center" class="wz-card-actions wz-card-actions-top"
                ng-dblclick="expand(6)">
                <span class="wz-headline-title">Alerts summary</span>
                <span flex></span>
                <span class="wz-text-link" ng-click="expand(6)"><i class="fa fa-fw fa-expand"></i></span>
            </md-card-actions>
            <md-card-content class="wazuh-column">
                <kbn-vis vis-id="'Wazuh-App-Agents-FIM-Alerts-summary'"></kbn-vis>
            </md-card-content>
        </md-card>
    </div>
</md-content>

<md-content flex layout="column" ng-if="tab === 'fim' && tabView === 'panels' && showSyscheckFiles" layout-align="start">
    <div layout="row" class="wz-padding-bottom-14 wz-padding-top-14">
        <span flex></span>
        <md-button ng-click="launchSyscheckScan()" class="discoverSectionSwitchBtn pull-right"><i class="fa fa-fw fa-play"></i>
            Run scan</md-button>
        <span></span>
        <md-button ng-click="switchSyscheckFiles()" class="discoverSectionSwitchBtn pull-right"><i class="fa fa-fw fa-area-chart"></i>
            Show alerts</md-button>
    </div>

    <div layout="row" class="wz-margin-top-10 wz-margin-right-8 wz-margin-left-8" ng-if="showSyscheckFiles && (!agent || !agent.os)">
        <div flex class="euiCallOut euiCallOut--warning">
            <div class="euiCallOutHeader">
                <svg class="euiIcon euiIcon--medium euiCallOutHeader__icon" aria-hidden="true" xmlns="http://www.w3.org/2000/svg"
                    xmlns:xlink="http://www.w3.org/1999/xlink" width="16" height="16" viewBox="0 0 16 16">
                    <defs>
                        <path id="help-a" d="M13.6 12.186l-1.357-1.358c-.025-.025-.058-.034-.084-.056.53-.794.84-1.746.84-2.773a4.977 4.977 0 0 0-.84-2.772c.026-.02.059-.03.084-.056L13.6 3.813a6.96 6.96 0 0 1 0 8.373zM8 15A6.956 6.956 0 0 1 3.814 13.6l1.358-1.358c.025-.025.034-.057.055-.084C6.02 12.688 6.974 13 8 13a4.978 4.978 0 0 0 2.773-.84c.02.026.03.058.056.083l1.357 1.358A6.956 6.956 0 0 1 8 15zm-5.601-2.813a6.963 6.963 0 0 1 0-8.373l1.359 1.358c.024.025.057.035.084.056A4.97 4.97 0 0 0 3 8c0 1.027.31 1.98.842 2.773-.027.022-.06.031-.084.056l-1.36 1.358zm5.6-.187A4 4 0 1 1 8 4a4 4 0 0 1 0 8zM8 1c1.573 0 3.019.525 4.187 1.4l-1.357 1.358c-.025.025-.035.057-.056.084A4.979 4.979 0 0 0 8 3a4.979 4.979 0 0 0-2.773.842c-.021-.027-.03-.059-.055-.084L3.814 2.4A6.957 6.957 0 0 1 8 1zm0-1a8.001 8.001 0 1 0 .003 16.002A8.001 8.001 0 0 0 8 0z">
                        </path>
                    </defs>
                    <use xmlns:xlink="http://www.w3.org/1999/xlink" xlink:href="#help-a" fill-rule="evenodd"></use>
                </svg>
                <span class="euiCallOutHeader__title">This agent is never connected.</span>
            </div>
        </div>
    </div>

    <div layout="row" class="wz-padding-top-0" ng-if="agent && agent.os && agent.os.platform === 'windows'">
        <md-card flex="" class="wz-md-card _md flex">
            <md-card-content class="wz-padding-bottom-30">
                <span class="wz-headline-title"><i class="fa fa-fw fa-windows"></i> Windows registry</span>
                <md-divider class="wz-margin-top-10"></md-divider>
                <div layout="row" class="wz-margin-top-10">
                    <input placeholder="Filter registry..." ng-model="registrySearch" type="text" class="kuiLocalSearchInput ng-empty ng-pristine ng-scope ng-touched ng-valid height-30"
                        aria-invalid="false" wz-enter="searchSyscheckFile(registrySearch,{name:'type',value:'registry'})">
                    <button type="submit" aria-label="Search" class="kuiLocalSearchButton height-30" ng-click="searchSyscheckFile(registrySearch,{name:'type',value:'registry'})">
                        <span class="fa fa-search" aria-hidden="true"></span>
                    </button>
                </div>
                <div layout="row" ng-if="agent && !load" class="wz-margin-top-10 wz-margin-bottom-40-inv">
                    <wz-table flex path="'/syscheck/' + agent.id" implicit-filter="[{name:'type',value:'registry'}]"
                        row-sizes="[6,6,6]" extra-limit="100" keys="['file']">
                    </wz-table>
                </div>
            </md-card-content>
<<<<<<< HEAD
            <md-card-actions layout="row" layout-align="end center"
                class="layout-align-end-center layout-row">

                <button type="button"
                    ng-click="downloadCsv('/syscheck/' + agent.id, 'fim-registry.csv', [{name:'type',value:'registry'}])"
                    class="euiButtonEmpty euiButtonEmpty--primary euiButtonEmpty--small">
                    <span class="euiButtonEmpty__content">
                        <svg class="euiIcon euiIcon--medium euiButtonEmpty__icon" focusable="false" aria-hidden="true"
                            xmlns="http://www.w3.org/2000/svg" width="16" height="16" viewBox="0 0 16 16">
                            <path
                                d="M9 10.114l1.85-1.943a.52.52 0 0 1 .77 0c.214.228.214.6 0 .829l-1.95 2.05a1.552 1.552 0 0 1-2.31 0L5.41 9a.617.617 0 0 1 0-.829.52.52 0 0 1 .77 0L8 10.082V1.556C8 1.249 8.224 1 8.5 1s.5.249.5.556v8.558zM4.18 6a.993.993 0 0 0-.972.804l-1.189 6A.995.995 0 0 0 2.991 14h11.018a1 1 0 0 0 .972-1.196l-1.19-6a.993.993 0 0 0-.97-.804H4.18zM6 5v1h5V5h1.825c.946 0 1.76.673 1.946 1.608l1.19 6A2 2 0 0 1 14.016 15H2.984a1.992 1.992 0 0 1-1.945-2.392l1.19-6C2.414 5.673 3.229 5 4.174 5H6z">
                            </path>
                        </svg>
                        <span class="euiButtonEmpty__text">Formatted</span>
                    </span>
                </button>
=======
            <md-card-actions layout="row" layout-align="end center" class="wz-card-actions layout-align-end-center layout-row">
                <a class="wz-text-link cursor-pointer small md-button md-ink-ripple" id="btnDownload" ng-click="downloadCsv('/syscheck/' + agent.id, 'fim-registry.csv', [{name:'type',value:'registry'}])">Formatted
                    <i aria-hidden="true" class="fa fa-download"></i></a>
>>>>>>> ea947a26
            </md-card-actions>
        </md-card>
    </div>

    <div layout="row" class="wz-padding-top-0" ng-if="agent && agent.os && agent.os.platform === 'windows'">
        <md-card flex="" class="wz-md-card _md flex">
            <md-card-content class="wz-padding-bottom-30">
                <span class="wz-headline-title"><i class="fa fa-fw fa-file-o"></i> Files</span>
                <md-divider class="wz-margin-top-10"></md-divider>
                <div layout="row" class="wz-margin-top-10">
                    <input placeholder="Filter files..." ng-model="filesSearch" type="text" class="kuiLocalSearchInput ng-empty ng-pristine ng-scope ng-touched ng-valid height-30"
                        aria-invalid="false" wz-enter="searchSyscheckFile(filesSearch,{name:'type',value:'file'})">
                    <button type="submit" aria-label="Search" class="kuiLocalSearchButton height-30" ng-click="searchSyscheckFile(filesSearch,{name:'type',value:'file'})">
                        <span class="fa fa-search" aria-hidden="true"></span>
                    </button>
                </div>
                <div layout="row" ng-if="agent && !load" class="wz-margin-top-10 wz-margin-bottom-40-inv">
                    <wz-table flex path="'/syscheck/' + agent.id" implicit-filter="[{name:'type',value:'file'}]"
                        row-sizes="[6,6,6]" extra-limit="100" keys="['file',{value: 'size', width: '100px'},'uname','perm','sha256',{value: 'uid', width: '100px'},'mtime']">
                    </wz-table>
                </div>
            </md-card-content>
<<<<<<< HEAD
            <md-card-actions layout="row" layout-align="end center"
                class="layout-align-end-center layout-row">
                <button type="button"
                    ng-click="downloadCsv('/syscheck/' + agent.id, 'fim-files.csv', [{name:'type',value:'file'}])"
                    class="euiButtonEmpty euiButtonEmpty--primary euiButtonEmpty--small">
                    <span class="euiButtonEmpty__content">
                        <svg class="euiIcon euiIcon--medium euiButtonEmpty__icon" focusable="false" aria-hidden="true"
                            xmlns="http://www.w3.org/2000/svg" width="16" height="16" viewBox="0 0 16 16">
                            <path
                                d="M9 10.114l1.85-1.943a.52.52 0 0 1 .77 0c.214.228.214.6 0 .829l-1.95 2.05a1.552 1.552 0 0 1-2.31 0L5.41 9a.617.617 0 0 1 0-.829.52.52 0 0 1 .77 0L8 10.082V1.556C8 1.249 8.224 1 8.5 1s.5.249.5.556v8.558zM4.18 6a.993.993 0 0 0-.972.804l-1.189 6A.995.995 0 0 0 2.991 14h11.018a1 1 0 0 0 .972-1.196l-1.19-6a.993.993 0 0 0-.97-.804H4.18zM6 5v1h5V5h1.825c.946 0 1.76.673 1.946 1.608l1.19 6A2 2 0 0 1 14.016 15H2.984a1.992 1.992 0 0 1-1.945-2.392l1.19-6C2.414 5.673 3.229 5 4.174 5H6z">
                            </path>
                        </svg>
                        <span class="euiButtonEmpty__text">Formatted</span>
                    </span>
                </button>
=======
            <md-card-actions layout="row" layout-align="end center" class="wz-card-actions layout-align-end-center layout-row">
                <a class="wz-text-link cursor-pointer small md-button md-ink-ripple" id="btnDownload" ng-click="downloadCsv('/syscheck/' + agent.id, 'fim-files.csv', [{name:'type',value:'file'}])">Formatted
                    <i aria-hidden="true" class="fa fa-download"></i></a>
>>>>>>> ea947a26
            </md-card-actions>
        </md-card>
    </div>

    <div layout="row" class="wz-padding-top-0" ng-if="agent && agent.os && agent.os.platform !== 'windows'">
        <md-card flex="" class="wz-md-card _md flex">
            <md-card-content class="wz-padding-bottom-30">
                <div layout="row" class="wz-margin-top-10 wz-margin-bottom-25">
                    <input placeholder="Filter files..." ng-model="filesSearch" type="text" class="kuiLocalSearchInput ng-empty ng-pristine ng-scope ng-touched ng-valid height-30"
                        aria-invalid="false" wz-enter="searchSyscheckFile(filesSearch)">
                    <button type="submit" aria-label="Search" class="kuiLocalSearchButton height-30" ng-click="searchSyscheckFile(filesSearch)">
                        <span class="fa fa-search" aria-hidden="true"></span>
                    </button>
                </div>
                <div layout="row" ng-if="agent && !load" class="wz-margin-top-16 wz-margin-bottom-40-inv">
                    <wz-table custom-columns="true" flex path="'/syscheck/' + agent.id" row-sizes="[16,14,12]"
                        extra-limit="100" keys="['file',{value: 'size', width: '100px'},{value: 'gname', width: '150px'},{value: 'uname', width: '150px'},{value: 'perm', width: '125px'},'sha256',{value: 'uid', width: '100px'},{value: 'gid', width: '100px'},{value: 'mtime', width: '150px'}]">
                    </wz-table>
                </div>
            </md-card-content>
<<<<<<< HEAD
            <md-card-actions layout="row" layout-align="end center"
                class="layout-align-end-center layout-row">

                <button type="button" ng-click="downloadCsv('/syscheck/' + agent.id, 'fim-files.csv')"
                    class="euiButtonEmpty euiButtonEmpty--primary euiButtonEmpty--small">
                    <span class="euiButtonEmpty__content">
                        <svg class="euiIcon euiIcon--medium euiButtonEmpty__icon" focusable="false" aria-hidden="true"
                            xmlns="http://www.w3.org/2000/svg" width="16" height="16" viewBox="0 0 16 16">
                            <path
                                d="M9 10.114l1.85-1.943a.52.52 0 0 1 .77 0c.214.228.214.6 0 .829l-1.95 2.05a1.552 1.552 0 0 1-2.31 0L5.41 9a.617.617 0 0 1 0-.829.52.52 0 0 1 .77 0L8 10.082V1.556C8 1.249 8.224 1 8.5 1s.5.249.5.556v8.558zM4.18 6a.993.993 0 0 0-.972.804l-1.189 6A.995.995 0 0 0 2.991 14h11.018a1 1 0 0 0 .972-1.196l-1.19-6a.993.993 0 0 0-.97-.804H4.18zM6 5v1h5V5h1.825c.946 0 1.76.673 1.946 1.608l1.19 6A2 2 0 0 1 14.016 15H2.984a1.992 1.992 0 0 1-1.945-2.392l1.19-6C2.414 5.673 3.229 5 4.174 5H6z">
                            </path>
                        </svg>
                        <span class="euiButtonEmpty__text">Formatted</span>
                    </span>
                </button>
=======
            <md-card-actions layout="row" layout-align="end center" class="wz-card-actions layout-align-end-center layout-row">
                <a class="wz-text-link cursor-pointer small md-button md-ink-ripple" id="btnDownload" ng-click="downloadCsv('/syscheck/' + agent.id, 'fim-files.csv')">Formatted
                    <i aria-hidden="true" class="fa fa-download"></i></a>
>>>>>>> ea947a26
            </md-card-actions>
        </md-card>
    </div>
</md-content><|MERGE_RESOLUTION|>--- conflicted
+++ resolved
@@ -146,7 +146,6 @@
                     </wz-table>
                 </div>
             </md-card-content>
-<<<<<<< HEAD
             <md-card-actions layout="row" layout-align="end center"
                 class="layout-align-end-center layout-row">
 
@@ -163,11 +162,6 @@
                         <span class="euiButtonEmpty__text">Formatted</span>
                     </span>
                 </button>
-=======
-            <md-card-actions layout="row" layout-align="end center" class="wz-card-actions layout-align-end-center layout-row">
-                <a class="wz-text-link cursor-pointer small md-button md-ink-ripple" id="btnDownload" ng-click="downloadCsv('/syscheck/' + agent.id, 'fim-registry.csv', [{name:'type',value:'registry'}])">Formatted
-                    <i aria-hidden="true" class="fa fa-download"></i></a>
->>>>>>> ea947a26
             </md-card-actions>
         </md-card>
     </div>
@@ -190,7 +184,6 @@
                     </wz-table>
                 </div>
             </md-card-content>
-<<<<<<< HEAD
             <md-card-actions layout="row" layout-align="end center"
                 class="layout-align-end-center layout-row">
                 <button type="button"
@@ -206,11 +199,6 @@
                         <span class="euiButtonEmpty__text">Formatted</span>
                     </span>
                 </button>
-=======
-            <md-card-actions layout="row" layout-align="end center" class="wz-card-actions layout-align-end-center layout-row">
-                <a class="wz-text-link cursor-pointer small md-button md-ink-ripple" id="btnDownload" ng-click="downloadCsv('/syscheck/' + agent.id, 'fim-files.csv', [{name:'type',value:'file'}])">Formatted
-                    <i aria-hidden="true" class="fa fa-download"></i></a>
->>>>>>> ea947a26
             </md-card-actions>
         </md-card>
     </div>
@@ -231,7 +219,6 @@
                     </wz-table>
                 </div>
             </md-card-content>
-<<<<<<< HEAD
             <md-card-actions layout="row" layout-align="end center"
                 class="layout-align-end-center layout-row">
 
@@ -247,11 +234,6 @@
                         <span class="euiButtonEmpty__text">Formatted</span>
                     </span>
                 </button>
-=======
-            <md-card-actions layout="row" layout-align="end center" class="wz-card-actions layout-align-end-center layout-row">
-                <a class="wz-text-link cursor-pointer small md-button md-ink-ripple" id="btnDownload" ng-click="downloadCsv('/syscheck/' + agent.id, 'fim-files.csv')">Formatted
-                    <i aria-hidden="true" class="fa fa-download"></i></a>
->>>>>>> ea947a26
             </md-card-actions>
         </md-card>
     </div>
