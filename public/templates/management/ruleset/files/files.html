<div ng-if="!files.viewingDetail" ng-show="!editingFile" layout="column">
    <div id="content" layout="row" class="md-padding ">
        <input flex placeholder="Filter files..." ng-model="filesctrl.custom_search" type="text" class="kuiLocalSearchInput height-40 ng-empty ng-pristine ng-scope ng-touched ng-valid"
            aria-invalid="false" wz-enter="filesctrl.search(filesctrl.custom_search)">
        <button type="submit" aria-label="Search" class="kuiLocalSearchButton height-40" ng-click="filesctrl.search(filesctrl.custom_search)">
            <span class="fa fa-search" aria-hidden="true"></span>
        </button>
    </div>
    <div layout="row">
        <md-card flex class="wz-md-card _md flex md-margin-h">
            <md-card-content>
                <wz-table ng-if="filesctrl.filesSubTab === 'rules'" implicit-filter="[{ name:'path',value: 'etc/rules'}]"
<<<<<<< HEAD
                    flex path="'/rules/files'" keys="[{value: 'file', width: '75px'}]" allow-click="true" row-sizes="[16,13,11]"></wz-table>
                <wz-table ng-if="filesctrl.filesSubTab === 'decoders'" implicit-filter="[{ name:'path',value: 'etc/decoders'}]"
                    flex path="'/decoders/files'" keys="[{value: 'file', width: '75px'}]" allow-click="true" row-sizes="[16,13,11]"></wz-table>
=======
                    flex path="'/rules/files'" keys="['file']" allow-click="true" row-sizes="[16,13,11]"></wz-table>
                <wz-table ng-if="filesctrl.filesSubTab === 'decoders'" implicit-filter="[{ name:'path',value: 'etc/decoders'}]"
                    flex path="'/decoders/files'" keys="['file']" allow-click="true" row-sizes="[16,13,11]"></wz-table>
>>>>>>> 64b208c0
            </md-card-content>
        </md-card>
    </div>
</div>
<div ng-show="editingFile" class="md-padding">
    <!-- XML editor for rules -->
    <div layout="column" layout-align="start">
        <div layout="row">
            <span ng-click='closeEditingFile()' class='btn btn-info'>Close</span>
            <button ng-disabled='xmlHasErrors || doingSaving' ng-click='doSaveConfig()' class='btn wz-button pull-right wz-margin-left-8'>
                <span ng-show='!xmlHasErrors'><i aria-hidden='true' class='fa fa-fw fa-save' ng-class="doingSaving ? 'fa-spin fa-spinner' : ''"></i>Save
                    file</span>
                <span ng-show='xmlHasErrors' class='btn-danger'><i aria-hidden='true' class='fa fa-fw fa-exclamation-triangle'></i>
                    XML format error</span>
            </button>
            <div ng-show="restartMsg" class="confirmEmbedBubble confirmEmbedBubbleInline">
                <span class="wz-padding-top-10 wz-padding-left-8">Configuration is not applied yet. Do you want
                    to restart to apply it?</span>
                <button class="btn cancelBtn btn-info md-padding-h" type="button" ng-click="toggleRestartMsg()">I
                    will do it later</button>
                <button class="btn wz-button" type="button" ng-disabled="doingSaving" ng-click="restart(); toggleRestartMsg()">Restart
                    now</button>
            </div>
        </div>
        <div class="wz-padding-top-14" ng-if="fetchedXML" style="height: calc(100vh - 220px);">
            <wz-xml-file-editor file-name='rules' data="fetchedXML" target-name="currentFile.file" valid-fn='xmlIsValid(valid)'
                saving-param='toggleSaveConfig()' close-fn='closeEditingFile(reload)'>
            </wz-xml-file-editor>
        </div>
    </div>
    <!-- XML editor for rules -->
</div><|MERGE_RESOLUTION|>--- conflicted
+++ resolved
@@ -10,15 +10,9 @@
         <md-card flex class="wz-md-card _md flex md-margin-h">
             <md-card-content>
                 <wz-table ng-if="filesctrl.filesSubTab === 'rules'" implicit-filter="[{ name:'path',value: 'etc/rules'}]"
-<<<<<<< HEAD
                     flex path="'/rules/files'" keys="[{value: 'file', width: '75px'}]" allow-click="true" row-sizes="[16,13,11]"></wz-table>
                 <wz-table ng-if="filesctrl.filesSubTab === 'decoders'" implicit-filter="[{ name:'path',value: 'etc/decoders'}]"
                     flex path="'/decoders/files'" keys="[{value: 'file', width: '75px'}]" allow-click="true" row-sizes="[16,13,11]"></wz-table>
-=======
-                    flex path="'/rules/files'" keys="['file']" allow-click="true" row-sizes="[16,13,11]"></wz-table>
-                <wz-table ng-if="filesctrl.filesSubTab === 'decoders'" implicit-filter="[{ name:'path',value: 'etc/decoders'}]"
-                    flex path="'/decoders/files'" keys="['file']" allow-click="true" row-sizes="[16,13,11]"></wz-table>
->>>>>>> 64b208c0
             </md-card-content>
         </md-card>
     </div>
