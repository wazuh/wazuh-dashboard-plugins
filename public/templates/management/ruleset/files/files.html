<div ng-if="!viewingDetail" ng-show="!editingFile" layout="column"
    ng-init="filesctrl.switchFilesSubTab(mctrl.globalRulesetTab)">

    <div layout="row">
        <div class="md-padding padding-right-0">
            <button type="submit" aria-label="Search"
                class="euiFlexItem euiFlexItem--flexGrowZero height-35 kuiButton kuiButton--secondary "
                ng-click="mctrl.setRulesTab(filesctrl.filesSubTab)" tooltip="Go back" tooltip-placement="bottom">
                <svg class="euiIcon euiIcon--medium" focusable="false" xmlns="http://www.w3.org/2000/svg" width="16"
                    height="16" viewBox="0 0 16 16">
                    <path
                        d="M4.308 7h8.136c.307 0 .556.224.556.5s-.249.5-.556.5H4.308l4.096 4.096a.5.5 0 0 1-.707.707L3.454 8.561a1.494 1.494 0 0 1-.433-.925.454.454 0 0 1 0-.272c.03-.338.175-.666.433-.925l4.243-4.242a.5.5 0 1 1 .707.707L4.308 7z"
                        fill-rule="evenodd"></path>
                </svg>
            </button>
        </div>
        <div
            class="md-padding euiFlexGroup euiFlexGroup--alignItemsCenter euiFormControlLayout__childrenWrapper md-padding-h ng-scope ">
            <input placeholder="Filter files..." ng-model="filesctrl.custom_search" type="text"
                class="euiFieldSearch euiFieldSearch--fullWidth euiFlexItem height-35 ng-empty ng-pristine ng-touched ng-valid"
                aria-invalid="false" wz-enter="filesctrl.search(filesctrl.custom_search)">
            <div class="euiFormControlLayoutIcons wz-margin-left-16">
                <span class="euiFormControlLayoutCustomIcon">
                    <react-component name="EuiIcon"
                        props="{type:'search', className:'euiFormControlLayoutCustomIcon__icon'}" />
                </span>
            </div>

            <button type="submit" aria-label="Search"
                class="euiFlexItem euiFlexItem--flexGrowZero height-35 kuiButton kuiButton--secondary wz-margin-left-8"
                ng-click="filesctrl.search(filesctrl.custom_search)">
                Search
            </button>
        </div>
    </div>

    <div layout="row">
        <md-card flex class="wz-md-card _md flex md-margin-h">
            <md-card-actions layout="row" layout-align="end center" class="wz-card-actions wz-card-actions-top">
                <a ng-if="mctrl.adminMode" ng-click="filesctrl.addNewFile(mctrl.globalRulesetTab)">Add
                    new {{mctrl.globalRulesetTab}} file</a>
                <span flex></span>
                <wz-kbn-switch class="md-primary wz-no-top-bottom-margin" switch-model="mctrl.onlyLocalFiles"
                    switch-text="Editable files"></wz-kbn-switch>
            </md-card-actions>
            <md-card-content>
                <wz-table ng-if="filesctrl.filesSubTab === 'rules' && mctrl.onlyLocalFiles" flex path="'/rules/files'"
                    implicit-filter="[{name: 'path', value: 'etc/rules'}]" keys="[{value: 'file', width: '25%'}]"
                    allow-click="true" row-sizes="[16,13,11]" />
                <wz-table ng-if="filesctrl.filesSubTab === 'rules' && !mctrl.onlyLocalFiles" flex path="'/rules/files'"
                    keys="[{value: 'file', width: '25%'}]" allow-click="true" row-sizes="[16,13,11]" />
                <wz-table ng-if="filesctrl.filesSubTab === 'decoders' && mctrl.onlyLocalFiles" flex
                    path="'/decoders/files'" implicit-filter="[{name: 'path', value: 'etc/decoders'}]"
                    keys="[{value: 'file', width: '25%'}]" allow-click="true" row-sizes="[16,13,11]" />
                <wz-table ng-if="filesctrl.filesSubTab === 'decoders' && !mctrl.onlyLocalFiles" flex
                    path="'/decoders/files'" keys="[{value: 'file', width: '25%'}]" allow-click="true"
                    row-sizes="[16,13,11]" />
            </md-card-content>
        </md-card>
    </div>
</div>
<div class="md-padding" ng-if="editingFile">
    <div flex layout="column">
        <div layout="row" class="wz-padding-bottom-14">
            <div ng-if="!newFile && !editorReadOnly">
<<<<<<< HEAD
                <span ng-click='closeEditingFile()' class='wz-margin-top-3 kuiButton kuiButton--hollow'>Cancel</span>
                <button ng-disabled='xmlHasErrors || doingSaving' ng-click='doSaveConfig(false)'
=======
                <span ng-click='closeEditingFile()' class='btn btn-info'>Cancel</span>
                <button ng-if='mctrl.adminMode' ng-disabled='xmlHasErrors || doingSaving' ng-click='doSaveConfig(false)'
>>>>>>> 8b8c2a67
                    class='btn wz-button pull-right wz-margin-left-8'>
                    <span ng-show='!xmlHasErrors'><i aria-hidden='true' class='fa fa-fw fa-save'
                            ng-class="doingSaving ? 'fa-spin fa-spinner' : ''"></i>Save
                        file</span>
                    <span ng-show='xmlHasErrors' class='btn-danger'><i aria-hidden='true'
                            class='fa fa-fw fa-exclamation-triangle'></i>
                        XML format error</span>
                </button>
            </div>
            <div ng-if="editorReadOnly">
                <div layout="row" layout-align="start center">
                    <span ng-click='closeEditingFile()' class='wz-margin-top-3 kuiButton kuiButton--hollow'>Close</span>
                </div>
            </div>
            <div ng-if="newFile" layout="row" class="wz-width-100">
<<<<<<< HEAD
                <button ng-click="closeEditingFile()" class="wz-margin-top-3 kuiButton kuiButton--hollow">Cancel</button>
                <button ng-disabled='xmlHasErrors || newFileName === "" || doingSaving || overwriteError'
=======
                <button ng-click="closeEditingFile()" class="height-35 kuiButton kuiButton--hollow">Cancel</button>
                <button ng-if='mctrl.adminMode' ng-disabled='xmlHasErrors || newFileName === "" || doingSaving || overwriteError'
>>>>>>> 8b8c2a67
                    ng-click='doSaveConfig(true,newFileName)'
                    class="kuiButton kuiButton--secondary height-35 wz-margin-left-8">
                    <span ng-show='!xmlHasErrors'>
                        <svg class="euiIcon euiIcon--medium" focusable="false" xmlns="http://www.w3.org/2000/svg"
                            width="16" height="16" viewBox="0 0 16 16">
                            <path
                                d="M5.008 2H2.282c-.181 0-.245.002-.275.007-.005.03-.007.094-.007.275v11.436c0 .181.002.245.007.275.03.005.094.007.275.007h11.436c.181 0 .245-.002.275-.007.005-.03.007-.094.007-.275V4.62c0-.13-.001-.18-.004-.204a2.654 2.654 0 0 0-.141-.147L11.73 2.145a2.654 2.654 0 0 0-.147-.141A2.654 2.654 0 0 0 11.38 2h-.388c.005.08.008.172.008.282v2.436c0 .446-.046.607-.134.77a.909.909 0 0 1-.378.378c-.163.088-.324.134-.77.134H6.282c-.446 0-.607-.046-.77-.134a.909.909 0 0 1-.378-.378C5.046 5.325 5 5.164 5 4.718V2.282c0-.11.003-.202.008-.282zM2.282 1h9.098c.259 0 .348.01.447.032a.87.87 0 0 1 .273.113c.086.054.156.11.338.293l2.124 2.124c.182.182.239.252.293.338a.87.87 0 0 1 .113.273c.023.1.032.188.032.447v9.098c0 .446-.046.607-.134.77a.909.909 0 0 1-.378.378c-.163.088-.324.134-.77.134H2.282c-.446 0-.607-.046-.77-.134a.909.909 0 0 1-.378-.378c-.088-.163-.134-.324-.134-.77V2.282c0-.446.046-.607.134-.77a.909.909 0 0 1 .378-.378c.163-.088.324-.134.77-.134zM6 2.282v2.436c0 .181.002.245.007.275.03.005.094.007.275.007h3.436c.181 0 .245-.002.275-.007.005-.03.007-.094.007-.275V2.282c0-.181-.002-.245-.007-.275A2.248 2.248 0 0 0 9.718 2H6.282c-.181 0-.245.002-.275.007-.005.03-.007.094-.007.275zM8 12a2 2 0 1 1 0-4 2 2 0 0 1 0 4zm0-1a1 1 0 1 0 0-2 1 1 0 0 0 0 2z">
                            </path>
                        </svg> Save file
                    </span>
                    <span ng-show='xmlHasErrors' class='btn-danger'><i aria-hidden='true'
                            class='fa fa-fw fa-exclamation-triangle'></i>
                        XML format error</span>
                </button>
                <input flex placeholder="{{type === 'rules' ? 'Eg: my_local_rule.xml' : 'Eg: my_local_decoder.xml'}}"
                    ng-model="newFileName" type="text" class="wz-margin-left-8 kuiLocalSearchInput" aria-invalid="false"
                    ng-change="cancelSaveAndOverwrite(newFileName)">
                <button ng-show="restartBtn" class="kuiButton kuiButton--secondary height-35 wz-margin-left-8"
                    type="button" ng-disabled="doingSaving || !restartBtn"
                    ng-click="restart(); toggleRestartMsg()">Restart
                    now</button>
            </div>
        </div>
        <div ng-if="!editorReadOnly && fetchedXML">
            <wz-xml-file-editor file-name='{{type}}' data="fetchedXML"
                target-name="newFile ? selectedItem.file : currentFile.file" valid-fn='xmlIsValid(valid)'
                saving-param='toggleSaveConfig()' close-fn='closeEditingFile(reload)'>
            </wz-xml-file-editor>
        </div>
        <div ng-show="editorReadOnly && XMLContent">
            <div layout="row" class="wz-padding-bottom-0">
                <wz-config-viewer flex xmlcontent="XMLContent" hide-header="true" no-local="currentFile.file" />
            </div>
        </div>
    </div>
</div><|MERGE_RESOLUTION|>--- conflicted
+++ resolved
@@ -63,13 +63,8 @@
     <div flex layout="column">
         <div layout="row" class="wz-padding-bottom-14">
             <div ng-if="!newFile && !editorReadOnly">
-<<<<<<< HEAD
                 <span ng-click='closeEditingFile()' class='wz-margin-top-3 kuiButton kuiButton--hollow'>Cancel</span>
-                <button ng-disabled='xmlHasErrors || doingSaving' ng-click='doSaveConfig(false)'
-=======
-                <span ng-click='closeEditingFile()' class='btn btn-info'>Cancel</span>
                 <button ng-if='mctrl.adminMode' ng-disabled='xmlHasErrors || doingSaving' ng-click='doSaveConfig(false)'
->>>>>>> 8b8c2a67
                     class='btn wz-button pull-right wz-margin-left-8'>
                     <span ng-show='!xmlHasErrors'><i aria-hidden='true' class='fa fa-fw fa-save'
                             ng-class="doingSaving ? 'fa-spin fa-spinner' : ''"></i>Save
@@ -85,13 +80,8 @@
                 </div>
             </div>
             <div ng-if="newFile" layout="row" class="wz-width-100">
-<<<<<<< HEAD
                 <button ng-click="closeEditingFile()" class="wz-margin-top-3 kuiButton kuiButton--hollow">Cancel</button>
-                <button ng-disabled='xmlHasErrors || newFileName === "" || doingSaving || overwriteError'
-=======
-                <button ng-click="closeEditingFile()" class="height-35 kuiButton kuiButton--hollow">Cancel</button>
                 <button ng-if='mctrl.adminMode' ng-disabled='xmlHasErrors || newFileName === "" || doingSaving || overwriteError'
->>>>>>> 8b8c2a67
                     ng-click='doSaveConfig(true,newFileName)'
                     class="kuiButton kuiButton--secondary height-35 wz-margin-left-8">
                     <span ng-show='!xmlHasErrors'>
