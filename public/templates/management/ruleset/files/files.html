--- conflicted
+++ resolved
@@ -59,18 +59,8 @@
                 <input placeholder="{{type === 'rules' ? 'Eg: my_local_rule.xml' : 'Eg: my_local_decoder.xml'}}"
                     ng-model="newFileName" type="text" class="wz-margin-left-8 kuiLocalSearchInput" aria-invalid="false"
                     ng-change="cancelSaveAndOverwrite()">
-<<<<<<< HEAD
-            </div>
-            <div ng-show="restartMsg" class="confirmEmbedBubble confirmEmbedBubbleInline">
-                <span class="wz-padding-top-10 wz-padding-left-8">Configuration is not applied yet. Do you want
-                    to restart to apply it?</span>
-                <button class="btn cancelBtn btn-info md-padding-h" type="button" ng-click="toggleRestartMsg()">I
-                    will do it later</button>
-                <button class="btn wz-button" type="button" ng-disabled="doingSaving"
+                <button ng-show="restartBtn" class="btn wz-button" type="button" ng-disabled="doingSaving"
                     ng-click="restart(); toggleRestartMsg()">Restart
-=======
-                <button ng-show="restartBtn" class="btn wz-button" type="button" ng-disabled="doingSaving" ng-click="restart(); toggleRestartMsg()">Restart
->>>>>>> ea947a26
                     now</button>
             </div>
         </div>
