--- conflicted
+++ resolved
@@ -66,14 +66,9 @@
 
     <div layout="row" class="wz-margin-top-16">
         <md-card flex class="wz-md-card _md flex md-margin-h">
-<<<<<<< HEAD
             <md-card-actions ng-if="cdbctrl.adminMode" layout="row" layout-align="end center"
                 class="wz-card-actions wz-card-actions-top">
-                <a ng-click="cdbctrl.addNewList()">Add new list <i aria-hidden="true" class="fa fa-plus"></i></a>
-=======
-            <md-card-actions ng-if="cdbctrl.adminMode" layout="row" layout-align="end center" class="wz-card-actions wz-card-actions-top">
                 <a ng-click="cdbctrl.addNewList()">Add new list</a>
->>>>>>> ea947a26
                 <span flex></span>
             </md-card-actions>
             <md-card-content>
