--- conflicted
+++ resolved
@@ -14,11 +14,7 @@
     <!-- Rule information ribbon -->
     <div layout="row" ng-show="!editingFile" class="wz-padding-left-8 wz-padding-right-8">
         <md-card flex class="wz-metric-color wz-md-card">
-<<<<<<< HEAD
-            <md-card-content layout="row" class="euiCallOut euiCallOut--primary">
-=======
             <md-card-content layout="row" class="wz-padding-metric">
->>>>>>> dabb7f7a
                 <div flex="15" ng-if="currentRule.id" class="wz-text-truncatable">ID: <span class="wz-text-bold">{{currentRule.id}}</span></div>
                 <div flex="15" ng-if="currentRule.level || currentRule.level == 0" class="wz-text-truncatable">Level:
                     <span class="wz-text-bold wz-text-link" ng-click="addDetailFilter('level', currentRule.level)"
