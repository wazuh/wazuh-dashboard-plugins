<div ng-if="!loading && viewingDetail" layout="column" ng-class="{ 'md-padding' : editingFile }">
    <!-- Back button and title -->
    <div layout="row" layout-align="start center" ng-show="!editingFile">
        <!-- Back button -->
        <md-button class="md-icon-button" style="margin: 5px!important;" aria-label="Back to rules list" tooltip="Back"
            tooltip-placement="bottom" ng-click="closeDetailView(true)"><i class="fa fa-fw fa-arrow-left" aria-hidden="true"></i></md-button>
        <!-- Rule title -->
        <div>
            <h1 class="font-size-18" ng-bind-html="colorRuleArg(currentRule.description)"></h1>
        </div>
    </div>
    <!-- End back button, title and status indicator -->

    <!-- Rule information ribbon -->
    <div layout="row" ng-show="!editingFile" class="wz-padding-left-8 wz-padding-right-8">
        <md-card flex class="wz-metric-color wz-md-card">
            <md-card-content layout="row" class="wz-padding-metric">
                <div flex="15" ng-if="currentRule.id" class="wz-text-truncatable">ID: <span class="wz-text-bold">{{currentRule.id}}</span></div>
                <div flex="15" ng-if="currentRule.level || currentRule.level == 0" class="wz-text-truncatable">Level:
                    <span class="wz-text-bold wz-text-link" ng-click="addDetailFilter('level', currentRule.level)"
                        tooltip="Filter by this level" tooltip-placement="bottom">{{currentRule.level}}</span></div>
                <div flex="35" ng-if="currentRule.file" class="wz-text-truncatable">File: <span class="wz-text-bold wz-text-link"
                        ng-click="addDetailFilter('file', currentRule.file)" tooltip="Filter by this file"
                        tooltip-placement="bottom">{{currentRule.file}}</span></div>
                <div flex="35" ng-if="currentRule.path" class="wz-text-truncatable">Path: <span class="wz-text-bold wz-text-link"
                        ng-click="addDetailFilter('path', currentRule.path)" tooltip="Filter by this path"
                        tooltip-placement="bottom">{{currentRule.path}}</span></div>

            </md-card-content>
        </md-card>
    </div>
    <!-- End Rule information ribbon -->

<<<<<<< HEAD
    <div layout="row" class="md-padding"
        ng-if="!editingFile && currentRule.file && currentRule.path === 'etc/rules' && adminMode">
        <button ng-click='editRulesConfig(currentRule)' class="height-35 kuiButton kuiButton--secondary">
            <svg class="euiIcon euiIcon--medium euiButtonIcon__icon" focusable="false" aria-hidden="true"
                xmlns="http://www.w3.org/2000/svg" xmlns:xlink="http://www.w3.org/1999/xlink" width="16" height="16"
                viewBox="0 0 16 16">
                <defs>
                    <path id="pencil-a"
                        d="M12.148 3.148L11 2l-9 9v3h3l9-9-1.144-1.144-8.002 7.998a.502.502 0 0 1-.708 0 .502.502 0 0 1 0-.708l8.002-7.998zM11 1c.256 0 .512.098.707.293l3 3a.999.999 0 0 1 0 1.414l-9 9A.997.997 0 0 1 5 15H2a1 1 0 0 1-1-1v-3c0-.265.105-.52.293-.707l9-9A.997.997 0 0 1 11 1zM5 14H2v-3l3 3z">
                    </path>
                </defs>
                <use xlink:href="#pencil-a"></use>
            </svg>
=======
    <div layout="row" class="md-padding" ng-if="!editingFile && currentRule.file && currentRule.path === 'etc/rules' && adminMode">
        <button ng-click='editRulesConfig(currentRule)' class='btn wz-button'><i aria-hidden='true' class='fa fa-fw fa-pencil'></i>
>>>>>>> ea947a26
            Edit {{ currentRule.file }}
        </button>
    </div>

    <!-- Rest of rule information -->
    <div layout="column" layout-align="start" ng-show="!editingFile">

        <div layout="row" class="wz-padding-left-8 wz-padding-right-8" layout-align="start stretch">

            <!-- Groups section -->
            <md-card ng-if="currentRule.groups.length > 0" flex="50" class="wz-md-card">
                <md-card-content>
                    <span class="wz-headline-title"><i class="fa fa-fw fa-tasks" aria-hidden="true"></i> Groups</span>
                    <md-divider class="wz-margin-top-10"></md-divider>
                    <div layout="row" layout-align="start start" layout-wrap>
                        <md-button class="md-primary wz-text-link" tooltip="Filter by this group" tooltip-placement="bottom"
                            ng-repeat="item in currentRule.groups" ng-click="addDetailFilter('group', item)">
                            {{item}}
                        </md-button>
                    </div>
                </md-card-content>
            </md-card>
            <!-- End groups section -->

            <!-- Details section -->
            <md-card flex class="wz-md-card" ng-if="currentRule.details">
                <md-card-content>
                    <span class="wz-headline-title"><i class="fa fa-fw fa-info" aria-hidden="true"></i> Details</span>
                    <md-divider class="wz-margin-top-10"></md-divider>
                    <div layout="row" class="wz-padding-top-10" ng-repeat="(key, value) in currentRule.details">
                        <span class="wz-word-break-rule">{{key}}</span>
                        <div ng-if='!isArray(value)'>
                            <span ng-if="!isObject(value)" class="wz-text-right color-grey">{{value}}</span>
                            <span ng-if="isObject(value)" class="color-grey">
                                <span ng-repeat="(key, value) in value">{{key}}: {{value}} <span ng-if="!$last">|</span>
                                </span>
                            </span>
                        </div>
                        <span ng-if="isArray(value)" ng-repeat="v in value track by $index" class="wz-text-right color-grey">{{v}}{{$last
                            ? '' : ',&nbsp;'}}</span>
                    </div>
                </md-card-content>
            </md-card>
            <!-- End details section -->

        </div>

        <div layout="row" class="wz-padding-left-8 wz-padding-right-8" layout-align="start stretch" ng-if="currentRule.pci.length > 0 || currentRule.gdpr.length > 0">

            <!-- PCI section -->
            <md-card ng-if="currentRule.pci.length > 0" flex="50" class="wz-md-card">
                <md-card-content>
                    <span class="wz-headline-title"><i class="fa fa-fw fa-cogs" aria-hidden="true"></i> PCI</span>
                    <md-divider class="wz-margin-top-10"></md-divider>
                    <div layout="row" layout-align="start start" layout-wrap>
                        <md-button class="md-primary wz-text-link" tooltip="Filter by this requirement"
                            tooltip-placement="bottom" ng-repeat="item in currentRule.pci" ng-click="addDetailFilter('pci', item)">
                            {{item}}
                        </md-button>
                    </div>
                </md-card-content>
            </md-card>
            <!-- End PCI section -->

            <!-- GDPR section -->
            <md-card ng-if="currentRule.gdpr.length > 0" flex class="wz-md-card">
                <md-card-content>
                    <span class="wz-headline-title"><i class="fa fa-fw fa-cogs" aria-hidden="true"></i> GDPR</span>
                    <md-divider class="wz-margin-top-10"></md-divider>
                    <div layout="row" layout-align="start start" layout-wrap>
                        <md-button class="md-primary wz-text-link" tooltip="Filter by this requirement"
                            tooltip-placement="bottom" ng-repeat="item in currentRule.gdpr" ng-click="addDetailFilter('gdpr', item)">
                            {{item}}
                        </md-button>
                    </div>
                </md-card-content>
            </md-card>
            <!-- End GDPR section -->

        </div>

        <div layout="row" class="wz-padding-left-16" layout-align="start stretch" ng-show="!editingFile" ng-if="isArray(currentRule.details.regex) || isArray(currentRule.details.match) || isArray(currentRule.details.prematch)">

            <!-- Regex section -->
            <md-card flex class="wz-md-card" ng-if="isArray(currentRule.details.regex)">
                <md-card-content>
                    <span class="wz-headline-title"><i class="fa fa-fw fa-asterisk" aria-hidden="true"></i> Regex</span>
                    <md-divider class="wz-margin-top-10"></md-divider>
                    <div ng-repeat="item in currentRule.details.regex">
                        <div layout="row" class="wz-padding-top-10" layout-wrap>
                            <span>{{item}}</span>
                        </div>
                    </div>
                </md-card-content>
            </md-card>
            <!-- End regex section -->

            <!-- Match section -->
            <md-card flex class="wz-md-card" ng-if="isArray(currentRule.details.match)">
                <md-card-content>
                    <span class="wz-headline-title"><i class="fa fa-fw fa-retweet" aria-hidden="true"></i> Match</span>
                    <md-divider class="wz-margin-top-10"></md-divider>
                    <div ng-repeat="item in currentRule.details.match">
                        <div layout="row" class="wz-padding-top-10" layout-wrap>
                            <span>{{item}}</span>
                        </div>
                    </div>
                </md-card-content>
            </md-card>
            <!-- End match section -->

            <!-- Prematch section -->
            <md-card flex class="wz-md-card" ng-if="isArray(currentRule.details.prematch)">
                <md-card-content>
                    <span class="wz-headline-title"><i class="fa fa-fw fa-retweet" aria-hidden="true"></i>
                        Prematch</span>
                    <md-divider class="wz-margin-top-10"></md-divider>
                    <div ng-repeat="item in currentRule.details.prematch">
                        <div layout="row" class="wz-padding-top-10" layout-wrap>
                            <span>{{item}}</span>
                        </div>
                    </div>
                </md-card-content>
            </md-card>
            <!-- End prematch section -->
        </div>

        <!-- Related rules section -->
        <div ng-if="!editingFile">
            <div layout="row" class="md-padding wz-padding-top-10" ng-if="currentRule">
                <h1 class="md-headline wz-headline"><i class="fa fa-fw fa-link" aria-hidden="true"></i> Related rules
                </h1>
            </div>
            <div layout="row" ng-if="currentRule">
                <md-card flex class="wz-md-card _md flex md-margin-h">
                    <md-card-content>
                        <wz-table custom-columns="true" flex path="'/rules'" implicit-filter="[{ name:'file',value: currentRule.file}]"
                            keys="[{value: 'id', width: '75px'},{value:'file',size:2},{value:'description',size:2},{value:'groups',nosortable:true,size:2},{value:'pci',nosortable:true,size:2},{value:'gdpr',nosortable:true},'level']"
                            allow-click="true">
                        </wz-table>
                    </md-card-content>
                </md-card>
            </div>
            <!-- End related rules section -->
        </div>
        <br>
    </div>
    <!-- End rest of rule information -->


    <!-- XML editor for rules -->
    <div layout="column" layout-align="start" ng-show="editingFile">
        <div layout="row">
            <span ng-click='closeEditingFile()' class='btn btn-info'>Close</span>
            <button ng-disabled='xmlHasErrors || doingSaving' ng-click='doSaveConfig()' class='btn wz-button pull-right wz-margin-left-8'>
                <span ng-show='!xmlHasErrors'><i aria-hidden='true' class='fa fa-fw fa-save' ng-class="doingSaving ? 'fa-spin fa-spinner' : ''"></i>Save
                    file</span>
                <span ng-show='xmlHasErrors' class='btn-danger'><i aria-hidden='true' class='fa fa-fw fa-exclamation-triangle'></i>
                    XML format error</span>
            </button>
            <button ng-show="restartBtn" class="btn wz-button" type="button" ng-disabled="doingSaving" ng-click="restart(); toggleRestartMsg()">Restart
                now</button>
        </div>
        <div class="wz-padding-top-14" ng-if="fetchedXML" style="height: calc(100vh - 220px);">
            <wz-xml-file-editor file-name='rules' data="fetchedXML" target-name="currentRule.file" valid-fn='xmlIsValid(valid)'
                saving-param='toggleSaveConfig()' close-fn='closeEditingFile(reload)'>
            </wz-xml-file-editor>
        </div>
    </div>
    <!-- XML editor for rules -->
</div><|MERGE_RESOLUTION|>--- conflicted
+++ resolved
@@ -31,7 +31,6 @@
     </div>
     <!-- End Rule information ribbon -->
 
-<<<<<<< HEAD
     <div layout="row" class="md-padding"
         ng-if="!editingFile && currentRule.file && currentRule.path === 'etc/rules' && adminMode">
         <button ng-click='editRulesConfig(currentRule)' class="height-35 kuiButton kuiButton--secondary">
@@ -45,10 +44,6 @@
                 </defs>
                 <use xlink:href="#pencil-a"></use>
             </svg>
-=======
-    <div layout="row" class="md-padding" ng-if="!editingFile && currentRule.file && currentRule.path === 'etc/rules' && adminMode">
-        <button ng-click='editRulesConfig(currentRule)' class='btn wz-button'><i aria-hidden='true' class='fa fa-fw fa-pencil'></i>
->>>>>>> ea947a26
             Edit {{ currentRule.file }}
         </button>
     </div>
