<div ng-if="!loading && viewingDetail" layout="column" class="wz-content">
    <!-- Back button and title -->
    <div layout="row" layout-align="start center">
        <!-- Back button -->
        <md-button class="md-icon-button wz-circle-back-button" style="margin: 5px 15px!important;" aria-label="Back to rules list"
            tooltip="Back" tooltip-placement="bottom" ng-click="closeDetailView(true)"><i class="fa fa-fw fa-arrow-left"
                aria-hidden="true"></i></md-button>
        <!-- Rule title -->
        <div>
            <h5 class="titleSectionIdentifier">Rule</h5>
            <h1 class="font-size-18" ng-bind-html="colorRuleArg(currentRule.description)"></h1>
        </div>

    </div>
    <!-- End back button, title and status indicator -->

    <!-- Rule information ribbon -->
    <div layout="row" class="wz-padding-left-8 wz-padding-right-8">
        <md-card flex class="wz-metric-color wz-md-card">
            <md-card-content layout="row" class="wz-padding-metric">
                <div flex="15" ng-if="currentRule.id" class="wz-text-truncatable">ID: <span class="wz-text-bold">{{currentRule.id}}</span></div>
                <div flex="15" ng-if="currentRule.level || currentRule.level == 0" class="wz-text-truncatable">Level:
                    <span class="wz-text-bold wz-text-link" ng-click="addDetailFilter('level', currentRule.level)"
                        tooltip="Filter by this level" tooltip-placement="bottom">{{currentRule.level}}</span></div>
                <div flex="35" ng-if="currentRule.file" class="wz-text-truncatable">File: <span class="wz-text-bold wz-text-link"
                        ng-click="addDetailFilter('file', currentRule.file)" tooltip="Filter by this file"
                        tooltip-placement="bottom">{{currentRule.file}}</span></div>
                <div flex="35" ng-if="currentRule.path" class="wz-text-truncatable">Path: <span class="wz-text-bold wz-text-link"
                        ng-click="addDetailFilter('path', currentRule.path)" tooltip="Filter by this path"
                        tooltip-placement="bottom">{{currentRule.path}}</span></div>

            </md-card-content>
        </md-card>
    </div>
    <!-- End Rule information ribbon -->

    <!-- Rest of rule information -->
    <div layout="column" layout-align="start">

        <div layout="row" class="wz-padding-left-8 wz-padding-right-8" layout-align="start stretch">

            <!-- Groups section -->
            <md-card ng-if="currentRule.groups.length > 0" flex="50" class="wz-md-card">
                <md-card-content>
                    <span class="wz-headline-title"><i class="fa fa-fw fa-tasks" aria-hidden="true"></i> Groups</span>
                    <md-divider class="wz-margin-top-10"></md-divider>
                    <div layout="row" layout-align="start start" layout-wrap>
                        <md-button class="md-primary wz-text-link" tooltip="Filter by this group" tooltip-placement="bottom"
                            ng-repeat="item in currentRule.groups" ng-click="addDetailFilter('group', item)">
                            {{item}}
                        </md-button>
                    </div>
                </md-card-content>
            </md-card>
            <!-- End groups section -->

            <!-- Details section -->
            <md-card flex class="wz-md-card" ng-if="currentRule.details">
                <md-card-content>
                    <span class="wz-headline-title"><i class="fa fa-fw fa-info" aria-hidden="true"></i> Details</span>
                    <md-divider class="wz-margin-top-10"></md-divider>
<<<<<<< HEAD
                    <div layout="row" class="wz-padding-top-10" ng-repeat="(key, value) in currentRule.details" ng-if='!isArray(value)'>
                        <span flex="20">{{key}}</span>
=======
                    <div layout="row" class="wz-padding-top-10" ng-repeat="(key, value) in currentRule.details"
                        ng-if='!isArray(value)'>
                        <span class="wz-word-break-rule">{{key}}</span>
>>>>>>> 957e49d7
                        <span ng-if="!isObject(value)" class="wz-text-right color-grey">{{value}}</span>
                        <span ng-if="isObject(value)" class="color-grey">
                            <span ng-repeat="(key, value) in value">{{key}}: {{value}} <span ng-if="!$last">|</span>
                            </span>
                        </span>
                    </div>
                </md-card-content>
            </md-card>
            <!-- End details section -->

        </div>

        <div layout="row" class="wz-padding-left-8 wz-padding-right-8" layout-align="start stretch" ng-if="currentRule.pci.length > 0 || currentRule.gdpr.length > 0">

            <!-- PCI section -->
            <md-card ng-if="currentRule.pci.length > 0" flex="50" class="wz-md-card">
                <md-card-content>
                    <span class="wz-headline-title"><i class="fa fa-fw fa-cogs" aria-hidden="true"></i> PCI</span>
                    <md-divider class="wz-margin-top-10"></md-divider>
                    <div layout="row" layout-align="start start" layout-wrap>
                        <md-button class="md-primary wz-text-link" tooltip="Filter by this requirement"
                            tooltip-placement="bottom" ng-repeat="item in currentRule.pci" ng-click="addDetailFilter('pci', item)">
                            {{item}}
                        </md-button>
                    </div>
                </md-card-content>
            </md-card>
            <!-- End PCI section -->

            <!-- GDPR section -->
            <md-card ng-if="currentRule.gdpr.length > 0" flex class="wz-md-card">
                <md-card-content>
                    <span class="wz-headline-title"><i class="fa fa-fw fa-cogs" aria-hidden="true"></i> GDPR</span>
                    <md-divider class="wz-margin-top-10"></md-divider>
                    <div layout="row" layout-align="start start" layout-wrap>
                        <md-button class="md-primary wz-text-link" tooltip="Filter by this requirement"
                            tooltip-placement="bottom" ng-repeat="item in currentRule.gdpr" ng-click="addDetailFilter('gdpr', item)">
                            {{item}}
                        </md-button>
                    </div>
                </md-card-content>
            </md-card>
            <!-- End GDPR section -->

        </div>

        <div layout="row" class="wz-padding-left-16" layout-align="start stretch" ng-show="!editingFile" ng-if="isArray(currentRule.details.regex) || isArray(currentRule.details.match) || isArray(currentRule.details.prematch)">

            <!-- Regex section -->
            <md-card flex class="wz-md-card" ng-if="isArray(currentRule.details.regex)">
                <md-card-content>
                    <span class="wz-headline-title"><i class="fa fa-fw fa-asterisk" aria-hidden="true"></i> Regex</span>
                    <md-divider class="wz-margin-top-10"></md-divider>
                    <div ng-repeat="item in currentRule.details.regex">
                        <div layout="row" class="wz-padding-top-10" layout-wrap>
                            <span>{{item}}</span>
                        </div>
                    </div>
                </md-card-content>
            </md-card>
            <!-- End regex section -->

            <!-- Match section -->
            <md-card flex class="wz-md-card" ng-if="isArray(currentRule.details.match)">
                <md-card-content>
                    <span class="wz-headline-title"><i class="fa fa-fw fa-retweet" aria-hidden="true"></i> Match</span>
                    <md-divider class="wz-margin-top-10"></md-divider>
                    <div ng-repeat="item in currentRule.details.match">
                        <div layout="row" class="wz-padding-top-10" layout-wrap>
                            <span>{{item}}</span>
                        </div>
                    </div>
                </md-card-content>
            </md-card>
            <!-- End match section -->

            <!-- Prematch section -->
            <md-card flex class="wz-md-card" ng-if="isArray(currentRule.details.prematch)">
                <md-card-content>
                    <span class="wz-headline-title"><i class="fa fa-fw fa-retweet" aria-hidden="true"></i> Prematch</span>
                    <md-divider class="wz-margin-top-10"></md-divider>
                    <div ng-repeat="item in currentRule.details.prematch">
                        <div layout="row" class="wz-padding-top-10" layout-wrap>
                            <span>{{item}}</span>
                        </div>
                    </div>
                </md-card-content>
            </md-card>
            <!-- End prematch section -->
        </div>
        <div layout="row" class="md-padding wz-padding-bottom-0" ng-if="!editingFile && currentRule.file && currentRule.path === '/var/ossec/etc/rules' && adminMode">
            <button ng-click='editRulesConfig(currentRule)' class='btn btn-primary'><i aria-hidden='true' class='fa fa-fw fa-pencil'></i>
                Edit rule file
            </button>
        </div>

        <!-- Related rules section -->
        <div ng-show="!editingFile">
            <div layout="row" class="md-padding wz-padding-top-10" ng-if="currentRule">
                <h1 class="md-headline wz-headline"><i class="fa fa-fw fa-link" aria-hidden="true"></i> Related rules</h1>
            </div>
            <div layout="row" ng-if="currentRule">
                <md-card flex class="wz-md-card _md flex md-margin-h">
                    <md-card-content>
                        <wz-table flex path="'/rules'" implicit-filter="[{ name:'file',value: currentRule.file}]" keys="['id',{value:'file',size:2},{value:'description',size:2},{value:'groups',nosortable:true,size:2},{value:'pci',nosortable:true,size:2},{value:'gdpr',nosortable:true},'level']"
                            allow-click="true">
                        </wz-table>
                    </md-card-content>
                </md-card>
            </div>
            <!-- End related rules section -->
        </div>
        <br>
    </div>
    <!-- End rest of rule information -->


    <!-- XML editor for rules -->
    <div layout="column" layout-align="start" ng-show="editingFile">

        <div layout="row" class="wz-margin-left-16">
            <span ng-click='closeEditingFile()' class='btn btn-info'>Cancel</span>
            <button ng-disabled='xmlHasErrors' ng-click='doSaveRuleConfig()' class='btn btn-primary pull-right wz-margin-left-8'>
                <span ng-show='!xmlHasErrors'><i aria-hidden='true' class='fa fa-fw fa-save'></i>Save file</span>
                <span ng-show='xmlHasErrors' class='btn-danger'><i aria-hidden='true' class='fa fa-fw fa-exclamation-triangle'></i>
                    XML format error</span>
            </button>
        </div>
        <div class="md-padding md-padding-top-10" ng-if="fetchedXML">
            <wz-xml-file-editor file-name='rules' data="fetchedXML" target-name="currentRule.file" valid-fn='xmlIsValid(valid)'>
            </wz-xml-file-editor>
        </div>
    </div>
    <!-- XML editor for rules -->
</div><|MERGE_RESOLUTION|>--- conflicted
+++ resolved
@@ -59,14 +59,9 @@
                 <md-card-content>
                     <span class="wz-headline-title"><i class="fa fa-fw fa-info" aria-hidden="true"></i> Details</span>
                     <md-divider class="wz-margin-top-10"></md-divider>
-<<<<<<< HEAD
-                    <div layout="row" class="wz-padding-top-10" ng-repeat="(key, value) in currentRule.details" ng-if='!isArray(value)'>
-                        <span flex="20">{{key}}</span>
-=======
                     <div layout="row" class="wz-padding-top-10" ng-repeat="(key, value) in currentRule.details"
                         ng-if='!isArray(value)'>
                         <span class="wz-word-break-rule">{{key}}</span>
->>>>>>> 957e49d7
                         <span ng-if="!isObject(value)" class="wz-text-right color-grey">{{value}}</span>
                         <span ng-if="isObject(value)" class="color-grey">
                             <span ng-repeat="(key, value) in value">{{key}}: {{value}} <span ng-if="!$last">|</span>
