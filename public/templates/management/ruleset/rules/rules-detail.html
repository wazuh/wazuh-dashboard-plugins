--- conflicted
+++ resolved
@@ -19,21 +19,12 @@
                 <div flex="15" ng-if="currentRule.level || currentRule.level == 0" class="wz-text-truncatable">Level:
                     <span class="wz-text-bold wz-text-link" ng-click="addDetailFilter('level', currentRule.level)"
                         tooltip="Filter by this level" tooltip-placement="bottom">{{currentRule.level}}</span></div>
-<<<<<<< HEAD
-                <div flex="35" ng-if="currentRule.file" class="wz-text-truncatable">File: <span class="wz-text-bold wz-text-link"
-                        ng-click="addDetailFilter('file', currentRule.file)" tooltip="Filter by this file"
-                        tooltip-placement="bottom">{{currentRule.file}}</span></div>
-                <div flex="35" ng-if="currentRule.path" class="wz-text-truncatable">Path: <span class="wz-text-bold wz-text-link"
-                        ng-click="addDetailFilter('path', currentRule.path)" tooltip="Filter by this path"
-                        tooltip-placement="bottom">{{currentRule.path}}</span></div>
-=======
                 <div flex="35" ng-if="currentRule.file" class="wz-text-truncatable">File: <span
                         class="wz-text-bold wz-text-link" ng-click="openFile(currentRule.file,currentRule.path)"
                         tooltip="Filter by this file" tooltip-placement="bottom">{{currentRule.file}}</span></div>
                 <div flex="35" ng-if="currentRule.path" class="wz-text-truncatable">Path: <span
                         class="wz-text-bold wz-text-link" ng-click="addDetailFilter('path', currentRule.path)"
                         tooltip="Filter by this path" tooltip-placement="bottom">{{currentRule.path}}</span></div>
->>>>>>> c84cac88
 
             </md-card-content>
         </md-card>
