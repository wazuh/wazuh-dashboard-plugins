--- conflicted
+++ resolved
@@ -31,10 +31,6 @@
     </div>
     <!-- End Rule information ribbon -->
 
-<<<<<<< HEAD
-    <div layout="row" class="md-padding" ng-if="!editingFile && currentRule.file && currentRule.path === 'etc/rules' && adminMode">
-        <button ng-click='editRulesConfig(currentRule)' class='btn wz-button'><i aria-hidden='true' class='fa fa-fw fa-pencil'></i>
-=======
     <div layout="row" class="md-padding"
         ng-if="!editingFile && currentRule.file && currentRule.path === 'etc/rules' && adminMode">
         <button ng-click='editRulesConfig(currentRule)' class="height-35 kuiButton kuiButton--secondary">
@@ -48,7 +44,6 @@
                 </defs>
                 <use xlink:href="#pencil-a"></use>
             </svg>
->>>>>>> c4b05ac4
             Edit {{ currentRule.file }}
         </button>
     </div>
