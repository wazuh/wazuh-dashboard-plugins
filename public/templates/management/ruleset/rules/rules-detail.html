<div ng-if="!loading && viewingDetail" layout="column" ng-class="{ 'md-padding' : editingFile }">
    <!-- Back button and title -->
    <div layout="row" layout-align="start center" ng-show="!editingFile">
        <!-- Back button -->
        <md-button class="md-icon-button" style="margin: 5px!important;" aria-label="Back to rules list" tooltip="Back"
            tooltip-placement="bottom" ng-click="closeDetailView(true)"><i class="fa fa-fw fa-arrow-left" aria-hidden="true"></i></md-button>
        <!-- Rule title -->
        <div>
            <h1 class="font-size-18" ng-bind-html="colorRuleArg(currentRule.description)"></h1>
        </div>
    </div>
    <!-- End back button, title and status indicator -->

    <!-- Rule information ribbon -->
    <div layout="row" ng-show="!editingFile" class="wz-padding-left-8 wz-padding-right-8">
        <md-card flex class="wz-metric-color wz-md-card">
            <md-card-content layout="row" class="wz-padding-metric">
                <div flex="15" ng-if="currentRule.id" class="wz-text-truncatable">ID: <span class="wz-text-bold">{{currentRule.id}}</span></div>
                <div flex="15" ng-if="currentRule.level || currentRule.level == 0" class="wz-text-truncatable">Level:
                    <span class="wz-text-bold wz-text-link" ng-click="addDetailFilter('level', currentRule.level)"
                        tooltip="Filter by this level" tooltip-placement="bottom">{{currentRule.level}}</span></div>
                <div flex="35" ng-if="currentRule.file" class="wz-text-truncatable">File: <span
                        class="wz-text-bold wz-text-link" ng-click="openFile(currentRule.file,currentRule.path)"
                        tooltip="Filter by this file" tooltip-placement="bottom">{{currentRule.file}}</span></div>
                <div flex="35" ng-if="currentRule.path" class="wz-text-truncatable">Path: <span
                        class="wz-text-bold wz-text-link" ng-click="addDetailFilter('path', currentRule.path)"
                        tooltip="Filter by this path" tooltip-placement="bottom">{{currentRule.path}}</span></div>

            </md-card-content>
        </md-card>
    </div>
    <!-- End Rule information ribbon -->

    <div layout="row" class="md-padding" ng-if="!editingFile && currentRule.file && currentRule.path === 'etc/rules' && adminMode">
        <button ng-click='editRulesConfig(currentRule)' class="height-35 kuiButton kuiButton--secondary">
            <react-component name="EuiIcon" props="{type:'pencil'}" />
            Edit {{ currentRule.file }}
        </button>
    </div>

    <!-- Rest of rule information -->
    <div layout="column" layout-align="start" ng-show="!editingFile">

        <div layout="row" class="wz-padding-left-8 wz-padding-right-8">
            <md-card flex class="wz-md-card" ng-if="currentRule.details">
                <md-card-content>
                    <span class="wz-headline-title">
                        <react-component name="EuiIcon" props="{type:'editorUnorderedList'}" /> Details
                    </span>
                    <md-divider class="wz-margin-top-10"></md-divider>
                    <div layout="row" class="wz-margin-top-10">

                        <div class="euiFlexItem">
                            <dl class="euiDescriptionList euiDescriptionList--row" ng-repeat="(key, value) in currentRule.details">
                                <dt class="euiDescriptionList__title">{{key}}</dt>
                                <dd class="euiDescriptionList__description">
                                    <div ng-if='!isArray(value)' class="wz-word-break">
                                        <span ng-if="!isObject(value)" class="wz-text-right color-grey">{{value}}</span>
                                        <span ng-if="isObject(value)" class="color-grey">
                                            <span ng-repeat="(key, value) in value">{{key}}: {{value}} <span ng-if="!$last">|</span>
                                            </span>
                                        </span>
                                    </div>
                                    <span ng-if="isArray(value)" ng-repeat="v in value track by $index" class="wz-text-right color-grey">
                                        {{v}}{{$last ? '' : ',&nbsp;'}}
                                    </span>
                                </dd>
                            </dl>
                        </div>
                    </div>
                </md-card-content>
            </md-card>

            <md-card flex class="wz-md-card" ng-if="currentRule.groups.length">
                <md-card-content>
                    <span class="wz-margin-top-10 wz-headline-title">
                        <react-component name="EuiIcon" props="{type:'kqlSelector'}" /> Groups
                    </span>
                    <md-divider class="wz-margin-top-10"></md-divider>
                    <div layout="row" class="wz-margin-top-10">
                        <div class="euiFlexItem">
                            <dl class="euiDescriptionList euiDescriptionList--row">
                                <dd class="euiDescriptionList__description" ng-repeat="item in currentRule.groups">
                                    <span class="wz-text-link" tooltip="Filter by this group" tooltip-placement="bottom"
                                        ng-click="addDetailFilter('group', item)">
                                        {{item}}
                                    </span>
                                </dd>
                            </dl>
                        </div>
                    </div>
                </md-card-content>
            </md-card>

            <md-card flex class="wz-md-card" ng-if="currentRule.pci.length || currentRule.gdpr.length || currentRule.hipaa.length ||currentRule.nist.length">
                <md-card-content>
                    <span class="wz-margin-top-10 wz-headline-title">
                        <react-component name="EuiIcon" props="{type:'controlsHorizontal'}" /> Compliance
                    </span>
                    <md-divider class="wz-margin-top-10"></md-divider>
                    <div layout="row" class="wz-margin-top-10" ng-if="currentRule.pci.length">
                        <div class="euiFlexItem">
                            <dl class="euiDescriptionList euiDescriptionList--row">
                                <dt class="euiDescriptionList__title">PCI DSS</dt>
                                <dd class="euiDescriptionList__description" ng-repeat="item in currentRule.pci">
                                    <span class="wz-text-link" tooltip="Filter by this requirement" tooltip-placement="bottom"
                                        ng-click="addDetailFilter('pci', item)">
                                        {{item}}
                                    </span>
                                </dd>
                            </dl>
                        </div>
                    </div>
                    <div layout="row" class="wz-margin-top-10" ng-if="currentRule.gdpr.length">
                        <div class="euiFlexItem">
                            <dl class="euiDescriptionList euiDescriptionList--row">
                                <dt class="euiDescriptionList__title">GDPR</dt>
                                <dd class="euiDescriptionList__description" ng-repeat="item in currentRule.gdpr">
                                    <span class="wz-text-link" tooltip="Filter by this requirement" tooltip-placement="bottom"
                                        ng-click="addDetailFilter('gdpr', item)">
                                        {{item}}
                                    </span>
                                </dd>
                            </dl>
                        </div>
                    </div>
                    <div layout="row" class="wz-margin-top-10" ng-if="currentRule.hipaa.length">
                        <div class="euiFlexItem">
                            <dl class="euiDescriptionList euiDescriptionList--row">
                                <dt class="euiDescriptionList__title">HIPAA</dt>
                                <dd class="euiDescriptionList__description" ng-repeat="item in currentRule.hipaa">
                                    <span class="wz-text-link" tooltip="Filter by this requirement" tooltip-placement="bottom"
                                        ng-click="addDetailFilter('hipaa', item)">
                                        {{item}}
                                    </span>
                                </dd>
                            </dl>
                        </div>
                    </div>
                    <div layout="row" class="wz-margin-top-10" ng-if="currentRule['nist-800-53'].length">
                        <div class="euiFlexItem">
                            <dl class="euiDescriptionList euiDescriptionList--row">
                                <dt class="euiDescriptionList__title">NIST-800-53</dt>
                                <dd class="euiDescriptionList__description" ng-repeat="item in currentRule['nist-800-53']">
                                    <span class="wz-text-link" tooltip="Filter by this requirement" tooltip-placement="bottom"
                                        ng-click="addDetailFilter('nist-800-53', item)">
                                        {{item}}
                                    </span>
                                </dd>
                            </dl>
                        </div>
                    </div>
                </md-card-content>
            </md-card>

        </div>

        <!-- Related rules section -->
        <div ng-if="!editingFile">
            <div layout="row" class="md-padding wz-padding-top-10" ng-if="currentRule">
                <h1 class="md-headline wz-headline"><i class="fa fa-fw fa-link" aria-hidden="true"></i> Related rules
                </h1>
            </div>
            <div layout="row" ng-if="currentRule">
                <md-card flex class="wz-md-card _md flex md-margin-h">
                    <md-card-content>
                        <wz-table custom-columns="true" flex path="'/rules'" implicit-filter="[{ name:'file',value: currentRule.file}]"
                            keys="[{value: 'id', width: '75px'},{value:'file',size:2},{value:'description',size:2},{value:'groups',nosortable:true,size:2},{value:'pci',nosortable:true,size:2},{value:'gdpr',nosortable:true},{value:'hipaa',nosortable:true},{value:'nist-800-53',nosortable:true},'level']"
                            allow-click="true">
                        </wz-table>
                    </md-card-content>
                </md-card>
            </div>
            <!-- End related rules section -->
        </div>
        <br>
    </div>
    <!-- End rest of rule information -->


    <!-- XML editor for rules -->
    <div layout="column" layout-align="start" ng-show="editingFile">
        <div layout="row">
<<<<<<< HEAD
            <span ng-click='closeEditingFile()' class='btn btn-info'>Close</span>
=======
            <span ng-click='closeEditingFile()' class='wz-margin-top-3 kuiButton kuiButton--hollow'>Close</span>
>>>>>>> 3e2a348f
            <button ng-disabled='xmlHasErrors || doingSaving' ng-click='doSaveConfig()' class='btn wz-button pull-right wz-margin-left-8'>
                <span ng-show='!xmlHasErrors'><i aria-hidden='true' class='fa fa-fw fa-save' ng-class="doingSaving ? 'fa-spin fa-spinner' : ''"></i>Save
                    file</span>
                <span ng-show='xmlHasErrors' class='btn-danger'><i aria-hidden='true' class='fa fa-fw fa-exclamation-triangle'></i>
                    XML format error</span>
            </button>
            <button ng-show="restartBtn" class="btn wz-button" type="button" ng-disabled="doingSaving" ng-click="restart(); toggleRestartMsg()">Restart
                now</button>
        </div>
        <div class="wz-padding-top-14" ng-if="fetchedXML">
            <wz-xml-file-editor file-name='rules' data="fetchedXML" target-name="currentRule.file" valid-fn='xmlIsValid(valid)'
                saving-param='toggleSaveConfig()' close-fn='closeEditingFile(reload)'>
            </wz-xml-file-editor>
        </div>
    </div>
    <!-- XML editor for rules -->
</div><|MERGE_RESOLUTION|>--- conflicted
+++ resolved
@@ -181,11 +181,7 @@
     <!-- XML editor for rules -->
     <div layout="column" layout-align="start" ng-show="editingFile">
         <div layout="row">
-<<<<<<< HEAD
-            <span ng-click='closeEditingFile()' class='btn btn-info'>Close</span>
-=======
             <span ng-click='closeEditingFile()' class='wz-margin-top-3 kuiButton kuiButton--hollow'>Close</span>
->>>>>>> 3e2a348f
             <button ng-disabled='xmlHasErrors || doingSaving' ng-click='doSaveConfig()' class='btn wz-button pull-right wz-margin-left-8'>
                 <span ng-show='!xmlHasErrors'><i aria-hidden='true' class='fa fa-fw fa-save' ng-class="doingSaving ? 'fa-spin fa-spinner' : ''"></i>Save
                     file</span>
