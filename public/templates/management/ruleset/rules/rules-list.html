--- conflicted
+++ resolved
@@ -1,5 +1,4 @@
 <div ng-if="!loading && !viewingDetail" layout="column">
-<<<<<<< HEAD
     <div layout="row" ng-if="!editingFile" class="wz-margin-top-16">
         <div flex class="euiPanel euiPanel--paddingLarge md-margin-h">
             <div layout="row" layout-align="end center">
@@ -36,14 +35,6 @@
                     <div layout="row" style="margin-left: -16px;margin-bottom: 20px;padding-right:0" class="euiFlexGroup euiFlexGroup--alignItemsCenter euiFormControlLayout__childrenWrapper md-padding-h ng-scope wz-margin-top-16"
         ng-if="!mctrl.filesSubTab">
         <input placeholder="Filter rules..." ng-model="custom_search" type="text" class="euiFieldSearch euiFieldSearch--fullWidth euiFlexItem"
-=======
-
-    <div layout="row"
-        class="euiFlexGroup euiFlexGroup--alignItemsCenter euiFormControlLayout__childrenWrapper md-padding-h ng-scope wz-margin-top-16"
-        ng-if="!mctrl.filesSubTab">
-        <input placeholder="Filter rules..." ng-model="custom_search" type="text"
-            class="euiFieldSearch euiFieldSearch--fullWidth euiFlexItem height-35 ng-empty ng-pristine ng-touched ng-valid"
->>>>>>> 22703128
             aria-invalid="false" wz-enter="search(custom_search)" id="search-input-rules">
         <wz-add-filter-chip id-input="search-input-rules"
             options="[{label: 'File', value: 'file'}, {label: 'Path', value: 'path', hide: mctrl.showingLocalRules}, {label: 'Level', value: 'level'}, 
@@ -54,13 +45,7 @@
                     props="{type:'search', className:'euiFormControlLayoutCustomIcon__icon'}" />
             </span>
         </div>
-<<<<<<< HEAD
         <button type="submit" aria-label="Search" class="euiButton euiButton--primary euiButton--fill wz-margin-left-8"
-=======
-
-        <button type="submit" aria-label="Search"
-            class="euiFlexItem euiFlexItem--flexGrowZero height-35 kuiButton kuiButton--secondary wz-margin-left-8"
->>>>>>> 22703128
             ng-click="search(custom_search)">
             <react-component name="EuiIcon" props="{type:'search'}"></react-component> Search
         </button>
@@ -119,22 +104,8 @@
                     path="'/rules'" keys="[{value: 'id', width: '85px'},{value:'description', width: 'auto'},{value:'groups',nosortable:true, width: '250px'},{value:'pci',nosortable:true, width: '170px'},{value:'gdpr',nosortable:true,width: '170px'}, {value:'hipaa',nosortable:true,width: '170px'}, {value:'nist-800-53',nosortable:true,width: '170px'}, {value: 'level', width: '100px'}, {value:'file',width: '200px'}, {value:'path', width: 'auto'}]"
                     allow-click="true" row-sizes="[16,14,12]" implicit-sort="'id'">
                 </wz-table>
-<<<<<<< HEAD
             </div>
         </div>
         </div>
-=======
-            </md-card-content>
-            <md-card-actions layout="row" layout-align="end center" class="layout-align-end-center layout-row">
-                <button type="button" ng-click="downloadCsv()"
-                    class="euiButtonEmpty euiButtonEmpty--primary euiButtonEmpty--small">
-                    <span class="euiButtonEmpty__content">
-                        <react-component name="EuiIcon" props="{type:'importAction'}" />
-                        <span class="euiButtonEmpty__text">Formatted</span>
-                    </span>
-                </button>
-            </md-card-actions>
-        </md-card>
->>>>>>> 22703128
     </div>
 </div>