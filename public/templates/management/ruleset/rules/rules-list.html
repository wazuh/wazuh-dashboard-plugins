<div ng-if="!loading && !viewingDetail" layout="column">
    <div layout="row" ng-if="!editingFile" class="wz-margin-top-16">
        <div flex class="euiPanel euiPanel--paddingLarge md-margin-h">
            <div layout="row" layout-align="end center">
                    <h1 class="euiTitle euiTitle--medium">Rules</h1>
                    <wz-kbn-switch class="md-primary wz-no-top-bottom-margin md-padding-h wz-margin-top-3" switch-model="mctrl.showingLocalRules"
                    switch-text="Custom rules" switch-change="switchLocalRules()"></wz-kbn-switch>        
                    <span flex></span>
                    <button ng-if="adminMode" type="button" ng-click="mctrl.switchFilesSubTab('rules')" class="euiButtonEmpty euiButtonEmpty--primary euiButtonEmpty--small wz-margin-left-10">
                            <span class="euiButtonEmpty__content">
                                <react-component name="EuiIcon" props="{type:'folderOpen'}" />
                                <span class="euiButtonEmpty__text">Manage rules files</span>
                            </span>
                        </button>
                        <button ng-if="adminMode" type="button" ng-click="mctrl.newFile()" class="euiButtonEmpty euiButtonEmpty--primary euiButtonEmpty--small wz-margin-left-10">
                                <span class="euiButtonEmpty__content">
                                    <react-component name="EuiIcon" props="{type:'plusInCircle'}" />
                                    <span class="euiButtonEmpty__text">Add new rule</span>
                                </span>
                            </button>
                <button type="button" ng-click="downloadCsv()" class="euiButtonEmpty euiButtonEmpty--primary euiButtonEmpty--small wz-margin-left-10">
                        <span class="euiButtonEmpty__content">
                            <react-component name="EuiIcon" props="{type:'exportAction'}" />
                            <span class="euiButtonEmpty__text">Export formatted</span>
                        </span>
                    </button>
                    <!-- 
                    <button type="button" ng-click="mctrl.openLogtest()" class="euiButtonEmpty euiButtonEmpty--primary euiButtonEmpty--small wz-margin-left-10">
                        <span class="euiButtonEmpty__content">
                            <react-component name="EuiIcon" props="{type:'play'}" />
                            <span class="euiButtonEmpty__text">Test your logs</span>
                        </span>
                    </button>
                    -->
                   </div>
            <div class="wz-padding-bottom-0">
                    <div layout="row" style="margin-left: -16px;margin-bottom: 20px;padding-right:0" class="euiFlexGroup euiFlexGroup--alignItemsCenter euiFormControlLayout__childrenWrapper md-padding-h ng-scope wz-margin-top-16"
        ng-if="!mctrl.filesSubTab">
        <input placeholder="Filter rules..." ng-model="custom_search" type="text" class="euiFieldSearch euiFieldSearch--fullWidth euiFlexItem"
            aria-invalid="false" wz-enter="search(custom_search)" id="search-input-rules">
        <wz-add-filter-chip id-input="search-input-rules"
            options="[{label: 'File', value: 'file'}, {label: 'Path', value: 'path', hide: mctrl.showingLocalRules}, {label: 'Level', value: 'level'}, 
        {label: 'Group', value: 'group'}, {label: 'PCI control', value: 'pci'}, {label: 'GDPR', value: 'gdpr'}, {label: 'HIPAA', value: 'hipaa'}, {label: 'NIST-800-53', value: 'nist-800-53'}]" />
        <div class="euiFormControlLayoutIcons wz-margin-left-16">
            <span class="euiFormControlLayoutCustomIcon">
                <react-component name="EuiIcon"
                    props="{type:'search', className:'euiFormControlLayoutCustomIcon__icon'}" />
            </span>
        </div>
        <button type="submit" aria-label="Search" class="euiButton euiButton--primary euiButton--fill wz-margin-left-8"
            ng-click="search(custom_search)">
            <react-component name="EuiIcon" props="{type:'search'}"></react-component> Search
        </button>
        </div>

    <md-chips readonly="true" ng-hide="!appliedFilters.length || 
    (appliedFilters.length === 1 && includesFilter('path') && mctrl.showingLocalRules)"
        ng-if="!editingFile && !mctrl.filesSubTab">
        <md-chip class="wz-chip" ng-show="includesFilter('file')">
            <span>File: {{getFilter('file')}}
                <i class="fa fa-fw fa-times cursor-pointer" aria-hidden="true" ng-click="removeFilter('file')"></i>
            </span>
        </md-chip>
        <md-chip class="wz-chip" ng-show="includesFilter('path') && !mctrl.showingLocalRules">
            <span>Path: {{getFilter('path')}}
                <i class="fa fa-fw fa-times cursor-pointer" aria-hidden="true" ng-click="removeFilter('path')"></i>
            </span>
        </md-chip>
        <md-chip class="wz-chip" ng-show="includesFilter('level')">
            <span>Level: {{getFilter('level')}}
                <i class="fa fa-fw fa-times cursor-pointer" aria-hidden="true" ng-click="removeFilter('level')"></i>
            </span>
        </md-chip>
        <md-chip class="wz-chip" ng-show="includesFilter('group')">
            <span>Group: {{getFilter('group')}}
                <i class="fa fa-fw fa-times cursor-pointer" aria-hidden="true" ng-click="removeFilter('group')"></i>
            </span>
        </md-chip>
        <md-chip class="wz-chip" ng-show="includesFilter('pci')">
            <span>PCI control: {{getFilter('pci')}}
                <i class="fa fa-fw fa-times cursor-pointer" aria-hidden="true" ng-click="removeFilter('pci')"></i>
            </span>
        </md-chip>
        <md-chip class="wz-chip" ng-show="includesFilter('gdpr')">
            <span>GDPR: {{getFilter('gdpr')}}
                <i class="fa fa-fw fa-times cursor-pointer" aria-hidden="true" ng-click="removeFilter('gdpr')"></i>
            </span>
        </md-chip>
        <md-chip class="wz-chip" ng-show="includesFilter('hipaa')">
            <span>HIPAA: {{getFilter('hipaa')}}
                <i class="fa fa-fw fa-times cursor-pointer" aria-hidden="true" ng-click="removeFilter('hipaa')"></i>
            </span>
        </md-chip>
        <md-chip class="wz-chip" ng-show="includesFilter('nist-800-53')">
            <span>NIST-800-53: {{getFilter('nist-800-53')}}
                <i class="fa fa-fw fa-times cursor-pointer" aria-hidden="true"
                    ng-click="removeFilter('nist-800-53')"></i>
            </span>
        </md-chip>
    </md-chips>
<<<<<<< HEAD

    <div layout="row" ng-if="!editingFile" class="wz-margin-top-16">
        <md-card flex class="wz-md-card _md flex md-margin-h">
            <md-card-actions layout="row" layout-align="end center" class="wz-card-actions wz-card-actions-top">
                <a ng-if="adminMode" ng-click="mctrl.switchFilesSubTab('rules')">Manage
                    rules files</a>
                <span flex></span>
                <wz-kbn-switch class="md-primary wz-no-top-bottom-margin" switch-model="mctrl.showingLocalRules"
                    switch-text="Custom rules" switch-change="switchLocalRules()"></wz-kbn-switch>
            </md-card-actions>
            <md-card-content class="wz-padding-bottom-0">
                <wz-table lens="mctrl.showingLocalRules" custom-columns="true" flex ng-if="mctrl.showingLocalRules" path="'/rules'" keys="[{value: 'id', width: '85px'},{value:'description', width: 'auto'},{value:'groups',nosortable:true, width: '250px'},{value:'pci',nosortable:true, width: '170px'},{value:'gdpr',nosortable:true,width: '170px'}, {value:'hipaa',nosortable:true,width: '170px'}, {value:'nist-800-53',nosortable:true,width: '170px'}, {value: 'level', width: '100px'}, {value:'file',width: '200px'}, {value:'path', width: 'auto'}]"
                    implicit-filter="appliedFilters" allow-click="true" row-sizes="[16,14,12]">
=======
    <div class="wz-margin-top-16">
                <wz-table lens="mctrl.showingLocalRules" custom-columns="true" flex ng-if="mctrl.showingLocalRules" path="'/rules'" keys="[{value: 'id', width: '85px'},{value:'description', width: 'auto'},{value:'groups',nosortable:true, width: '250px'},{value:'pci',nosortable:true, width: '170px'},{value:'gdpr',nosortable:true,width: '170px'}, {value:'hipaa',nosortable:true,width: '170px'}, {value:'nist-800-53',nosortable:true,width: '170px'}, {value: 'level', width: '100px'}, {value:'file',width: '200px'}, {value:'path', width: 'auto'}]"
                    implicit-filter="appliedFilters" allow-click="true" row-sizes="[16,14,12]" implicit-sort="'id'">
>>>>>>> 555b8eef
                </wz-table>
                <wz-table lens="mctrl.showingLocalRules" custom-columns="true" ng-if="!mctrl.showingLocalRules" implicit-filter="appliedFilters" flex
                    path="'/rules'" keys="[{value: 'id', width: '85px'},{value:'description', width: 'auto'},{value:'groups',nosortable:true, width: '250px'},{value:'pci',nosortable:true, width: '170px'},{value:'gdpr',nosortable:true,width: '170px'}, {value:'hipaa',nosortable:true,width: '170px'}, {value:'nist-800-53',nosortable:true,width: '170px'}, {value: 'level', width: '100px'}, {value:'file',width: '200px'}, {value:'path', width: 'auto'}]"
                    allow-click="true" row-sizes="[16,14,12]" implicit-sort="'id'">
                </wz-table>
            </div>
        </div>
        </div>
    </div>
</div><|MERGE_RESOLUTION|>--- conflicted
+++ resolved
@@ -98,25 +98,9 @@
             </span>
         </md-chip>
     </md-chips>
-<<<<<<< HEAD
-
-    <div layout="row" ng-if="!editingFile" class="wz-margin-top-16">
-        <md-card flex class="wz-md-card _md flex md-margin-h">
-            <md-card-actions layout="row" layout-align="end center" class="wz-card-actions wz-card-actions-top">
-                <a ng-if="adminMode" ng-click="mctrl.switchFilesSubTab('rules')">Manage
-                    rules files</a>
-                <span flex></span>
-                <wz-kbn-switch class="md-primary wz-no-top-bottom-margin" switch-model="mctrl.showingLocalRules"
-                    switch-text="Custom rules" switch-change="switchLocalRules()"></wz-kbn-switch>
-            </md-card-actions>
-            <md-card-content class="wz-padding-bottom-0">
-                <wz-table lens="mctrl.showingLocalRules" custom-columns="true" flex ng-if="mctrl.showingLocalRules" path="'/rules'" keys="[{value: 'id', width: '85px'},{value:'description', width: 'auto'},{value:'groups',nosortable:true, width: '250px'},{value:'pci',nosortable:true, width: '170px'},{value:'gdpr',nosortable:true,width: '170px'}, {value:'hipaa',nosortable:true,width: '170px'}, {value:'nist-800-53',nosortable:true,width: '170px'}, {value: 'level', width: '100px'}, {value:'file',width: '200px'}, {value:'path', width: 'auto'}]"
-                    implicit-filter="appliedFilters" allow-click="true" row-sizes="[16,14,12]">
-=======
     <div class="wz-margin-top-16">
                 <wz-table lens="mctrl.showingLocalRules" custom-columns="true" flex ng-if="mctrl.showingLocalRules" path="'/rules'" keys="[{value: 'id', width: '85px'},{value:'description', width: 'auto'},{value:'groups',nosortable:true, width: '250px'},{value:'pci',nosortable:true, width: '170px'},{value:'gdpr',nosortable:true,width: '170px'}, {value:'hipaa',nosortable:true,width: '170px'}, {value:'nist-800-53',nosortable:true,width: '170px'}, {value: 'level', width: '100px'}, {value:'file',width: '200px'}, {value:'path', width: 'auto'}]"
                     implicit-filter="appliedFilters" allow-click="true" row-sizes="[16,14,12]" implicit-sort="'id'">
->>>>>>> 555b8eef
                 </wz-table>
                 <wz-table lens="mctrl.showingLocalRules" custom-columns="true" ng-if="!mctrl.showingLocalRules" implicit-filter="appliedFilters" flex
                     path="'/rules'" keys="[{value: 'id', width: '85px'},{value:'description', width: 'auto'},{value:'groups',nosortable:true, width: '250px'},{value:'pci',nosortable:true, width: '170px'},{value:'gdpr',nosortable:true,width: '170px'}, {value:'hipaa',nosortable:true,width: '170px'}, {value:'nist-800-53',nosortable:true,width: '170px'}, {value: 'level', width: '100px'}, {value:'file',width: '200px'}, {value:'path', width: 'auto'}]"
