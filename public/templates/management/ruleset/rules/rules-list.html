<div ng-if="!loading && !viewingDetail" layout="column">

    <div layout="row" class="euiFlexGroup euiFlexGroup--alignItemsCenter euiFormControlLayout__childrenWrapper md-padding-h ng-scope wz-margin-top-16"
        ng-if="!mctrl.filesSubTab">
        <input placeholder="Filter rules..." ng-model="custom_search" type="text" class="euiFieldSearch euiFieldSearch--fullWidth euiFlexItem height-35 ng-empty ng-pristine ng-touched ng-valid"
            aria-invalid="false" wz-enter="search(custom_search)" id="search-input-rules">
<<<<<<< HEAD
        <wz-add-filter-chip id-input="search-input-rules" options="[{label: 'File', value: 'file'}, {label: 'Path', value: 'path'}, {label: 'Level', value: 'level'}, 
        {label: 'Group', value: 'group'}, {label: 'PCI control', value: 'pci'}, {label: 'GDPR', value: 'gdpr'}, {label: 'HIPAA', value: 'hipaa'}, {label: 'NIST-800-53', value: 'nist-800-53'}]" />
=======
        <wz-add-filter-chip id-input="search-input-rules" options="[{label: 'File', value: 'file'}, {label: 'Path', value: 'path', hide: mctrl.showingLocalRules}, {label: 'Level', value: 'level'}, 
        {label: 'Group', value: 'group'}, {label: 'PCI control', value: 'pci'}, {label: 'GDPR', value: 'gdpr'}]" />
>>>>>>> c84cac88
        <div class="euiFormControlLayoutIcons wz-margin-left-16">
            <span class="euiFormControlLayoutCustomIcon">
                <react-component name="EuiIcon" props="{type:'search', className:'euiFormControlLayoutCustomIcon__icon'}" />
            </span>
        </div>

        <button type="submit" aria-label="Search" class="euiFlexItem euiFlexItem--flexGrowZero height-35 kuiButton kuiButton--secondary wz-margin-left-8"
            ng-click="search(custom_search)">
            Search
        </button>
    </div>

    <md-chips class="wz-chips md-padding-h wz-margin-top-16" readonly="true" ng-hide="!appliedFilters.length || 
    (appliedFilters.length === 1 && includesFilter('path') && mctrl.showingLocalRules)"
        ng-if="!editingFile && !mctrl.filesSubTab">
        <md-chip class="wz-chip" ng-show="includesFilter('file')">
            <span>File: {{getFilter('file')}}
                <i class="fa fa-fw fa-times cursor-pointer" aria-hidden="true" ng-click="removeFilter('file')"></i>
            </span>
        </md-chip>
        <md-chip class="wz-chip" ng-show="includesFilter('path') && !mctrl.showingLocalRules">
            <span>Path: {{getFilter('path')}}
                <i class="fa fa-fw fa-times cursor-pointer" aria-hidden="true" ng-click="removeFilter('path')"></i>
            </span>
        </md-chip>
        <md-chip class="wz-chip" ng-show="includesFilter('level')">
            <span>Level: {{getFilter('level')}}
                <i class="fa fa-fw fa-times cursor-pointer" aria-hidden="true" ng-click="removeFilter('level')"></i>
            </span>
        </md-chip>
        <md-chip class="wz-chip" ng-show="includesFilter('group')">
            <span>Group: {{getFilter('group')}}
                <i class="fa fa-fw fa-times cursor-pointer" aria-hidden="true" ng-click="removeFilter('group')"></i>
            </span>
        </md-chip>
        <md-chip class="wz-chip" ng-show="includesFilter('pci')">
            <span>PCI control: {{getFilter('pci')}}
                <i class="fa fa-fw fa-times cursor-pointer" aria-hidden="true" ng-click="removeFilter('pci')"></i>
            </span>
        </md-chip>
        <md-chip class="wz-chip" ng-show="includesFilter('gdpr')">
            <span>GDPR: {{getFilter('gdpr')}}
                <i class="fa fa-fw fa-times cursor-pointer" aria-hidden="true" ng-click="removeFilter('gdpr')"></i>
            </span>
        </md-chip>
        <md-chip class="wz-chip" ng-show="includesFilter('hipaa')">
            <span>HIPAA: {{getFilter('hipaa')}}
                <i class="fa fa-fw fa-times cursor-pointer" aria-hidden="true" ng-click="removeFilter('hipaa')"></i>
            </span>
        </md-chip>
        <md-chip class="wz-chip" ng-show="includesFilter('nist-800-53')">
            <span>NIST-800-53: {{getFilter('nist-800-53')}}
                <i class="fa fa-fw fa-times cursor-pointer" aria-hidden="true" ng-click="removeFilter('nist-800-53')"></i>
            </span>
        </md-chip>
    </md-chips>

    <div layout="row" ng-if="!editingFile" class="wz-margin-top-16">
        <md-card flex class="wz-md-card _md flex md-margin-h">
            <md-card-actions layout="row" layout-align="end center" class="wz-card-actions wz-card-actions-top">
                <a ng-if="adminMode" ng-click="mctrl.switchFilesSubTab('rules')">Manage
                    rules files</a>
                <span flex></span>
                <wz-kbn-switch class="md-primary wz-no-top-bottom-margin" switch-model="mctrl.showingLocalRules"
                    switch-text="Custom rules" switch-change="switchLocalRules()"></wz-kbn-switch>
            </md-card-actions>
            <md-card-content class="wz-padding-bottom-0">
<<<<<<< HEAD
                <wz-table custom-columns="true" flex ng-if="mctrl.showingLocalRules" path="'/rules'" keys="[{value: 'id', width: '85px'},{value:'description', width: 'auto'},{value:'groups',nosortable:true, width: '250px'},{value:'pci',nosortable:true, width: '170px'},{value:'gdpr',nosortable:true,width: '170px'}, {value:'hipaa',nosortable:true,width: '170px'}, {value:'nist-800-53',nosortable:true,width: '170px'}, {value: 'level', width: '100px'}, {value:'file',width: '200px'}]"
                    implicit-filter="appliedFilters" allow-click="true" row-sizes="[16,14,12]">
                </wz-table>
                <wz-table custom-columns="true" ng-if="!mctrl.showingLocalRules" implicit-filter="appliedFilters" flex
                    path="'/rules'" keys="[{value: 'id', width: '85px'},{value:'description', width: 'auto'},{value:'groups',nosortable:true, width: '250px'},{value:'pci',nosortable:true, width: '170px'},{value:'gdpr',nosortable:true,width: '170px'}, {value:'hipaa',nosortable:true,width: '170px'}, {value:'nist-800-53',nosortable:true,width: '170px'}, {value: 'level', width: '100px'}, {value:'file',width: '200px'}]"
=======
                <wz-table custom-columns="true" flex ng-if="mctrl.showingLocalRules" path="'/rules'" keys="[{value: 'id', width: '85px'},{value:'description', width: 'auto'},{value:'groups',nosortable:true, width: '250px'},{value:'pci',nosortable:true, width: '170px'},{value:'gdpr',nosortable:true,width: '170px'}, {value: 'level', width: '100px'}, {value:'file',width: '200px'}, {value:'path', width: 'auto'}]"
                    implicit-filter="appliedFilters" allow-click="true" row-sizes="[16,14,12]">
                </wz-table>
                <wz-table custom-columns="true" ng-if="!mctrl.showingLocalRules" implicit-filter="appliedFilters" flex
                    path="'/rules'" keys="[{value: 'id', width: '85px'},{value:'description', width: 'auto'},{value:'groups',nosortable:true, width: '250px'},{value:'pci',nosortable:true, width: '170px'},{value:'gdpr',nosortable:true,width: '170px'}, {value: 'level', width: '100px'}, {value:'file',width: '200px'}, {value:'path', width: 'auto'}]"
>>>>>>> c84cac88
                    allow-click="true" row-sizes="[16,14,12]">
                </wz-table>
            </md-card-content>
            <md-card-actions layout="row" layout-align="end center" class="layout-align-end-center layout-row">
                <button type="button" ng-click="downloadCsv()" class="euiButtonEmpty euiButtonEmpty--primary euiButtonEmpty--small">
                    <span class="euiButtonEmpty__content">
                        <react-component name="EuiIcon" props="{type:'importAction'}" />
                        <span class="euiButtonEmpty__text">Formatted</span>
                    </span>
                </button>
            </md-card-actions>
        </md-card>
    </div>
</div><|MERGE_RESOLUTION|>--- conflicted
+++ resolved
@@ -4,13 +4,8 @@
         ng-if="!mctrl.filesSubTab">
         <input placeholder="Filter rules..." ng-model="custom_search" type="text" class="euiFieldSearch euiFieldSearch--fullWidth euiFlexItem height-35 ng-empty ng-pristine ng-touched ng-valid"
             aria-invalid="false" wz-enter="search(custom_search)" id="search-input-rules">
-<<<<<<< HEAD
-        <wz-add-filter-chip id-input="search-input-rules" options="[{label: 'File', value: 'file'}, {label: 'Path', value: 'path'}, {label: 'Level', value: 'level'}, 
-        {label: 'Group', value: 'group'}, {label: 'PCI control', value: 'pci'}, {label: 'GDPR', value: 'gdpr'}, {label: 'HIPAA', value: 'hipaa'}, {label: 'NIST-800-53', value: 'nist-800-53'}]" />
-=======
         <wz-add-filter-chip id-input="search-input-rules" options="[{label: 'File', value: 'file'}, {label: 'Path', value: 'path', hide: mctrl.showingLocalRules}, {label: 'Level', value: 'level'}, 
         {label: 'Group', value: 'group'}, {label: 'PCI control', value: 'pci'}, {label: 'GDPR', value: 'gdpr'}]" />
->>>>>>> c84cac88
         <div class="euiFormControlLayoutIcons wz-margin-left-16">
             <span class="euiFormControlLayoutCustomIcon">
                 <react-component name="EuiIcon" props="{type:'search', className:'euiFormControlLayoutCustomIcon__icon'}" />
@@ -78,19 +73,11 @@
                     switch-text="Custom rules" switch-change="switchLocalRules()"></wz-kbn-switch>
             </md-card-actions>
             <md-card-content class="wz-padding-bottom-0">
-<<<<<<< HEAD
-                <wz-table custom-columns="true" flex ng-if="mctrl.showingLocalRules" path="'/rules'" keys="[{value: 'id', width: '85px'},{value:'description', width: 'auto'},{value:'groups',nosortable:true, width: '250px'},{value:'pci',nosortable:true, width: '170px'},{value:'gdpr',nosortable:true,width: '170px'}, {value:'hipaa',nosortable:true,width: '170px'}, {value:'nist-800-53',nosortable:true,width: '170px'}, {value: 'level', width: '100px'}, {value:'file',width: '200px'}]"
-                    implicit-filter="appliedFilters" allow-click="true" row-sizes="[16,14,12]">
-                </wz-table>
-                <wz-table custom-columns="true" ng-if="!mctrl.showingLocalRules" implicit-filter="appliedFilters" flex
-                    path="'/rules'" keys="[{value: 'id', width: '85px'},{value:'description', width: 'auto'},{value:'groups',nosortable:true, width: '250px'},{value:'pci',nosortable:true, width: '170px'},{value:'gdpr',nosortable:true,width: '170px'}, {value:'hipaa',nosortable:true,width: '170px'}, {value:'nist-800-53',nosortable:true,width: '170px'}, {value: 'level', width: '100px'}, {value:'file',width: '200px'}]"
-=======
                 <wz-table custom-columns="true" flex ng-if="mctrl.showingLocalRules" path="'/rules'" keys="[{value: 'id', width: '85px'},{value:'description', width: 'auto'},{value:'groups',nosortable:true, width: '250px'},{value:'pci',nosortable:true, width: '170px'},{value:'gdpr',nosortable:true,width: '170px'}, {value: 'level', width: '100px'}, {value:'file',width: '200px'}, {value:'path', width: 'auto'}]"
                     implicit-filter="appliedFilters" allow-click="true" row-sizes="[16,14,12]">
                 </wz-table>
                 <wz-table custom-columns="true" ng-if="!mctrl.showingLocalRules" implicit-filter="appliedFilters" flex
                     path="'/rules'" keys="[{value: 'id', width: '85px'},{value:'description', width: 'auto'},{value:'groups',nosortable:true, width: '250px'},{value:'pci',nosortable:true, width: '170px'},{value:'gdpr',nosortable:true,width: '170px'}, {value: 'level', width: '100px'}, {value:'file',width: '200px'}, {value:'path', width: 'auto'}]"
->>>>>>> c84cac88
                     allow-click="true" row-sizes="[16,14,12]">
                 </wz-table>
             </md-card-content>
