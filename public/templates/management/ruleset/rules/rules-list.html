--- conflicted
+++ resolved
@@ -1,21 +1,13 @@
 <div ng-if="!loading && !viewingDetail" layout="column">
     <div id="content" layout="row" class="md-padding" ng-if="!mctrl.filesSubTab">
-<<<<<<< HEAD
-        <input flex placeholder="Filter rules..." ng-model="custom_search" type="text" class="kuiLocalSearchInput height-40 ng-empty ng-pristine ng-scope ng-touched ng-valid"
-=======
         <input flex placeholder="Filter rules..." ng-model="custom_search" type="text" class="kuiLocalSearchInput height-40"
->>>>>>> cb34f3c1
             aria-invalid="false" wz-enter="search(custom_search)">
         <button type="submit" aria-label="Search" class="kuiLocalSearchButton height-40" ng-click="search(custom_search)">
             <span class="fa fa-search" aria-hidden="true"></span>
         </button>
     </div>
 
-<<<<<<< HEAD
-    <md-chips class="wz-chips md-padding-h wz-padding-bottom-14" readonly="true" ng-show="appliedFilters.length" ng-if="!editingFile && !$parent.$parent.$parent.$parent.$parent.mctrl.filesSubTab">
-=======
     <md-chips class="wz-chips md-padding-h wz-padding-bottom-14" readonly="true" ng-show="appliedFilters.length" ng-if="!editingFile && !mctrl.filesSubTab">
->>>>>>> cb34f3c1
         <md-chip class="wz-chip" ng-show="includesFilter('file')">
             <span>File: {{getFilter('file')}}
                 <i class="fa fa-fw fa-times cursor-pointer" aria-hidden="true" ng-click="removeFilter('file')"></i>
@@ -51,28 +43,17 @@
     <div layout="row" ng-if="!editingFile">
         <md-card flex class="wz-md-card _md flex md-margin-h">
             <md-card-actions layout="row" layout-align="end center" class="wz-card-actions wz-card-actions-top">
-<<<<<<< HEAD
-                <a ng-if="adminMode" ng-click="$parent.$parent.$parent.$parent.$parent.mctrl.switchFilesSubTab('rules')">Manage
-=======
                 <a ng-if="adminMode" ng-click="mctrl.switchFilesSubTab('rules')">Manage
->>>>>>> cb34f3c1
                     rules files</a>
                 <span flex></span>
                 <wz-kbn-switch class="md-primary wz-no-top-bottom-margin" switch-model="mctrl.showingLocalRules"
                     switch-text="Custom rules"></wz-kbn-switch>
             </md-card-actions>
             <md-card-content class="wz-padding-bottom-0">
-<<<<<<< HEAD
-                <wz-table custom-columns="true" flex ng-if="showingLocalRules" path="'/rules'" keys="[{value: 'id', width: '75px'},{value:'description',size:2},{value:'groups',nosortable:true,size:2},{value:'pci',nosortable:true,size:2},{value:'gdpr',nosortable:true},{value: 'level', width: '100px'},{value:'file',size:2}]"
-                    implicit-filter="[{ name:'path',value: 'etc/rules'}]" allow-click="true" row-sizes="[16,13,11]">
-                </wz-table>
-                <wz-table custom-columns="true" ng-if="!showingLocalRules" implicit-filter="appliedFilters" flex path="'/rules'"
-=======
                 <wz-table custom-columns="true" flex ng-if="mctrl.showingLocalRules" path="'/rules'" keys="[{value: 'id', width: '75px'},{value:'description',size:2},{value:'groups',nosortable:true,size:2},{value:'pci',nosortable:true,size:2},{value:'gdpr',nosortable:true},{value: 'level', width: '100px'},{value:'file',size:2}]"
                     implicit-filter="[{ name:'path',value: 'etc/rules'}]" allow-click="true" row-sizes="[16,13,11]">
                 </wz-table>
                 <wz-table custom-columns="true" ng-if="!mctrl.showingLocalRules" implicit-filter="appliedFilters" flex path="'/rules'"
->>>>>>> cb34f3c1
                     keys="[{value: 'id', width: '75px'},{value:'description',size:2},{value:'groups',nosortable:true,size:2},{value:'pci',nosortable:true,size:2},{value:'gdpr',nosortable:true}, {value: 'level', width: '100px'}, {value:'file',size:2}]"
                     allow-click="true" row-sizes="[16,13,11]">
                 </wz-table>
