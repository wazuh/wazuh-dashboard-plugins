--- conflicted
+++ resolved
@@ -74,19 +74,11 @@
             </md-card-actions>
             <md-card-content class="wz-padding-bottom-0">
                 <wz-table custom-columns="true" flex ng-if="mctrl.showingLocalRules" path="'/rules'" keys="[{value: 'id', width: '85px'},{value:'description', width: 'auto'},{value:'groups',nosortable:true, width: '250px'},{value:'pci',nosortable:true, width: '170px'},{value:'gdpr',nosortable:true,width: '170px'}, {value:'hipaa',nosortable:true,width: '170px'}, {value:'nist-800-53',nosortable:true,width: '170px'}, {value: 'level', width: '100px'}, {value:'file',width: '200px'}, {value:'path', width: 'auto'}]"
-<<<<<<< HEAD
                     implicit-filter="appliedFilters" allow-click="true" row-sizes="[16,14,12]" implicit-sort="'id'">
                 </wz-table>
                 <wz-table custom-columns="true" ng-if="!mctrl.showingLocalRules" implicit-filter="appliedFilters" flex
                     path="'/rules'" keys="[{value: 'id', width: '85px'},{value:'description', width: 'auto'},{value:'groups',nosortable:true, width: '250px'},{value:'pci',nosortable:true, width: '170px'},{value:'gdpr',nosortable:true,width: '170px'}, {value:'hipaa',nosortable:true,width: '170px'}, {value:'nist-800-53',nosortable:true,width: '170px'}, {value: 'level', width: '100px'}, {value:'file',width: '200px'}, {value:'path', width: 'auto'}]"
                     allow-click="true" row-sizes="[16,14,12]" implicit-sort="'id'">
-=======
-                    implicit-filter="appliedFilters" allow-click="true" row-sizes="[16,14,12]">
-                </wz-table>
-                <wz-table custom-columns="true" ng-if="!mctrl.showingLocalRules" implicit-filter="appliedFilters" flex
-                    path="'/rules'" keys="[{value: 'id', width: '85px'},{value:'description', width: 'auto'},{value:'groups',nosortable:true, width: '250px'},{value:'pci',nosortable:true, width: '170px'},{value:'gdpr',nosortable:true,width: '170px'}, {value:'hipaa',nosortable:true,width: '170px'}, {value:'nist-800-53',nosortable:true,width: '170px'}, {value: 'level', width: '100px'}, {value:'file',width: '200px'}, {value:'path', width: 'auto'}]"
-                    allow-click="true" row-sizes="[16,14,12]">
->>>>>>> 995cbf7c
                 </wz-table>
             </md-card-content>
             <md-card-actions layout="row" layout-align="end center" class="layout-align-end-center layout-row">
