<div ng-if="!loading && dctrl.viewingDetail" layout="column" ng-class="{ 'md-padding' : dctrl.editingFile }">
    <!-- Back button and title -->
    <div layout="row" layout-align="start center" ng-show="!dctrl.editingFile">
        <!-- Back button -->
        <md-button class="md-icon-button" style="margin: 5px!important;" aria-label="Back to decoders list"
            tooltip="Back" tooltip-placement="bottom" ng-click="dctrl.closeDetailView()"><i
                class="fa fa-fw fa-arrow-left" aria-hidden="true"></i></md-button>
        <!-- Rule title -->
        <div>
            <h1 class="font-size-18">{{dctrl.currentDecoder.name}}</h1>
        </div>
    </div>
    <!-- End back button, title and status indicator -->

    <!-- Decoder information ribbon -->
    <div layout="row" class="wz-padding-left-8 wz-padding-right-8" ng-show="!dctrl.editingFile">
        <md-card flex class="wz-metric-color wz-md-card">
            <md-card-content layout="row" class="wz-padding-metric">
                <div flex="20" ng-if="dctrl.currentDecoder.position || dctrl.currentDecoder.position == 0"
                    class="wz-text-truncatable">Position:
                    <span class="wz-text-bold">{{dctrl.currentDecoder.position}}</span></div>
                <div flex="40" ng-if="dctrl.currentDecoder.file" class="wz-text-truncatable">File: <span
                        class="wz-text-bold wz-text-link"
                        ng-click="dctrl.addDetailFilter('file', dctrl.currentDecoder.file)"
                        tooltip="Filter by this file" tooltip-placement="bottom">{{dctrl.currentDecoder.file}}</span>
                </div>
                <div flex="40" ng-if="dctrl.currentDecoder.path" class="wz-text-truncatable">Path: <span
                        class="wz-text-bold wz-text-link"
                        ng-click="dctrl.addDetailFilter('path', dctrl.currentDecoder.path)"
                        tooltip="Filter by this path" tooltip-placement="bottom">{{dctrl.currentDecoder.path}}</span>
                </div>
            </md-card-content>
        </md-card>
    </div>
    <!-- End Decoder information ribbon -->

    <div layout="row" class="md-padding"
        ng-if="!dctrl.editingFile && dctrl.currentDecoder.file && dctrl.currentDecoder.path === 'etc/decoders' && adminMode">
        <button ng-click='dctrl.editDecodersConfig(dctrl.currentDecoder)'
            class="height-35 kuiButton kuiButton--secondary">
            <svg class="euiIcon euiIcon--medium euiButtonIcon__icon" focusable="false" aria-hidden="true"
                xmlns="http://www.w3.org/2000/svg" xmlns:xlink="http://www.w3.org/1999/xlink" width="16" height="16"
                viewBox="0 0 16 16">
                <defs>
                    <path id="pencil-a"
                        d="M12.148 3.148L11 2l-9 9v3h3l9-9-1.144-1.144-8.002 7.998a.502.502 0 0 1-.708 0 .502.502 0 0 1 0-.708l8.002-7.998zM11 1c.256 0 .512.098.707.293l3 3a.999.999 0 0 1 0 1.414l-9 9A.997.997 0 0 1 5 15H2a1 1 0 0 1-1-1v-3c0-.265.105-.52.293-.707l9-9A.997.997 0 0 1 11 1zM5 14H2v-3l3 3z">
                    </path>
                </defs>
                <use xlink:href="#pencil-a"></use>
            </svg>
            Edit {{ dctrl.currentDecoder.file }}
        </button>
    </div>

    <!-- Rest of decoder information -->
    <div layout="column" layout-align="start" ng-show="!dctrl.editingFile">

        <div layout="row" class="wz-padding-left-8 wz-padding-right-8" layout-align="start stretch">

            <!-- Details section -->
            <md-card flex class="wz-md-card">
                <md-card-content>
                    <span class="wz-headline-title"><i class="fa fa-fw fa-info" aria-hidden="true"></i> Details</span>
                    <md-divider class="wz-margin-top-10"></md-divider>
                    <div layout="row" layout-wrap class="wz-padding-top-10"
                        ng-repeat="(key, value) in dctrl.currentDecoder.details">
                        <span flex="20">{{key}}</span>
                        <div ng-if="!dctrl.isArray(value)">
                            <span class="wz-text-right color-grey"
                                ng-if="key !== 'regex' && key !== 'order'">{{value}}</span>
                            <span class="wz-text-right color-grey" ng-if="key == 'regex'"
                                ng-bind-html="dctrl.colorRegex(value)"></span>
                            <span class="wz-text-right color-grey" ng-if="key == 'order'"
                                ng-bind-html="dctrl.colorOrder(value)"></span>
                        </div>
                        <span ng-if="dctrl.isArray(value)" ng-repeat="v in value track by $index"
                            class="wz-text-right color-grey">{{v}}{{$last
                            ? '' : ',&nbsp;'}}</span>
                    </div>
                </md-card-content>
            </md-card>
            <!-- End details section -->

            <!-- Regex section -->
            <md-card flex class="wz-md-card" ng-if="dctrl.isArray(dctrl.currentDecoder.details.regex)">
                <md-card-content>
                    <span class="wz-headline-title"><i class="fa fa-fw fa-asterisk" aria-hidden="true"></i> Regex</span>
                    <md-divider class="wz-margin-top-10"></md-divider>
                    <div ng-repeat="item in dctrl.currentDecoder.details.regex">
                        <div layout="row" layout-wrap class="wz-padding-top-10">
                            <span ng-bind-html="dctrl.colorRegex(item)"></span>
                        </div>
                    </div>
                </md-card-content>
            </md-card>
            <!-- End regex section -->

        </div>

        <div layout="row" class="wz-padding-left-8 wz-padding-right-8" layout-align="start stretch">

            <!-- Match section -->
            <md-card flex class="wz-md-card" ng-if="dctrl.isArray(dctrl.currentDecoder.details.match)">
                <md-card-content>
                    <span class="wz-headline-title"><i class="fa fa-fw fa-retweet" aria-hidden="true"></i> Match</span>
                    <md-divider class="wz-margin-top-10"></md-divider>
                    <div ng-repeat="item in dctrl.currentDecoder.details.match">
                        <div layout="row" layout-wrap class="wz-padding-top-10">
                            <span>{{item}}</span>
                        </div>
                    </div>
                </md-card-content>
            </md-card>
            <!-- End match section -->

            <!-- Prematch section -->
            <md-card flex class="wz-md-card" ng-if="dctrl.isArray(dctrl.currentDecoder.details.prematch)">
                <md-card-content>
                    <span class="wz-headline-title"><i class="fa fa-fw fa-retweet" aria-hidden="true"></i>
                        Prematch</span>
                    <md-divider class="wz-margin-top-10"></md-divider>
                    <div ng-repeat="item in dctrl.currentDecoder.details.prematch">
                        <div layout="row" layout-wrap class="wz-padding-top-10">
                            <span>{{item}}</span>
                        </div>
                    </div>
                </md-card-content>
            </md-card>
            <!-- End prematch section -->
        </div>

        <!-- Related decoders section -->
        <div ng-if="!dctrl.editingFile">
            <div layout="row" class="md-padding wz-padding-top-10" ng-if="dctrl.currentDecoder">
                <h1 class="md-headline wz-headline"><i class="fa fa-fw fa-link" aria-hidden="true"></i> Related
                    decoders</h1>
            </div>
            <div layout="row" ng-if="dctrl.currentDecoder">
                <md-card flex class="wz-md-card _md flex md-margin-h">
                    <md-card-content>
                        <wz-table custom-columns="true" flex path="'/decoders'"
                            implicit-filter="[{ name:'file',value: dctrl.currentDecoder.file}]"
                            keys="['name',{value:'details.program_name',size:2,nosortable:true},{value:'details.order',size:2,nosortable:true},'file']"
                            allow-click="true" />
                    </md-card-content>
                </md-card>
            </div>
            <!-- End related decoders section -->
        </div>
        <br>
    </div>
    <!-- End rest of decoder information -->

    <!-- XML editor for rules -->
    <div layout="column" layout-align="start" ng-show="dctrl.editingFile">
        <div layout="row">
            <span ng-click='dctrl.closeEditingFile()' class='btn btn-info'>Close</span>
            <button ng-disabled='dctrl.xmlHasErrors || dctrl.doingSaving' ng-click='dctrl.doSaveConfig()'
                class='btn wz-button pull-right wz-margin-left-8'>
                <span ng-show='!dctrl.xmlHasErrors'><i aria-hidden='true' class='fa fa-fw fa-save'
                        ng-class="dctrl.doingSaving ? 'fa-spin fa-spinner' : ''"></i>Save
                    file</span>
                <span ng-show='dctrl.xmlHasErrors' class='btn-danger'><i aria-hidden='true'
                        class='fa fa-fw fa-exclamation-triangle'></i>
                    XML format error</span>
            </button>
<<<<<<< HEAD
            <button class="btn wz-button" type="button" ng-show="dctrl.restartBtn" ng-disabled="dctrl.doingSaving"
                ng-click="dctrl.restart(); dctrl.restartBtn = false">Restart
                <b>{{selectedNode}}</b> now</button>
=======
            <div ng-show="dctrl.restartMsg" class="confirmEmbedBubble confirmEmbedBubbleInline">
                <span class="wz-padding-top-10 wz-padding-left-8">Configuration is not applied yet. Do you want
                    to restart <b>{{selectedNode}}</b> to apply it?</span>
                <button class="btn cancelBtn btn-info md-padding-h" type="button" ng-click="dctrl.restartMsg = false">I
                    will do it later</button>
                <button class="btn wz-button" type="button" ng-disabled="dctrl.doingSaving"
                    ng-click="dctrl.restart(); dctrl.restartMsg = false">Restart
                    <b>{{selectedNode}}</b> now</button>
            </div>
>>>>>>> c4b05ac4
        </div>
        <div class="wz-padding-top-14" ng-if="dctrl.fetchedXML" style="height: calc(100vh - 220px);">
            <wz-xml-file-editor file-name='decoders' data="dctrl.fetchedXML" target-name="dctrl.currentDecoder.file"
                valid-fn='dctrl.xmlIsValid(valid)' saving-param='dctrl.toggleSaveConfig()'
                close-fn='dctrl.closeEditingFile(reload)'>
            </wz-xml-file-editor>
        </div>
    </div>
    <!-- XML editor for rules -->

</div><|MERGE_RESOLUTION|>--- conflicted
+++ resolved
@@ -164,21 +164,9 @@
                         class='fa fa-fw fa-exclamation-triangle'></i>
                     XML format error</span>
             </button>
-<<<<<<< HEAD
             <button class="btn wz-button" type="button" ng-show="dctrl.restartBtn" ng-disabled="dctrl.doingSaving"
                 ng-click="dctrl.restart(); dctrl.restartBtn = false">Restart
                 <b>{{selectedNode}}</b> now</button>
-=======
-            <div ng-show="dctrl.restartMsg" class="confirmEmbedBubble confirmEmbedBubbleInline">
-                <span class="wz-padding-top-10 wz-padding-left-8">Configuration is not applied yet. Do you want
-                    to restart <b>{{selectedNode}}</b> to apply it?</span>
-                <button class="btn cancelBtn btn-info md-padding-h" type="button" ng-click="dctrl.restartMsg = false">I
-                    will do it later</button>
-                <button class="btn wz-button" type="button" ng-disabled="dctrl.doingSaving"
-                    ng-click="dctrl.restart(); dctrl.restartMsg = false">Restart
-                    <b>{{selectedNode}}</b> now</button>
-            </div>
->>>>>>> c4b05ac4
         </div>
         <div class="wz-padding-top-14" ng-if="dctrl.fetchedXML" style="height: calc(100vh - 220px);">
             <wz-xml-file-editor file-name='decoders' data="dctrl.fetchedXML" target-name="dctrl.currentDecoder.file"
