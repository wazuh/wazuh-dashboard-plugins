--- conflicted
+++ resolved
@@ -64,30 +64,13 @@
             </span>
         </md-chip>
     </md-chips>
-<<<<<<< HEAD
-
-    <div layout="row" class="wz-margin-top-16">
-        <md-card flex class="wz-md-card _md flex md-margin-h" ng-if="!dctrl.editingFile && !mctrl.filesSubTab">
-            <md-card-actions layout="row" layout-align="end center" class="wz-card-actions wz-card-actions-top">
-                <a ng-if="adminMode" ng-click="mctrl.switchFilesSubTab('decoders')">Manage decoders files</a>
-                <span flex></span>
-                <wz-kbn-switch class="md-primary wz-no-top-bottom-margin" switch-model="dctrl.showingLocalDecoders"
-                    switch-text="Custom decoders" switch-change="dctrl.switchLocalDecoders()"></wz-kbn-switch>
-            </md-card-actions>
-            <md-card-content class="wz-padding-bottom-0">
-=======
     <div class="wz-margin-top-16">
->>>>>>> 555b8eef
                 <wz-table lens="dctrl.showingLocalDecoders" custom-columns="true" ng-if="!dctrl.showingLocalDecoders" implicit-filter="dctrl.appliedFilters"
                     flex path="'/decoders'" keys="['name',{value:'details.program_name',size:2,nosortable:true},{value:'details.order',size:2,nosortable:true},'file', 'path']"
                     allow-click="true" row-sizes="[16,13,11]" implicit-sort="'name'">
                 </wz-table>
                 <wz-table lens="dctrl.showingLocalDecoders" custom-columns="true" ng-if="dctrl.showingLocalDecoders" flex path="'/decoders'" keys="['name',{value:'details.program_name',size:2,nosortable:true},{value:'details.order',size:2,nosortable:true},'file', 'path']"
-<<<<<<< HEAD
-                    implicit-filter="dctrl.appliedFilters" allow-click="true" row-sizes="[16,13,11]">
-=======
                     implicit-filter="dctrl.appliedFilters" allow-click="true" row-sizes="[16,13,11]" implicit-sort="'name'">
->>>>>>> 555b8eef
                 </wz-table>
             </div>
         </div>
