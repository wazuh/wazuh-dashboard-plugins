<div flex="auto" layout="column" ng-if="configurationTab === 'welcome' && mctrl.editionTab !== 'editconfiguration'"
    ng-class="agent && agent.id !== '000'?'wz-margin-top-8':''">
    <!-- Headline -->
    <div layout="column" layout-padding ng-show="agent && agent.id !== '000'">
        <div>
            <span class="font-size-18"> <i class="fa fa-fw fa-cog" aria-hidden="true"></i> Configuration</span>
            <span ng-if="isSynchronized" class="wz-agent-status-indicator small teal">SYNCHRONIZED</span>
            <span ng-if="!isSynchronized" class="wz-agent-status-indicator small red">NOT SYNCHRONIZED</span>
        </div>
    </div>

    <!-- End headline -->
    <div flex layout="row">
        <div flex layout="column">
            <md-card flex class="wz-md-card _md flex">
<<<<<<< HEAD
                <md-card-actions layout="row" class="wz-card-actions wz-card-actions-top layout-align-end-center"
                    ng-hide="agent && agent.id !== '000' && agent.status !== 'Active'">
                    <a ng-if="mctrl.adminMode || adminMode" ng-show="!agent || agent.id === '000'" ng-click="mctrl.setConfigTab('editconfiguration', true)">
                        <react-component name="EuiIcon" props="{type:'pencil', color:'primary'}" /> Edit configuration
                    </a>
                    <react-component ng-show="agent && agent.id !== '000' && agent.status === 'Active'" name="ExportConfiguration"
                        ng-hide="reportBusy && reportStatus" props="{exportConfiguration, type: 'agent', agentPlatform: agent.agentPlatform}" />
=======
                <md-card-actions layout="row" class="wz-card-actions wz-card-actions-top layout-align-end-center">
                    <a ng-if="mctrl.adminMode || adminMode" ng-show="!agent || agent.id === '000'"
                        ng-click="mctrl.setConfigTab('editconfiguration', true)">
                        <react-component name="EuiIcon" props="{type:'pencil', color:'primary'}" /> Edit configuration
                    </a>
                    <span flex></span>
                    <react-component ng-if="agent && agent.id !== '000' && agent.status === 'Active'"
                        name="ExportConfiguration" ng-hide="reportBusy && reportStatus"
                        props="{exportConfiguration, type: 'agent', agentPlatform: agent.agentPlatform}" />
>>>>>>> 3e2a348f
                    <react-component ng-show="reportBusy && reportStatus" name="EuiLoadingSpinner" props="{size:'m'}" />
                </md-card-actions>
                <md-card-content>
                    <span class="font-size-16 wz-text-bold">Main configurations</span>
                    <md-divider class="wz-margin-top-10"></md-divider>
                    <table ng-if="!agent || agent.id === '000'" class="table table-striped table-condensed table-layout-fixed table-hover table-vertical-align-middle">
                        <thead class="wz-text-bold">
                            <th class="wz-text-left col-lg-2">Name</th>
                            <th class="wz-text-left">Description</th>
                        </thead>
                        <tbody>
                            <tr class="cursor-pointer" ng-click="switchConfigTab('global-configuration', [{component:'analysis',configuration:'global'},{component:'mail',configuration:'global'},{component:'request',configuration:'remote'},{component:'com',configuration:'logging'}])">
                                <td>Global configuration</td>
                                <td>Global and remote settings</td>
                            </tr>
                            <tr class="cursor-pointer" ng-click="switchConfigTab('cluster', [{component:'com',configuration:'cluster'}])">
                                <td>Cluster</td>
                                <td>Master node configuration</td>
                            </tr>
                            <tr class="cursor-pointer" ng-click="switchConfigTab('registration-service', [{component:'auth',configuration:'auth'}])">
                                <td>Registration service</td>
                                <td>Automatic agent registration service</td>
                            </tr>
                        </tbody>
                    </table>

                    <table ng-if="agent && agent.id !== '000'" class="table table-striped table-condensed table-layout-fixed table-hover table-vertical-align-middle">
                        <thead class="wz-text-bold">
                            <th class="wz-text-left col-lg-2">Name</th>
                            <th class="wz-text-left">Description</th>
                        </thead>
                        <tbody>
                            <tr class="cursor-pointer" ng-click="switchConfigTab('global-configuration', [{component:'com',configuration:'logging'}])">
                                <td>Global configuration</td>
                                <td>Logging settings that apply to the agent</td>
                            </tr>
                            <tr class="cursor-pointer" ng-click="switchConfigTab('client', [{component:'agent',configuration:'client'}])">
                                <td>Communication</td>
                                <td>Settings related to the connection with the manager</td>
                            </tr>
                            <tr class="cursor-pointer" ng-click="switchConfigTab('client-buffer', [{component:'agent',configuration:'buffer'}])">
                                <td>Anti-flooding settings</td>
                                <td>Agent bucket parameters to avoid event flooding</td>
                            </tr>
                            <tr class="cursor-pointer" ng-click="switchConfigTab('alerts',[{component:'agent',configuration:'labels'}])">
                                <td>Labels</td>
                                <td>User-defined information about the agent included in alerts</td>
                            </tr>
                        </tbody>
                    </table>

                    <span ng-if="!agent || agent.id === '000'" class="font-size-16 wz-text-bold">Alerts and output
                        management</span>
                    <md-divider ng-if="!agent || agent.id === '000'" class="wz-margin-top-10"></md-divider>
                    <table ng-if="!agent || agent.id === '000'" class="table table-striped table-condensed table-layout-fixed table-hover table-vertical-align-middle">
                        <thead class="wz-text-bold">
                            <th class="wz-text-left col-lg-2">Name</th>
                            <th class="wz-text-left">Description</th>
                        </thead>
                        <tbody>
                            <tr class="cursor-pointer" ng-click="switchConfigTab('alerts',[{component:'analysis',configuration:'alerts'},{component:'analysis',configuration:'labels'},{component:'mail',configuration:'alerts'},{component:'monitor',configuration:'reports'}, {component:'csyslog',configuration:'csyslog'}])">
                                <td>Alerts</td>
                                <td>Settings related to the alerts and their format</td>
                            </tr>
                            <tr class="cursor-pointer" ng-click="switchConfigTab('integrations',[{component:'integrator',configuration:'integration'}])">
                                <td>Integrations</td>
                                <td>Slack, VirusTotal and PagerDuty integrations with external APIs</td>
                            </tr>
                        </tbody>
                    </table>

                    <span class="font-size-16 wz-text-bold">Auditing and policy monitoring</span>
                    <md-divider class="wz-margin-top-10"></md-divider>
                    <table class="table table-striped table-condensed table-layout-fixed table-hover table-vertical-align-middle">
                        <thead class="wz-text-bold">
                            <th class="wz-text-left col-lg-2">Name</th>
                            <th class="wz-text-left">Description</th>
                        </thead>
                        <tbody>
                            <tr class="cursor-pointer" ng-click="switchConfigTab('policy-monitoring', [{component:'syscheck',configuration:'rootcheck'}, {component:'wmodules',configuration:'wmodules'}])">
                                <td>Policy monitoring</td>
                                <td>Configuration to ensure compliance with security policies, standards and hardening
                                    guides</td>
                            </tr>
                            <tr class="cursor-pointer" ng-click="switchWodle('open-scap')" ng-if="shouldShowComponent('oscap')">
                                <td>OpenSCAP</td>
                                <td>Configuration assessment and automation of compliance monitoring using SCAP checks
                                </td>
                            </tr>
                            <tr class="cursor-pointer" ng-click="switchWodle('cis-cat')">
                                <td>CIS-CAT</td>
                                <td>Configuration assessment using CIS scanner and SCAP checks
                                </td>
                            </tr>
                        </tbody>
                    </table>

                    <span class="font-size-16 wz-text-bold">System threats and incident response</span>
                    <md-divider class="wz-margin-top-10"></md-divider>
                    <table class="table table-striped table-condensed table-layout-fixed table-hover table-vertical-align-middle">
                        <thead class="wz-text-bold">
                            <th class="wz-text-left col-lg-2">Name</th>
                            <th class="wz-text-left">Description</th>
                        </thead>
                        <tbody>
                            <tr class="cursor-pointer" ng-if="!agent || agent.id === '000'" ng-click="switchWodle('vulnerability-detector')">
                                <td>Vulnerabilities</td>
                                <td>Discover what applications are affected by well-known vulnerabilities</td>
                            </tr>
                            <tr class="cursor-pointer" ng-click="switchWodle('osquery')">
                                <td>Osquery</td>
                                <td>Expose an operating system as a high-performance relational database
                                </td>
                            </tr>
                            <tr class="cursor-pointer" ng-click="switchWodle('syscollector')">
                                <td>Inventory data</td>
                                <td>Gather relevant information about system OS, hardware, networking and packages
                                </td>
                            </tr>
                            <tr class="cursor-pointer" ng-if="!agent || agent.id === '000'" ng-click="switchConfigTab('active-response',[{component:'analysis',configuration:'command'},{component:'analysis',configuration:'active_response'}])">
                                <td>Active response</td>
                                <td>Active threat addressing by inmmediate response
                                </td>
                            </tr>
                            <tr class="cursor-pointer" ng-if="agent && agent.id !== '000'" ng-click="switchConfigTab('active-response',[{component:'com',configuration:'active-response'}])">
                                <td>Active response</td>
                                <td>Active threat addressing by inmmediate response
                                </td>
                            </tr>
                            <tr class="cursor-pointer" ng-click="switchWodle('command')">
                                <td>Commands</td>
                                <td>Configuration options of the Command wodle
                                </td>
                            </tr>
                            <tr class="cursor-pointer" ng-click="switchWodle('docker-listener')" ng-if="shouldShowComponent('docker')">
                                <td>Docker listener</td>
                                <td>Monitor and collect the activity from Docker containers such as creation, running,
                                    starting, stopping or pausing events
                                </td>
                            </tr>
                        </tbody>
                    </table>

                    <span class="font-size-16 wz-text-bold">Log data analysis</span>
                    <md-divider class="wz-margin-top-10"></md-divider>
                    <table class="table table-striped table-condensed table-layout-fixed table-hover table-vertical-align-middle">
                        <thead class="wz-text-bold">
                            <th class="wz-text-left col-lg-2">Name</th>
                            <th class="wz-text-left">Description</th>
                        </thead>
                        <tbody>
                            <tr class="cursor-pointer" ng-click="switchConfigTab('log-collection',[{component:'logcollector',configuration:'localfile'},{component:'logcollector',configuration:'socket'}])">
                                <td>Log collection</td>
                                <td>Log analysis from text files, Windows events or syslog outputs</td>
                            </tr>
                            <tr class="cursor-pointer" ng-click="switchConfigTab('integrity-monitoring',[{component:'syscheck',configuration:'syscheck'}])">
                                <td>Integrity monitoring</td>
                                <td>Identify changes in content, permissions, ownership, and attributes of files
                                </td>
                            </tr>
                            <tr class="cursor-pointer" ng-if="!agent || agent.id === '000'" ng-click="switchConfigTab('agentless',[{component:'agentless',configuration:'agentless'}])">
                                <td>Agentless</td>
                                <td>Run integrity checks on devices such as routers, firewalls and switches
                                </td>
                            </tr>
                        </tbody>
                    </table>

                    <span ng-if="!agent || agent.id === '000'" class="font-size-16 wz-text-bold">Cloud security
                        monitoring</span>
                    <md-divider ng-if="!agent || agent.id === '000'" class="wz-margin-top-10"></md-divider>
                    <table ng-if="!agent || agent.id === '000'" class="table table-striped table-condensed table-layout-fixed table-hover table-vertical-align-middle">
                        <thead class="wz-text-bold">
                            <th class="wz-text-left col-lg-2">Name</th>
                            <th class="wz-text-left">Description</th>
                        </thead>
                        <tbody>
                            <tr class="cursor-pointer" ng-click="switchWodle('aws-s3')">
                                <td>Amazon S3</td>
                                <td>Security events related to Amazon AWS services, collected directly via AWS API</td>
                            </tr>
                        </tbody>
                    </table>
                </md-card-content>
            </md-card>
        </div>

        <md-sidenav class="md-sidenav-right" style="width: auto !important;" md-is-locked-open="true">
            <span class="wz-margin-right-8 wz-text-link wz-text-right wz-margin-top-8" ng-click="showHelp = !showHelp">
                <react-component name="EuiIcon" props="{type:'questionInCircle'}" />
            </span>
            <md-list ng-if="showHelp">
                <md-subheader>More info about this section</md-subheader>
                <md-list-item target="_blank" class="wz-text-link" ng-href="https://documentation.wazuh.com/current/user-manual/manager/index.html">Wazuh
                    administration documentation</md-list-item>
                <md-list-item target="_blank" class="wz-text-link" ng-href="https://documentation.wazuh.com/current/user-manual/capabilities/index.html">Wazuh
                    capabilities documentation</md-list-item>
                <md-list-item target="_blank" class="wz-text-link" ng-href="https://documentation.wazuh.com/current/user-manual/reference/ossec-conf/index.html">Local
                    configuration reference</md-list-item>
            </md-list>
        </md-sidenav>
    </div>
</div><|MERGE_RESOLUTION|>--- conflicted
+++ resolved
@@ -13,15 +13,6 @@
     <div flex layout="row">
         <div flex layout="column">
             <md-card flex class="wz-md-card _md flex">
-<<<<<<< HEAD
-                <md-card-actions layout="row" class="wz-card-actions wz-card-actions-top layout-align-end-center"
-                    ng-hide="agent && agent.id !== '000' && agent.status !== 'Active'">
-                    <a ng-if="mctrl.adminMode || adminMode" ng-show="!agent || agent.id === '000'" ng-click="mctrl.setConfigTab('editconfiguration', true)">
-                        <react-component name="EuiIcon" props="{type:'pencil', color:'primary'}" /> Edit configuration
-                    </a>
-                    <react-component ng-show="agent && agent.id !== '000' && agent.status === 'Active'" name="ExportConfiguration"
-                        ng-hide="reportBusy && reportStatus" props="{exportConfiguration, type: 'agent', agentPlatform: agent.agentPlatform}" />
-=======
                 <md-card-actions layout="row" class="wz-card-actions wz-card-actions-top layout-align-end-center">
                     <a ng-if="mctrl.adminMode || adminMode" ng-show="!agent || agent.id === '000'"
                         ng-click="mctrl.setConfigTab('editconfiguration', true)">
@@ -31,7 +22,6 @@
                     <react-component ng-if="agent && agent.id !== '000' && agent.status === 'Active'"
                         name="ExportConfiguration" ng-hide="reportBusy && reportStatus"
                         props="{exportConfiguration, type: 'agent', agentPlatform: agent.agentPlatform}" />
->>>>>>> 3e2a348f
                     <react-component ng-show="reportBusy && reportStatus" name="EuiLoadingSpinner" props="{size:'m'}" />
                 </md-card-actions>
                 <md-card-content>
