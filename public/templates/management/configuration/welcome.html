<div flex="auto" layout="column" ng-if="configurationTab === 'welcome'">

        <!-- Headline -->
        <div layout="column" layout-padding>
            <div ng-show="agent && agent.id !== '000'">
                <span class="font-size-18"> <i class="fa fa-fw fa-cog" aria-hidden="true"></i> Configuration</span>
                <span ng-if="isSynchronized" class="wz-agent-status-indicator small teal">SYNCHRONIZED</span>
                <span ng-if="!isSynchronized" class="wz-agent-status-indicator small red">NOT SYNCHRONIZED</span>
            </div>
            <span class="font-size-18" ng-show="!agent || agent.id === '000'">
                    <i class="fa fa-fw fa-cog" aria-hidden="true"></i> Configuration</span>
        </div>
<<<<<<< HEAD
        <span class="font-size-18" ng-show="!agent || agent.id === '000'">
                <i class="fa fa-fw fa-cog" aria-hidden="true"></i> Configuration</span>
    </div>
    <!-- End headline -->

    <!-- Configuration section cards and right sidenav -->
    <div flex="auto" layout="row">

        <!-- This section has the configuration cards -->
        <div flex layout="column" class="md-margin-h">

            <!-- Main configurations card -->
            <md-card class="wz-md-card md-margin-h-0">
                <md-card-content>
                    <span class="font-size-16">Main configurations</span>
                    <md-divider class="wz-margin-top-10"></md-divider>

                    <md-list layout="row" layout-wrap>
                        <!-- Manager sections -->
                        <md-list-item flex="100" flex-gt-md="50" flex-gt-lg="33" class="md-2-line" ng-if="!agent || agent.id === '000'">
                            <div class="md-list-item-text">
                                <h3 class="wz-text-link" ng-click="switchConfigTab('global-configuration', [{component:'analysis',configuration:'global'},{component:'request',configuration:'remote'},{component:'com',configuration:'logging'}])">Global configuration</h3>
                                <p>Global and remote settings</p>
                            </div>
                        </md-list-item>
                        <md-list-item flex="100" flex-gt-md="50" flex-gt-lg="33" class="md-2-line" ng-if="!agent || agent.id === '000'">
                            <div class="md-list-item-text">
                                <h3 class="wz-text-link" ng-click="switchConfigTab('cluster', [{component:'com',configuration:'cluster'}])">Cluster</h3>
                                <p>Master node configuration</p>
                            </div>
                        </md-list-item>
                        <md-list-item flex="100" flex-gt-md="50" flex-gt-lg="33" class="md-2-line" ng-if="!agent || agent.id === '000'">
                            <div class="md-list-item-text">
                                <h3 class="wz-text-link" ng-click="switchConfigTab('registration-service', [{component:'auth',configuration:'auth'}])">Registration service</h3>
                                <p>Automatic agent registration service</p>
                            </div>
                        </md-list-item>
                        <!-- <md-list-item flex="100" flex-gt-md="50" flex-gt-lg="33" class="md-2-line">
                            <div class="md-list-item-text">
                                <h3 class="wz-text-link" ng-click="switchConfigTab('ruleset')">Ruleset</h3>
                                <p>Current rules, decoders and CDB lists loaded in the cluster</p>
                            </div>
                        </md-list-item> -->
                        <!-- End manager sections -->
                        <!-- Agent sections -->
                        <md-list-item flex="100" flex-gt-md="50" flex-gt-lg="33" class="md-2-line" ng-if="agent && agent.id !== '000'">
                            <div class="md-list-item-text">
                                <h3 class="wz-text-link" ng-click="switchConfigTab('global-configuration', [{component:'com',configuration:'logging'}])">Global configuration</h3>
                                <p>Logging settings that apply to the agent</p>
                            </div>
                        </md-list-item>
                        <md-list-item flex="100" flex-gt-md="50" flex-gt-lg="33" class="md-2-line" ng-if="agent && agent.id !== '000'">
                            <div class="md-list-item-text">
                                <h3 class="wz-text-link" ng-click="switchConfigTab('client', [{component:'agent',configuration:'client'}])">Communication</h3>
                                <p>Settings related to the connection with the manager</p>
                            </div>
                        </md-list-item>
                        <md-list-item flex="100" flex-gt-md="50" flex-gt-lg="33" class="md-2-line" ng-if="agent && agent.id !== '000'">
                            <div class="md-list-item-text">
                                <h3 class="wz-text-link" ng-click="switchConfigTab('client-buffer', [{component:'agent',configuration:'buffer'}])">Anti-flooding settings</h3>
                                <p>Agent bucket parameters to avoid event flooding</p>
                            </div>
                        </md-list-item>
                        <md-list-item flex="100" flex-gt-md="50" flex-gt-lg="33" class="md-2-line" ng-if="agent && agent.id !== '000'">
                            <div class="md-list-item-text">
                                <h3 class="wz-text-link" ng-click="switchConfigTab('alerts',[{component:'agent',configuration:'labels'}])">Labels</h3>
                                <p>User-defined information about the agent included in alerts</p>
                            </div>
                        </md-list-item>
                        <!-- End agent sections -->
                    </md-list>

                </md-card-content>
            </md-card>
            <!-- End main configurations card -->

            <!-- Alerts and output management card -->
            <md-card class="wz-md-card md-margin-h-0" ng-if="!agent || agent.id === '000'">
                <md-card-content>
                    <span class="font-size-16" ng-if="!agent || agent.id === '000'">Alerts and output management</span>
                      <md-divider class="wz-margin-top-10"></md-divider>

                    <md-list layout="row" layout-wrap>
                        <md-list-item flex="100" flex-gt-md="50" flex-gt-lg="33" class="md-2-line" ng-if="!agent || agent.id === '000'">
                            <div class="md-list-item-text">
                                <h3 class="wz-text-link" ng-click="switchConfigTab('alerts',[{component:'analysis',configuration:'alerts'},{component:'analysis',configuration:'labels'},{component:'mail',configuration:'alerts'},{component:'monitor',configuration:'reports'}, {component:'csyslog',configuration:'csyslog'}])">Alerts</h3>
                                <p>Settings related to the alerts and their format</p>
                            </div>
                        </md-list-item>
                        <md-list-item flex="100" flex-gt-md="50" flex-gt-lg="33" class="md-2-line" ng-if="!agent || agent.id === '000'">
                            <div class="md-list-item-text">
                                <h3 class="wz-text-link" ng-click="switchConfigTab('integrations',[{component:'integrator',configuration:'integration'}])">Integrations</h3>
                                <p>Slack, VirusTotal and PagerDuty integrations with external APIs</p>
                            </div>
                        </md-list-item>
                        <!-- <md-list-item flex="100" flex-gt-md="50" flex-gt-lg="33" class="md-2-line">
                            <div class="md-list-item-text">
                                <h3 class="wz-text-link" ng-click="switchConfigTab('database-output')">Database output</h3>
                                <p>MySQL and PostgreSQL database output configuration</p>
                            </div>
                        </md-list-item> -->
                    </md-list>

                </md-card-content>
            </md-card>
            <!-- End alerts and output management card -->

            <!-- Auditing and policy monitoring card -->
            <md-card class="wz-md-card md-margin-h-0">
                <md-card-content>
                    <span class="font-size-16">Auditing and policy monitoring</span>
                    <md-divider class="wz-margin-top-10"></md-divider>

                    <md-list layout="row" layout-wrap>
                        <md-list-item flex="100" flex-gt-md="50" flex-gt-lg="33" class="md-2-line">
                            <div class="md-list-item-text">
                                <h3 class="wz-text-link" ng-click="switchConfigTab('policy-monitoring', [{component:'syscheck',configuration:'rootcheck'}])">Policy monitoring</h3>
                                <p>Configuration to ensure compliance with security policies, standards and hardening guides</p>
                            </div>
                        </md-list-item>
                        <md-list-item flex="100" flex-gt-md="50" flex-gt-lg="33" class="md-2-line">
                            <div class="md-list-item-text">
                                <h3 class="wz-text-link" ng-click="switchWodle('open-scap')">OpenSCAP</h3>
                                <p>Configuration assessment and automation of compliance monitoring using SCAP checks</p>
                            </div>
                        </md-list-item>
                        <md-list-item flex="100" flex-gt-md="50" flex-gt-lg="33" class="md-2-line">
                            <div class="md-list-item-text">
                                <h3 class="wz-text-link" ng-click="switchWodle('cis-cat')">CIS-CAT</h3>
                                <p>Configuration assessment using CIS scanner and SCAP checks</p>
                            </div>
                        </md-list-item>
                    </md-list>

                </md-card-content>
            </md-card>
            <!-- End auditing and policy monitoring card -->

            <!-- System, threats and incident response card -->
            <md-card class="wz-md-card md-margin-h-0">
                <md-card-content>
                    <span class="font-size-16">System threats and incident response</span>
                    <md-divider class="wz-margin-top-10"></md-divider>

                    <md-list layout="row" layout-wrap>
                        <md-list-item flex="100" flex-gt-md="50" flex-gt-lg="33" class="md-2-line" ng-if="!agent || agent.id === '000'">
                            <div class="md-list-item-text">
                                <h3 class="wz-text-link" ng-click="switchWodle('vulnerability-detector')">Vulnerabilities</h3>
                                <p>Discover what applications are affected by well-known vulnerabilities</p>
                            </div>
                        </md-list-item>
                        <md-list-item flex="100" flex-gt-md="50" flex-gt-lg="33" class="md-2-line">
                            <div class="md-list-item-text">
                                <h3 class="wz-text-link" ng-click="switchWodle('osquery')">Osquery</h3>
                                <p>Expose an operating system as a high-performance relational database</p>
                            </div>
                        </md-list-item>
                        <md-list-item flex="100" flex-gt-md="50" flex-gt-lg="33" class="md-2-line">
                            <div class="md-list-item-text">
                                <h3 class="wz-text-link" ng-click="switchWodle('syscollector')">Inventory data</h3>
                                <p>Gather relevant information about system OS, hardware, networking and packages</p>
                            </div>
                        </md-list-item>
                        <md-list-item flex="100" flex-gt-md="50" flex-gt-lg="33" class="md-2-line" ng-if="!agent || agent.id === '000'">
                            <div class="md-list-item-text">
                                <h3 class="wz-text-link" ng-click="switchConfigTab('active-response',[{component:'analysis',configuration:'command'},{component:'analysis',configuration:'active_response'}])">Active response</h3>
                                <p>Active threat addressing by inmmediate response</p>
                            </div>
                        </md-list-item>
                        <md-list-item flex="100" flex-gt-md="50" flex-gt-lg="33" class="md-2-line" ng-if="agent && agent.id !== '000'">
                            <div class="md-list-item-text">
                                <h3 class="wz-text-link" ng-click="switchConfigTab('active-response',[{component:'com',configuration:'active-response'}])">Active response</h3>
                                <p>Active threat addressing by inmmediate response</p>
                            </div>
                        </md-list-item>
                        <md-list-item flex="100" flex-gt-md="50" flex-gt-lg="33" class="md-2-line">
                            <div class="md-list-item-text">
                                <h3 class="wz-text-link" ng-click="switchWodle('command')">Commands</h3>
                                <p>Configuration options of the Command wodle</p>
                            </div>
                        </md-list-item>
                    </md-list>

                </md-card-content>
            </md-card>
            <!-- End system, threats and incident response card -->

            <!-- Log data analysis card -->
            <md-card class="wz-md-card md-margin-h-0">
                <md-card-content>
                    <span class="font-size-16">Log data analysis</span>
                    <md-divider class="wz-margin-top-10"></md-divider>

                    <md-list layout="row" layout-wrap>
                        <md-list-item flex="100" flex-gt-md="50" flex-gt-lg="33" class="md-2-line">
                            <div class="md-list-item-text">
                                <h3 class="wz-text-link" ng-click="switchConfigTab('log-collection',[{component:'logcollector',configuration:'localfile'},{component:'logcollector',configuration:'socket'}])">Log collection</h3>
                                <p>Log analysis from text files, Windows events or syslog outputs</p>
                            </div>
                        </md-list-item>
                        <md-list-item flex="100" flex-gt-md="50" flex-gt-lg="33" class="md-2-line">
                            <div class="md-list-item-text">
                                <h3 class="wz-text-link" ng-click="switchConfigTab('integrity-monitoring',[{component:'syscheck',configuration:'syscheck'}])">Integrity monitoring</h3>
                                <p>Identify changes in content, permissions, ownership, and attributes of files</p>
                            </div>
                        </md-list-item>
                        <md-list-item flex="100" flex-gt-md="50" flex-gt-lg="33" class="md-2-line" ng-if="!agent || agent.id === '000'">
                            <div class="md-list-item-text">
                                <h3 class="wz-text-link" ng-click="switchConfigTab('agentless',[{component:'agentless',configuration:'agentless'}])">Agentless</h3>
                                <p>Run integrity checks on devices such as routers, firewalls and switches</p>
                            </div>
                        </md-list-item>
                    </md-list>

                </md-card-content>
            </md-card>
            <!-- End log data analysis card -->

            <!-- Cloud security monitoring card -->
            <md-card class="wz-md-card md-margin-h-0" ng-if="!agent || agent.id === '000'">
                <md-card-content>
                    <span class="font-size-16">Cloud security monitoring</span>
                    <md-divider class="wz-margin-top-10"></md-divider>

                    <md-list layout="row" layout-wrap>
                        <md-list-item flex="100" flex-gt-md="50" flex-gt-lg="33" class="md-2-line">
                            <div class="md-list-item-text">
                                <h3 class="wz-text-link" ng-click="switchWodle('aws-s3')">Amazon S3</h3>
                                <p>Security events related to Amazon AWS services, collected directly via AWS API</p>
                            </div>
                        </md-list-item>
                    </md-list>

                </md-card-content>
            </md-card>
            <!-- End cloud security monitoring card -->

=======
        <!-- End headline -->
    
        <!-- Configuration section cards and right sidenav -->
        <div flex="auto" layout="row">
    
            <!-- This section has the configuration cards -->
            <div flex layout="column">
    
                <!-- Main configurations card -->
                <md-card class="wz-md-card">
                    <md-card-content>
                        <span class="font-size-16">Main configurations</span>
                        <md-divider class="wz-margin-top-10"></md-divider>
    
                        <md-list layout="row" layout-wrap>
                            <!-- Manager sections -->
                            <md-list-item flex="100" flex-gt-md="50" flex-gt-lg="33" class="md-2-line" ng-if="!agent || agent.id === '000'">
                                <div class="md-list-item-text">
                                    <h3 class="wz-text-link" ng-click="switchConfigTab('global-configuration', [{component:'analysis',configuration:'global'},{component:'request',configuration:'remote'},{component:'com',configuration:'logging'}])">Global configuration</h3>
                                    <p>Global and remote settings</p>
                                </div>
                            </md-list-item>
                            <md-list-item flex="100" flex-gt-md="50" flex-gt-lg="33" class="md-2-line" ng-if="!agent || agent.id === '000'">
                                <div class="md-list-item-text">
                                    <h3 class="wz-text-link" ng-click="switchConfigTab('cluster', [{component:'com',configuration:'cluster'}])">Cluster</h3>
                                    <p>Master node configuration</p>
                                </div>
                            </md-list-item>
                            <md-list-item flex="100" flex-gt-md="50" flex-gt-lg="33" class="md-2-line" ng-if="!agent || agent.id === '000'">
                                <div class="md-list-item-text">
                                    <h3 class="wz-text-link" ng-click="switchConfigTab('registration-service', [{component:'auth',configuration:'auth'}])">Registration service</h3>
                                    <p>Automatic agent registration service</p>
                                </div>
                            </md-list-item>
                            <!-- <md-list-item flex="100" flex-gt-md="50" flex-gt-lg="33" class="md-2-line">
                                <div class="md-list-item-text">
                                    <h3 class="wz-text-link" ng-click="switchConfigTab('ruleset')">Ruleset</h3>
                                    <p>Current rules, decoders and CDB lists loaded in the cluster</p>
                                </div>
                            </md-list-item> -->
                            <!-- End manager sections -->
                            <!-- Agent sections -->
                            <md-list-item flex="100" flex-gt-md="50" flex-gt-lg="33" class="md-2-line" ng-if="agent && agent.id !== '000'">
                                <div class="md-list-item-text">
                                    <h3 class="wz-text-link" ng-click="switchConfigTab('global-configuration', [{component:'com',configuration:'logging'}])">Global configuration</h3>
                                    <p>Logging settings that apply to the agent</p>
                                </div>
                            </md-list-item>
                            <md-list-item flex="100" flex-gt-md="50" flex-gt-lg="33" class="md-2-line" ng-if="agent && agent.id !== '000'">
                                <div class="md-list-item-text">
                                    <h3 class="wz-text-link" ng-click="switchConfigTab('client', [{component:'agent',configuration:'client'}])">Communication</h3>
                                    <p>Settings related to the connection with the manager</p>
                                </div>
                            </md-list-item>
                            <md-list-item flex="100" flex-gt-md="50" flex-gt-lg="33" class="md-2-line" ng-if="agent && agent.id !== '000'">
                                <div class="md-list-item-text">
                                    <h3 class="wz-text-link" ng-click="switchConfigTab('client-buffer', [{component:'agent',configuration:'buffer'}])">Anti-flooding settings</h3>
                                    <p>Agent bucket parameters to avoid event flooding</p>
                                </div>
                            </md-list-item>
                            <md-list-item flex="100" flex-gt-md="50" flex-gt-lg="33" class="md-2-line" ng-if="agent && agent.id !== '000'">
                                <div class="md-list-item-text">
                                    <h3 class="wz-text-link" ng-click="switchConfigTab('alerts',[{component:'agent',configuration:'labels'}])">Labels</h3>
                                    <p>User-defined information about the agent included in alerts</p>
                                </div>
                            </md-list-item>
                            <!-- End agent sections -->
                        </md-list>
    
                    </md-card-content>
                </md-card>
                <!-- End main configurations card -->
    
                <!-- Alerts and output management card -->
                <md-card class="wz-md-card" ng-if="!agent || agent.id === '000'">
                    <md-card-content>
                        <span class="font-size-16" ng-if="!agent || agent.id === '000'">Alerts and output management</span>
                          <md-divider class="wz-margin-top-10"></md-divider>
    
                        <md-list layout="row" layout-wrap>
                            <md-list-item flex="100" flex-gt-md="50" flex-gt-lg="33" class="md-2-line" ng-if="!agent || agent.id === '000'">
                                <div class="md-list-item-text">
                                    <h3 class="wz-text-link" ng-click="switchConfigTab('alerts',[{component:'analysis',configuration:'alerts'},{component:'analysis',configuration:'labels'},{component:'mail',configuration:'alerts'},{component:'monitor',configuration:'reports'}, {component:'csyslog',configuration:'csyslog'}])">Alerts</h3>
                                    <p>Settings related to the alerts and their format</p>
                                </div>
                            </md-list-item>
                            <md-list-item flex="100" flex-gt-md="50" flex-gt-lg="33" class="md-2-line" ng-if="!agent || agent.id === '000'">
                                <div class="md-list-item-text">
                                    <h3 class="wz-text-link" ng-click="switchConfigTab('integrations',[{component:'integrator',configuration:'integration'}])">Integrations</h3>
                                    <p>Slack, VirusTotal and PagerDuty integrations with external APIs</p>
                                </div>
                            </md-list-item>
                            <!-- <md-list-item flex="100" flex-gt-md="50" flex-gt-lg="33" class="md-2-line">
                                <div class="md-list-item-text">
                                    <h3 class="wz-text-link" ng-click="switchConfigTab('database-output')">Database output</h3>
                                    <p>MySQL and PostgreSQL database output configuration</p>
                                </div>
                            </md-list-item> -->
                        </md-list>
    
                    </md-card-content>
                </md-card>
                <!-- End alerts and output management card -->
    
                <!-- Auditing and policy monitoring card -->
                <md-card class="wz-md-card">
                    <md-card-content>
                        <span class="font-size-16">Auditing and policy monitoring</span>
                        <md-divider class="wz-margin-top-10"></md-divider>
    
                        <md-list layout="row" layout-wrap>
                            <md-list-item flex="100" flex-gt-md="50" flex-gt-lg="33" class="md-2-line">
                                <div class="md-list-item-text">
                                    <h3 class="wz-text-link" ng-click="switchConfigTab('policy-monitoring', [{component:'syscheck',configuration:'rootcheck'}])">Policy monitoring</h3>
                                    <p>Configuration to ensure compliance with security policies, standards and hardening guides</p>
                                </div>
                            </md-list-item>
                            <md-list-item flex="100" flex-gt-md="50" flex-gt-lg="33" class="md-2-line">
                                <div class="md-list-item-text">
                                    <h3 class="wz-text-link" ng-click="switchWodle('open-scap')">OpenSCAP</h3>
                                    <p>Configuration assessment and automation of compliance monitoring using SCAP checks</p>
                                </div>
                            </md-list-item>
                            <md-list-item flex="100" flex-gt-md="50" flex-gt-lg="33" class="md-2-line">
                                <div class="md-list-item-text">
                                    <h3 class="wz-text-link" ng-click="switchWodle('cis-cat')">CIS-CAT</h3>
                                    <p>Configuration assessment using CIS scanner and SCAP checks</p>
                                </div>
                            </md-list-item>
                        </md-list>
    
                    </md-card-content>
                </md-card>
                <!-- End auditing and policy monitoring card -->
    
                <!-- System, threats and incident response card -->
                <md-card class="wz-md-card">
                    <md-card-content>
                        <span class="font-size-16">System threats and incident response</span>
                        <md-divider class="wz-margin-top-10"></md-divider>
    
                        <md-list layout="row" layout-wrap>
                            <md-list-item flex="100" flex-gt-md="50" flex-gt-lg="33" class="md-2-line" ng-if="!agent || agent.id === '000'">
                                <div class="md-list-item-text">
                                    <h3 class="wz-text-link" ng-click="switchWodle('vulnerability-detector')">Vulnerabilities</h3>
                                    <p>Discover what applications are affected by well-known vulnerabilities</p>
                                </div>
                            </md-list-item>
                            <md-list-item flex="100" flex-gt-md="50" flex-gt-lg="33" class="md-2-line">
                                <div class="md-list-item-text">
                                    <h3 class="wz-text-link" ng-click="switchWodle('osquery')">Osquery</h3>
                                    <p>Expose an operating system as a high-performance relational database</p>
                                </div>
                            </md-list-item>
                            <md-list-item flex="100" flex-gt-md="50" flex-gt-lg="33" class="md-2-line">
                                <div class="md-list-item-text">
                                    <h3 class="wz-text-link" ng-click="switchWodle('syscollector')">Inventory data</h3>
                                    <p>Gather relevant information about system OS, hardware, networking and packages</p>
                                </div>
                            </md-list-item>
                            <md-list-item flex="100" flex-gt-md="50" flex-gt-lg="33" class="md-2-line" ng-if="!agent || agent.id === '000'">
                                <div class="md-list-item-text">
                                    <h3 class="wz-text-link" ng-click="switchConfigTab('active-response',[{component:'analysis',configuration:'command'},{component:'analysis',configuration:'active_response'}])">Active response</h3>
                                    <p>Active threat addressing by inmmediate response</p>
                                </div>
                            </md-list-item>
                            <md-list-item flex="100" flex-gt-md="50" flex-gt-lg="33" class="md-2-line" ng-if="agent && agent.id !== '000'">
                                <div class="md-list-item-text">
                                    <h3 class="wz-text-link" ng-click="switchConfigTab('active-response',[{component:'com',configuration:'active-response'}])">Active response</h3>
                                    <p>Active threat addressing by inmmediate response</p>
                                </div>
                            </md-list-item>
                            <md-list-item flex="100" flex-gt-md="50" flex-gt-lg="33" class="md-2-line">
                                <div class="md-list-item-text">
                                    <h3 class="wz-text-link" ng-click="switchWodle('command')">Commands</h3>
                                    <p>Configuration options of the Command wodle</p>
                                </div>
                            </md-list-item>
                        </md-list>
    
                    </md-card-content>
                </md-card>
                <!-- End system, threats and incident response card -->
    
                <!-- Log data analysis card -->
                <md-card class="wz-md-card">
                    <md-card-content>
                        <span class="font-size-16">Log data analysis</span>
                        <md-divider class="wz-margin-top-10"></md-divider>
    
                        <md-list layout="row" layout-wrap>
                            <md-list-item flex="100" flex-gt-md="50" flex-gt-lg="33" class="md-2-line">
                                <div class="md-list-item-text">
                                    <h3 class="wz-text-link" ng-click="switchConfigTab('log-collection',[{component:'logcollector',configuration:'localfile'},{component:'logcollector',configuration:'socket'}])">Log collection</h3>
                                    <p>Log analysis from text files, Windows events or syslog outputs</p>
                                </div>
                            </md-list-item>
                            <md-list-item flex="100" flex-gt-md="50" flex-gt-lg="33" class="md-2-line">
                                <div class="md-list-item-text">
                                    <h3 class="wz-text-link" ng-click="switchConfigTab('integrity-monitoring',[{component:'syscheck',configuration:'syscheck'}])">Integrity monitoring</h3>
                                    <p>Identify changes in content, permissions, ownership, and attributes of files</p>
                                </div>
                            </md-list-item>
                            <md-list-item flex="100" flex-gt-md="50" flex-gt-lg="33" class="md-2-line" ng-if="!agent || agent.id === '000'">
                                <div class="md-list-item-text">
                                    <h3 class="wz-text-link" ng-click="switchConfigTab('agentless',[{component:'agentless',configuration:'agentless'}])">Agentless</h3>
                                    <p>Run integrity checks on devices such as routers, firewalls and switches</p>
                                </div>
                            </md-list-item>
                        </md-list>
    
                    </md-card-content>
                </md-card>
                <!-- End log data analysis card -->
    
                <!-- Cloud security monitoring card -->
                <md-card class="wz-md-card" ng-if="!agent || agent.id === '000'">
                    <md-card-content>
                        <span class="font-size-16">Cloud security monitoring</span>
                        <md-divider class="wz-margin-top-10"></md-divider>
    
                        <md-list layout="row" layout-wrap>
                            <md-list-item flex="100" flex-gt-md="50" flex-gt-lg="33" class="md-2-line">
                                <div class="md-list-item-text">
                                    <h3 class="wz-text-link" ng-click="switchWodle('aws-s3')">Amazon S3</h3>
                                    <p>Security events related to Amazon AWS services, collected directly via AWS API</p>
                                </div>
                            </md-list-item>
                        </md-list>
    
                    </md-card-content>
                </md-card>
                <!-- End cloud security monitoring card -->
    
            </div>
            <!-- End configuration cards section -->
    
            <!-- This section is the right sidenav content -->
            <md-sidenav
                class="md-sidenav-right"
                md-is-locked-open="true">
                <md-list>
                    <md-subheader>More info about this section</md-subheader>
                    <md-list-item target="_blank" class="wz-text-link" ng-href="https://documentation.wazuh.com/current/user-manual/manager/index.html">Wazuh administration documentation</md-list-item>
                    <md-list-item target="_blank" class="wz-text-link" ng-href="https://documentation.wazuh.com/current/user-manual/capabilities/index.html">Wazuh capabilities documentation</md-list-item>
                    <md-list-item target="_blank" class="wz-text-link" ng-href="https://documentation.wazuh.com/current/user-manual/reference/ossec-conf/index.html">Local configuration reference</md-list-item>
                </md-list>
            </md-sidenav>
            <!-- End right sidenav section -->
    
>>>>>>> 316e3b3f
        </div>
        <!-- End configuration section cards and right sidenav -->
    
    </div><|MERGE_RESOLUTION|>--- conflicted
+++ resolved
@@ -10,7 +10,6 @@
             <span class="font-size-18" ng-show="!agent || agent.id === '000'">
                     <i class="fa fa-fw fa-cog" aria-hidden="true"></i> Configuration</span>
         </div>
-<<<<<<< HEAD
         <span class="font-size-18" ng-show="!agent || agent.id === '000'">
                 <i class="fa fa-fw fa-cog" aria-hidden="true"></i> Configuration</span>
     </div>
@@ -248,258 +247,6 @@
             </md-card>
             <!-- End cloud security monitoring card -->
 
-=======
-        <!-- End headline -->
-    
-        <!-- Configuration section cards and right sidenav -->
-        <div flex="auto" layout="row">
-    
-            <!-- This section has the configuration cards -->
-            <div flex layout="column">
-    
-                <!-- Main configurations card -->
-                <md-card class="wz-md-card">
-                    <md-card-content>
-                        <span class="font-size-16">Main configurations</span>
-                        <md-divider class="wz-margin-top-10"></md-divider>
-    
-                        <md-list layout="row" layout-wrap>
-                            <!-- Manager sections -->
-                            <md-list-item flex="100" flex-gt-md="50" flex-gt-lg="33" class="md-2-line" ng-if="!agent || agent.id === '000'">
-                                <div class="md-list-item-text">
-                                    <h3 class="wz-text-link" ng-click="switchConfigTab('global-configuration', [{component:'analysis',configuration:'global'},{component:'request',configuration:'remote'},{component:'com',configuration:'logging'}])">Global configuration</h3>
-                                    <p>Global and remote settings</p>
-                                </div>
-                            </md-list-item>
-                            <md-list-item flex="100" flex-gt-md="50" flex-gt-lg="33" class="md-2-line" ng-if="!agent || agent.id === '000'">
-                                <div class="md-list-item-text">
-                                    <h3 class="wz-text-link" ng-click="switchConfigTab('cluster', [{component:'com',configuration:'cluster'}])">Cluster</h3>
-                                    <p>Master node configuration</p>
-                                </div>
-                            </md-list-item>
-                            <md-list-item flex="100" flex-gt-md="50" flex-gt-lg="33" class="md-2-line" ng-if="!agent || agent.id === '000'">
-                                <div class="md-list-item-text">
-                                    <h3 class="wz-text-link" ng-click="switchConfigTab('registration-service', [{component:'auth',configuration:'auth'}])">Registration service</h3>
-                                    <p>Automatic agent registration service</p>
-                                </div>
-                            </md-list-item>
-                            <!-- <md-list-item flex="100" flex-gt-md="50" flex-gt-lg="33" class="md-2-line">
-                                <div class="md-list-item-text">
-                                    <h3 class="wz-text-link" ng-click="switchConfigTab('ruleset')">Ruleset</h3>
-                                    <p>Current rules, decoders and CDB lists loaded in the cluster</p>
-                                </div>
-                            </md-list-item> -->
-                            <!-- End manager sections -->
-                            <!-- Agent sections -->
-                            <md-list-item flex="100" flex-gt-md="50" flex-gt-lg="33" class="md-2-line" ng-if="agent && agent.id !== '000'">
-                                <div class="md-list-item-text">
-                                    <h3 class="wz-text-link" ng-click="switchConfigTab('global-configuration', [{component:'com',configuration:'logging'}])">Global configuration</h3>
-                                    <p>Logging settings that apply to the agent</p>
-                                </div>
-                            </md-list-item>
-                            <md-list-item flex="100" flex-gt-md="50" flex-gt-lg="33" class="md-2-line" ng-if="agent && agent.id !== '000'">
-                                <div class="md-list-item-text">
-                                    <h3 class="wz-text-link" ng-click="switchConfigTab('client', [{component:'agent',configuration:'client'}])">Communication</h3>
-                                    <p>Settings related to the connection with the manager</p>
-                                </div>
-                            </md-list-item>
-                            <md-list-item flex="100" flex-gt-md="50" flex-gt-lg="33" class="md-2-line" ng-if="agent && agent.id !== '000'">
-                                <div class="md-list-item-text">
-                                    <h3 class="wz-text-link" ng-click="switchConfigTab('client-buffer', [{component:'agent',configuration:'buffer'}])">Anti-flooding settings</h3>
-                                    <p>Agent bucket parameters to avoid event flooding</p>
-                                </div>
-                            </md-list-item>
-                            <md-list-item flex="100" flex-gt-md="50" flex-gt-lg="33" class="md-2-line" ng-if="agent && agent.id !== '000'">
-                                <div class="md-list-item-text">
-                                    <h3 class="wz-text-link" ng-click="switchConfigTab('alerts',[{component:'agent',configuration:'labels'}])">Labels</h3>
-                                    <p>User-defined information about the agent included in alerts</p>
-                                </div>
-                            </md-list-item>
-                            <!-- End agent sections -->
-                        </md-list>
-    
-                    </md-card-content>
-                </md-card>
-                <!-- End main configurations card -->
-    
-                <!-- Alerts and output management card -->
-                <md-card class="wz-md-card" ng-if="!agent || agent.id === '000'">
-                    <md-card-content>
-                        <span class="font-size-16" ng-if="!agent || agent.id === '000'">Alerts and output management</span>
-                          <md-divider class="wz-margin-top-10"></md-divider>
-    
-                        <md-list layout="row" layout-wrap>
-                            <md-list-item flex="100" flex-gt-md="50" flex-gt-lg="33" class="md-2-line" ng-if="!agent || agent.id === '000'">
-                                <div class="md-list-item-text">
-                                    <h3 class="wz-text-link" ng-click="switchConfigTab('alerts',[{component:'analysis',configuration:'alerts'},{component:'analysis',configuration:'labels'},{component:'mail',configuration:'alerts'},{component:'monitor',configuration:'reports'}, {component:'csyslog',configuration:'csyslog'}])">Alerts</h3>
-                                    <p>Settings related to the alerts and their format</p>
-                                </div>
-                            </md-list-item>
-                            <md-list-item flex="100" flex-gt-md="50" flex-gt-lg="33" class="md-2-line" ng-if="!agent || agent.id === '000'">
-                                <div class="md-list-item-text">
-                                    <h3 class="wz-text-link" ng-click="switchConfigTab('integrations',[{component:'integrator',configuration:'integration'}])">Integrations</h3>
-                                    <p>Slack, VirusTotal and PagerDuty integrations with external APIs</p>
-                                </div>
-                            </md-list-item>
-                            <!-- <md-list-item flex="100" flex-gt-md="50" flex-gt-lg="33" class="md-2-line">
-                                <div class="md-list-item-text">
-                                    <h3 class="wz-text-link" ng-click="switchConfigTab('database-output')">Database output</h3>
-                                    <p>MySQL and PostgreSQL database output configuration</p>
-                                </div>
-                            </md-list-item> -->
-                        </md-list>
-    
-                    </md-card-content>
-                </md-card>
-                <!-- End alerts and output management card -->
-    
-                <!-- Auditing and policy monitoring card -->
-                <md-card class="wz-md-card">
-                    <md-card-content>
-                        <span class="font-size-16">Auditing and policy monitoring</span>
-                        <md-divider class="wz-margin-top-10"></md-divider>
-    
-                        <md-list layout="row" layout-wrap>
-                            <md-list-item flex="100" flex-gt-md="50" flex-gt-lg="33" class="md-2-line">
-                                <div class="md-list-item-text">
-                                    <h3 class="wz-text-link" ng-click="switchConfigTab('policy-monitoring', [{component:'syscheck',configuration:'rootcheck'}])">Policy monitoring</h3>
-                                    <p>Configuration to ensure compliance with security policies, standards and hardening guides</p>
-                                </div>
-                            </md-list-item>
-                            <md-list-item flex="100" flex-gt-md="50" flex-gt-lg="33" class="md-2-line">
-                                <div class="md-list-item-text">
-                                    <h3 class="wz-text-link" ng-click="switchWodle('open-scap')">OpenSCAP</h3>
-                                    <p>Configuration assessment and automation of compliance monitoring using SCAP checks</p>
-                                </div>
-                            </md-list-item>
-                            <md-list-item flex="100" flex-gt-md="50" flex-gt-lg="33" class="md-2-line">
-                                <div class="md-list-item-text">
-                                    <h3 class="wz-text-link" ng-click="switchWodle('cis-cat')">CIS-CAT</h3>
-                                    <p>Configuration assessment using CIS scanner and SCAP checks</p>
-                                </div>
-                            </md-list-item>
-                        </md-list>
-    
-                    </md-card-content>
-                </md-card>
-                <!-- End auditing and policy monitoring card -->
-    
-                <!-- System, threats and incident response card -->
-                <md-card class="wz-md-card">
-                    <md-card-content>
-                        <span class="font-size-16">System threats and incident response</span>
-                        <md-divider class="wz-margin-top-10"></md-divider>
-    
-                        <md-list layout="row" layout-wrap>
-                            <md-list-item flex="100" flex-gt-md="50" flex-gt-lg="33" class="md-2-line" ng-if="!agent || agent.id === '000'">
-                                <div class="md-list-item-text">
-                                    <h3 class="wz-text-link" ng-click="switchWodle('vulnerability-detector')">Vulnerabilities</h3>
-                                    <p>Discover what applications are affected by well-known vulnerabilities</p>
-                                </div>
-                            </md-list-item>
-                            <md-list-item flex="100" flex-gt-md="50" flex-gt-lg="33" class="md-2-line">
-                                <div class="md-list-item-text">
-                                    <h3 class="wz-text-link" ng-click="switchWodle('osquery')">Osquery</h3>
-                                    <p>Expose an operating system as a high-performance relational database</p>
-                                </div>
-                            </md-list-item>
-                            <md-list-item flex="100" flex-gt-md="50" flex-gt-lg="33" class="md-2-line">
-                                <div class="md-list-item-text">
-                                    <h3 class="wz-text-link" ng-click="switchWodle('syscollector')">Inventory data</h3>
-                                    <p>Gather relevant information about system OS, hardware, networking and packages</p>
-                                </div>
-                            </md-list-item>
-                            <md-list-item flex="100" flex-gt-md="50" flex-gt-lg="33" class="md-2-line" ng-if="!agent || agent.id === '000'">
-                                <div class="md-list-item-text">
-                                    <h3 class="wz-text-link" ng-click="switchConfigTab('active-response',[{component:'analysis',configuration:'command'},{component:'analysis',configuration:'active_response'}])">Active response</h3>
-                                    <p>Active threat addressing by inmmediate response</p>
-                                </div>
-                            </md-list-item>
-                            <md-list-item flex="100" flex-gt-md="50" flex-gt-lg="33" class="md-2-line" ng-if="agent && agent.id !== '000'">
-                                <div class="md-list-item-text">
-                                    <h3 class="wz-text-link" ng-click="switchConfigTab('active-response',[{component:'com',configuration:'active-response'}])">Active response</h3>
-                                    <p>Active threat addressing by inmmediate response</p>
-                                </div>
-                            </md-list-item>
-                            <md-list-item flex="100" flex-gt-md="50" flex-gt-lg="33" class="md-2-line">
-                                <div class="md-list-item-text">
-                                    <h3 class="wz-text-link" ng-click="switchWodle('command')">Commands</h3>
-                                    <p>Configuration options of the Command wodle</p>
-                                </div>
-                            </md-list-item>
-                        </md-list>
-    
-                    </md-card-content>
-                </md-card>
-                <!-- End system, threats and incident response card -->
-    
-                <!-- Log data analysis card -->
-                <md-card class="wz-md-card">
-                    <md-card-content>
-                        <span class="font-size-16">Log data analysis</span>
-                        <md-divider class="wz-margin-top-10"></md-divider>
-    
-                        <md-list layout="row" layout-wrap>
-                            <md-list-item flex="100" flex-gt-md="50" flex-gt-lg="33" class="md-2-line">
-                                <div class="md-list-item-text">
-                                    <h3 class="wz-text-link" ng-click="switchConfigTab('log-collection',[{component:'logcollector',configuration:'localfile'},{component:'logcollector',configuration:'socket'}])">Log collection</h3>
-                                    <p>Log analysis from text files, Windows events or syslog outputs</p>
-                                </div>
-                            </md-list-item>
-                            <md-list-item flex="100" flex-gt-md="50" flex-gt-lg="33" class="md-2-line">
-                                <div class="md-list-item-text">
-                                    <h3 class="wz-text-link" ng-click="switchConfigTab('integrity-monitoring',[{component:'syscheck',configuration:'syscheck'}])">Integrity monitoring</h3>
-                                    <p>Identify changes in content, permissions, ownership, and attributes of files</p>
-                                </div>
-                            </md-list-item>
-                            <md-list-item flex="100" flex-gt-md="50" flex-gt-lg="33" class="md-2-line" ng-if="!agent || agent.id === '000'">
-                                <div class="md-list-item-text">
-                                    <h3 class="wz-text-link" ng-click="switchConfigTab('agentless',[{component:'agentless',configuration:'agentless'}])">Agentless</h3>
-                                    <p>Run integrity checks on devices such as routers, firewalls and switches</p>
-                                </div>
-                            </md-list-item>
-                        </md-list>
-    
-                    </md-card-content>
-                </md-card>
-                <!-- End log data analysis card -->
-    
-                <!-- Cloud security monitoring card -->
-                <md-card class="wz-md-card" ng-if="!agent || agent.id === '000'">
-                    <md-card-content>
-                        <span class="font-size-16">Cloud security monitoring</span>
-                        <md-divider class="wz-margin-top-10"></md-divider>
-    
-                        <md-list layout="row" layout-wrap>
-                            <md-list-item flex="100" flex-gt-md="50" flex-gt-lg="33" class="md-2-line">
-                                <div class="md-list-item-text">
-                                    <h3 class="wz-text-link" ng-click="switchWodle('aws-s3')">Amazon S3</h3>
-                                    <p>Security events related to Amazon AWS services, collected directly via AWS API</p>
-                                </div>
-                            </md-list-item>
-                        </md-list>
-    
-                    </md-card-content>
-                </md-card>
-                <!-- End cloud security monitoring card -->
-    
-            </div>
-            <!-- End configuration cards section -->
-    
-            <!-- This section is the right sidenav content -->
-            <md-sidenav
-                class="md-sidenav-right"
-                md-is-locked-open="true">
-                <md-list>
-                    <md-subheader>More info about this section</md-subheader>
-                    <md-list-item target="_blank" class="wz-text-link" ng-href="https://documentation.wazuh.com/current/user-manual/manager/index.html">Wazuh administration documentation</md-list-item>
-                    <md-list-item target="_blank" class="wz-text-link" ng-href="https://documentation.wazuh.com/current/user-manual/capabilities/index.html">Wazuh capabilities documentation</md-list-item>
-                    <md-list-item target="_blank" class="wz-text-link" ng-href="https://documentation.wazuh.com/current/user-manual/reference/ossec-conf/index.html">Local configuration reference</md-list-item>
-                </md-list>
-            </md-sidenav>
-            <!-- End right sidenav section -->
-    
->>>>>>> 316e3b3f
         </div>
         <!-- End configuration section cards and right sidenav -->
     
