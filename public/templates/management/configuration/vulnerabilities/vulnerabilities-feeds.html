<!-- No configuration section -->
<wz-no-config
  flex
  error="'not-present'"
  ng-if="configurationSubTab === 'vulnerabilities-feeds' && currentConfig && currentConfig['vulnerability-detector'] && !currentConfig['vulnerability-detector'].providers"></wz-no-config>
<!-- End no configuration section -->

<!-- Providers card -->
<md-card class="wz-md-card" ng-if="!JSONContent && !XMLContent && configurationSubTab === 'vulnerabilities-feeds' && currentConfig && currentConfig['vulnerability-detector'] && currentConfig['vulnerability-detector'].providers">
    <md-card-content>
        <div layout="row" layout-align="start center">
            <div>
                <span class="font-size-16">Providers</span>
                <div class="wz-margin-top-10">
                    <span class="md-subheader small">List of OVAL databases providers to check for vulnerability scans</span>
                </div>
            </div>
            <span flex></span>
            <span ng-class="JSONContent ? 'wz-text-active' : ''" class="wz-text-link small" ng-click="getJSON()">JSON</span>
            <span class="small">&nbsp;&centerdot;&nbsp;</span>
            <span ng-class="XMLContent ? 'wz-text-active' : ''" class="wz-text-link small" ng-click="getXML()">XML</span>
        </div>
        <md-divider class="wz-margin-top-10"></md-divider>

        <!-- Configuration block -->
        <div class="wz-padding-top-10">

            <table class="table table-striped table-condensed" style="table-layout: fixed !important;">
                <thead class="wz-text-bold">
                    <th class="wz-text-left">Name</th>
                    <th class="wz-text-left">Version</th>
                    <th class="wz-text-left">Update interval</th>
                    <th class="wz-text-left">Update from year</th>
                    <th class="wz-text-left">Path</th>
                    <th class="wz-text-left col-lg-2">URL</th>
                    <th class="wz-text-left col-lg-2">URL attributes</th>
                    <th class="wz-text-left col-lg-3">Allow</th>
                </thead>
                <tbody class="wz-word-wrap">
                    <tr ng-repeat="item in currentConfig['vulnerability-detector'].providers">
                        <td>{{ item.name || '-' }}</td>
                        <td>{{ item.version || '-' }}</td>
                        <td>{{ item.update_interval || '-' }}</td>
                        <td>{{ item.update_from_year || '-' }}</td>
                        <td>{{ item.path || '-' }}</td>
                        <td>{{ item.url || '-' }}</td>
                        <td>
                            <span ng-if="!item.url_attrs">-</span>
                            <div ng-if="item.url_attrs">
<<<<<<< HEAD
                            <span><b>Start: </b>{{item.url_attrs.start || '-' }}</span><br>
                            <span><b>End: </b>{{item.url_attrs.end || '-' }}</span><br>
                            <span><b>Port: </b>{{item.url_attrs.port || '-' }}</span>
=======
                            <span ng-show="item.url_attrs.start"><b>Start: </b>{{item.url_attrs.start}}</span><br>
                            <span ng-show="item.url_attrs.end"><b>End: </b>{{item.url_attrs.end}}</span><br>
                            <span ng-show="item.url_attrs.port"><b>Port: </b>{{item.url_attrs.port}}</span>
>>>>>>> 24bebca3
                        </div>
                        </td>
                        <td>
                            <span ng-if="!item.allow">-</span>
                            <table ng-if="item.allow" class="table table-bordered table-striped table-condensed">
                                    <thead class="wz-text-bold">
                                            <th class="wz-text-left col-lg-6">Replaced OS</th>
                                            <th class="wz-text-left col-lg-6">Source</th>
                                        </thead>
                                        <tbody class="wz-word-wrap">
                                                <tr ng-repeat="i in item.allow">
                                                    <td>{{ i.replaced_os || '-' }}</td>
                                                    <td>{{ i.src.toString() || '-' }}</td>
                                                </tr>
                                            </tbody>
                            </table>
                        </td>                        
                    </tr>
                </tbody>
            </table>

        </div>
        <!-- End configuration block -->
    </md-card-content>
</md-card>
<!-- End providers card --><|MERGE_RESOLUTION|>--- conflicted
+++ resolved
@@ -47,15 +47,9 @@
                         <td>
                             <span ng-if="!item.url_attrs">-</span>
                             <div ng-if="item.url_attrs">
-<<<<<<< HEAD
-                            <span><b>Start: </b>{{item.url_attrs.start || '-' }}</span><br>
-                            <span><b>End: </b>{{item.url_attrs.end || '-' }}</span><br>
-                            <span><b>Port: </b>{{item.url_attrs.port || '-' }}</span>
-=======
                             <span ng-show="item.url_attrs.start"><b>Start: </b>{{item.url_attrs.start}}</span><br>
                             <span ng-show="item.url_attrs.end"><b>End: </b>{{item.url_attrs.end}}</span><br>
                             <span ng-show="item.url_attrs.port"><b>Port: </b>{{item.url_attrs.port}}</span>
->>>>>>> 24bebca3
                         </div>
                         </td>
                         <td>
