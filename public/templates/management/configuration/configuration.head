<div flex="auto" layout="column" ng-controller="managementConfigurationController" ng-if="mctrl.tab === 'configuration'"
<<<<<<< HEAD
    class="" ng-init="switchConfigurationTab('welcome', false)">

    <!-- Navigation section -->
    <div ng-show="adminMode" style="position: absolute;right: 0;top: 90px;z-index: 1;">        
        <div style="float:left">
            <button ng-if="mctrl.clusterInfo.status === 'enabled'" class="btn btn-primary wz-margin-right-15" ng-disabled="mctrl.isRestarting" ng-click="mctrl.restartCluster()"><i class="fa fa-refresh"></i>
                Restart cluster
            </button>
            <button ng-if="mctrl.clusterInfo.status !== 'enabled'" class="btn btn-primary wz-margin-right-15" ng-disabled="mctrl.isRestarting" ng-click="mctrl.restartManager()"><i class="fa fa-refresh"></i>
                Restart manager
            </button>
        </div>
    </div>
    <!-- End navigation section -->
    <md-nav-bar class="wz-nav-bar nav-bar-white-bg" md-selected-nav-item="mctrl.globalConfigTab" ng-show="adminMode">
        <md-nav-item class="wz-nav-item" md-nav-click="mctrl.switchTab('configuration', true)" name="overview">Overview</md-nav-item>
        <md-nav-item class="wz-nav-item" md-nav-click="mctrl.setConfigTab('editconfiguration', true)" name="editconfiguration">Edit
            configuration</md-nav-item>
        <md-nav-item class="wz-nav-item" md-nav-click="mctrl.setConfigTab('ruleset', true)" name="ruleset">Edit ruleset</md-nav-item>
        <md-nav-item class="wz-nav-item" md-nav-click="mctrl.setConfigTab('groups', true)" name="groups">Edit groups</md-nav-item>
    </md-nav-bar>
=======
    ng-init="switchConfigurationTab('welcome', false)">
>>>>>>> f9a8f86d
<|MERGE_RESOLUTION|>--- conflicted
+++ resolved
@@ -1,26 +1,2 @@
 <div flex="auto" layout="column" ng-controller="managementConfigurationController" ng-if="mctrl.tab === 'configuration'"
-<<<<<<< HEAD
-    class="" ng-init="switchConfigurationTab('welcome', false)">
-
-    <!-- Navigation section -->
-    <div ng-show="adminMode" style="position: absolute;right: 0;top: 90px;z-index: 1;">        
-        <div style="float:left">
-            <button ng-if="mctrl.clusterInfo.status === 'enabled'" class="btn btn-primary wz-margin-right-15" ng-disabled="mctrl.isRestarting" ng-click="mctrl.restartCluster()"><i class="fa fa-refresh"></i>
-                Restart cluster
-            </button>
-            <button ng-if="mctrl.clusterInfo.status !== 'enabled'" class="btn btn-primary wz-margin-right-15" ng-disabled="mctrl.isRestarting" ng-click="mctrl.restartManager()"><i class="fa fa-refresh"></i>
-                Restart manager
-            </button>
-        </div>
-    </div>
-    <!-- End navigation section -->
-    <md-nav-bar class="wz-nav-bar nav-bar-white-bg" md-selected-nav-item="mctrl.globalConfigTab" ng-show="adminMode">
-        <md-nav-item class="wz-nav-item" md-nav-click="mctrl.switchTab('configuration', true)" name="overview">Overview</md-nav-item>
-        <md-nav-item class="wz-nav-item" md-nav-click="mctrl.setConfigTab('editconfiguration', true)" name="editconfiguration">Edit
-            configuration</md-nav-item>
-        <md-nav-item class="wz-nav-item" md-nav-click="mctrl.setConfigTab('ruleset', true)" name="ruleset">Edit ruleset</md-nav-item>
-        <md-nav-item class="wz-nav-item" md-nav-click="mctrl.setConfigTab('groups', true)" name="groups">Edit groups</md-nav-item>
-    </md-nav-bar>
-=======
-    ng-init="switchConfigurationTab('welcome', false)">
->>>>>>> f9a8f86d
+    ng-init="switchConfigurationTab('welcome', false)">