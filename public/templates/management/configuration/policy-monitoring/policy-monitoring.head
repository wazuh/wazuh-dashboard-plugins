<div flex="auto" layout="column" ng-if="configurationTab === 'policy-monitoring'"
  ng-init="switchConfigurationSubTab('pm-general')">

  <!-- Headline -->
  <div layout="column" layout-padding>
    <div>
      <span class="font-size-18">Policy monitoring</span>
      <span ng-if="currentConfig['syscheck-rootcheck']
              && currentConfig['syscheck-rootcheck'].rootcheck
              && currentConfig['syscheck-rootcheck'].rootcheck.disabled
              && currentConfig['syscheck-rootcheck'].rootcheck.disabled === 'no'"
        class="wz-agent-status-indicator small teal">Enabled</span>
      <span ng-if="(currentConfig['syscheck-rootcheck']
              && currentConfig['syscheck-rootcheck'].rootcheck
              && currentConfig['syscheck-rootcheck'].rootcheck.disabled
              && currentConfig['syscheck-rootcheck'].rootcheck.disabled === 'yes')
              ||
              (currentConfig['syscheck-rootcheck']
              && isString(currentConfig['syscheck-rootcheck']))"
        class="wz-agent-status-indicator small red">Disabled</span>
    </div>
    <span class="md-subheader">Configuration to ensure compliance with security policies, standards and hardening
      guides</span>
  </div>
  <!-- End headline -->

  <!-- Policy monitoring navigation bar -->
<<<<<<< HEAD
  <md-nav-bar class="wz-nav-bar" md-selected-nav-item="configurationSubTab"
    nav-bar-aria-label="Policy monitoring navigation links">
    <md-nav-item class="wz-nav-item" md-nav-click="switchConfigurationSubTab('pm-general')" name="pm-general">General
    </md-nav-item>
    <md-nav-item class="wz-nav-item" md-nav-click="switchConfigurationSubTab('pm-unix')" name="pm-unix">System audit
    </md-nav-item>
    <md-nav-item class="wz-nav-item" md-nav-click="switchConfigurationSubTab('pm-ignored')" name="pm-ignored">Ignored
    </md-nav-item>
    <md-nav-item class="wz-nav-item" md-nav-click="switchConfigurationSubTab('pm-sca')" name="pm-sca">SCA</md-nav-item>
  </md-nav-bar>
=======
  <div ng-if="configurationTabsProps" class="md-padding wz-padding-top-0"
      ng-init="buildProps([{id:'pm-general', name: 'General'}, {id: 'pm-unix', name: 'System audit'}, {id: 'pm-ignored', name: 'Ignored'}, {id: 'pm-sca', name: 'SCA'}])">
      <react-component name="Tabs" props="configurationTabsProps" />
  </div>
>>>>>>> 3484f71d
  <!-- End Policy monitoring navigation bar -->

  <div class="md-padding md-padding-top-16" ng-if="load">
    <react-component name="EuiProgress" props="{size: 'xs', color: 'primary'}" />
  </div>

  <!-- This section contains the main content and the right sidenav -->
  <div flex="auto" layout="row" ng-if="!load">

    <!-- No configuration section -->
    <wz-no-config flex error="currentConfig['syscheck-rootcheck']"
      ng-if="currentConfig['syscheck-rootcheck'] && isString(currentConfig['syscheck-rootcheck'])"></wz-no-config>
    <wz-no-config flex error="'not-present'"
      ng-if="currentConfig['syscheck-rootcheck'] && !isString(currentConfig['syscheck-rootcheck']) && !currentConfig['syscheck-rootcheck'].rootcheck">
    </wz-no-config>
    <!-- End no configuration section -->

    <!-- This section is the main content -->
    <div flex layout="column"
      ng-if="(currentConfig['syscheck-rootcheck'] && !isString(currentConfig['syscheck-rootcheck']) && currentConfig['syscheck-rootcheck'].rootcheck) || currentConfig['sca']"><|MERGE_RESOLUTION|>--- conflicted
+++ resolved
@@ -25,23 +25,10 @@
   <!-- End headline -->
 
   <!-- Policy monitoring navigation bar -->
-<<<<<<< HEAD
-  <md-nav-bar class="wz-nav-bar" md-selected-nav-item="configurationSubTab"
-    nav-bar-aria-label="Policy monitoring navigation links">
-    <md-nav-item class="wz-nav-item" md-nav-click="switchConfigurationSubTab('pm-general')" name="pm-general">General
-    </md-nav-item>
-    <md-nav-item class="wz-nav-item" md-nav-click="switchConfigurationSubTab('pm-unix')" name="pm-unix">System audit
-    </md-nav-item>
-    <md-nav-item class="wz-nav-item" md-nav-click="switchConfigurationSubTab('pm-ignored')" name="pm-ignored">Ignored
-    </md-nav-item>
-    <md-nav-item class="wz-nav-item" md-nav-click="switchConfigurationSubTab('pm-sca')" name="pm-sca">SCA</md-nav-item>
-  </md-nav-bar>
-=======
   <div ng-if="configurationTabsProps" class="md-padding wz-padding-top-0"
       ng-init="buildProps([{id:'pm-general', name: 'General'}, {id: 'pm-unix', name: 'System audit'}, {id: 'pm-ignored', name: 'Ignored'}, {id: 'pm-sca', name: 'SCA'}])">
       <react-component name="Tabs" props="configurationTabsProps" />
   </div>
->>>>>>> 3484f71d
   <!-- End Policy monitoring navigation bar -->
 
   <div class="md-padding md-padding-top-16" ng-if="load">
