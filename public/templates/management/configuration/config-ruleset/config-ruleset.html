<div flex="auto" layout="column" ng-if="editionTab === 'ruleset'" ng-controller="configurationRulesetController">
    <div layout="column" layout-padding>
        <div layout="row">
            <span class="font-size-18"><i class="fa fa-fw fa-file-text-o" aria-hidden="true"></i> Edit the ruleset
            </span>
            <span ng-if='adminMode && !editingFile && selectedRulesetTab === "rules"' class="font-size-18 wz-text-link"
                ng-click="addNewFile('rules')" tooltip="Add new rules file" tooltip-placement="right">
                <i class="fa fa-fw fa-plus-circle"></i></span>
            <span ng-if='adminMode && !editingFile && selectedRulesetTab === "decoders"' class="font-size-18 wz-text-link"
                ng-click="addNewFile('decoders')" tooltip="Add new decoders file" tooltip-placement="right">
                <i class="fa fa-fw fa-plus-circle"></i></span>
            <span ng-if='adminMode && !editingFile && selectedRulesetTab === "cdblists"' class="font-size-18 wz-text-link"
                ng-click="addNewList()" tooltip="Add new list file" tooltip-placement="right">
                <i class="fa fa-fw fa-plus-circle"></i></span>
        </div>
        <div layout="row">
            <span class="md-subheader">Edit your current local rules, decoders and CDB lists</span>
        </div>
    </div>
    <md-nav-bar class="wz-nav-bar" md-selected-nav-item="selectedRulesetTab">
        <md-nav-item class="wz-nav-item" md-nav-click="switchRulesetTab('rules')" name="rules">Local rules</md-nav-item>
        <md-nav-item class="wz-nav-item" md-nav-click="switchRulesetTab('decoders')" name="decoders">Local decoders</md-nav-item>
        <md-nav-item class="wz-nav-item" md-nav-click="switchRulesetTab('cdblists')" name="cdblists">CDB Lists</md-nav-item>
    </md-nav-bar>

    <div class="md-padding" ng-show="!editingFile && !viewingDetail">
        <!-- Search bar -->
        <div layout="row" ng-if="!addingAgents && !file" class="wz-padding-bottom-14">
            <input placeholder="{{searchPlaceholder}}" ng-model="custom_search" type="text" id="config-ruleset-input-search"
                class="kuiLocalSearchInput ng-empty ng-pristine ng-scope ng-touched ng-valid" aria-invalid="false"
                wz-enter="search(custom_search)">
            <button type="submit" aria-label="Search" class="kuiLocalSearchButton height-40" ng-click="search(custom_search)">
                <span class="fa fa-search" aria-hidden="true"></span>
            </button>
        </div>
        <!-- End search bar -->
        <div ng-if="selectedRulesetTab === 'rules'">
            <md-card flex class="wz-md-card _md flex wz-no-margin">
                <md-card-content>
                    <wz-table flex path="'/rules'" keys="['id',{value:'file',size:2},{value:'description',size:2},{value:'groups',nosortable:true,size:2},{value:'pci',nosortable:true,size:2},{value:'gdpr',nosortable:true},'level']"
                        implicit-filter="[{ name:'path',value: '/var/ossec/etc/rules'}]" allow-click="true" row-sizes="[17,15,13]"></wz-table>
                </md-card-content>
            </md-card>
        </div>
        <div ng-if="selectedRulesetTab === 'decoders'">
            <md-card flex class="wz-md-card _md flex wz-no-margin">
                <md-card-content>
                    <wz-table flex path="'/decoders'" keys="['name',{value:'details.program_name',size:2,nosortable:true},{value:'details.order',size:2,nosortable:true},'file']"
                        implicit-filter="[{ name:'path',value: '/var/ossec/etc/decoders'}]" allow-click="true"
                        row-sizes="[17,15,13]"></wz-table>
                </md-card-content>
            </md-card>
        </div>
        <div ng-if="selectedRulesetTab === 'cdblists'">
            <md-card flex class="wz-md-card _md flex wz-no-margin">
                <md-card-content>
                    <wz-table flex path="'/lists/files'" keys="['name']" allow-click="true" row-sizes="[17,15,13]"></wz-table>
                </md-card-content>
            </md-card>
        </div>
    </div>
    <!-- XML editor for ruleset -->
    <div class="md-padding" ng-show="editingFile">
        <div flex layout="column">
            <div layout="row" ng-if="!newFile" class="wz-padding-bottom-14">
                <span ng-click='closeEditingFile()' class='btn btn-info'>Cancel</span>
                <button ng-disabled='xmlHasErrors' ng-click='doSaveConfig(false)' class='btn btn-primary pull-right wz-margin-left-8'>
                    <span ng-show='!xmlHasErrors'><i aria-hidden='true' class='fa fa-fw fa-save'></i>Save file</span>
                    <span ng-show='xmlHasErrors' class='btn-danger'><i aria-hidden='true' class='fa fa-fw fa-exclamation-triangle'></i>
                        XML format error</span>
                </button>
            </div>
            <div layout="row" ng-if="newFile" class="wz-padding-bottom-14">
                <span ng-click='closeEditingFile()' class='btn btn-info'>Cancel</span>
                <button ng-disabled='xmlHasErrors' ng-click='doSaveConfig(true,newFileName)' class='btn btn-primary pull-right wz-margin-left-8'>
                    <span ng-show='!xmlHasErrors'><i aria-hidden='true' class='fa fa-fw fa-save'></i>Save file</span>
                    <span ng-show='xmlHasErrors' class='btn-danger'><i aria-hidden='true' class='fa fa-fw fa-exclamation-triangle'></i>
                        XML format error</span>
                </button>
                <input placeholder="Enter file name" ng-model="newFileName" type="text" class="wz-margin-left-8 kuiLocalSearchInput ng-empty ng-pristine ng-scope ng-touched ng-valid"
                    aria-invalid="false">
            </div>
<<<<<<< HEAD
            <div ng-if="fetchedXML" style="height: calc(100vh - 340px);" >
=======
            <div ng-if="fetchedXML" style="height: calc(100vh - 335px);">
>>>>>>> f9f57232
                <wz-xml-file-editor file-name='{{selectedFileName}}' data="fetchedXML" target-name="selectedItem.file"
                    valid-fn='xmlIsValid(valid)' close-fn='closeEditingFile(reload)'>
                </wz-xml-file-editor>
            </div>
        </div>
    </div>
    <div class="md-padding" ng-show="viewingDetail">
        <div flex layout="column">
            <wz-list-manage style="margin: -16px;" ng-if="currentList" list="currentList"></wz-list-manage>
        </div>
    </div>
</div><|MERGE_RESOLUTION|>--- conflicted
+++ resolved
@@ -80,11 +80,7 @@
                 <input placeholder="Enter file name" ng-model="newFileName" type="text" class="wz-margin-left-8 kuiLocalSearchInput ng-empty ng-pristine ng-scope ng-touched ng-valid"
                     aria-invalid="false">
             </div>
-<<<<<<< HEAD
-            <div ng-if="fetchedXML" style="height: calc(100vh - 340px);" >
-=======
             <div ng-if="fetchedXML" style="height: calc(100vh - 335px);">
->>>>>>> f9f57232
                 <wz-xml-file-editor file-name='{{selectedFileName}}' data="fetchedXML" target-name="selectedItem.file"
                     valid-fn='xmlIsValid(valid)' close-fn='closeEditingFile(reload)'>
                 </wz-xml-file-editor>
