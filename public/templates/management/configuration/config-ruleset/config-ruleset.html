--- conflicted
+++ resolved
@@ -46,11 +46,6 @@
             </md-card>
         </div>
     </div>
-<<<<<<< HEAD
-    <!-- <select ng-disabled="!selectData" class="wz-input-text wz-width-100" ng-model="selectedItem" ng-change="" ng-options="o as o for o in selectData"></select> -->
-=======
-
->>>>>>> 1fa23ed5
     <!-- XML editor for node configuration -->
     <div class="md-padding" ng-show="editingFile">
         <div flex layout="column">
