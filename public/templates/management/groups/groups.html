--- conflicted
+++ resolved
@@ -85,13 +85,8 @@
                             XML format error</span>
                     </button>
                 </div>
-<<<<<<< HEAD
-                <div class="md-padding-h" ng-if="fetchedXML">
-                    <wz-xml-file-editor file-name='agent.conf' data="fetchedXML" target-name="currentGroup.name"
-=======
                 <div class="md-padding md-padding-top-10" ng-if="fetchedXML">
                     <wz-xml-file-editor file-name='agent.conf' data="fetchedXML" target-name="currentGroup.name + ' group'"
->>>>>>> 316e3b3f
                         valid-fn='xmlIsValid(valid)'>
                     </wz-xml-file-editor>
                 </div>
