<div layout="column" layout-align="start stretch" ng-controller="reportingController as ctrl" ng-if="mctrl.tab === 'reporting'">
    <div ng-if="ctrl.loading" class="md-padding wz-margin-top-16">
        <react-component name="EuiProgress" props="{size: 'xs', color: 'primary'}" />
    </div>
    <div layout="row" layout-padding ng-if="!ctrl.loading && ctrl.reportingTableProps">
        <react-component name="ReportingTable" props="ctrl.reportingTableProps" />
    </div>
<<<<<<< HEAD

    <!--
    <div layout="row" class="wz-margin-top-16" layout-align="start start"
        ng-show="!ctrl.loading && (!ctrl.pagedItems || !ctrl.pagedItems.length)">
        <md-card flex class="wz-md-card" flex>
            <md-card-content class="wz-text-center">
                <i class="fa fa-fw fa-info-circle" aria-hidden="true"></i> <span class="wz-headline-title">No reports
                    available</span>
                <md-divider class="wz-margin-top-10"></md-divider>
                <div layout="column" class="wz-padding-top-10">
                    <p>There are no reports yet. Go to the Overview or Agents tabs and click on the <i
                            class="fa fa-fw fa-print" aria-hidden="true"></i> icon to create one.</p>
                </div>
            </md-card-content>
        </md-card>
    </div>
   -->
=======
>>>>>>> 2eb48176
</div><|MERGE_RESOLUTION|>--- conflicted
+++ resolved
@@ -5,24 +5,4 @@
     <div layout="row" layout-padding ng-if="!ctrl.loading && ctrl.reportingTableProps">
         <react-component name="ReportingTable" props="ctrl.reportingTableProps" />
     </div>
-<<<<<<< HEAD
-
-    <!--
-    <div layout="row" class="wz-margin-top-16" layout-align="start start"
-        ng-show="!ctrl.loading && (!ctrl.pagedItems || !ctrl.pagedItems.length)">
-        <md-card flex class="wz-md-card" flex>
-            <md-card-content class="wz-text-center">
-                <i class="fa fa-fw fa-info-circle" aria-hidden="true"></i> <span class="wz-headline-title">No reports
-                    available</span>
-                <md-divider class="wz-margin-top-10"></md-divider>
-                <div layout="column" class="wz-padding-top-10">
-                    <p>There are no reports yet. Go to the Overview or Agents tabs and click on the <i
-                            class="fa fa-fw fa-print" aria-hidden="true"></i> icon to create one.</p>
-                </div>
-            </md-card-content>
-        </md-card>
-    </div>
-   -->
-=======
->>>>>>> 2eb48176
 </div>