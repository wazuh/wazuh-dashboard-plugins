<<<<<<< HEAD
<div layout="column" class="sideBarContent" ng-controller="managerLogController as ctrl" ng-if="!ctrl.loading && mctrl.tab == 'logs'">

    <!-- Filters and Realtime button section -->
    <div ng-show="!ctrl.loading" layout="row" layout-align="start center" class="md-padding-h wz-margin-top-16">
        <!-- Daemon selector -->
        <div flex="20" layout="column" layout-align="center" class="wz-margin-right-15 wz-select-input">
            <select flex class="kuiSelect wz-border-none cursor-pointer height-35" ng-disabled="ctrl.realtime || !ctrl.daemons.length"
                id="categoryBox" ng-model="ctrl.category" ng-change="ctrl.filter({name:'category',value:ctrl.category})"
                aria-label="Logs category">
                <option value="all">All daemons</option>
                <option ng-repeat="daemon in ctrl.daemons | orderObjectBy: 'title'" value="{{daemon.title}}">
                    {{daemon.title}}</option>
            </select>
        </div>
        <!-- End daemon selector -->

        <!-- Level selector -->
        <div flex="20" layout="column" layout-align="center" class="wz-select-input wz-margin-right-15">
            <select flex class="kuiSelect wz-border-none cursor-pointer height-35" ng-disabled="ctrl.realtime" id="levelBox"
                ng-model="ctrl.type_log" ng-change="ctrl.filter({name:'type_log',value:ctrl.type_log})" aria-label="Logs level">
                <option value="all">All log levels</option>
                <option value="info">Info</option>
                <option value="error">Error</option>
                <option value="warning">Warning</option>
                <option value="critical">Critical</option>
                <option value="debug">Debug</option>
            </select>
        </div>

        <div flex="20" layout="column" ng-show="ctrl.nodeList" layout-align="center" class="wz-select-input wz-margin-right-15">
            <select flex class="kuiSelect wz-border-none cursor-pointer height-35" ng-disabled="ctrl.realtime" id="categoryBox"
                ng-model="ctrl.selectedNode" ng-change="ctrl.changeNode(ctrl.selectedNode)" aria-label="Logs category">
                <option ng-repeat="node in ctrl.nodeList" value="{{node}}">{{node}}</option>
            </select>
        </div>

        <div flex="20" layout="column" layout-align="center">
            <wz-kbn-switch switch-model="ctrl.sortFilter" switch-change="ctrl.sort()" switch-text="Descending sort">
            </wz-kbn-switch>
        </div>

        <!-- End Level selector -->
    </div>
    <!-- End Filters and Realtime button section -->

    <div layout="row" class="euiFlexGroup euiFlexGroup--alignItemsCenter euiFormControlLayout__childrenWrapper md-padding-h ng-scope wz-margin-top-16"
        ng-if="ctrl.logsPath">
        <input placeholder="Filter logs..." ng-model="ctrl.custom_search" type="text" class="euiFieldSearch euiFieldSearch--fullWidth euiFlexItem height-35 ng-empty ng-pristine ng-touched ng-valid"
            aria-invalid="false" wz-enter="ctrl.search(ctrl.custom_search)">
        <div class="euiFormControlLayoutIcons wz-margin-left-16">
            <span class="euiFormControlLayoutCustomIcon">
                <react-component name="EuiIcon" props="{type:'search', className:'euiFormControlLayoutCustomIcon__icon'}" />
            </span>
        </div>

        <button type="submit" aria-label="Search" class="height-35 kuiButton kuiButton--secondary wz-margin-left-8"
            ng-click="ctrl.search(ctrl.custom_search)">
            <span>Search</span>
        </button>
        <div class="euiFlexItem euiFlexItem--flexGrowZero height-35 wz-margin-left-8">
            <div class="euiFilterGroup"></div>
        </div>

        <button class="height-35 kuiButton  ng-scope wz-margin-left-8" ng-class="{'kuiButton--secondary': !ctrl.realtime, 'kuiButton--danger': ctrl.realtime}"
            ng-click="!ctrl.realtime ? ctrl.playRealtime() : ctrl.stopRealtime()" aria-label="Realtime button">
            <span ng-if="!ctrl.realtime">
                <react-component name="EuiIcon" props="{type:'play'}" />
                Play realtime
            </span>
            <span ng-if="ctrl.realtime">
                <react-component name="EuiIcon" props="{type:'stop'}" />
                Stop realtime
            </span>
        </button>

    </div>

    <!-- Logs section -->
    <div layout="row" layout-padding ng-if="ctrl.logsPath" ng-hide="true">
        <wz-table path="ctrl.logsPath" keys="[]" implicit-sort="'timestamp'"></wz-table>
    </div>

    <div ng-show="XMLContent">
        <div layout="row" layout-padding class="wz-padding-bottom-0">
            <wz-config-viewer flex xmlcontent="XMLContent" hide-header="true" />
        </div>
    </div>
    <div layout="row" class="md-padding layout-align-end" ng-if="XMLContent !== ''">
        <button type="button" ng-click="ctrl.downloadCsv()" class="euiButtonEmpty euiButtonEmpty--primary euiButtonEmpty--small">
            <span class="euiButtonEmpty__content">
                <react-component name="EuiIcon" props="{type:'importAction'}" />
                <span class="euiButtonEmpty__text">Formatted</span>
            </span>
        </button>
    </div>
    <!-- End Logs section -->

    <div layout="row" layout-padding ng-if="XMLContent === ''">
        <react-component flex name="EuiCallOut" props="{color:'warning',iconType:'help', title:'No results match your search criteria'}" />
    </div>

=======
<div layout="column" class="sideBarContent" ng-controller="managerLogController as ctrl" ng-if="!ctrl.loading && mctrl.tab == 'logs'" style="margin: 0 12px 0px 0px;">
    <react-component name="WzLogs" props="ctrl.logsProps" />
>>>>>>> b9789e2d
</div><|MERGE_RESOLUTION|>--- conflicted
+++ resolved
@@ -1,107 +1,3 @@
-<<<<<<< HEAD
-<div layout="column" class="sideBarContent" ng-controller="managerLogController as ctrl" ng-if="!ctrl.loading && mctrl.tab == 'logs'">
-
-    <!-- Filters and Realtime button section -->
-    <div ng-show="!ctrl.loading" layout="row" layout-align="start center" class="md-padding-h wz-margin-top-16">
-        <!-- Daemon selector -->
-        <div flex="20" layout="column" layout-align="center" class="wz-margin-right-15 wz-select-input">
-            <select flex class="kuiSelect wz-border-none cursor-pointer height-35" ng-disabled="ctrl.realtime || !ctrl.daemons.length"
-                id="categoryBox" ng-model="ctrl.category" ng-change="ctrl.filter({name:'category',value:ctrl.category})"
-                aria-label="Logs category">
-                <option value="all">All daemons</option>
-                <option ng-repeat="daemon in ctrl.daemons | orderObjectBy: 'title'" value="{{daemon.title}}">
-                    {{daemon.title}}</option>
-            </select>
-        </div>
-        <!-- End daemon selector -->
-
-        <!-- Level selector -->
-        <div flex="20" layout="column" layout-align="center" class="wz-select-input wz-margin-right-15">
-            <select flex class="kuiSelect wz-border-none cursor-pointer height-35" ng-disabled="ctrl.realtime" id="levelBox"
-                ng-model="ctrl.type_log" ng-change="ctrl.filter({name:'type_log',value:ctrl.type_log})" aria-label="Logs level">
-                <option value="all">All log levels</option>
-                <option value="info">Info</option>
-                <option value="error">Error</option>
-                <option value="warning">Warning</option>
-                <option value="critical">Critical</option>
-                <option value="debug">Debug</option>
-            </select>
-        </div>
-
-        <div flex="20" layout="column" ng-show="ctrl.nodeList" layout-align="center" class="wz-select-input wz-margin-right-15">
-            <select flex class="kuiSelect wz-border-none cursor-pointer height-35" ng-disabled="ctrl.realtime" id="categoryBox"
-                ng-model="ctrl.selectedNode" ng-change="ctrl.changeNode(ctrl.selectedNode)" aria-label="Logs category">
-                <option ng-repeat="node in ctrl.nodeList" value="{{node}}">{{node}}</option>
-            </select>
-        </div>
-
-        <div flex="20" layout="column" layout-align="center">
-            <wz-kbn-switch switch-model="ctrl.sortFilter" switch-change="ctrl.sort()" switch-text="Descending sort">
-            </wz-kbn-switch>
-        </div>
-
-        <!-- End Level selector -->
-    </div>
-    <!-- End Filters and Realtime button section -->
-
-    <div layout="row" class="euiFlexGroup euiFlexGroup--alignItemsCenter euiFormControlLayout__childrenWrapper md-padding-h ng-scope wz-margin-top-16"
-        ng-if="ctrl.logsPath">
-        <input placeholder="Filter logs..." ng-model="ctrl.custom_search" type="text" class="euiFieldSearch euiFieldSearch--fullWidth euiFlexItem height-35 ng-empty ng-pristine ng-touched ng-valid"
-            aria-invalid="false" wz-enter="ctrl.search(ctrl.custom_search)">
-        <div class="euiFormControlLayoutIcons wz-margin-left-16">
-            <span class="euiFormControlLayoutCustomIcon">
-                <react-component name="EuiIcon" props="{type:'search', className:'euiFormControlLayoutCustomIcon__icon'}" />
-            </span>
-        </div>
-
-        <button type="submit" aria-label="Search" class="height-35 kuiButton kuiButton--secondary wz-margin-left-8"
-            ng-click="ctrl.search(ctrl.custom_search)">
-            <span>Search</span>
-        </button>
-        <div class="euiFlexItem euiFlexItem--flexGrowZero height-35 wz-margin-left-8">
-            <div class="euiFilterGroup"></div>
-        </div>
-
-        <button class="height-35 kuiButton  ng-scope wz-margin-left-8" ng-class="{'kuiButton--secondary': !ctrl.realtime, 'kuiButton--danger': ctrl.realtime}"
-            ng-click="!ctrl.realtime ? ctrl.playRealtime() : ctrl.stopRealtime()" aria-label="Realtime button">
-            <span ng-if="!ctrl.realtime">
-                <react-component name="EuiIcon" props="{type:'play'}" />
-                Play realtime
-            </span>
-            <span ng-if="ctrl.realtime">
-                <react-component name="EuiIcon" props="{type:'stop'}" />
-                Stop realtime
-            </span>
-        </button>
-
-    </div>
-
-    <!-- Logs section -->
-    <div layout="row" layout-padding ng-if="ctrl.logsPath" ng-hide="true">
-        <wz-table path="ctrl.logsPath" keys="[]" implicit-sort="'timestamp'"></wz-table>
-    </div>
-
-    <div ng-show="XMLContent">
-        <div layout="row" layout-padding class="wz-padding-bottom-0">
-            <wz-config-viewer flex xmlcontent="XMLContent" hide-header="true" />
-        </div>
-    </div>
-    <div layout="row" class="md-padding layout-align-end" ng-if="XMLContent !== ''">
-        <button type="button" ng-click="ctrl.downloadCsv()" class="euiButtonEmpty euiButtonEmpty--primary euiButtonEmpty--small">
-            <span class="euiButtonEmpty__content">
-                <react-component name="EuiIcon" props="{type:'importAction'}" />
-                <span class="euiButtonEmpty__text">Formatted</span>
-            </span>
-        </button>
-    </div>
-    <!-- End Logs section -->
-
-    <div layout="row" layout-padding ng-if="XMLContent === ''">
-        <react-component flex name="EuiCallOut" props="{color:'warning',iconType:'help', title:'No results match your search criteria'}" />
-    </div>
-
-=======
 <div layout="column" class="sideBarContent" ng-controller="managerLogController as ctrl" ng-if="!ctrl.loading && mctrl.tab == 'logs'" style="margin: 0 12px 0px 0px;">
     <react-component name="WzLogs" props="ctrl.logsProps" />
->>>>>>> b9789e2d
 </div>