<div layout="column" class="mozilla-table-size-85" ng-controller="managerLogController as ctrl" ng-if="!ctrl.loading && mctrl.tab == 'logs'">

    <!-- Headline -->
    <div ng-show="!ctrl.loading" layout="column" layout-padding>
        <span class="font-size-18"><i class="fa fa-fw fa-pencil-square-o" aria-hidden="true"></i> Logs</span>
        <span class="md-subheader">Review the logs of all Wazuh manager daemons</span>
    </div>
    <!-- End headline -->

    <!-- Filters and Realtime button section -->
    <div ng-show="!ctrl.loading" layout="row" layout-align="start center" class="md-padding">
        <!-- Daemon selector -->
        <div flex="20" layout="column" layout-align="center" class="height-40 wz-margin-right-15 wz-select-input">
            <select flex class="kuiSelect wz-border-none cursor-pointer max-height-35" ng-disabled="ctrl.realtime || !ctrl.daemons.length"
                id="categoryBox" ng-model="ctrl.category" ng-change="ctrl.filter({name:'category',value:ctrl.category})"
                aria-label="Logs category">
                <option value="all">All daemons</option>
                <option ng-repeat="daemon in ctrl.daemons | orderObjectBy: 'title'" value="{{daemon.title}}">{{daemon.title}}</option>
            </select>
        </div>
        <!-- End daemon selector -->

        <!-- Level selector -->
        <div flex="20" layout="column" layout-align="center" class="height-40 wz-select-input wz-margin-right-15">
            <select flex class="kuiSelect wz-border-none cursor-pointer max-height-35" ng-disabled="ctrl.realtime" id="levelBox"
                ng-model="ctrl.type_log" ng-change="ctrl.filter({name:'type_log',value:ctrl.type_log})" aria-label="Logs level">
                <option value="all">All log levels</option>
                <option value="info">Info</option>
                <option value="error">Error</option>
                <option value="warning">Warning</option>
                <option value="critical">Critical</option>
                <option value="debug">Debug</option>
            </select>
        </div>

        <div flex="20" layout="column" ng-show="ctrl.nodeList" layout-align="center" class="height-40 wz-select-input">
            <select flex class="kuiSelect wz-border-none cursor-pointer max-height-35" ng-disabled="ctrl.realtime" id="categoryBox"
                ng-model="ctrl.selectedNode" ng-change="ctrl.changeNode(ctrl.selectedNode)" aria-label="Logs category">
                <option ng-repeat="node in ctrl.nodeList" value="{{node}}">{{node}}</option>
            </select>
        </div>
        <!-- End Level selector -->

        <!-- White space between filters and Realtime button -->
        <span flex></span>

        <md-button ng-if="!ctrl.realtime" class="wz-button md-raised md-primary no-margin-right" ng-click="ctrl.playRealtime()"
            aria-label="Play realtime button">
            <i class="fa fa-play fa-fw" aria-hidden="true"></i>
            Play realtime
        </md-button>
        <md-button ng-if="ctrl.realtime" class="wz-button md-raised md-primary no-margin-right" ng-click="ctrl.stopRealtime()"
            aria-label="Stop realtime button">
            <i class="fa fa-stop fa-fw" aria-hidden="true"></i>
            Stop realtime
        </md-button>
    </div>
    <!-- End Filters and Realtime button section -->

    <div layout="row" flex class="md-padding" ng-if="ctrl.logsPath">
        <input placeholder="Filter logs..." ng-model="ctrl.custom_search" type="text" class="kuiLocalSearchInput ng-empty ng-pristine ng-scope ng-touched ng-valid"
            aria-invalid="false" wz-enter="ctrl.search(ctrl.custom_search)">
        <button type="submit" aria-label="Search" class="kuiLocalSearchButton height-40" ng-click="ctrl.search(ctrl.custom_search)">
            <span class="fa fa-search" aria-hidden="true"></span>
        </button>
    </div>

    <!-- Logs table section -->
    <div layout="row" layout-padding ng-if="ctrl.logsPath">
<<<<<<< HEAD
        <wz-table
            flex
            extra-limit="100"
            path="ctrl.logsPath"
            keys="['timestamp',{value:'tag',size:2},'level',{value:'description',size:4,nosortable:true}]"
=======
        <wz-table custom-columns="true" flex extra-limit="true" path="ctrl.logsPath" keys="['timestamp',{value:'tag',size:2},'level',{value:'description',size:4,nosortable:true}]"
>>>>>>> 70dba9d1
            row-sizes="[12,10,7]">
        </wz-table>
    </div>
    <!-- End Logs table section -->

    <div layout="row" layout-padding>
        <span flex></span>
        <a class="small" id="btnDownload" ng-click="ctrl.downloadCsv()">Formatted <i aria-hidden="true" class="fa fa-fw fa-download"></i></a>
    </div>
</div><|MERGE_RESOLUTION|>--- conflicted
+++ resolved
@@ -67,15 +67,7 @@
 
     <!-- Logs table section -->
     <div layout="row" layout-padding ng-if="ctrl.logsPath">
-<<<<<<< HEAD
-        <wz-table
-            flex
-            extra-limit="100"
-            path="ctrl.logsPath"
-            keys="['timestamp',{value:'tag',size:2},'level',{value:'description',size:4,nosortable:true}]"
-=======
         <wz-table custom-columns="true" flex extra-limit="true" path="ctrl.logsPath" keys="['timestamp',{value:'tag',size:2},'level',{value:'description',size:4,nosortable:true}]"
->>>>>>> 70dba9d1
             row-sizes="[12,10,7]">
         </wz-table>
     </div>
