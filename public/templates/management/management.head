<<<<<<< HEAD
<div ng-cloak ng-controller="managementController as mctrl" style="padding-top: 16px">
=======
<div ng-cloak ng-controller="managementController as mctrl">
>>>>>>> b9789e2d
    <!-- Navigation section -->
    <div layout="row" layout-align="start center" ng-if="mctrl.tab !== 'monitoring' && mctrl.tab !== 'configuration'" class="sideBarContent">
        <!-- Breadcrumbs -->
        <div layout="row" layout-padding ng-if="mctrl.tab === 'groups' && mctrl.currentGroup && mctrl.currentGroup.name">
                <span class="wz-text-link cursor-pointer" ng-click="mctrl.switchTab('groups', true)">{{ mctrl.tabNames[mctrl.tab] }}</span>
                <span> / {{ mctrl.currentGroup.name }} </span>
        </div>
        <!-- End breadcrumbs -->
    </div>
    <div layout="row" layout-align="start center" ng-if="mctrl.tab !== 'monitoring' && mctrl.tab === 'configuration'" class="sideBarContent">
        <div layout-padding class="euiFlexGroup">
            <div layout="row" ng-if="mctrl.currentConfiguration || mctrl.editionTab === 'editconfiguration'"
                class="euiFlexItem">
                <span class="wz-text-link cursor-pointer euiBreadcrumb"
                    ng-click="mctrl.switchTab('configuration', true)">{{ mctrl.tabNames[mctrl.tab] }}</span>
                <span ng-if="mctrl.editionTab !== 'editconfiguration'"> /
                    {{ mctrl.tabNames[mctrl.currentConfiguration] || mctrl.currentConfiguration }} </span>
            </div>

            <div ng-if="mctrl.editionTab !== 'editconfiguration' && mctrl.clusterInfo.status === 'enabled'"
                class="height-35 layout-align-center-stretch layout-column wz-margin-right-8 wz-select-input">
                <select class="kuiSelect wz-border-none cursor-pointer" ng-model="mctrl.selectedNode"
                    ng-change="mctrl.changeNode(mctrl.selectedNode)">
                    <option ng-repeat="node in mctrl.nodeList" value="{{node}}">{{node}}</option>
                </select>
            </div>
        </div>
    </div><|MERGE_RESOLUTION|>--- conflicted
+++ resolved
@@ -1,8 +1,4 @@
-<<<<<<< HEAD
-<div ng-cloak ng-controller="managementController as mctrl" style="padding-top: 16px">
-=======
 <div ng-cloak ng-controller="managementController as mctrl">
->>>>>>> b9789e2d
     <!-- Navigation section -->
     <div layout="row" layout-align="start center" ng-if="mctrl.tab !== 'monitoring' && mctrl.tab !== 'configuration'" class="sideBarContent">
         <!-- Breadcrumbs -->
