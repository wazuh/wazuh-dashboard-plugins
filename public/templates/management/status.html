<div layout="column" layout-align="start stretch" ng-controller="managerStatusController as ctrl"
    ng-if="mctrl.tab === 'status'" class="">

    <!-- Loading ring -->
    <div class='uil-ring-css' ng-show="ctrl.load">
        <div></div>
    </div>

    <!-- Headline -->
    <div ng-show="!ctrl.load" layout="column" layout-padding>
        <span class="font-size-18"><i class="fa fa-fw fa-heartbeat" aria-hidden="true"></i> Status</span>
        <span class="md-subheader">Check the status of all Wazuh manager daemons <span
                ng-show="ctrl.selectedNode">({{ctrl.selectedNode}})</span></span>
    </div>

    <div ng-show="!ctrl.load" layout="row" layout-padding>
        <div ng-show="ctrl.selectedNode" layout="column" layout-align="center" class="height-40 wz-select-input">
            <select class="kuiSelect wz-border-none cursor-pointer max-height-35" id="categoryBox"
                ng-model="ctrl.selectedNode" ng-change="ctrl.changeNode(ctrl.selectedNode)" aria-label="Select node">
                <option ng-repeat="node in ctrl.nodes" value="{{node.name}}">{{node.name}}</option>
            </select>
        </div>
        <div flex></div>
        <div layout="column" class="height-40 wz-no-padding">
<<<<<<< HEAD
            <button ng-if="mctrl.clusterInfo.status === 'enabled' && !mctrl.showConfirmRestart" class="btn wz-button height-35"
                ng-disabled="mctrl.isRestarting" ng-click="mctrl.showConfirmRestart = true"><i class="fa fa-refresh"
                    ng-class="mctrl.isRestarting ? 'fa-spin fa-spinner' : ''"></i>
                Restart cluster
            </button>
            <button ng-if="mctrl.clusterInfo.status !== 'enabled' && !mctrl.showConfirmRestart" class="btn wz-button height-35"
                ng-disabled="mctrl.isRestarting" ng-click="mctrl.showConfirmRestart = true"><i class="fa fa-refresh"
                    ng-class="mctrl.isRestarting ? 'fa-spin fa-spinner' : ''"></i>
=======
            <button ng-if="mctrl.clusterInfo.status === 'enabled' && !mctrl.showConfirmRestart"
                class="btn wz-button height-35" ng-disabled="mctrl.isRestarting"
                ng-click="mctrl.showConfirmRestart = true"><i class="fa fa-refresh"></i>
                Restart cluster
            </button>
            <button ng-if="mctrl.clusterInfo.status !== 'enabled' && !mctrl.showConfirmRestart"
                class="btn wz-button height-35" ng-disabled="mctrl.isRestarting"
                ng-click="mctrl.showConfirmRestart = true"><i class="fa fa-refresh"></i>
>>>>>>> 5acecc2c
                Restart manager
            </button>
            <div ng-show="mctrl.showConfirmRestart" class="confirmEmbedBubble confirmEmbedBubbleInline">
                <div layout="row no-wrap">
                    <span ng-if="mctrl.clusterInfo.status === 'enabled'" class="wz-padding-top-10 wz-padding-left-8">The
                        cluster will be restarted </span>
                    <span ng-if="mctrl.clusterInfo.status !== 'enabled'" class="wz-padding-top-10 wz-padding-left-8">The
                        manager will be restarted </span>
                </div>
                <div layout="row">
                    <md-button class="cancelBtn btn-info" type="button" ng-click="mctrl.showConfirmRestart = false">
                        Cancel</md-button>
                    <md-button ng-if="mctrl.clusterInfo.status === 'enabled'" class="btn wz-button" type="button"
                        ng-click="mctrl.restartCluster();mctrl.showConfirmRestart = false"><i aria-hidden='true'
                            class='fa fa-fw fa-check'></i>
                        Confirm</md-button>
                    <md-button ng-if="mctrl.clusterInfo.status !== 'enabled'" class="btn wz-button" type="button"
                        ng-click="mctrl.restartManager();mctrl.showConfirmRestart = false"><i aria-hidden='true'
                            class='fa fa-fw fa-check'></i>
                        Confirm</md-button>
                </div>
            </div>
        </div>
    </div>
    <!-- End headline -->

    <div layout="row" class="wz-margin-top-10 wz-margin-right-8 wz-margin-left-8"
        ng-show="ctrl.clusterError && !ctrl.load">
        <div flex class="euiCallOut euiCallOut--warning">
            <div class="euiCallOutHeader">
                <svg class="euiIcon euiIcon--medium euiCallOutHeader__icon" aria-hidden="true"
                    xmlns="http://www.w3.org/2000/svg" xmlns:xlink="http://www.w3.org/1999/xlink" width="16" height="16"
                    viewBox="0 0 16 16">
                    <defs>
                        <path id="help-a"
                            d="M13.6 12.186l-1.357-1.358c-.025-.025-.058-.034-.084-.056.53-.794.84-1.746.84-2.773a4.977 4.977 0 0 0-.84-2.772c.026-.02.059-.03.084-.056L13.6 3.813a6.96 6.96 0 0 1 0 8.373zM8 15A6.956 6.956 0 0 1 3.814 13.6l1.358-1.358c.025-.025.034-.057.055-.084C6.02 12.688 6.974 13 8 13a4.978 4.978 0 0 0 2.773-.84c.02.026.03.058.056.083l1.357 1.358A6.956 6.956 0 0 1 8 15zm-5.601-2.813a6.963 6.963 0 0 1 0-8.373l1.359 1.358c.024.025.057.035.084.056A4.97 4.97 0 0 0 3 8c0 1.027.31 1.98.842 2.773-.027.022-.06.031-.084.056l-1.36 1.358zm5.6-.187A4 4 0 1 1 8 4a4 4 0 0 1 0 8zM8 1c1.573 0 3.019.525 4.187 1.4l-1.357 1.358c-.025.025-.035.057-.056.084A4.979 4.979 0 0 0 8 3a4.979 4.979 0 0 0-2.773.842c-.021-.027-.03-.059-.055-.084L3.814 2.4A6.957 6.957 0 0 1 8 1zm0-1a8.001 8.001 0 1 0 .003 16.002A8.001 8.001 0 0 0 8 0z">
                        </path>
                    </defs>
                    <use xmlns:xlink="http://www.w3.org/1999/xlink" xlink:href="#help-a" fill-rule="evenodd"></use>
                </svg>
                <span class="euiCallOutHeader__title">{{ctrl.clusterError}}</span>
            </div>
        </div>
    </div>

    <!-- Daemons status section -->
    <div layout="row" layout-align="start stretch" ng-show="!ctrl.load && !ctrl.clusterError">
        <md-card flex class="wz-md-card" ng-repeat="(k,v) in ctrl.daemons">
            <md-card-content>
                <center>
                    <p ng-class="ctrl.getDaemonStatusClass(v)" class="round"></p>
                    <p class="wz-padding-top-10">{{k}}</p>
                </center>
            </md-card-content>
        </md-card>
    </div>
    <!-- End daemons status section -->

    <!-- Agents status section -->
    <div layout="row" layout-align="start center" ng-show="!ctrl.load && !ctrl.clusterError">
        <md-card flex class="wz-metric-color wz-md-card">
            <md-card-content layout="row" class="wz-padding-metric">
                <div flex class="wz-text-truncatable">Total agents:
                    <span class="wz-text-bold">{{ctrl.agentsCountTotal}}</span>
                </div>
                <div flex class="wz-text-truncatable">Active:
                    <span class="wz-text-bold">{{ctrl.agentsCountActive}}</span>
                </div>
                <div flex class="wz-text-truncatable">Disconnected:
                    <span class="wz-text-bold">{{ctrl.agentsCountDisconnected}}</span>
                </div>
                <div flex class="wz-text-truncatable">Never connected: <span
                        class="wz-text-bold">{{ctrl.agentsCountNeverConnected}}</span>
                </div>
                <div flex class="wz-text-truncatable">Agents coverage:
                    <span class="wz-text-bold">{{(ctrl.agentsCoverity | number:2)}}%</span>
                </div>
            </md-card-content>
        </md-card>
    </div>
    <!-- End agents status section -->

    <div layout="row" layout-align="start stretch" layout-wrap ng-if="!ctrl.load && !ctrl.clusterError">
        <!-- Manager information section -->
        <md-card flex class="wz-md-card">
            <md-card-content>
                <i class="fa fa-fw fa-server" aria-hidden="true"></i> <span ng-if="ctrl.selectedNode"
                    class="wz-headline-title">{{ctrl.selectedNode}}
                    information</span> <span ng-if="!ctrl.selectedNode" class="wz-headline-title">Manager
                    information</span>
                <md-divider class="wz-margin-top-10"></md-divider>
                <div layout="row" class="wz-padding-top-10">
                    <span flex="25">Version</span>
                    <span class="wz-text-right color-grey">{{ctrl.managerInfo.version ? ctrl.managerInfo.version :
                        '-'}}</span>
                </div>
                <div layout="row" class="wz-padding-top-10">
                    <span flex="25">Compilation date</span>
                    <span class="wz-text-right color-grey">{{ctrl.managerInfo.compilation_date ?
                        ctrl.managerInfo.compilation_date : '-'}}</span>
                </div>
                <div layout="row" class="wz-padding-top-10">
                    <span flex="25">Installation path</span>
                    <span
                        class="wz-text-right color-grey">{{ctrl.managerInfo.path ? ctrl.managerInfo.path : '-'}}</span>
                </div>
                <div layout="row" class="wz-padding-top-10">
                    <span flex="25">Installation type</span>
                    <span
                        class="wz-text-right color-grey">{{ctrl.managerInfo.type ? ctrl.managerInfo.type : '-'}}</span>
                </div>
                <div layout="row" class="wz-padding-top-10">
                    <span flex="25">Agents limit</span>
                    <span class="wz-text-right color-grey">{{ctrl.managerInfo.max_agents ? ctrl.managerInfo.max_agents
                        : '-'}}</span>
                </div>
                <div layout="row" class="wz-padding-top-10">
                    <span flex="25">OpenSSL Support</span>
                    <span class="wz-text-right color-grey">{{ctrl.managerInfo.openssl_support ?
                        ctrl.managerInfo.openssl_support
                        : '-'}}</span>
                </div>
            </md-card-content>
        </md-card>
        <!-- End manager information section -->

        <!-- Last registered agent section -->
        <md-card flex class="wz-md-card" ng-show="ctrl.agentInfo && ctrl.agentInfo.id !== '000'">
            <md-card-content>
                <i class="fa fa-fw fa-tv" aria-hidden="true"></i> <span class="wz-headline-title">Last registered
                    agent</span>
                <md-divider class="wz-margin-top-10"></md-divider>
                <div layout="row" class="wz-padding-top-10">
                    <span flex="25">Name</span>
                    <span class="wz-text-right color-grey">{{ctrl.agentInfo.name ? ctrl.agentInfo.name : '-'}}</span>
                </div>
                <div layout="row" class="wz-padding-top-10">
                    <span flex="25">ID</span>
                    <span class="wz-text-right color-grey">{{ctrl.agentInfo.id ? ctrl.agentInfo.id : '-'}}</span>
                </div>
                <div layout="row" class="wz-padding-top-10">
                    <span flex="25">Status</span>
                    <span
                        class="wz-text-right color-grey">{{ctrl.agentInfo.status ? ctrl.agentInfo.status : '-'}}</span>
                </div>
                <div layout="row" class="wz-padding-top-10">
                    <span flex="25">IP Address</span>
                    <span class="wz-text-right color-grey">{{ctrl.agentInfo.ip ? ctrl.agentInfo.ip : '-'}}</span>
                </div>
                <div layout="row" class="wz-padding-top-10">
                    <span flex="25">Date add</span>
                    <span
                        class="wz-text-right color-grey">{{ctrl.agentInfo.dateAdd ? ctrl.agentInfo.dateAdd : '-'}}</span>
                </div>
                <div layout="row" class="wz-padding-top-10">
                    <span flex="25">Version</span>
                    <span
                        class="wz-text-right color-grey">{{ctrl.agentInfo.version ? ctrl.agentInfo.version : '-'}}</span>
                </div>
                <div layout="row" class="wz-padding-top-10" ng-if="ctrl.agentInfo.id !== '000'">
                    <span flex="25">Last keep alive</span>
                    <span class="wz-text-right color-grey">{{ctrl.agentInfo.lastKeepAlive ?
                        ctrl.agentInfo.lastKeepAlive : '-'}}</span>
                </div>
                <div layout="row" class="wz-padding-top-10">
                    <span flex="25">Operating system</span>
                    <span class="wz-text-right color-grey">{{ctrl.agentInfo.os.name ? ctrl.agentInfo.os.name +
                        ctrl.agentInfo.os.version : ctrl.agentInfo.os.uname ? ctrl.agentInfo.os.uname : '-'}}</span>
                </div>
            </md-card-content>
        </md-card>
        <!-- End last registered agent section -->
    </div>
</div><|MERGE_RESOLUTION|>--- conflicted
+++ resolved
@@ -1,5 +1,5 @@
-<div layout="column" layout-align="start stretch" ng-controller="managerStatusController as ctrl"
-    ng-if="mctrl.tab === 'status'" class="">
+<div layout="column" layout-align="start stretch" ng-controller="managerStatusController as ctrl" ng-if="mctrl.tab === 'status'"
+    class="">
 
     <!-- Loading ring -->
     <div class='uil-ring-css' ng-show="ctrl.load">
@@ -9,20 +9,18 @@
     <!-- Headline -->
     <div ng-show="!ctrl.load" layout="column" layout-padding>
         <span class="font-size-18"><i class="fa fa-fw fa-heartbeat" aria-hidden="true"></i> Status</span>
-        <span class="md-subheader">Check the status of all Wazuh manager daemons <span
-                ng-show="ctrl.selectedNode">({{ctrl.selectedNode}})</span></span>
+        <span class="md-subheader">Check the status of all Wazuh manager daemons <span ng-show="ctrl.selectedNode">({{ctrl.selectedNode}})</span></span>
     </div>
 
     <div ng-show="!ctrl.load" layout="row" layout-padding>
         <div ng-show="ctrl.selectedNode" layout="column" layout-align="center" class="height-40 wz-select-input">
-            <select class="kuiSelect wz-border-none cursor-pointer max-height-35" id="categoryBox"
-                ng-model="ctrl.selectedNode" ng-change="ctrl.changeNode(ctrl.selectedNode)" aria-label="Select node">
+            <select class="kuiSelect wz-border-none cursor-pointer max-height-35" id="categoryBox" ng-model="ctrl.selectedNode"
+                ng-change="ctrl.changeNode(ctrl.selectedNode)" aria-label="Select node">
                 <option ng-repeat="node in ctrl.nodes" value="{{node.name}}">{{node.name}}</option>
             </select>
         </div>
         <div flex></div>
         <div layout="column" class="height-40 wz-no-padding">
-<<<<<<< HEAD
             <button ng-if="mctrl.clusterInfo.status === 'enabled' && !mctrl.showConfirmRestart" class="btn wz-button height-35"
                 ng-disabled="mctrl.isRestarting" ng-click="mctrl.showConfirmRestart = true"><i class="fa fa-refresh"
                     ng-class="mctrl.isRestarting ? 'fa-spin fa-spinner' : ''"></i>
@@ -31,16 +29,6 @@
             <button ng-if="mctrl.clusterInfo.status !== 'enabled' && !mctrl.showConfirmRestart" class="btn wz-button height-35"
                 ng-disabled="mctrl.isRestarting" ng-click="mctrl.showConfirmRestart = true"><i class="fa fa-refresh"
                     ng-class="mctrl.isRestarting ? 'fa-spin fa-spinner' : ''"></i>
-=======
-            <button ng-if="mctrl.clusterInfo.status === 'enabled' && !mctrl.showConfirmRestart"
-                class="btn wz-button height-35" ng-disabled="mctrl.isRestarting"
-                ng-click="mctrl.showConfirmRestart = true"><i class="fa fa-refresh"></i>
-                Restart cluster
-            </button>
-            <button ng-if="mctrl.clusterInfo.status !== 'enabled' && !mctrl.showConfirmRestart"
-                class="btn wz-button height-35" ng-disabled="mctrl.isRestarting"
-                ng-click="mctrl.showConfirmRestart = true"><i class="fa fa-refresh"></i>
->>>>>>> 5acecc2c
                 Restart manager
             </button>
             <div ng-show="mctrl.showConfirmRestart" class="confirmEmbedBubble confirmEmbedBubbleInline">
@@ -54,12 +42,10 @@
                     <md-button class="cancelBtn btn-info" type="button" ng-click="mctrl.showConfirmRestart = false">
                         Cancel</md-button>
                     <md-button ng-if="mctrl.clusterInfo.status === 'enabled'" class="btn wz-button" type="button"
-                        ng-click="mctrl.restartCluster();mctrl.showConfirmRestart = false"><i aria-hidden='true'
-                            class='fa fa-fw fa-check'></i>
+                        ng-click="mctrl.restartCluster();mctrl.showConfirmRestart = false"><i aria-hidden='true' class='fa fa-fw fa-check'></i>
                         Confirm</md-button>
                     <md-button ng-if="mctrl.clusterInfo.status !== 'enabled'" class="btn wz-button" type="button"
-                        ng-click="mctrl.restartManager();mctrl.showConfirmRestart = false"><i aria-hidden='true'
-                            class='fa fa-fw fa-check'></i>
+                        ng-click="mctrl.restartManager();mctrl.showConfirmRestart = false"><i aria-hidden='true' class='fa fa-fw fa-check'></i>
                         Confirm</md-button>
                 </div>
             </div>
@@ -67,16 +53,13 @@
     </div>
     <!-- End headline -->
 
-    <div layout="row" class="wz-margin-top-10 wz-margin-right-8 wz-margin-left-8"
-        ng-show="ctrl.clusterError && !ctrl.load">
+    <div layout="row" class="wz-margin-top-10 wz-margin-right-8 wz-margin-left-8" ng-show="ctrl.clusterError && !ctrl.load">
         <div flex class="euiCallOut euiCallOut--warning">
             <div class="euiCallOutHeader">
-                <svg class="euiIcon euiIcon--medium euiCallOutHeader__icon" aria-hidden="true"
-                    xmlns="http://www.w3.org/2000/svg" xmlns:xlink="http://www.w3.org/1999/xlink" width="16" height="16"
-                    viewBox="0 0 16 16">
+                <svg class="euiIcon euiIcon--medium euiCallOutHeader__icon" aria-hidden="true" xmlns="http://www.w3.org/2000/svg"
+                    xmlns:xlink="http://www.w3.org/1999/xlink" width="16" height="16" viewBox="0 0 16 16">
                     <defs>
-                        <path id="help-a"
-                            d="M13.6 12.186l-1.357-1.358c-.025-.025-.058-.034-.084-.056.53-.794.84-1.746.84-2.773a4.977 4.977 0 0 0-.84-2.772c.026-.02.059-.03.084-.056L13.6 3.813a6.96 6.96 0 0 1 0 8.373zM8 15A6.956 6.956 0 0 1 3.814 13.6l1.358-1.358c.025-.025.034-.057.055-.084C6.02 12.688 6.974 13 8 13a4.978 4.978 0 0 0 2.773-.84c.02.026.03.058.056.083l1.357 1.358A6.956 6.956 0 0 1 8 15zm-5.601-2.813a6.963 6.963 0 0 1 0-8.373l1.359 1.358c.024.025.057.035.084.056A4.97 4.97 0 0 0 3 8c0 1.027.31 1.98.842 2.773-.027.022-.06.031-.084.056l-1.36 1.358zm5.6-.187A4 4 0 1 1 8 4a4 4 0 0 1 0 8zM8 1c1.573 0 3.019.525 4.187 1.4l-1.357 1.358c-.025.025-.035.057-.056.084A4.979 4.979 0 0 0 8 3a4.979 4.979 0 0 0-2.773.842c-.021-.027-.03-.059-.055-.084L3.814 2.4A6.957 6.957 0 0 1 8 1zm0-1a8.001 8.001 0 1 0 .003 16.002A8.001 8.001 0 0 0 8 0z">
+                        <path id="help-a" d="M13.6 12.186l-1.357-1.358c-.025-.025-.058-.034-.084-.056.53-.794.84-1.746.84-2.773a4.977 4.977 0 0 0-.84-2.772c.026-.02.059-.03.084-.056L13.6 3.813a6.96 6.96 0 0 1 0 8.373zM8 15A6.956 6.956 0 0 1 3.814 13.6l1.358-1.358c.025-.025.034-.057.055-.084C6.02 12.688 6.974 13 8 13a4.978 4.978 0 0 0 2.773-.84c.02.026.03.058.056.083l1.357 1.358A6.956 6.956 0 0 1 8 15zm-5.601-2.813a6.963 6.963 0 0 1 0-8.373l1.359 1.358c.024.025.057.035.084.056A4.97 4.97 0 0 0 3 8c0 1.027.31 1.98.842 2.773-.027.022-.06.031-.084.056l-1.36 1.358zm5.6-.187A4 4 0 1 1 8 4a4 4 0 0 1 0 8zM8 1c1.573 0 3.019.525 4.187 1.4l-1.357 1.358c-.025.025-.035.057-.056.084A4.979 4.979 0 0 0 8 3a4.979 4.979 0 0 0-2.773.842c-.021-.027-.03-.059-.055-.084L3.814 2.4A6.957 6.957 0 0 1 8 1zm0-1a8.001 8.001 0 1 0 .003 16.002A8.001 8.001 0 0 0 8 0z">
                         </path>
                     </defs>
                     <use xmlns:xlink="http://www.w3.org/1999/xlink" xlink:href="#help-a" fill-rule="evenodd"></use>
@@ -112,8 +95,7 @@
                 <div flex class="wz-text-truncatable">Disconnected:
                     <span class="wz-text-bold">{{ctrl.agentsCountDisconnected}}</span>
                 </div>
-                <div flex class="wz-text-truncatable">Never connected: <span
-                        class="wz-text-bold">{{ctrl.agentsCountNeverConnected}}</span>
+                <div flex class="wz-text-truncatable">Never connected: <span class="wz-text-bold">{{ctrl.agentsCountNeverConnected}}</span>
                 </div>
                 <div flex class="wz-text-truncatable">Agents coverage:
                     <span class="wz-text-bold">{{(ctrl.agentsCoverity | number:2)}}%</span>
@@ -127,8 +109,7 @@
         <!-- Manager information section -->
         <md-card flex class="wz-md-card">
             <md-card-content>
-                <i class="fa fa-fw fa-server" aria-hidden="true"></i> <span ng-if="ctrl.selectedNode"
-                    class="wz-headline-title">{{ctrl.selectedNode}}
+                <i class="fa fa-fw fa-server" aria-hidden="true"></i> <span ng-if="ctrl.selectedNode" class="wz-headline-title">{{ctrl.selectedNode}}
                     information</span> <span ng-if="!ctrl.selectedNode" class="wz-headline-title">Manager
                     information</span>
                 <md-divider class="wz-margin-top-10"></md-divider>
@@ -144,13 +125,11 @@
                 </div>
                 <div layout="row" class="wz-padding-top-10">
                     <span flex="25">Installation path</span>
-                    <span
-                        class="wz-text-right color-grey">{{ctrl.managerInfo.path ? ctrl.managerInfo.path : '-'}}</span>
+                    <span class="wz-text-right color-grey">{{ctrl.managerInfo.path ? ctrl.managerInfo.path : '-'}}</span>
                 </div>
                 <div layout="row" class="wz-padding-top-10">
                     <span flex="25">Installation type</span>
-                    <span
-                        class="wz-text-right color-grey">{{ctrl.managerInfo.type ? ctrl.managerInfo.type : '-'}}</span>
+                    <span class="wz-text-right color-grey">{{ctrl.managerInfo.type ? ctrl.managerInfo.type : '-'}}</span>
                 </div>
                 <div layout="row" class="wz-padding-top-10">
                     <span flex="25">Agents limit</span>
@@ -183,8 +162,7 @@
                 </div>
                 <div layout="row" class="wz-padding-top-10">
                     <span flex="25">Status</span>
-                    <span
-                        class="wz-text-right color-grey">{{ctrl.agentInfo.status ? ctrl.agentInfo.status : '-'}}</span>
+                    <span class="wz-text-right color-grey">{{ctrl.agentInfo.status ? ctrl.agentInfo.status : '-'}}</span>
                 </div>
                 <div layout="row" class="wz-padding-top-10">
                     <span flex="25">IP Address</span>
@@ -192,13 +170,11 @@
                 </div>
                 <div layout="row" class="wz-padding-top-10">
                     <span flex="25">Date add</span>
-                    <span
-                        class="wz-text-right color-grey">{{ctrl.agentInfo.dateAdd ? ctrl.agentInfo.dateAdd : '-'}}</span>
+                    <span class="wz-text-right color-grey">{{ctrl.agentInfo.dateAdd ? ctrl.agentInfo.dateAdd : '-'}}</span>
                 </div>
                 <div layout="row" class="wz-padding-top-10">
                     <span flex="25">Version</span>
-                    <span
-                        class="wz-text-right color-grey">{{ctrl.agentInfo.version ? ctrl.agentInfo.version : '-'}}</span>
+                    <span class="wz-text-right color-grey">{{ctrl.agentInfo.version ? ctrl.agentInfo.version : '-'}}</span>
                 </div>
                 <div layout="row" class="wz-padding-top-10" ng-if="ctrl.agentInfo.id !== '000'">
                     <span flex="25">Last keep alive</span>
