--- conflicted
+++ resolved
@@ -168,12 +168,7 @@
                 </div>
                 <div layout="row" class="wz-padding-top-10">
                     <span flex="25">Date add</span>
-<<<<<<< HEAD
-                    <span
-                        class="wz-text-right color-grey">{{ ctrl.offsetTimestamp(ctrl.agentInfo.dateAdd) }}</span>
-=======
                     <span class="wz-text-right color-grey">{{ ctrl.offsetTimestamp(ctrl.agentInfo.dateAdd) }}</span>
->>>>>>> 3484f71d
                 </div>
                 <div layout="row" class="wz-padding-top-10">
                     <span flex="25">Version</span>
