<div layout="column" layout-align="start stretch" ng-if="tab === 'welcome'">

    <!-- Headline -->
    <div layout="column" layout-padding>
        <span class="font-size-18"><i class="fa fa-fw fa-server" aria-hidden="true"></i> Management</span>
    </div>
    <!-- End headline -->

    <!-- Wazuh management card -->

    <div layout="row" layout-padding>
        <div class="euiFlexGroup euiFlexGroup--gutterLarge euiFlexGroup--responsive">
            <div class="euiFlexItem">
                <div class="euiPanel euiPanel--paddingLarge">
                    <h3 class="euiTitle">Administration</h3>
                    <div class="euiSpacer euiSpacer--m"></div>
                    <div class="euiFlexGrid euiFlexGrid--gutterLarge euiFlexGrid--halves">
<<<<<<< HEAD
                        <wz-welcome-card 
                            class="euiFlexItem" logo="'icons/ruleset.png'" title="'Ruleset'"
                            switch-tab="reloadRuleset()" current-tab="'rules'"
                            description="'Explore your Wazuh cluster ruleset.'"
                        ></wz-welcome-card>
                        <wz-welcome-card 
                            class="euiFlexItem" logo="'icons/groups.png'" 
                            title="'Groups'" switch-tab="reloadGroups()" current-tab="'groups'"
                            description="'Check your agent groups.'"
                        ></wz-welcome-card>
                        <wz-welcome-card 
                            class="euiFlexItem" logo="'icons/app_devtools.svg'" 
=======
                        <wz-welcome-card
                            class="euiFlexItem" wz-logo="'ruleset.png'" title="'Ruleset'"
                            switch-tab="reloadRuleset()" current-tab="'rules'"
                            description="'Explore your Wazuh cluster ruleset.'"
                        ></wz-welcome-card>
                        <wz-welcome-card
                            class="euiFlexItem" wz-logo="'groups.png'"
                            title="'Groups'" switch-tab="reloadGroups()" current-tab="'groups'"
                            description="'Check your agent groups.'"
                        ></wz-welcome-card>
                        <wz-welcome-card
                            class="euiFlexItem" logo="'app_devtools.svg'"
>>>>>>> a01a098b
                            title="'Configuration'" switch-tab="switchTab('configuration')" current-tab="'configuration'"
                            description="'Check your Wazuh cluster configuration.'"
                        ></wz-welcome-card>
                    </div>
                </div>
            </div>
            <div class="euiFlexItem">
                <div class="euiPanel euiPanel--paddingLarge">
                    <h3 class="euiTitle">Status and reports</h3>
                    <div class="euiSpacer euiSpacer--m"></div>
                    <div class="euiFlexGrid euiFlexGrid--gutterLarge euiFlexGrid--halves">
<<<<<<< HEAD
                        <wz-welcome-card 
                            class="euiFlexItem" logo="'icons/app_monitoring.svg'" title="'Status'"
                            switch-tab="switchTab('status')" current-tab="'status'"
                            description="'Check your Wazuh cluster status.'"
                        ></wz-welcome-card>
                        <wz-welcome-card 
                            class="euiFlexItem" logo="'icons/app_logging.svg'" title="'Logs'" 
                            switch-tab="switchTab('logs')" current-tab="'logs'"
                            description="'Logs from your Wazuh cluster.'"
                        ></wz-welcome-card>
                        <wz-welcome-card 
                            class="euiFlexItem" logo="'icons/app_index_pattern.svg'" title="'Monitoring'" 
                            switch-tab="switchTab('monitoring')" current-tab="'monitoring'"
                            description="'Visualize your Wazuh cluster.'"
                        ></wz-welcome-card>
                        <wz-welcome-card 
                            class="euiFlexItem" logo="'icons/reporting.png'" title="'Reporting'" 
=======
                        <wz-welcome-card
                            class="euiFlexItem" logo="'app_monitoring.svg'" title="'Status'"
                            switch-tab="switchTab('status')" current-tab="'status'"
                            description="'Check your Wazuh cluster status.'"
                        ></wz-welcome-card>
                        <wz-welcome-card
                            class="euiFlexItem" logo="'app_logging.svg'" title="'Logs'"
                            switch-tab="switchTab('logs')" current-tab="'logs'"
                            description="'Logs from your Wazuh cluster.'"
                        ></wz-welcome-card>
                        <wz-welcome-card
                            class="euiFlexItem" logo="'app_index_pattern.svg'" title="'Monitoring'"
                            switch-tab="switchTab('monitoring')" current-tab="'monitoring'"
                            description="'Visualize your Wazuh cluster.'"
                        ></wz-welcome-card>
                        <wz-welcome-card
                            class="euiFlexItem" wz-logo="'reporting.png'" title="'Reporting'"
>>>>>>> a01a098b
                            switch-tab="switchTab('reporting')" current-tab="'reporting'"
                            description="'Check your stored Wazuh reports.'"
                        ></wz-welcome-card>
                    </div>
                </div>
            </div>
        </div>
    </div>
</div><|MERGE_RESOLUTION|>--- conflicted
+++ resolved
@@ -15,7 +15,6 @@
                     <h3 class="euiTitle">Administration</h3>
                     <div class="euiSpacer euiSpacer--m"></div>
                     <div class="euiFlexGrid euiFlexGrid--gutterLarge euiFlexGrid--halves">
-<<<<<<< HEAD
                         <wz-welcome-card 
                             class="euiFlexItem" logo="'icons/ruleset.png'" title="'Ruleset'"
                             switch-tab="reloadRuleset()" current-tab="'rules'"
@@ -28,20 +27,6 @@
                         ></wz-welcome-card>
                         <wz-welcome-card 
                             class="euiFlexItem" logo="'icons/app_devtools.svg'" 
-=======
-                        <wz-welcome-card
-                            class="euiFlexItem" wz-logo="'ruleset.png'" title="'Ruleset'"
-                            switch-tab="reloadRuleset()" current-tab="'rules'"
-                            description="'Explore your Wazuh cluster ruleset.'"
-                        ></wz-welcome-card>
-                        <wz-welcome-card
-                            class="euiFlexItem" wz-logo="'groups.png'"
-                            title="'Groups'" switch-tab="reloadGroups()" current-tab="'groups'"
-                            description="'Check your agent groups.'"
-                        ></wz-welcome-card>
-                        <wz-welcome-card
-                            class="euiFlexItem" logo="'app_devtools.svg'"
->>>>>>> a01a098b
                             title="'Configuration'" switch-tab="switchTab('configuration')" current-tab="'configuration'"
                             description="'Check your Wazuh cluster configuration.'"
                         ></wz-welcome-card>
@@ -53,7 +38,6 @@
                     <h3 class="euiTitle">Status and reports</h3>
                     <div class="euiSpacer euiSpacer--m"></div>
                     <div class="euiFlexGrid euiFlexGrid--gutterLarge euiFlexGrid--halves">
-<<<<<<< HEAD
                         <wz-welcome-card 
                             class="euiFlexItem" logo="'icons/app_monitoring.svg'" title="'Status'"
                             switch-tab="switchTab('status')" current-tab="'status'"
@@ -71,25 +55,6 @@
                         ></wz-welcome-card>
                         <wz-welcome-card 
                             class="euiFlexItem" logo="'icons/reporting.png'" title="'Reporting'" 
-=======
-                        <wz-welcome-card
-                            class="euiFlexItem" logo="'app_monitoring.svg'" title="'Status'"
-                            switch-tab="switchTab('status')" current-tab="'status'"
-                            description="'Check your Wazuh cluster status.'"
-                        ></wz-welcome-card>
-                        <wz-welcome-card
-                            class="euiFlexItem" logo="'app_logging.svg'" title="'Logs'"
-                            switch-tab="switchTab('logs')" current-tab="'logs'"
-                            description="'Logs from your Wazuh cluster.'"
-                        ></wz-welcome-card>
-                        <wz-welcome-card
-                            class="euiFlexItem" logo="'app_index_pattern.svg'" title="'Monitoring'"
-                            switch-tab="switchTab('monitoring')" current-tab="'monitoring'"
-                            description="'Visualize your Wazuh cluster.'"
-                        ></wz-welcome-card>
-                        <wz-welcome-card
-                            class="euiFlexItem" wz-logo="'reporting.png'" title="'Reporting'"
->>>>>>> a01a098b
                             switch-tab="switchTab('reporting')" current-tab="'reporting'"
                             description="'Check your stored Wazuh reports.'"
                         ></wz-welcome-card>
