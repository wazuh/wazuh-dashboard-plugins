--- conflicted
+++ resolved
@@ -17,9 +17,8 @@
 						<span ng-show="agent.status" class="agents-head-5" ng-class="getAgentStatusClass(agent.status)">{{formatAgentStatus(agent.status)}}</span>
 					</div>
 				</div>
-
-<<<<<<< HEAD
-				<span layout="row" style="padding-left: 0px;" layout-align="space-between start" flex="40">
+        
+				<span layout="row" class="agents-head-pad-left" layout-align="space-between start" flex="40">
 					<md-autocomplete id="agentsAutocomplete" flex 
 					md-no-cache="true" 
 					md-select-on-match="true" 
@@ -34,10 +33,6 @@
 					md-search-text-change="analizeAgents(searchTerm)" 
 					placeholder="Search by name, ID or IP address" 
 					lazy-load-data="agentsAutoComplete.nextPage('')">
-=======
-				<span layout="row" class="agents-head-pad-left" layout-align="space-between start" flex="40">
-					<md-autocomplete id="agentsAutocomplete" flex md-no-cache="true" md-select-on-match="true" md-selected-item="_swpagent" md-selected-item-change="getAgent(_swpagent.id)" md-search-text="searchTerm" md-items="agentAutoComplete in agentsAutoComplete.items" md-item-text="agentAutoComplete.name" md-min-length="0" md-no-asterisk="false" md-menu-class="autocomplete-custom-agents-bar" placeholder="Search by name, ID or IP address">
->>>>>>> 13e36ff8
 						<md-item-template>
 							<span class="item-title">
 								<span><strong md-highlight-text="search" md-highlight-flags="i"> {{agentAutoComplete.name}} ({{agentAutoComplete.id}}) </strong></span>
