<md-content flex layout="column" ng-if="submenuNavItem == 'pm'" ng-controller="overviewPMController"> 

	<!-- Kibana search bar -->
<<<<<<< HEAD
	<kbn-searchbar ng-if="tabView == 'panels'"></kbn-searchbar>
	<div class='uil-ring-css' ng-if="tabView == 'panels'" ng-show='!hideRing(5)'><div></div></div>
=======
	<kbn-searchbar class="wazuh-searchbar" ng-if="tabView == 'panels'"></kbn-searchbar>
	
>>>>>>> d8bcc8e1
	<!-- No results message -->
	<md-content flex layout="row" layout-align="start start" ng-show="!results && !loading" ng-if="tabView == 'panels' && hideRing(5)">
		<md-card flex layout="column">
			<md-card-content style="text-align: center;">
				No results for selected time interval
			</md-card-content>
		</md-card>		
	</md-content> 
	
	
	<!-- View: Discover -->
	<md-content style="background-color: white" flex layout="column" layout-align="start space-around" ng-show="tabView == 'discover'">
		<kbn-disfull  table-height="1000px;" dis-a="(columns:!(_source),filters:!(),index:'wazuh-alerts-*',interval:auto,query:(query_string:(analyze_wildcard:!t,query:'*')),sort:!('@timestamp',desc))"
		dis-filter="rule.groups:rootcheck AND manager.name: {{defaultManager ? defaultManager : '*'}}"
		infinite-scroll="true">
		</kbn-disfull>
	</md-content>

	<!-- View: Panels -->
	<div ng-show="hideRing(5) && results && !loading" ng-if="tabView == 'panels'"> 
		<div layout="row" layout-align="center stretch">
			<md-card flex="50">
				<md-card-content>
					<span class="md-headline">Events over time</span>
					<kbn-vis vis-height="220px" vis-index-pattern="wazuh-alerts-*" vis-a="(filters:!(),linked:!f,query:(query_string:(analyze_wildcard:!t,query:'rule.groups:%22rootcheck%22')),uiState:(),vis:(aggs:!((enabled:!t,id:'1',params:(),schema:metric,type:count),(enabled:!t,id:'2',params:(field:rule.description,order:desc,orderBy:'1',size:100),schema:group,type:terms),(enabled:!t,id:'3',params:(customInterval:'2h',extended_bounds:(),field:'@timestamp',interval:auto,min_doc_count:1),schema:segment,type:date_histogram)),listeners:(),params:(addLegend:!t,addTimeMarker:!f,addTooltip:!t,defaultYExtents:!f,interpolate:linear,mode:stacked,scale:linear,setYExtents:!f,shareYAxis:!t,smoothLines:!t,times:!(),yAxis:()),title:'PM%20Alerts%20over%20time',type:area))"
					vis-filter='rule.groups:"rootcheck"'>
					</kbn-vis>
				</md-card-content>
			</md-card>
			
			<md-card flex="25">
				<md-card-content>
					<span class="md-headline">Top 5 CIS Requirements</span>
					<kbn-vis vis-height="220px" vis-index-pattern="wazuh-alerts-*" vis-a="(filters:!(),linked:!f,query:(query_string:(analyze_wildcard:!t,query:'rule.groups:%22rootcheck%22')),uiState:(),vis:(aggs:!((enabled:!t,id:'1',params:(),schema:metric,type:count),(enabled:!t,id:'2',params:(field:rule.cis,order:desc,orderBy:'1',size:5),schema:segment,type:terms)),listeners:(),params:(addLegend:!t,addTooltip:!t,isDonut:!t,shareYAxis:!t),title:'PM%20Top%2010%20CIS%20Requirements',type:pie))"
					vis-filter='rule.groups:"rootcheck"'>
					</kbn-vis>
				</md-card-content>
			</md-card>

			
			<md-card flex="25">
				<md-card-content>
					<span class="md-headline">Top 5 PCI DSS Requirements</span>
					<kbn-vis vis-height="220px" vis-index-pattern="wazuh-alerts-*" vis-a="(filters:!(),linked:!f,query:(query_string:(analyze_wildcard:!t,query:'rule.groups:%22rootcheck%22')),uiState:(),vis:(aggs:!((enabled:!t,id:'1',params:(),schema:metric,type:count),(enabled:!t,id:'2',params:(field:rule.pci_dss,order:desc,orderBy:'1',size:5),schema:segment,type:terms)),listeners:(),params:(addLegend:!t,addTooltip:!t,isDonut:!t,shareYAxis:!t),title:'PM%20Top%2010%20PCI%20DSS%20Requirements',type:pie))"
					vis-filter='rule.groups:"rootcheck"'>
					</kbn-vis>
				</md-card-content>
			</md-card>

		</div>
		
	<div layout="row" layout-align="center stretch">
			<md-card flex>
				<md-card-content>
					<span class="md-headline">Events per agent evolution</span>
					<kbn-vis vis-height="220px" vis-index-pattern="wazuh-alerts-*" vis-a="(filters:!(),linked:!f,query:(query_string:(analyze_wildcard:!t,query:'*')),uiState:(),vis:(aggs:!((enabled:!t,id:'1',params:(),schema:metric,type:count),(enabled:!t,id:'2',params:(customInterval:'2h',extended_bounds:(),field:'@timestamp',interval:auto,min_doc_count:1),schema:segment,type:date_histogram),(enabled:!t,id:'3',params:(field:agent.name,order:desc,orderBy:'1',size:5),schema:group,type:terms)),listeners:(),params:(addLegend:!t,addTimeMarker:!f,addTooltip:!t,defaultYExtents:!f,drawLinesBetweenPoints:!t,interpolate:linear,radiusRatio:9,scale:linear,setYExtents:!f,shareYAxis:!t,showCircles:!t,smoothLines:!f,times:!(),yAxis:()),title:'New%20Visualization',type:line))"
					vis-filter='rule.groups:"rootcheck"'>
					</kbn-vis>
				</md-card-content>
			</md-card>

		</div>
		
		<div layout="row" layout-align="center stretch">
			<md-card flex>
				<md-card-title>
					<md-card-title-text>
						<span class="md-headline">Alerts summary</span>
					</md-card-title-text>
				</md-card-title>
				<md-card-content>
					<kbn-vis vis-height="460px" vis-index-pattern="wazuh-alerts-*" vis-a="(filters:!(),linked:!f,query:(query_string:(analyze_wildcard:!t,query:'*')),uiState:(vis:(params:(sort:(columnIndex:3,direction:desc)))),vis:(aggs:!((enabled:!t,id:'1',params:(),schema:metric,type:count),(enabled:!t,id:'2',params:(customLabel:'Agent name',field:agent.name,order:desc,orderBy:'1',size:999999999),schema:bucket,type:terms),(enabled:!t,id:'3',params:(customLabel:'Rule description',field:rule.description,order:desc,orderBy:'1',size:999999999),schema:bucket,type:terms),(enabled:!t,id:'4',params:(customLabel:Control,field:title,order:desc,orderBy:'1',size:999999999),schema:bucket,type:terms)),listeners:(),params:(perPage:10,showMeticsAtAllLevels:!f,showPartialRows:!f,showTotal:!f,sort:(columnIndex:!n,direction:!n),totalFunc:sum),title:'New%20Visualization',type:table))"
						vis-filter='rule.groups:"rootcheck"'>
					</kbn-vis>
				</md-card-content>
			</md-card>
		</div>
	</div>
</md-content><|MERGE_RESOLUTION|>--- conflicted
+++ resolved
@@ -1,13 +1,9 @@
 <md-content flex layout="column" ng-if="submenuNavItem == 'pm'" ng-controller="overviewPMController"> 
 
 	<!-- Kibana search bar -->
-<<<<<<< HEAD
-	<kbn-searchbar ng-if="tabView == 'panels'"></kbn-searchbar>
+	<kbn-searchbar class="wazuh-searchbar" ng-if="tabView == 'panels'"></kbn-searchbar>
 	<div class='uil-ring-css' ng-if="tabView == 'panels'" ng-show='!hideRing(5)'><div></div></div>
-=======
-	<kbn-searchbar class="wazuh-searchbar" ng-if="tabView == 'panels'"></kbn-searchbar>
 	
->>>>>>> d8bcc8e1
 	<!-- No results message -->
 	<md-content flex layout="row" layout-align="start start" ng-show="!results && !loading" ng-if="tabView == 'panels' && hideRing(5)">
 		<md-card flex layout="column">
