<md-content flex layout="column" ng-if="tab == 'pm'" class="app-container wazuh-column" layout-align="start">

<<<<<<< HEAD
    <div class='uil-ring-css' ng-show="!hideRing(5) && resultState === 'loading'"><div></div></div>

    <!-- View: Panels -->
    <div ng-show="resultState === 'ready' && tabView === 'panels'" class="wazuh-column">
        
=======
    <div class='uil-ring-css' ng-if="tabView == 'panels'" ng-show='!hideRing(5)'><div></div></div>

    <!-- Kibana search bar -->
    <!-- Local nav. -->
    <div ng-if="hideRing(5) && !loading" ng-controller="kibanaSearchbar">
        <kbn-top-nav name="overview_pm" config="topNavMenu">
            <!-- Transcluded elements. -->
            <div data-transclude-slots>
                <!-- Title. -->

                <!-- Search. -->
                <div ng-show="chrome.getVisible()" class="fullWidth" data-transclude-slot="bottomRow">
                    <query-bar
                        query="state.query"
                        app-name="'wazuh'"
                        on-submit="updateQueryAndFetch($query)"
                    >
                    </query-bar>
                </div>
            </div>
        </kbn-top-nav>

        <!-- Filters. -->
        <filter-bar
            ng-show="showFilterBar()"
            state="state"
            index-patterns="indexPattern"
            ng-if="state.query.language === 'lucene'"
        ></filter-bar>
    </div>

    <!-- No results message -->
    <md-content flex layout="row" layout-align="start start" ng-show="!results && !loading" ng-if="tabView == 'panels' && hideRing(5)">
        <md-card flex layout="column">
            <md-card-content class="overview-pm-no-results">
                No results for selected time interval
            </md-card-content>
        </md-card>
    </md-content>

    <!-- View: Discover -->
    <md-content class="overview-pm-discover" flex layout="column" layout-align="start space-around" ng-if="tabView == 'discover'">
        <kbn-disfull  table-height="1000px;" dis-a="(columns:!(_source),filters:!(),index:'wazuh-alerts-*',interval:auto,query:(query_string:(analyze_wildcard:!t,query:'*')),sort:!('@timestamp',desc))"
        dis-filter="rule.groups:rootcheck"
        infinite-scroll="true">
        </kbn-disfull>
    </md-content>

    <!-- View: Panels -->
    <div ng-show="hideRing(5) && results && !loading" ng-if="tabView == 'panels'" class="wazuh-column">

>>>>>>> 8b7cee17
        <div layout="row" layout-align="center stretch" class="overview-pm-top-row">
            <md-card flex="50">
                <md-card-content class="wazuh-column">
                    <span class="md-headline">Events over time</span>
                    <kbn-vis vis-id="'Wazuh-App-Overview-PM-Events-over-time'" id="Wazuh-App-Overview-PM-Events-over-time"></kbn-vis>
                </md-card-content>
            </md-card>

            <md-card flex="25">
                <md-card-content class="wazuh-column">
                    <span class="md-headline">Top 5 CIS Requirements</span>
                    <kbn-vis vis-id="'Wazuh-App-Overview-PM-Top-5-CIS-requirements'" id="Wazuh-App-Overview-PM-Top-5-CIS-requirements"></kbn-vis>
                </md-card-content>
            </md-card>

            <md-card flex="25">
                <md-card-content class="wazuh-column">
                    <span class="md-headline">Top 5 PCI DSS Requirements</span>
                    <kbn-vis vis-id="'Wazuh-App-Overview-PM-Top-5-PCI-DSS-requirements'" id="Wazuh-App-Overview-PM-Top-5-PCI-DSS-requirements"></kbn-vis>
                </md-card-content>
            </md-card>
        </div>

        <div layout="row" layout-align="center stretch" class="overview-pm-events-evolution">
            <md-card flex>
                <md-card-content class="wazuh-column">
                    <span class="md-headline">Events per agent evolution</span>
                    <kbn-vis vis-id="'Wazuh-App-Overview-PM-Events-per-agent-evolution'" id="Wazuh-App-Overview-PM-Events-per-agent-evolution"></kbn-vis>
                </md-card-content>
            </md-card>
        </div>

        <div layout="row" layout-align="center stretch" class="overview-pm-alerts-summary">
            <md-card flex>
                <md-card-content class="wazuh-column">
                    <span class="md-headline">Alerts summary</span>
                    <kbn-vis vis-id="'Wazuh-App-Overview-PM-Alerts-summary'" id="Wazuh-App-Overview-PM-Alerts-summary"></kbn-vis>
                </md-card-content>
            </md-card>
        </div>
    </div>
</md-content><|MERGE_RESOLUTION|>--- conflicted
+++ resolved
@@ -1,64 +1,10 @@
 <md-content flex layout="column" ng-if="tab == 'pm'" class="app-container wazuh-column" layout-align="start">
 
-<<<<<<< HEAD
     <div class='uil-ring-css' ng-show="!hideRing(5) && resultState === 'loading'"><div></div></div>
 
     <!-- View: Panels -->
     <div ng-show="resultState === 'ready' && tabView === 'panels'" class="wazuh-column">
         
-=======
-    <div class='uil-ring-css' ng-if="tabView == 'panels'" ng-show='!hideRing(5)'><div></div></div>
-
-    <!-- Kibana search bar -->
-    <!-- Local nav. -->
-    <div ng-if="hideRing(5) && !loading" ng-controller="kibanaSearchbar">
-        <kbn-top-nav name="overview_pm" config="topNavMenu">
-            <!-- Transcluded elements. -->
-            <div data-transclude-slots>
-                <!-- Title. -->
-
-                <!-- Search. -->
-                <div ng-show="chrome.getVisible()" class="fullWidth" data-transclude-slot="bottomRow">
-                    <query-bar
-                        query="state.query"
-                        app-name="'wazuh'"
-                        on-submit="updateQueryAndFetch($query)"
-                    >
-                    </query-bar>
-                </div>
-            </div>
-        </kbn-top-nav>
-
-        <!-- Filters. -->
-        <filter-bar
-            ng-show="showFilterBar()"
-            state="state"
-            index-patterns="indexPattern"
-            ng-if="state.query.language === 'lucene'"
-        ></filter-bar>
-    </div>
-
-    <!-- No results message -->
-    <md-content flex layout="row" layout-align="start start" ng-show="!results && !loading" ng-if="tabView == 'panels' && hideRing(5)">
-        <md-card flex layout="column">
-            <md-card-content class="overview-pm-no-results">
-                No results for selected time interval
-            </md-card-content>
-        </md-card>
-    </md-content>
-
-    <!-- View: Discover -->
-    <md-content class="overview-pm-discover" flex layout="column" layout-align="start space-around" ng-if="tabView == 'discover'">
-        <kbn-disfull  table-height="1000px;" dis-a="(columns:!(_source),filters:!(),index:'wazuh-alerts-*',interval:auto,query:(query_string:(analyze_wildcard:!t,query:'*')),sort:!('@timestamp',desc))"
-        dis-filter="rule.groups:rootcheck"
-        infinite-scroll="true">
-        </kbn-disfull>
-    </md-content>
-
-    <!-- View: Panels -->
-    <div ng-show="hideRing(5) && results && !loading" ng-if="tabView == 'panels'" class="wazuh-column">
-
->>>>>>> 8b7cee17
         <div layout="row" layout-align="center stretch" class="overview-pm-top-row">
             <md-card flex="50">
                 <md-card-content class="wazuh-column">
