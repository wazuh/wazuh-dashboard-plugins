<md-content flex layout="column" ng-if="tab == 'oscap'" class="app-container wazuh-column" layout-align="start">

<<<<<<< HEAD
    <div class='uil-ring-css' ng-show="!hideRing(14) && resultState === 'loading'"><div></div></div>
=======
    <div class='uil-ring-css' ng-if="tabView == 'panels'" ng-show='!hideRing(14)'><div></div></div>

    <!-- Kibana search bar -->
    <!-- Local nav. -->
    <div ng-if="hideRing(14) && !loading" ng-controller="kibanaSearchbar">
        <kbn-top-nav name="overview_oscap" config="topNavMenu">
            <!-- Transcluded elements. -->
            <div data-transclude-slots>
                <!-- Title. -->

                <!-- Search. -->
                <div ng-show="chrome.getVisible()" class="fullWidth" data-transclude-slot="bottomRow">
                    <query-bar
                        query="state.query"
                        app-name="'wazuh'"
                        on-submit="updateQueryAndFetch($query)"
                        >
                    </query-bar>
                </div>
            </div>
        </kbn-top-nav>

        <!-- Filters. -->
        <filter-bar
            ng-show="showFilterBar()"
            state="state"
            index-patterns="indexPattern"
            ng-if="state.query.language === 'lucene'"
        ></filter-bar>
    </div>

    <!-- No results message -->
    <md-content flex layout="row" layout-align="start start" ng-show="!results && !loading" ng-if="tabView == 'panels' && hideRing(14)">
        <md-card flex layout="column">
            <md-card-content class="overview-oscap-no-results">
                No results for selected time interval
            </md-card-content>
        </md-card>
    </md-content>

    <!-- View: Discover -->
    <md-content class="overview-oscap-discover" flex layout="column" layout-align="start space-around" ng-if="tabView == 'discover'">
        <kbn-disfull table-height="1000px;" dis-a="(columns:!(_source),filters:!(),index:'wazuh-alerts-*',interval:auto,query:(query_string:(analyze_wildcard:!t,query:'*')),sort:!('@timestamp',desc))"
        dis-filter="rule.groups:oscap"
        infinite-scroll="true">
        </kbn-disfull>
    </md-content>
>>>>>>> 8b7cee17

    <!-- View: Panels -->
    <div ng-show="resultState === 'ready' && tabView === 'panels'" class="wazuh-column">

        <div layout="row" layout-align="center stretch" class="overview-oscap-top-row-div">
            <md-card flex="20">
                <md-card-content class="wazuh-column overview-oscap-top-row">
                    <div class="ng-binding">Last score</div>
                    <kbn-vis class="kbn-vis-value" vis-id="'Wazuh-App-Overview-OSCAP-Last-score'" id="Wazuh-App-Overview-OSCAP-Last-score"></kbn-vis>
                </md-card-content>
            </md-card>
            <md-card flex="40">
                <md-card-content class="wazuh-column overview-oscap-top-row">
                    <div class="ng-binding">Last agent scanned</div>
                    <kbn-vis class="kbn-vis-value" vis-id="'Wazuh-App-Overview-OSCAP-Last-agent-scanned'" id="Wazuh-App-Overview-OSCAP-Last-agent-scanned"></kbn-vis>
                </md-card-content>
            </md-card>
            <md-card flex="40">
                <md-card-content class="wazuh-column overview-oscap-top-row">
                    <div class="ng-binding">Last scan profile</div>
                    <kbn-vis class="kbn-vis-value" vis-id="'Wazuh-App-Overview-OSCAP-Last-scan-profile'" id="Wazuh-App-Overview-OSCAP-Last-scan-profile"></kbn-vis>
                </md-card-content>
            </md-card>
        </div>

        <div layout="row" layout-align="center stretch" class="overview-oscap-pie-row">
            <md-card flex="25">
                <md-card-content class="wazuh-column">
                    <span class="md-headline">Agents</span>
                    <kbn-vis vis-id="'Wazuh-App-Overview-OSCAP-Agents'" id="Wazuh-App-Overview-OSCAP-Agents"></kbn-vis>
                </md-card-content>
            </md-card>
            <md-card flex="25">
                <md-card-content class="wazuh-column">
                    <span class="md-headline">Profiles</span>
                    <kbn-vis vis-id="'Wazuh-App-Overview-OSCAP-Profiles'" id="Wazuh-App-Overview-OSCAP-Profiles"></kbn-vis>
                </md-card-content>
            </md-card>
            <md-card flex="25">
                <md-card-content class="wazuh-column">
                    <span class="md-headline">Content</span>
                    <kbn-vis vis-id="'Wazuh-App-Overview-OSCAP-Content'" id="Wazuh-App-Overview-OSCAP-Content"></kbn-vis>
                </md-card-content>
            </md-card>
            <md-card flex="25">
                <md-card-content class="wazuh-column">
                    <span class="md-headline">Severity</span>
                    <kbn-vis vis-id="'Wazuh-App-Overview-OSCAP-Severity'" id="Wazuh-App-Overview-OSCAP-Severity"></kbn-vis>
                </md-card-content>
            </md-card>
        </div>

        <div layout="row" layout-align="start stretch" class="overview-oscap-top-5-row">
            <md-card flex>
                <md-card-content class="wazuh-column">
                    <span class="md-headline">Top 5 Agents - Severity high</span>
                    <kbn-vis vis-id="'Wazuh-App-Overview-OSCAP-Top-5-agents-Severity-high'" id="Wazuh-App-Overview-OSCAP-Top-5-agents-Severity-high"></kbn-vis>
                </md-card-content>
            </md-card>
        </div>

        <div layout="row" layout-align="center stretch" class="overview-oscap-top-10-row">
            <md-card flex="50">
                <md-card-content class="wazuh-column">
                    <span class="md-headline">Top 10 - Alerts</span>
                    <kbn-vis vis-id="'Wazuh-App-Overview-OSCAP-Top-10-alerts'" id="Wazuh-App-Overview-OSCAP-Top-10-alerts"></kbn-vis>
                </md-card-content>
            </md-card>

            <md-card flex="50">
                <md-card-content class="wazuh-column">
                    <span class="md-headline">Top 10 - High risk alerts</span>
                    <kbn-vis vis-id="'Wazuh-App-Overview-OSCAP-Top-10-high-risk-alerts'" id="Wazuh-App-Overview-OSCAP-Top-10-high-risk-alerts"></kbn-vis>
                </md-card-content>
            </md-card>
        </div>

        <div layout="row" layout-align="center stretch" class="overview-oscap-score-row">
            <md-card flex="20">
                <md-card-content class="wazuh-column overview-oscap-score-item">
                    <div class="ng-binding">Highest score</div>
                    <kbn-vis class="kbn-vis-value" vis-id="'Wazuh-App-Overview-OSCAP-Highest-score'" id="Wazuh-App-Overview-OSCAP-Highest-score"></kbn-vis>
                </md-card-content>
            </md-card>
            <md-card flex="20">
                <md-card-content class="wazuh-column overview-oscap-score-item">
                    <div class="ng-binding">Lowest score</div>
                    <kbn-vis class="kbn-vis-value" vis-id="'Wazuh-App-Overview-OSCAP-Lowest-score'" id="Wazuh-App-Overview-OSCAP-Lowest-score"></kbn-vis>
                </md-card-content>
            </md-card>
            <md-card flex="60">
                <md-card-content class="wazuh-column overview-oscap-score-item">
                    <div class="ng-binding">Latest alert</div>
                    <kbn-vis class="kbn-vis-value" vis-id="'Wazuh-App-Overview-OSCAP-Latest-alert'" id="Wazuh-App-Overview-OSCAP-Latest-alert"></kbn-vis>
                </md-card-content>
            </md-card>
        </div>

        <div layout="row" layout-align="center stretch" class="overview-oscap-last-alerts">
            <md-card flex>
                <md-card-content class="wazuh-column">
                    <span class="md-headline">Last alerts</span>
                    <kbn-vis vis-id="'Wazuh-App-Overview-OSCAP-Last-alerts'" id="Wazuh-App-Overview-OSCAP-Last-alerts"></kbn-vis>
                </md-card-content>
            </md-card>
        </div>
    </div>
</md-content><|MERGE_RESOLUTION|>--- conflicted
+++ resolved
@@ -1,56 +1,6 @@
 <md-content flex layout="column" ng-if="tab == 'oscap'" class="app-container wazuh-column" layout-align="start">
 
-<<<<<<< HEAD
     <div class='uil-ring-css' ng-show="!hideRing(14) && resultState === 'loading'"><div></div></div>
-=======
-    <div class='uil-ring-css' ng-if="tabView == 'panels'" ng-show='!hideRing(14)'><div></div></div>
-
-    <!-- Kibana search bar -->
-    <!-- Local nav. -->
-    <div ng-if="hideRing(14) && !loading" ng-controller="kibanaSearchbar">
-        <kbn-top-nav name="overview_oscap" config="topNavMenu">
-            <!-- Transcluded elements. -->
-            <div data-transclude-slots>
-                <!-- Title. -->
-
-                <!-- Search. -->
-                <div ng-show="chrome.getVisible()" class="fullWidth" data-transclude-slot="bottomRow">
-                    <query-bar
-                        query="state.query"
-                        app-name="'wazuh'"
-                        on-submit="updateQueryAndFetch($query)"
-                        >
-                    </query-bar>
-                </div>
-            </div>
-        </kbn-top-nav>
-
-        <!-- Filters. -->
-        <filter-bar
-            ng-show="showFilterBar()"
-            state="state"
-            index-patterns="indexPattern"
-            ng-if="state.query.language === 'lucene'"
-        ></filter-bar>
-    </div>
-
-    <!-- No results message -->
-    <md-content flex layout="row" layout-align="start start" ng-show="!results && !loading" ng-if="tabView == 'panels' && hideRing(14)">
-        <md-card flex layout="column">
-            <md-card-content class="overview-oscap-no-results">
-                No results for selected time interval
-            </md-card-content>
-        </md-card>
-    </md-content>
-
-    <!-- View: Discover -->
-    <md-content class="overview-oscap-discover" flex layout="column" layout-align="start space-around" ng-if="tabView == 'discover'">
-        <kbn-disfull table-height="1000px;" dis-a="(columns:!(_source),filters:!(),index:'wazuh-alerts-*',interval:auto,query:(query_string:(analyze_wildcard:!t,query:'*')),sort:!('@timestamp',desc))"
-        dis-filter="rule.groups:oscap"
-        infinite-scroll="true">
-        </kbn-disfull>
-    </md-content>
->>>>>>> 8b7cee17
 
     <!-- View: Panels -->
     <div ng-show="resultState === 'ready' && tabView === 'panels'" class="wazuh-column">
