<div ng-if="ctrl.tab === 'about' && !ctrl.load">
    <div class="euiPage euiPageBody">
    <!-- App information section -->
    <div ng-if="!ctrl.load">
            <div class="euiCallOut euiCallOut--primary" style="display: flex">
                <div class="wz-text-truncatable" flex>App version: <span
                        class="wz-text-bold">{{ctrl.appInfo["app-version"]}}</span></div>
                <div class="wz-text-truncatable" flex>App revision: <span
                        class="wz-text-bold">{{ctrl.appInfo["revision"]}}</span></div>
                <div class="wz-text-truncatable" flex>Install date: <span
                        class="wz-text-bold">{{ctrl.appInfo["installationDate"] | date : "medium"}}</span></div>
                </div>
    </div>
    <!-- End app information section -->
    <div class="euiSpacer euiSpacer--l"></div>
    <div class="euiFlexGroup euiFlexGroup--gutterLarge euiFlexGroup--directionRow euiFlexGroup--responsive">
            <div class="euiFlexItem">
        <div class="euiPanel euiPanel--paddingLarge">
                <div class="euiFlexGroup euiFlexGroup--gutterLarge euiFlexGroup--directionRow euiFlexGroup--responsive">
                        <div class="euiFlexItem euiFlexItem--flexGrowZero">
                            <div class="euiFlexGroup euiFlexGroup--gutterLarge euiFlexGroup--directionRow euiFlexGroup--responsive">
                                <div class="euiFlexItem">
                                    <h2 class="euiTitle euiTitle--medium">Welcome to the Wazuh app for Kibana {{ctrl.pluginPlatformVersion}}</h2>
                                </div>
                            </div>
                        </div>
                    </div>
                <div class="euiSpacer euiSpacer--l"></div>
                <div class="euiText euiText--medium">
                    <p>
                    Wazuh Kibana plugin provides management and monitoring capabilities, giving users control
                    over the Wazuh infrastructure. Using this plugin you can monitor your agents status and
                    configuration, query and visualize your alert data and monitor manager rules and
                    configuration.
                </p>
                </div>
            </div>
        </div>
        <div class="euiFlexItem">
            <div class="euiPanel euiPanel--paddingLarge">
                    <div class="euiFlexGroup euiFlexGroup--gutterLarge euiFlexGroup--directionRow euiFlexGroup--responsive">
                            <div class="euiFlexItem euiFlexItem--flexGrowZero">
                                <div class="euiFlexGroup euiFlexGroup--gutterLarge euiFlexGroup--directionRow euiFlexGroup--responsive">
                                    <div class="euiFlexItem">
                                        <h2 class="euiTitle euiTitle--medium">Community</h2>
                                    </div>
                                </div>
                            </div>
                        </div>
                    <div class="euiSpacer euiSpacer--m"></div>
                <div class="euiText euiText--medium">
                        <p>
                                Enjoy your Wazuh experience and please don't hesitate to give us your feedback.
                    </p>
                </div>
                <div class="euiSpacer euiSpacer--l"></div>
                <div layout="row" class="layout-align-center-center" flex>
                    <react-component name="EuiButtonIcon"
                        props="{iconType:'logoSlack', size: 'm', iconSize:'xxl', href: 'https://wazuh.com/community/join-us-on-slack/', target: '_blank', 'aria-label': 'Wazuh Slack'}" ></react-component>
                    <react-component class="wz-margin-left-16" name="EuiButtonIcon"
<<<<<<< HEAD
                        props="{iconType:'logoGmail', size: 'm', iconSize:'xxl', href: 'https://groups.google.com/forum/#!forum/wazuh', target: '_blank', 'aria-label': 'Wazuh forum'}" ></react-component>
=======
                        props="{iconType:'googleGroupsSVG', iconSize:'xxl', href: 'https://groups.google.com/forum/#!forum/wazuh', target: '_blank', 'aria-label': 'Wazuh forum'}" ></react-component>
>>>>>>> 4126445d
                    <react-component class="wz-margin-left-16" name="EuiButtonIcon"
                        props="{iconType:'logoGithub', size: 'm', iconSize:'xxl', href: 'https://github.com/wazuh/wazuh-kibana-app', target: '_blank', 'aria-label': 'Wazuh app Github'}" ></react-component>

                </div>
            </div>
        </div>
    </div>
</div>
</div><|MERGE_RESOLUTION|>--- conflicted
+++ resolved
@@ -58,11 +58,7 @@
                     <react-component name="EuiButtonIcon"
                         props="{iconType:'logoSlack', size: 'm', iconSize:'xxl', href: 'https://wazuh.com/community/join-us-on-slack/', target: '_blank', 'aria-label': 'Wazuh Slack'}" ></react-component>
                     <react-component class="wz-margin-left-16" name="EuiButtonIcon"
-<<<<<<< HEAD
-                        props="{iconType:'logoGmail', size: 'm', iconSize:'xxl', href: 'https://groups.google.com/forum/#!forum/wazuh', target: '_blank', 'aria-label': 'Wazuh forum'}" ></react-component>
-=======
                         props="{iconType:'googleGroupsSVG', iconSize:'xxl', href: 'https://groups.google.com/forum/#!forum/wazuh', target: '_blank', 'aria-label': 'Wazuh forum'}" ></react-component>
->>>>>>> 4126445d
                     <react-component class="wz-margin-left-16" name="EuiButtonIcon"
                         props="{iconType:'logoGithub', size: 'm', iconSize:'xxl', href: 'https://github.com/wazuh/wazuh-kibana-app', target: '_blank', 'aria-label': 'Wazuh app Github'}" ></react-component>
 
