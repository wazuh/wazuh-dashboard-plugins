<!-- head -->
<div ng-cloak ng-controller="settingsController as ctrl">
  <div ng-show="ctrl.load" style="padding: 16px">
    <react-component name="EuiProgress" props="{size: 'xs', color: 'primary'}"></react-component>
  </div>

  <div
    ng-if="!ctrl.load && ctrl.settingsTabsProps && !ctrl.apiIsDown && ctrl.apiTableProps.apiEntries.length"
    class="wz-margin-top-16 md-margin-h"
  >
    <react-component name="Tabs" props="ctrl.settingsTabsProps"></react-component>
  </div>
  <!-- end head -->
  <!-- api -->
  <div ng-if="ctrl.tab === 'api' && !ctrl.load">
    <!-- API table section-->
    <div ng-if="ctrl.apiEntries.length && !ctrl.addingApi && !ctrl.apiIsDown">
      <react-component name="ApiTable" props="ctrl.apiTableProps"></react-component>
    </div>

    <!-- Add API section-->
    <div layout="row" layout-padding ng-if="!ctrl.apiEntries.length || ctrl.addingApi">
      <react-component flex name="AddApi" props="ctrl.addApiProps"></react-component>
    </div>

    <!-- API is down section-->
    <div layout="column" layout-padding ng-if="ctrl.apiIsDown && !ctrl.addingApi">
      <react-component name="ApiIsDown" props="ctrl.apiIsDownProps"></react-component>
    </div>
  </div>
  <!-- End API configuration card section -->
  <!-- end api -->
  <!-- modules -->
  <div ng-if="ctrl.tab === 'modules' && !ctrl.load">
    <react-component name="EnableModules" props="{}"></react-component>
  </div>
  <!-- end modules -->
  <!-- configuration -->
  <div ng-if="ctrl.tab === 'configuration' && !ctrl.load">
    <react-component
      name="WzConfigurationSettings"
      props="ctrl.settingsTabsProps"
    ></react-component>
  </div>
  <!-- end configuration -->
  <!-- logs -->
  <div ng-if="ctrl.tab === 'logs' && !ctrl.load">
    <react-component name="SettingsLogs" props="ctrl.settingsLogsProps"></react-component>
  </div>
  <!-- end logs -->
  <!-- miscellaneous -->
  <div ng-if="ctrl.tab === 'miscellaneous' && !ctrl.load">
    <react-component name="SettingsMiscelaneous" props="{}"></react-component>
  </div>
  <!-- end miscellaneous -->
  <!-- about -->
  <div ng-if="ctrl.tab === 'about' && !ctrl.load">
    <div class="euiPage euiPageBody">
      <!-- App information section -->
      <div ng-if="!ctrl.load">
        <div class="euiCallOut euiCallOut--primary" style="display: flex">
          <div class="wz-text-truncatable" flex>
            App version: <span class="wz-text-bold">{{ctrl.appInfo["app-version"]}}</span>
          </div>
          <div class="wz-text-truncatable" flex>
            App revision: <span class="wz-text-bold">{{ctrl.appInfo["revision"]}}</span>
          </div>
          <div class="wz-text-truncatable" flex>
            Install date:
            <span class="wz-text-bold">{{ctrl.appInfo["installationDate"] | date : "medium"}}</span>
          </div>
        </div>
      </div>
      <!-- End app information section -->
      <div class="euiSpacer euiSpacer--l"></div>
      <div
        class="euiFlexGroup euiFlexGroup--gutterLarge euiFlexGroup--directionRow euiFlexGroup--responsive"
      >
        <div class="euiFlexItem">
          <div class="euiPanel euiPanel--paddingLarge">
            <div
              class="euiFlexGroup euiFlexGroup--gutterLarge euiFlexGroup--directionRow euiFlexGroup--responsive"
            >
              <div class="euiFlexItem euiFlexItem--flexGrowZero">
                <div
                  class="euiFlexGroup euiFlexGroup--gutterLarge euiFlexGroup--directionRow euiFlexGroup--responsive"
                >
                  <div class="euiFlexItem">
                    <h2 class="euiTitle euiTitle--medium">
                      Welcome to the Wazuh app for {{ctrl.pluginPlatformName}} {{ctrl.pluginPlatformVersion}}
                    </h2>
                  </div>
                </div>
              </div>
            </div>
            <div class="euiSpacer euiSpacer--l"></div>
            <div class="euiText euiText--medium">
              <p>
                Wazuh {{ctrl.pluginPlatformName}} plugin provides management and monitoring capabilities, giving users
                control over the Wazuh infrastructure. Using this plugin you can monitor your agents
                status and configuration, query and visualize your alert data and monitor manager
                rules and configuration.
              </p>
            </div>
          </div>
        </div>
        <div class="euiFlexItem">
          <div class="euiPanel euiPanel--paddingLarge">
            <div
              class="euiFlexGroup euiFlexGroup--gutterLarge euiFlexGroup--directionRow euiFlexGroup--responsive"
            >
              <div class="euiFlexItem euiFlexItem--flexGrowZero">
                <div
                  class="euiFlexGroup euiFlexGroup--gutterLarge euiFlexGroup--directionRow euiFlexGroup--responsive"
                >
                  <div class="euiFlexItem">
                    <h2 class="euiTitle euiTitle--medium">Community</h2>
                  </div>
                </div>
              </div>
            </div>
            <div class="euiSpacer euiSpacer--m"></div>
            <div class="euiText euiText--medium">
              <p>Enjoy your Wazuh experience and please don't hesitate to give us your feedback.</p>
            </div>
            <div class="euiSpacer euiSpacer--l"></div>
            <div layout="row" class="layout-align-center-center" flex>
              <react-component
                name="EuiButtonIcon"
                props="{iconType:'logoSlack', size: 'm', iconSize:'xxl', href: 'https://wazuh.com/community/join-us-on-slack/', target: '_blank', 'aria-label': 'Wazuh Slack'}"
              ></react-component>
              <react-component
                class="wz-margin-left-16"
                name="EuiButtonIcon"
<<<<<<< HEAD
                props="{iconType:'logoGmail', size: 'm', iconSize:'xxl', href: 'https://groups.google.com/forum/#!forum/wazuh', target: '_blank', 'aria-label': 'Wazuh forum'}"
=======
                props="{iconType: googleGroupsSVG, iconSize:'xxl', href: 'https://groups.google.com/forum/#!forum/wazuh', target: '_blank', 'aria-label': 'Wazuh forum'}"
>>>>>>> 4126445d
              ></react-component>
              <react-component
                class="wz-margin-left-16"
                name="EuiButtonIcon"
                props="{iconType:'logoGithub', size: 'm', iconSize:'xxl', href: 'https://github.com/wazuh/wazuh-kibana-app', target: '_blank', 'aria-label': 'Wazuh app Github'}"
              ></react-component>
            </div>
          </div>
        </div>
      </div>
    </div>
  </div>
  <!-- end about -->
  <!-- sample data -->
  <div ng-if="ctrl.tab === 'sample_data' && !ctrl.load">
    <react-component name="WzSampleDataWrapper" props="{}"></react-component>
  </div>
  <!-- end sample data -->
</div><|MERGE_RESOLUTION|>--- conflicted
+++ resolved
@@ -132,11 +132,7 @@
               <react-component
                 class="wz-margin-left-16"
                 name="EuiButtonIcon"
-<<<<<<< HEAD
-                props="{iconType:'logoGmail', size: 'm', iconSize:'xxl', href: 'https://groups.google.com/forum/#!forum/wazuh', target: '_blank', 'aria-label': 'Wazuh forum'}"
-=======
                 props="{iconType: googleGroupsSVG, iconSize:'xxl', href: 'https://groups.google.com/forum/#!forum/wazuh', target: '_blank', 'aria-label': 'Wazuh forum'}"
->>>>>>> 4126445d
               ></react-component>
               <react-component
                 class="wz-margin-left-16"
