<<<<<<< HEAD
<div layout="column" layout-align="start stretch" ng-if="ctrl.tab === 'logs' && !ctrl.load" class="sideBarContent">
    <div>  
        <react-component name="SettingsLogs" props="ctrl.settingsLogsProps" />
    </div>
=======
<div ng-if="ctrl.tab === 'logs' && !ctrl.load">
    <react-component name="SettingsLogs" props="ctrl.settingsLogsProps" />
>>>>>>> a6926d9b
</div><|MERGE_RESOLUTION|>--- conflicted
+++ resolved
@@ -1,10 +1,3 @@
-<<<<<<< HEAD
-<div layout="column" layout-align="start stretch" ng-if="ctrl.tab === 'logs' && !ctrl.load" class="sideBarContent">
-    <div>  
-        <react-component name="SettingsLogs" props="ctrl.settingsLogsProps" />
-    </div>
-=======
 <div ng-if="ctrl.tab === 'logs' && !ctrl.load">
     <react-component name="SettingsLogs" props="ctrl.settingsLogsProps" />
->>>>>>> a6926d9b
 </div>