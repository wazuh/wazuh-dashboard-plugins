--- conflicted
+++ resolved
@@ -3,20 +3,6 @@
         <react-component name="EuiProgress" props="{size: 'xs', color: 'primary'}" />
     </div>
 
-<<<<<<< HEAD
-    <md-nav-bar ng-if="!ctrl.load" class="wz-nav-bar" md-selected-nav-item="ctrl.tab"
-        nav-bar-aria-label="Settings navigation links">
-        <md-nav-item class="wz-nav-item" md-nav-click="ctrl.switchTab('api', true)" name="api" data-test-subj="settingMenuApi">API</md-nav-item>
-        <md-nav-item class="wz-nav-item" md-nav-click="ctrl.switchTab('pattern', true)" name="pattern" data-test-subj="settingMenuPatter">Pattern
-        </md-nav-item>
-        <md-nav-item class="wz-nav-item" md-nav-click="ctrl.switchTab('configuration', true)" name="configuration" data-test-subj="settingMenuConfiguration">
-            Configuration</md-nav-item>
-        <md-nav-item class="wz-nav-item" md-nav-click="ctrl.switchTab('logs', true); ctrl.refreshLogs()" name="logs" data-test-subj="settingMenuLogs">
-            Logs</md-nav-item>
-        <md-nav-item class="wz-nav-item" md-nav-click="ctrl.switchTab('about', true)" name="about" data-test-subj="settingMenuAbout">About</md-nav-item>
-    </md-nav-bar>
-=======
     <div ng-if="!ctrl.load && ctrl.settingsTabsProps" class="wz-margin-top-10 md-margin-h">
         <react-component name="Tabs" props="ctrl.settingsTabsProps" />
-    </div>
->>>>>>> 3e2a348f
+    </div>