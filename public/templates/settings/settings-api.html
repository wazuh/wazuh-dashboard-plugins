--- conflicted
+++ resolved
@@ -1,8 +1,4 @@
-<<<<<<< HEAD
-<div layout="column" layout-align="start stretch" ng-if="ctrl.tab === 'api' && !ctrl.load" class="sideBarContent">
-=======
 <div ng-if="ctrl.tab === 'api' && !ctrl.load">
->>>>>>> a6926d9b
 
     <!-- API table section-->
     <div ng-if="ctrl.apiEntries.length && !ctrl.addingApi && !ctrl.apiIsDown">
