<div class="" layout="column" layout-align="start stretch" ng-if="octrl.tab === 'welcome'">

    <!-- Headline -->
    <div layout="column" layout-padding>
        <span class="font-size-18">
            <i class="fa fa-fw fa-bar-chart" aria-hidden="true"></i> Overview</span>
    </div>
    <!-- End headline -->
    <div layout="row" layout-padding>
        <md-card flex class="wz-metric-color wz-md-card wz-no-padding">
            <md-card-content layout="row" class="wz-padding-metric">
                <div class="wz-text-truncatable" flex>
                    Total agents: <span
                        class="wz-text-bold">{{octrl.agentsCountTotal >= 0 ? octrl.agentsCountTotal : '-'}}</span>
                </div>
                <div class="wz-text-truncatable" flex>
                    Active agents: <span
                        class="wz-text-bold">{{octrl.agentsCountActive >= 0 ? octrl.agentsCountActive : '-'}}</span>
                </div>
                <div class="wz-text-truncatable" flex>
                    Disconnected agents: <span
                        class="wz-text-bold">{{octrl.agentsCountDisconnected >= 0 ? octrl.agentsCountDisconnected : '-'}}</span>
                </div>
                <div class="wz-text-truncatable" flex>
                    Never connected agents: <span
                        class="wz-text-bold">{{octrl.agentsCountNeverConnected >= 0 ? octrl.agentsCountNeverConnected : '-'}}</span>
                </div>
            </md-card-content>
        </md-card>
    </div>

    <div layout="row" layout-padding>
        <div class="euiFlexGroup euiFlexGroup--gutterLarge euiFlexGroup--responsive">
            <div class="euiFlexItem">
                <div class="euiPanel euiPanel--paddingLarge">
                    <h3 class="euiTitle wzEuiTitle">Security Information Management</h3>
                    <div class="euiSpacer euiSpacer--m"></div>
                    <div class="euiFlexGrid euiFlexGrid--gutterLarge euiFlexGrid--halves">
<<<<<<< HEAD
                        <wz-welcome-card class="euiFlexItem" logo="'icons/app_dashboard.svg'" title="'Security events'"
                            switch-tab="octrl.switchTab('general')" current-tab="'general'"
                            description="octrl.TabDescription.general.description"></wz-welcome-card>
                        <wz-welcome-card class="euiFlexItem" logo="'icons/app_logging.svg'"
                            title="'Integrity monitoring'" switch-tab="octrl.switchTab('fim')" current-tab="'fim'"
                            description="octrl.TabDescription.fim.description"></wz-welcome-card>
                        <wz-welcome-card ng-if="octrl.extensions.aws" class="euiFlexItem"
                            logo="'icons/app_index_pattern.svg'" title="'Amazon AWS'"
                            switch-tab="octrl.switchTab('aws')" current-tab="'aws'"
                            description="octrl.TabDescription.aws.description"></wz-welcome-card>
=======
                        <wz-welcome-card
                            class="euiFlexItem" logo="'icons/app_dashboard.svg'" card-title="'Security events'"
                            switch-tab="octrl.switchTab('general')" current-tab="'general'"
                            description="octrl.TabDescription.general.description"
                        ></wz-welcome-card>
                        <wz-welcome-card
                            class="euiFlexItem" logo="'icons/app_logging.svg'" card-title="'Integrity monitoring'"
                            switch-tab="octrl.switchTab('fim')" current-tab="'fim'"
                            description="octrl.TabDescription.fim.description"
                        ></wz-welcome-card>
                        <wz-welcome-card
                            ng-if="octrl.extensions.aws" class="euiFlexItem" logo="'icons/app_index_pattern.svg'"
                            card-title="'Amazon AWS'" switch-tab="octrl.switchTab('aws')" current-tab="'aws'"
                            description="octrl.TabDescription.aws.description"
                        ></wz-welcome-card>
>>>>>>> a5245cf4
                    </div>
                </div>
            </div>
            <div class="euiFlexItem">
                <div class="euiPanel euiPanel--paddingLarge">
                    <h3 class="euiTitle wzEuiTitle">Auditing and Policy Monitoring</h3>
                    <div class="euiSpacer euiSpacer--m"></div>
                    <div class="euiFlexGrid euiFlexGrid--gutterLarge euiFlexGrid--halves">
<<<<<<< HEAD
                        <wz-welcome-card class="euiFlexItem" logo="'icons/app_advanced_settings.svg'"
                            title="'Policy monitoring'" switch-tab="octrl.switchTab('pm')" current-tab="'pm'"
                            description="octrl.TabDescription.pm.description"></wz-welcome-card>
                        <wz-welcome-card ng-if="octrl.extensions.audit" class="euiFlexItem"
                            logo="'icons/app_monitoring.svg'" title="'System auditing'"
                            switch-tab="octrl.switchTab('audit')" current-tab="'audit'"
                            description="octrl.TabDescription.audit.description"></wz-welcome-card>
                        <wz-welcome-card ng-if="octrl.extensions.oscap" class="euiFlexItem"
                            logo="'icons/app_discover.svg'" title="'OpenSCAP'" switch-tab="octrl.switchTab('oscap')"
                            current-tab="'oscap'" description="octrl.TabDescription.oscap.description">
                        </wz-welcome-card>
                        <wz-welcome-card ng-if="octrl.extensions.ciscat" class="euiFlexItem"
                            logo="'icons/app_management.svg'" title="'CIS-CAT'" switch-tab="octrl.switchTab('ciscat')"
                            current-tab="'ciscat'" description="octrl.TabDescription.ciscat.description">
                        </wz-welcome-card>
=======
                        <wz-welcome-card
                            class="euiFlexItem" logo="'icons/app_advanced_settings.svg'"
                            card-title="'Policy monitoring'" switch-tab="octrl.switchTab('pm')" current-tab="'pm'"
                            description="octrl.TabDescription.pm.description"
                        ></wz-welcome-card>
                        <wz-welcome-card
                            ng-if="octrl.extensions.audit" class="euiFlexItem" logo="'icons/app_monitoring.svg'"
                            card-title="'System auditing'" switch-tab="octrl.switchTab('audit')" current-tab="'audit'"
                            description="octrl.TabDescription.audit.description"
                        ></wz-welcome-card>
                        <wz-welcome-card
                            ng-if="octrl.extensions.oscap" class="euiFlexItem" logo="'icons/app_discover.svg'"
                            card-title="'OpenSCAP'" switch-tab="octrl.switchTab('oscap')" current-tab="'oscap'"
                            description="octrl.TabDescription.oscap.description"
                        ></wz-welcome-card>
                        <wz-welcome-card
                            ng-if="octrl.extensions.ciscat" class="euiFlexItem" logo="'icons/app_management.svg'"
                            card-title="'CIS-CAT'" switch-tab="octrl.switchTab('ciscat')" current-tab="'ciscat'"
                            description="octrl.TabDescription.ciscat.description"
                        ></wz-welcome-card>
>>>>>>> a5245cf4
                    </div>
                </div>
            </div>
        </div>
    </div>

    <div layout="row" layout-padding>
        <div class="euiFlexGroup euiFlexGroup--gutterLarge euiFlexGroup--responsive">
            <div class="euiFlexItem">
                <div class="euiFlexItem">
                    <div class="euiPanel euiPanel--paddingLarge">
                        <h3 class="euiTitle wzEuiTitle">Threat Detection and Response</h3>
                        <div class="euiSpacer euiSpacer--m"></div>
                        <div class="euiFlexGrid euiFlexGrid--gutterLarge euiFlexGrid--halves">
<<<<<<< HEAD
                            <wz-welcome-card class="euiFlexItem" logo="'icons/app_security.svg'"
                                title="'Vulnerabilities'" switch-tab="octrl.switchTab('vuls')" current-tab="'vuls'"
                                description="octrl.TabDescription.vuls.description"></wz-welcome-card>
                            <wz-welcome-card ng-if="octrl.extensions.virustotal" class="euiFlexItem"
                                logo="'icons/app_saved_objects.svg'" title="'VirusTotal'"
                                switch-tab="octrl.switchTab('virustotal')" current-tab="'virustotal'"
                                description="octrl.TabDescription.virustotal.description"></wz-welcome-card>
                            <wz-welcome-card ng-if="octrl.extensions.osquery" class="euiFlexItem"
                                logo="'icons/osquery.svg'" title="'Osquery'" switch-tab="octrl.switchTab('osquery')"
                                current-tab="'osquery'" description="octrl.TabDescription.osquery.description">
                            </wz-welcome-card>
=======
                            <wz-welcome-card
                                class="euiFlexItem" logo="'icons/app_security.svg'"
                                card-title="'Vulnerabilities'" switch-tab="octrl.switchTab('vuls')" current-tab="'vuls'"
                                description="octrl.TabDescription.vuls.description"
                            ></wz-welcome-card>
                            <wz-welcome-card
                                ng-if="octrl.extensions.virustotal" class="euiFlexItem" logo="'icons/app_saved_objects.svg'"
                                card-title="'VirusTotal'" switch-tab="octrl.switchTab('virustotal')" current-tab="'virustotal'"
                                description="octrl.TabDescription.virustotal.description"
                            ></wz-welcome-card>
                            <wz-welcome-card
                                ng-if="octrl.extensions.osquery" class="euiFlexItem" logo="'icons/osquery.svg'"
                                card-title="'Osquery'" switch-tab="octrl.switchTab('osquery')" current-tab="'osquery'"
                                description="octrl.TabDescription.osquery.description"
                            ></wz-welcome-card>
>>>>>>> a5245cf4
                        </div>
                    </div>
                </div>
            </div>
            <div class="euiFlexItem" ng-if="octrl.extensions && (octrl.extensions.pci || octrl.extensions.gdpr)">
                <div class="euiPanel euiPanel--paddingLarge">
                    <h3 class="euiTitle wzEuiTitle">Regulatory Compliance</h3>
                    <div class="euiSpacer euiSpacer--m"></div>
                    <div class="euiFlexGrid euiFlexGrid--gutterLarge euiFlexGrid--halves">
<<<<<<< HEAD
                        <wz-welcome-card ng-if="octrl.extensions.pci" class="euiFlexItem" logo="'icons/app_apm.svg'"
                            title="'PCI DSS'" switch-tab="octrl.switchTab('pci')" current-tab="'pci'"
                            description="octrl.TabDescription.pci.description"></wz-welcome-card>
                        <wz-welcome-card ng-if="octrl.extensions.gdpr" class="euiFlexItem"
                            logo="'icons/app_visualize.svg'" title="'GDPR'" switch-tab="octrl.switchTab('gdpr')"
                            current-tab="'gdpr'" description="octrl.TabDescription.gdpr.description"></wz-welcome-card>
=======
                        <wz-welcome-card
                            ng-if="octrl.extensions.pci" class="euiFlexItem" logo="'icons/app_apm.svg'"
                            card-title="'PCI DSS'" switch-tab="octrl.switchTab('pci')" current-tab="'pci'"
                            description="octrl.TabDescription.pci.description"
                        ></wz-welcome-card>
                        <wz-welcome-card
                            ng-if="octrl.extensions.gdpr" class="euiFlexItem" logo="'icons/app_visualize.svg'"
                            card-title="'GDPR'" switch-tab="octrl.switchTab('gdpr')" current-tab="'gdpr'"
                            description="octrl.TabDescription.gdpr.description"
                        ></wz-welcome-card>
>>>>>>> a5245cf4
                    </div>
                </div>
            </div>
        </div>
    </div>
</div><|MERGE_RESOLUTION|>--- conflicted
+++ resolved
@@ -36,18 +36,6 @@
                     <h3 class="euiTitle wzEuiTitle">Security Information Management</h3>
                     <div class="euiSpacer euiSpacer--m"></div>
                     <div class="euiFlexGrid euiFlexGrid--gutterLarge euiFlexGrid--halves">
-<<<<<<< HEAD
-                        <wz-welcome-card class="euiFlexItem" logo="'icons/app_dashboard.svg'" title="'Security events'"
-                            switch-tab="octrl.switchTab('general')" current-tab="'general'"
-                            description="octrl.TabDescription.general.description"></wz-welcome-card>
-                        <wz-welcome-card class="euiFlexItem" logo="'icons/app_logging.svg'"
-                            title="'Integrity monitoring'" switch-tab="octrl.switchTab('fim')" current-tab="'fim'"
-                            description="octrl.TabDescription.fim.description"></wz-welcome-card>
-                        <wz-welcome-card ng-if="octrl.extensions.aws" class="euiFlexItem"
-                            logo="'icons/app_index_pattern.svg'" title="'Amazon AWS'"
-                            switch-tab="octrl.switchTab('aws')" current-tab="'aws'"
-                            description="octrl.TabDescription.aws.description"></wz-welcome-card>
-=======
                         <wz-welcome-card
                             class="euiFlexItem" logo="'icons/app_dashboard.svg'" card-title="'Security events'"
                             switch-tab="octrl.switchTab('general')" current-tab="'general'"
@@ -63,7 +51,6 @@
                             card-title="'Amazon AWS'" switch-tab="octrl.switchTab('aws')" current-tab="'aws'"
                             description="octrl.TabDescription.aws.description"
                         ></wz-welcome-card>
->>>>>>> a5245cf4
                     </div>
                 </div>
             </div>
@@ -72,23 +59,6 @@
                     <h3 class="euiTitle wzEuiTitle">Auditing and Policy Monitoring</h3>
                     <div class="euiSpacer euiSpacer--m"></div>
                     <div class="euiFlexGrid euiFlexGrid--gutterLarge euiFlexGrid--halves">
-<<<<<<< HEAD
-                        <wz-welcome-card class="euiFlexItem" logo="'icons/app_advanced_settings.svg'"
-                            title="'Policy monitoring'" switch-tab="octrl.switchTab('pm')" current-tab="'pm'"
-                            description="octrl.TabDescription.pm.description"></wz-welcome-card>
-                        <wz-welcome-card ng-if="octrl.extensions.audit" class="euiFlexItem"
-                            logo="'icons/app_monitoring.svg'" title="'System auditing'"
-                            switch-tab="octrl.switchTab('audit')" current-tab="'audit'"
-                            description="octrl.TabDescription.audit.description"></wz-welcome-card>
-                        <wz-welcome-card ng-if="octrl.extensions.oscap" class="euiFlexItem"
-                            logo="'icons/app_discover.svg'" title="'OpenSCAP'" switch-tab="octrl.switchTab('oscap')"
-                            current-tab="'oscap'" description="octrl.TabDescription.oscap.description">
-                        </wz-welcome-card>
-                        <wz-welcome-card ng-if="octrl.extensions.ciscat" class="euiFlexItem"
-                            logo="'icons/app_management.svg'" title="'CIS-CAT'" switch-tab="octrl.switchTab('ciscat')"
-                            current-tab="'ciscat'" description="octrl.TabDescription.ciscat.description">
-                        </wz-welcome-card>
-=======
                         <wz-welcome-card
                             class="euiFlexItem" logo="'icons/app_advanced_settings.svg'"
                             card-title="'Policy monitoring'" switch-tab="octrl.switchTab('pm')" current-tab="'pm'"
@@ -109,7 +79,6 @@
                             card-title="'CIS-CAT'" switch-tab="octrl.switchTab('ciscat')" current-tab="'ciscat'"
                             description="octrl.TabDescription.ciscat.description"
                         ></wz-welcome-card>
->>>>>>> a5245cf4
                     </div>
                 </div>
             </div>
@@ -124,19 +93,6 @@
                         <h3 class="euiTitle wzEuiTitle">Threat Detection and Response</h3>
                         <div class="euiSpacer euiSpacer--m"></div>
                         <div class="euiFlexGrid euiFlexGrid--gutterLarge euiFlexGrid--halves">
-<<<<<<< HEAD
-                            <wz-welcome-card class="euiFlexItem" logo="'icons/app_security.svg'"
-                                title="'Vulnerabilities'" switch-tab="octrl.switchTab('vuls')" current-tab="'vuls'"
-                                description="octrl.TabDescription.vuls.description"></wz-welcome-card>
-                            <wz-welcome-card ng-if="octrl.extensions.virustotal" class="euiFlexItem"
-                                logo="'icons/app_saved_objects.svg'" title="'VirusTotal'"
-                                switch-tab="octrl.switchTab('virustotal')" current-tab="'virustotal'"
-                                description="octrl.TabDescription.virustotal.description"></wz-welcome-card>
-                            <wz-welcome-card ng-if="octrl.extensions.osquery" class="euiFlexItem"
-                                logo="'icons/osquery.svg'" title="'Osquery'" switch-tab="octrl.switchTab('osquery')"
-                                current-tab="'osquery'" description="octrl.TabDescription.osquery.description">
-                            </wz-welcome-card>
-=======
                             <wz-welcome-card
                                 class="euiFlexItem" logo="'icons/app_security.svg'"
                                 card-title="'Vulnerabilities'" switch-tab="octrl.switchTab('vuls')" current-tab="'vuls'"
@@ -152,7 +108,6 @@
                                 card-title="'Osquery'" switch-tab="octrl.switchTab('osquery')" current-tab="'osquery'"
                                 description="octrl.TabDescription.osquery.description"
                             ></wz-welcome-card>
->>>>>>> a5245cf4
                         </div>
                     </div>
                 </div>
@@ -162,14 +117,6 @@
                     <h3 class="euiTitle wzEuiTitle">Regulatory Compliance</h3>
                     <div class="euiSpacer euiSpacer--m"></div>
                     <div class="euiFlexGrid euiFlexGrid--gutterLarge euiFlexGrid--halves">
-<<<<<<< HEAD
-                        <wz-welcome-card ng-if="octrl.extensions.pci" class="euiFlexItem" logo="'icons/app_apm.svg'"
-                            title="'PCI DSS'" switch-tab="octrl.switchTab('pci')" current-tab="'pci'"
-                            description="octrl.TabDescription.pci.description"></wz-welcome-card>
-                        <wz-welcome-card ng-if="octrl.extensions.gdpr" class="euiFlexItem"
-                            logo="'icons/app_visualize.svg'" title="'GDPR'" switch-tab="octrl.switchTab('gdpr')"
-                            current-tab="'gdpr'" description="octrl.TabDescription.gdpr.description"></wz-welcome-card>
-=======
                         <wz-welcome-card
                             ng-if="octrl.extensions.pci" class="euiFlexItem" logo="'icons/app_apm.svg'"
                             card-title="'PCI DSS'" switch-tab="octrl.switchTab('pci')" current-tab="'pci'"
@@ -180,7 +127,6 @@
                             card-title="'GDPR'" switch-tab="octrl.switchTab('gdpr')" current-tab="'gdpr'"
                             description="octrl.TabDescription.gdpr.description"
                         ></wz-welcome-card>
->>>>>>> a5245cf4
                     </div>
                 </div>
             </div>
