<md-content flex layout="column" ng-if="tab == 'pci'" layout-align="start">

    <!-- View: Panels -->
    <div ng-if="resultState === 'ready' && tabView === 'panels'">

        <div layout="row" layout-align="center stretch">
            <md-card flex>
                <md-tabs md-selected="selectedIndex" md-border-bottom md-dynamic-height id="pciReq_tab">
                    <md-tab ng-repeat="tab in tabs" ng-disabled="tab.disabled" label="{{tab.title}}">
                        <div class="md-padding background-white">
                            <h1 class="md-display-2 wazuh-h1 overview-pci-tabs-item" >PCI DSS Requirement: {{tab.title}}</h1>
                            <div ng-bind-html="tab.content"></div>
                        </div>
                    </md-tab>
                </md-tabs>
            </md-card>
        </div>

        <div layout="row" layout-align="center stretch" class="height-530">
            <md-card flex>
                <md-card-content class="wazuh-column">
                    <span class="md-headline">Last alerts</span>
<<<<<<< HEAD
                    <md-divider></md-divider>
                    <kbn-vis vis-id="'Wazuh-App-Overview-PCI-DSS-Requirements-heatmap'" id="Wazuh-App-Overview-PCI-DSS-Requirements-heatmap"></kbn-vis>
=======
                    <kbn-vis vis-id="'Wazuh-App-Overview-PCI-DSS-Requirements-heatmap'"></kbn-vis>
>>>>>>> 683d27c7
                </md-card-content>
            </md-card>
        </div>

        <div layout="row" layout-align="center stretch" class="height-255">
            <md-card flex="70">
                <md-card-content class="wazuh-column">
                    <span class="md-headline">Requirements</span>
<<<<<<< HEAD
                    <md-divider></md-divider>
                    <kbn-vis vis-id="'Wazuh-App-Overview-PCI-DSS-requirements'" id="Wazuh-App-Overview-PCI-DSS-requirements"></kbn-vis>
=======
                    <kbn-vis vis-id="'Wazuh-App-Overview-PCI-DSS-requirements'"></kbn-vis>
>>>>>>> 683d27c7
                </md-card-content>
            </md-card>
            <md-card flex="30">
                <md-card-content class="wazuh-column">
                    <span class="md-headline">Groups</span>
<<<<<<< HEAD
                    <md-divider></md-divider>
                    <kbn-vis vis-id="'Wazuh-App-Overview-PCI-DSS-Groups'" id="Wazuh-App-Overview-PCI-DSS-Groups"></kbn-vis>
=======
                    <kbn-vis vis-id="'Wazuh-App-Overview-PCI-DSS-Groups'"></kbn-vis>
>>>>>>> 683d27c7
                </md-card-content>
            </md-card>
        </div>

        <div layout="row" layout-align="center stretch" class="height-255">
            <md-card flex="30">
                <md-card-content class="wazuh-column">
                    <span class="md-headline">Agents</span>
<<<<<<< HEAD
                    <md-divider></md-divider>
                    <kbn-vis vis-id="'Wazuh-App-Overview-PCI-DSS-Agents'" id="Wazuh-App-Overview-PCI-DSS-Agents"></kbn-vis>
=======
                    <kbn-vis vis-id="'Wazuh-App-Overview-PCI-DSS-Agents'"></kbn-vis>
>>>>>>> 683d27c7
                </md-card-content>
            </md-card>
            <md-card flex="70">
                <md-card-content class="wazuh-column">
                    <span class="md-headline">Requirements by agent</span>
<<<<<<< HEAD
                    <md-divider></md-divider>
                    <kbn-vis vis-id="'Wazuh-App-Overview-PCI-DSS-Requirements-by-agent'" id="Wazuh-App-Overview-PCI-DSS-Requirements-by-agent"></kbn-vis>
=======
                    <kbn-vis vis-id="'Wazuh-App-Overview-PCI-DSS-Requirements-by-agent'"></kbn-vis>
>>>>>>> 683d27c7
                </md-card-content>
            </md-card>
        </div>

        <div layout="row" layout-align="center stretch" class="height-570">
            <md-card flex>
                <md-card-content class="wazuh-column">
                    <span class="md-headline">Alerts summary</span>
<<<<<<< HEAD
                    <md-divider></md-divider>
                    <kbn-vis class="kbn-chart" vis-id="'Wazuh-App-Overview-PCI-DSS-Last-alerts'" id="Wazuh-App-Overview-PCI-DSS-Last-alerts"></kbn-vis>
=======
                    <kbn-vis class="kbn-chart" vis-id="'Wazuh-App-Overview-PCI-DSS-Last-alerts'"></kbn-vis>
>>>>>>> 683d27c7
                </md-card-content>
            </md-card>
        </div>
    </div>
</md-content><|MERGE_RESOLUTION|>--- conflicted
+++ resolved
@@ -20,12 +20,8 @@
             <md-card flex>
                 <md-card-content class="wazuh-column">
                     <span class="md-headline">Last alerts</span>
-<<<<<<< HEAD
                     <md-divider></md-divider>
-                    <kbn-vis vis-id="'Wazuh-App-Overview-PCI-DSS-Requirements-heatmap'" id="Wazuh-App-Overview-PCI-DSS-Requirements-heatmap"></kbn-vis>
-=======
                     <kbn-vis vis-id="'Wazuh-App-Overview-PCI-DSS-Requirements-heatmap'"></kbn-vis>
->>>>>>> 683d27c7
                 </md-card-content>
             </md-card>
         </div>
@@ -34,23 +30,15 @@
             <md-card flex="70">
                 <md-card-content class="wazuh-column">
                     <span class="md-headline">Requirements</span>
-<<<<<<< HEAD
                     <md-divider></md-divider>
-                    <kbn-vis vis-id="'Wazuh-App-Overview-PCI-DSS-requirements'" id="Wazuh-App-Overview-PCI-DSS-requirements"></kbn-vis>
-=======
                     <kbn-vis vis-id="'Wazuh-App-Overview-PCI-DSS-requirements'"></kbn-vis>
->>>>>>> 683d27c7
                 </md-card-content>
             </md-card>
             <md-card flex="30">
                 <md-card-content class="wazuh-column">
                     <span class="md-headline">Groups</span>
-<<<<<<< HEAD
                     <md-divider></md-divider>
-                    <kbn-vis vis-id="'Wazuh-App-Overview-PCI-DSS-Groups'" id="Wazuh-App-Overview-PCI-DSS-Groups"></kbn-vis>
-=======
                     <kbn-vis vis-id="'Wazuh-App-Overview-PCI-DSS-Groups'"></kbn-vis>
->>>>>>> 683d27c7
                 </md-card-content>
             </md-card>
         </div>
@@ -59,23 +47,15 @@
             <md-card flex="30">
                 <md-card-content class="wazuh-column">
                     <span class="md-headline">Agents</span>
-<<<<<<< HEAD
                     <md-divider></md-divider>
-                    <kbn-vis vis-id="'Wazuh-App-Overview-PCI-DSS-Agents'" id="Wazuh-App-Overview-PCI-DSS-Agents"></kbn-vis>
-=======
                     <kbn-vis vis-id="'Wazuh-App-Overview-PCI-DSS-Agents'"></kbn-vis>
->>>>>>> 683d27c7
                 </md-card-content>
             </md-card>
             <md-card flex="70">
                 <md-card-content class="wazuh-column">
                     <span class="md-headline">Requirements by agent</span>
-<<<<<<< HEAD
                     <md-divider></md-divider>
-                    <kbn-vis vis-id="'Wazuh-App-Overview-PCI-DSS-Requirements-by-agent'" id="Wazuh-App-Overview-PCI-DSS-Requirements-by-agent"></kbn-vis>
-=======
                     <kbn-vis vis-id="'Wazuh-App-Overview-PCI-DSS-Requirements-by-agent'"></kbn-vis>
->>>>>>> 683d27c7
                 </md-card-content>
             </md-card>
         </div>
@@ -84,12 +64,8 @@
             <md-card flex>
                 <md-card-content class="wazuh-column">
                     <span class="md-headline">Alerts summary</span>
-<<<<<<< HEAD
                     <md-divider></md-divider>
-                    <kbn-vis class="kbn-chart" vis-id="'Wazuh-App-Overview-PCI-DSS-Last-alerts'" id="Wazuh-App-Overview-PCI-DSS-Last-alerts"></kbn-vis>
-=======
                     <kbn-vis class="kbn-chart" vis-id="'Wazuh-App-Overview-PCI-DSS-Last-alerts'"></kbn-vis>
->>>>>>> 683d27c7
                 </md-card-content>
             </md-card>
         </div>
