<md-content flex layout="column" ng-if="octrl.tab === 'general' && octrl.tabView === 'panels'" layout-align="start"
    ng-class="{'no-opacity': resultState !== 'ready' || !rendered}">
    <div layout="row">
        <md-card flex class="wz-metric-color wz-md-card">
            <md-card-content layout="row" class="wz-padding-metric">
                <div class="wz-text-truncatable" flex>Alerts: <span class="wz-text-bold" ng-bind="octrl.totalAlerts()"></span></div>
                <div class="wz-text-truncatable" flex>Level 12 or above alerts: <span class="wz-text-bold" ng-bind="octrl.level12()"></span></div>
                <div class="wz-text-truncatable" flex>Authentication failure: <span class="wz-text-bold" ng-bind="octrl.authFailure()"></span></div>
                <div class="wz-text-truncatable" flex>Authentication success: <span class="wz-text-bold" ng-bind="octrl.authSuccess()"></span></div>
            </md-card-content>
        </md-card>
    </div>

    <div class="wz-no-display">
        <kbn-vis vis-id="'Wazuh-App-Overview-General-Metric-alerts'"></kbn-vis>
        <kbn-vis vis-id="'Wazuh-App-Overview-General-Level-12-alerts'"></kbn-vis>
        <kbn-vis vis-id="'Wazuh-App-Overview-General-Authentication-failure'"></kbn-vis>
        <kbn-vis vis-id="'Wazuh-App-Overview-General-Authentication-success'"></kbn-vis>
    </div>

    <div layout="row" layout-align="start stretch" class="height-300">
        <md-card flex class="wz-md-card" ng-class="{'fullscreen': octrl.expandArray[0]}">
            <md-card-content class="wazuh-column">
                <div layout="row">
                    <span class="wz-headline-title">Alert level evolution</span>
                    <span flex></span>
                    <span class="wz-text-link" ng-click="octrl.expand(0)"><i class="fa fa-fw fa-expand"></i></span>
                </div>
                <md-divider class="wz-margin-top-10"></md-divider>
                <kbn-vis id="Wazuh-App-Overview-General-Alert-level-evolution" vis-id="'Wazuh-App-Overview-General-Alert-level-evolution'"></kbn-vis>
            </md-card-content>
        </md-card>
        <md-card flex class="wz-md-card" ng-class="{'fullscreen': octrl.expandArray[1]}">
            <md-card-content class="wazuh-column">
                <div layout="row">
                    <span class="wz-headline-title">Alerts</span>
                    <span flex></span>
                    <span class="wz-text-link" ng-click="octrl.expand(1)"><i class="fa fa-fw fa-expand"></i></span>
                </div>
                <md-divider class="wz-margin-top-10"></md-divider>
                <kbn-vis id="Wazuh-App-Overview-General-Alerts" vis-id="'Wazuh-App-Overview-General-Alerts'"></kbn-vis>
            </md-card-content>
        </md-card>
    </div>

    <div layout="row" layout-align="space-between stretch" class="height-270">
        <md-card flex class="wz-md-card" ng-class="{'fullscreen': octrl.expandArray[2]}">
            <md-card-content class="wazuh-column">
                <div layout="row">
                    <span class="wz-headline-title">Top 5 agents</span>
                    <span flex></span>
                    <span class="wz-text-link" ng-click="octrl.expand(2)"><i class="fa fa-fw fa-expand"></i></span>
                </div>
                <md-divider class="wz-margin-top-10"></md-divider>
                <kbn-vis id="Wazuh-App-Overview-General-Top-5-agents" vis-id="'Wazuh-App-Overview-General-Top-5-agents'"></kbn-vis>
            </md-card-content>
        </md-card>
        <md-card flex class="wz-md-card" ng-class="{'fullscreen': octrl.expandArray[3]}">
            <md-card-content class="wazuh-column">
                <div layout="row">
                    <span class="wz-headline-title">Top 5 rule groups</span>
                    <span flex></span>
                    <span class="wz-text-link" ng-click="octrl.expand(3)"><i class="fa fa-fw fa-expand"></i></span>
                </div>
                <md-divider class="wz-margin-top-10"></md-divider>
                <kbn-vis id="Wazuh-App-Overview-General-Top-5-rule-groups" vis-id="'Wazuh-App-Overview-General-Top-5-rule-groups'"></kbn-vis>
            </md-card-content>
        </md-card>
        <md-card flex class="wz-md-card" ng-class="{'fullscreen': octrl.expandArray[4]}">
            <md-card-content class="wazuh-column" ng-show="octrl.wzMonitoringEnabled">
                <div layout="row">
                    <span class="wz-headline-title">Agents status</span>
                    <span flex></span>
                    <span class="wz-text-link" ng-click="octrl.expand(4)"><i class="fa fa-fw fa-expand"></i></span>
                </div>
                <md-divider class="wz-margin-top-10"></md-divider>
                <kbn-vis id="Wazuh-App-Overview-General-Agents-status" vis-id="'Wazuh-App-Overview-General-Agents-status'"></kbn-vis>
            </md-card-content>
            <md-card-content class="wazuh-column" ng-show="!octrl.wzMonitoringEnabled">
                <span class="wz-headline-title">Agents status</span>
                <md-divider class="wz-margin-top-10"></md-divider>
                <div layout="row">
                    <div flex layout="column">
                        <div layout="row" class="wz-padding-top-10"></div>
                        <div layout="row" class="wz-padding-top-10">
                            <p flex="50" class="wz-text-bold">Total</p>
                            <p class="wz-text-right color-grey wz-text-bold">{{octrl.agentsCountTotal}}</p>
                        </div>
                        <div layout="row" class="wz-padding-top-10"></div>
                        <div layout="row" class="wz-padding-top-10">
                            <p flex="50">Active</p>
                            <p class="wz-text-right color-grey">{{octrl.agentsCountActive}}</p>
                        </div>
                        <div layout="row" class="wz-padding-top-10">
                            <p flex="50">Disconnected</p>
                            <p class="wz-text-right color-grey">{{octrl.agentsCountDisconnected}}</p>
                        </div>
                        <div layout="row" class="wz-padding-top-10">
                            <p flex="50">Never connected</p>
                            <p class="wz-text-right color-grey">{{octrl.agentsCountNeverConnected}}</p>
                        </div>
                        <div layout="row" class="wz-padding-top-10">
                            <p flex="50">Agents coverage</p>
                            <p class="wz-text-right color-grey">{{(octrl.agentsCoverity | number:2)}}%</p>
                        </div>
                    </div>
                </div>
            </md-card-content>
        </md-card>
    </div>

<<<<<<< HEAD
    <div layout="row" layout-align="center stretch" class="height-270">
        <md-card flex class="wz-md-card" ng-class="{'fullscreen': octrl.expandArray[5]}">
=======
    <div layout="row" layout-align="center stretch" class="height-400">
        <md-card flex class="wz-md-card">
>>>>>>> 2f18d1d3
            <md-card-content class="wazuh-column">
                <div layout="row">
                    <span class="wz-headline-title">Commonly fired rules</span>
                    <span flex></span>
                    <span class="wz-text-link" ng-click="octrl.expand(5)"><i class="fa fa-fw fa-expand"></i></span>
                </div>
                <md-divider class="wz-margin-top-10"></md-divider>
                <kbn-vis id="Wazuh-App-Overview-General-Commonly-fired-rules" vis-id="'Wazuh-App-Overview-General-Commonly-fired-rules'"></kbn-vis>
            </md-card-content>
        </md-card>
        <md-card flex class="wz-md-card" ng-class="{'fullscreen': octrl.expandArray[6]}">
            <md-card-content class="wazuh-column">
<<<<<<< HEAD
                <div layout="row">
                    <span class="wz-headline-title">Rule level distribution</span>
                    <span flex></span>
                    <span class="wz-text-link" ng-click="octrl.expand(6)"><i class="fa fa-fw fa-expand"></i></span>
                </div>
                <md-divider class="wz-margin-top-10"></md-divider>
                <kbn-vis id="Wazuh-App-Overview-General-Rule-level-distribution" vis-id="'Wazuh-App-Overview-General-Rule-level-distribution'"></kbn-vis>
            </md-card-content>
        </md-card>
        <md-card flex class="wz-md-card" ng-class="{'fullscreen': octrl.expandArray[7]}">
            <md-card-content class="wazuh-column">
                <div layout="row">
                    <span class="wz-headline-title">Top PCI DSS requirements</span>
                    <span flex></span>
                    <span class="wz-text-link" ng-click="octrl.expand(7)"><i class="fa fa-fw fa-expand"></i></span>
                </div>
                <md-divider class="wz-margin-top-10"></md-divider>
                <kbn-vis id="Wazuh-App-Overview-General-Top-PCI" vis-id="'Wazuh-App-Overview-General-Top-PCI'"></kbn-vis>
            </md-card-content>
        </md-card>
        <md-card flex class="wz-md-card" ng-class="{'fullscreen': octrl.expandArray[8]}">
            <md-card-content class="wazuh-column">
                <div layout="row">
                    <span class="wz-headline-title">Top GDPR requirements</span>
                    <span flex></span>
                    <span class="wz-text-link" ng-click="octrl.expand(8)"><i class="fa fa-fw fa-expand"></i></span>
                </div>
                <md-divider class="wz-margin-top-10"></md-divider>
                <kbn-vis id="Wazuh-App-Overview-General-Top-GDPR" vis-id="'Wazuh-App-Overview-General-Top-GDPR'"></kbn-vis>
=======
                <span class="wz-headline-title">Most active origins</span>
                <md-divider class="wz-margin-top-10"></md-divider>
                <kbn-vis id="Wazuh-App-Overview-General-Most-active-origins" vis-id="'Wazuh-App-Overview-General-Most-active-origins'"></kbn-vis>
>>>>>>> 2f18d1d3
            </md-card-content>
        </md-card>
    </div>

</md-content><|MERGE_RESOLUTION|>--- conflicted
+++ resolved
@@ -109,13 +109,8 @@
         </md-card>
     </div>
 
-<<<<<<< HEAD
-    <div layout="row" layout-align="center stretch" class="height-270">
+    <div layout="row" layout-align="center stretch" class="height-400">
         <md-card flex class="wz-md-card" ng-class="{'fullscreen': octrl.expandArray[5]}">
-=======
-    <div layout="row" layout-align="center stretch" class="height-400">
-        <md-card flex class="wz-md-card">
->>>>>>> 2f18d1d3
             <md-card-content class="wazuh-column">
                 <div layout="row">
                     <span class="wz-headline-title">Commonly fired rules</span>
@@ -128,41 +123,13 @@
         </md-card>
         <md-card flex class="wz-md-card" ng-class="{'fullscreen': octrl.expandArray[6]}">
             <md-card-content class="wazuh-column">
-<<<<<<< HEAD
                 <div layout="row">
-                    <span class="wz-headline-title">Rule level distribution</span>
+                    <span class="wz-headline-title">Most active origins</span>
                     <span flex></span>
-                    <span class="wz-text-link" ng-click="octrl.expand(6)"><i class="fa fa-fw fa-expand"></i></span>
+                    <span class="wz-text-link" ng-click="octrl.expand(5)"><i class="fa fa-fw fa-expand"></i></span>
                 </div>
                 <md-divider class="wz-margin-top-10"></md-divider>
-                <kbn-vis id="Wazuh-App-Overview-General-Rule-level-distribution" vis-id="'Wazuh-App-Overview-General-Rule-level-distribution'"></kbn-vis>
-            </md-card-content>
-        </md-card>
-        <md-card flex class="wz-md-card" ng-class="{'fullscreen': octrl.expandArray[7]}">
-            <md-card-content class="wazuh-column">
-                <div layout="row">
-                    <span class="wz-headline-title">Top PCI DSS requirements</span>
-                    <span flex></span>
-                    <span class="wz-text-link" ng-click="octrl.expand(7)"><i class="fa fa-fw fa-expand"></i></span>
-                </div>
-                <md-divider class="wz-margin-top-10"></md-divider>
-                <kbn-vis id="Wazuh-App-Overview-General-Top-PCI" vis-id="'Wazuh-App-Overview-General-Top-PCI'"></kbn-vis>
-            </md-card-content>
-        </md-card>
-        <md-card flex class="wz-md-card" ng-class="{'fullscreen': octrl.expandArray[8]}">
-            <md-card-content class="wazuh-column">
-                <div layout="row">
-                    <span class="wz-headline-title">Top GDPR requirements</span>
-                    <span flex></span>
-                    <span class="wz-text-link" ng-click="octrl.expand(8)"><i class="fa fa-fw fa-expand"></i></span>
-                </div>
-                <md-divider class="wz-margin-top-10"></md-divider>
-                <kbn-vis id="Wazuh-App-Overview-General-Top-GDPR" vis-id="'Wazuh-App-Overview-General-Top-GDPR'"></kbn-vis>
-=======
-                <span class="wz-headline-title">Most active origins</span>
-                <md-divider class="wz-margin-top-10"></md-divider>
                 <kbn-vis id="Wazuh-App-Overview-General-Most-active-origins" vis-id="'Wazuh-App-Overview-General-Most-active-origins'"></kbn-vis>
->>>>>>> 2f18d1d3
             </md-card-content>
         </md-card>
     </div>
