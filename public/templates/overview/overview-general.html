<md-content flex layout="column" ng-if="octrl.tab === 'general' && octrl.tabView === 'panels'" layout-align="start"
    ng-class="{'no-opacity': resultState !== 'ready' || !rendered}">

    <div layout="row" layout-padding>
        <react-component flex name="AlertsStats" props="{
            items: [
                { description: 'Total', value: octrl.totalAlerts(), color: 'primary' },
                { description: 'Level 12 or above alerts', value: octrl.level12(), color: 'accent' },
                { description: 'Authentication failure', value: octrl.authFailure(), color: 'danger' }, 
                { description: 'Authentication success', value: octrl.authSuccess(), color: 'secondary' }
            ]            
        }" />
    </div>

    <div class="wz-no-display">
        <kbn-vis vis-id="'Wazuh-App-Overview-General-Metric-alerts'"></kbn-vis>
        <kbn-vis vis-id="'Wazuh-App-Overview-General-Level-12-alerts'"></kbn-vis>
        <kbn-vis vis-id="'Wazuh-App-Overview-General-Authentication-failure'"></kbn-vis>
        <kbn-vis vis-id="'Wazuh-App-Overview-General-Authentication-success'"></kbn-vis>
    </div>

    <div layout="row" layout-align="start stretch" class="height-360">
        <md-card flex class="wz-md-card" ng-class="{'fullscreen': octrl.expandArray[0]}">
            <md-card-actions layout="row" class="wz-card-actions-vis" ng-dblclick="octrl.expand(0)">
                <span class="wz-headline-title">Alert level evolution</span>
                <span flex></span>
                <span class="cursor-pointer" ng-click="octrl.expand(0)">
                    <react-component name="EuiIcon" props="{type:'expand'}" />
                </span>
            </md-card-actions>
            <md-card-content class="wazuh-column">
                <kbn-vis id="Wazuh-App-Overview-General-Alert-level-evolution" vis-id="'Wazuh-App-Overview-General-Alert-level-evolution'"></kbn-vis>
            </md-card-content>
        </md-card>
        <md-card flex class="wz-md-card" ng-class="{'fullscreen': octrl.expandArray[1]}">
            <md-card-actions layout="row" class="wz-card-actions-vis" ng-dblclick="octrl.expand(1)">
                <span class="wz-headline-title">Alerts</span>
                <span flex></span>
                <span class="cursor-pointer" ng-click="octrl.expand(1)">
                    <react-component name="EuiIcon" props="{type:'expand'}" />
                </span>
            </md-card-actions>
            <md-card-content class="wazuh-column">
                <kbn-vis id="Wazuh-App-Overview-General-Alerts" vis-id="'Wazuh-App-Overview-General-Alerts'"></kbn-vis>
            </md-card-content>
        </md-card>
    </div>

    <div layout="row" layout-align="space-between stretch" class="height-270">
        <md-card flex class="wz-md-card" ng-class="{'fullscreen': octrl.expandArray[2]}">
            <md-card-actions layout="row" class="wz-card-actions-vis" ng-dblclick="octrl.expand(2)">
                <span class="wz-headline-title">Top 5 agents</span>
                <span flex></span>
                <span class="cursor-pointer" ng-click="octrl.expand(2)">
                    <react-component name="EuiIcon" props="{type:'expand'}" />
                </span>
            </md-card-actions>
            <md-card-content class="wazuh-column">
                <kbn-vis id="Wazuh-App-Overview-General-Top-5-agents" vis-id="'Wazuh-App-Overview-General-Top-5-agents'"></kbn-vis>
            </md-card-content>
        </md-card>
        <md-card flex class="wz-md-card" ng-class="{'fullscreen': octrl.expandArray[3]}">
            <md-card-actions layout="row" class="wz-card-actions-vis" ng-dblclick="octrl.expand(3)">
                <span class="wz-headline-title">Top 5 rule groups</span>
                <span flex></span>
                <span class="cursor-pointer" ng-click="octrl.expand(3)">
                    <react-component name="EuiIcon" props="{type:'expand'}" />
                </span>
            </md-card-actions>
            <md-card-content class="wazuh-column">
                <kbn-vis id="Wazuh-App-Overview-General-Top-5-rule-groups" vis-id="'Wazuh-App-Overview-General-Top-5-rule-groups'"></kbn-vis>
            </md-card-content>
        </md-card>
        <md-card flex class="wz-md-card" ng-class="{'fullscreen': octrl.expandArray[4]}">
            <md-card-actions layout="row" class="wz-card-actions-vis" ng-dblclick="octrl.expand(4)">
                <span class="wz-headline-title">Agents status</span>
                <span flex></span>
                <span class="cursor-pointer" ng-click="octrl.expand(4)">
                    <react-component name="EuiIcon" props="{type:'expand'}" />
                </span>
            </md-card-actions>
            <md-card-content class="wazuh-column" ng-show="octrl.wzMonitoringEnabled">
                <kbn-vis id="Wazuh-App-Overview-General-Agents-status" vis-id="'Wazuh-App-Overview-General-Agents-status'"></kbn-vis>
            </md-card-content>
            <md-card-content class="wazuh-column" ng-show="!octrl.wzMonitoringEnabled">
                <div layout="row">
                    <div flex layout="column">
                        <div layout="row" class="wz-padding-top-10"></div>
                        <div layout="row" class="wz-padding-top-10">
                            <p flex="50" class="wz-text-bold">Total</p>
                            <p class="wz-text-right color-grey wz-text-bold">{{octrl.agentsCountTotal}}</p>
                        </div>
                        <div layout="row" class="wz-padding-top-10"></div>
                        <div layout="row" class="wz-padding-top-10">
                            <p flex="50">Active</p>
                            <p class="wz-text-right color-grey">{{octrl.agentsCountActive}}</p>
                        </div>
                        <div layout="row" class="wz-padding-top-10">
                            <p flex="50">Disconnected</p>
                            <p class="wz-text-right color-grey">{{octrl.agentsCountDisconnected}}</p>
                        </div>
                        <div layout="row" class="wz-padding-top-10">
                            <p flex="50">Never connected</p>
                            <p class="wz-text-right color-grey">{{octrl.agentsCountNeverConnected}}</p>
                        </div>
                        <div layout="row" class="wz-padding-top-10">
                            <p flex="50">Agents coverage</p>
                            <p class="wz-text-right color-grey">{{(octrl.agentsCoverity | number:2)}}%</p>
                        </div>
                    </div>
                </div>
            </md-card-content>
        </md-card>
    </div>

<<<<<<< HEAD
    <div layout="row" layout-align="space-between stretch" class="height-360">        
=======
    <div layout="row" layout-align="space-between stretch" class="height-360">
>>>>>>> 3484f71d
        <md-card flex class="wz-md-card" ng-class="{'fullscreen': octrl.expandArray[6]}">
            <md-card-actions layout="row" class="wz-card-actions-vis" ng-dblclick="octrl.expand(6)">
                <span class="wz-headline-title">Alerts evolution - Top 5 agents</span>
                <span flex></span>
                <span class="cursor-pointer" ng-click="octrl.expand(6)">
                    <react-component name="EuiIcon" props="{type:'expand'}" />
                </span>
            </md-card-actions>
            <md-card-content class="wazuh-column">
<<<<<<< HEAD
                <kbn-vis id="Wazuh-App-Overview-General-Alerts-evolution-Top-5-agents"
                    vis-id="'Wazuh-App-Overview-General-Alerts-evolution-Top-5-agents'"></kbn-vis>
=======
                <kbn-vis id="Wazuh-App-Overview-General-Alerts-evolution-Top-5-agents" vis-id="'Wazuh-App-Overview-General-Alerts-evolution-Top-5-agents'"></kbn-vis>
>>>>>>> 3484f71d
            </md-card-content>
        </md-card>
    </div>

    <div layout="row" layout-align="center stretch" class="height-570">
        <md-card flex class="wz-md-card" ng-class="{'fullscreen': octrl.expandArray[5]}">
            <md-card-actions layout="row" class="wz-card-actions-vis" ng-dblclick="octrl.expand(5)">
                <span class="wz-headline-title">Alerts summary</span>
                <span flex></span>
                <span class="cursor-pointer" ng-click="octrl.expand(5)">
                    <react-component name="EuiIcon" props="{type:'expand'}" />
                </span>
            </md-card-actions>
            <md-card-content class="wazuh-column">
                <kbn-vis vis-id="'Wazuh-App-Overview-General-Alerts-summary'"></kbn-vis>
            </md-card-content>
        </md-card>
    </div>
</md-content><|MERGE_RESOLUTION|>--- conflicted
+++ resolved
@@ -113,11 +113,7 @@
         </md-card>
     </div>
 
-<<<<<<< HEAD
-    <div layout="row" layout-align="space-between stretch" class="height-360">        
-=======
     <div layout="row" layout-align="space-between stretch" class="height-360">
->>>>>>> 3484f71d
         <md-card flex class="wz-md-card" ng-class="{'fullscreen': octrl.expandArray[6]}">
             <md-card-actions layout="row" class="wz-card-actions-vis" ng-dblclick="octrl.expand(6)">
                 <span class="wz-headline-title">Alerts evolution - Top 5 agents</span>
@@ -127,12 +123,7 @@
                 </span>
             </md-card-actions>
             <md-card-content class="wazuh-column">
-<<<<<<< HEAD
-                <kbn-vis id="Wazuh-App-Overview-General-Alerts-evolution-Top-5-agents"
-                    vis-id="'Wazuh-App-Overview-General-Alerts-evolution-Top-5-agents'"></kbn-vis>
-=======
                 <kbn-vis id="Wazuh-App-Overview-General-Alerts-evolution-Top-5-agents" vis-id="'Wazuh-App-Overview-General-Alerts-evolution-Top-5-agents'"></kbn-vis>
->>>>>>> 3484f71d
             </md-card-content>
         </md-card>
     </div>
