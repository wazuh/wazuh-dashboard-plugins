--- conflicted
+++ resolved
@@ -79,8 +79,6 @@
             </md-card-actions>
             <md-card-content class="wazuh-column">
                 <kbn-vis class="sca-vis table-scrollable" vis-id="'Wazuh-App-Overview-FIM-top-agents-user'"></kbn-vis>
-<<<<<<< HEAD
-=======
             </md-card-content>
         </md-card>
     </div>
@@ -95,7 +93,6 @@
             </md-card-actions>
             <md-card-content class="wazuh-column">
                 <kbn-vis vis-id="'Wazuh-App-Overview-FIM-Alerts-summary'"></kbn-vis>
->>>>>>> 3484f71d
             </md-card-content>
         </md-card>
     </div>
