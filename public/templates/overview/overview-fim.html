<md-content flex layout="column" ng-if="tab == 'fim'">

    <!-- View: Panels -->
    <div ng-if="resultState === 'ready' && tabView === 'panels'">


        <div layout="row">
            <md-card flex class="height-30">
                <md-card-content layout="row" class="wz-padding-top-5">
                    <span flex><b>Files added:</b> {{fimAdded}}</span>
                    <span flex><b>Files modified:</b> {{fimModified}}</span>
                    <span flex><b>Files deleted:</b> {{fimDeleted}}</span>
                </md-card-content>
            </md-card>            
        </div>
        <div layout="row" class="height-400">
            <div flex="15" layout="column" class="wz-no-display">
                <md-card flex>
                    <md-card-content class="wazuh-column">
                        <kbn-vis class="metric" vis-id="'Wazuh-App-Overview-FIM-Added'" ></kbn-vis>
                    </md-card-content>
                </md-card>
                <md-card flex>
                    <md-card-content class="wazuh-column">
                        <kbn-vis class="metric" vis-id="'Wazuh-App-Overview-FIM-Modified'"></kbn-vis>
                    </md-card-content>
                </md-card>
                <md-card flex>
                    <md-card-content class="wazuh-column">
                        <kbn-vis class="metric" vis-id="'Wazuh-App-Overview-FIM-Deleted'"></kbn-vis>
                    </md-card-content>
                </md-card>
            </div>

            <div flex layout="column">
                <md-card flex>
                    <md-card-content class="wazuh-column">
                        <span class="md-headline">Events over time</span>
<<<<<<< HEAD
                        <md-divider></md-divider>
                        <kbn-vis vis-id="'Wazuh-App-Overview-FIM-Events-over-time'" id="Wazuh-App-Overview-FIM-Events-over-time"></kbn-vis>
=======
                        <kbn-vis vis-id="'Wazuh-App-Overview-FIM-Events-over-time'"></kbn-vis>
>>>>>>> 683d27c7
                    </md-card-content>
                </md-card>
            </div>

            <div flex="30" layout="column">
                <md-card flex>
                    <md-card-content class="wazuh-column">
                        <span class="md-headline">Top user owners</span>
<<<<<<< HEAD
                        <md-divider></md-divider>
                        <kbn-vis vis-id="'Wazuh-App-Overview-FIM-Top-user-owners'" id="Wazuh-App-Overview-FIM-Top-user-owners"></kbn-vis>
=======
                        <kbn-vis vis-id="'Wazuh-App-Overview-FIM-Top-user-owners'"></kbn-vis>
>>>>>>> 683d27c7
                    </md-card-content>
                </md-card>
                <md-card flex>
                    <md-card-content class="wazuh-column">
                        <span class="md-headline">Top group owners</span>
<<<<<<< HEAD
                        <md-divider></md-divider>
                        <kbn-vis vis-id="'Wazuh-App-Overview-FIM-Top-group-owners'" id="Wazuh-App-Overview-FIM-Top-group-owners"></kbn-vis>
=======
                        <kbn-vis vis-id="'Wazuh-App-Overview-FIM-Top-group-owners'"></kbn-vis>
>>>>>>> 683d27c7
                    </md-card-content>
                </md-card>
            </div>
        </div>

<<<<<<< HEAD
=======
        <div layout="row" class="height-120">
            <md-card flex>
                <md-card-content class="wazuh-column text-center">
                    <div class="ng-binding">Last file modified</div>
                    <kbn-vis class="kbn-vis-value" vis-id="'Wazuh-App-Overview-FIM-Last-file-modified'"></kbn-vis>
                </md-card-content>
            </md-card >
            <md-card flex>
                <md-card-content class="wazuh-column text-center">
                    <div class="ng-binding">Last file added</div>
                    <kbn-vis class="kbn-vis-value" vis-id="'Wazuh-App-Overview-FIM-Last-file-added'"></kbn-vis>
                </md-card-content>
            </md-card>
            <md-card flex>
                <md-card-content class="wazuh-column text-center">
                    <div class="ng-binding">Last file deleted</div>
                    <kbn-vis class="kbn-vis-value" vis-id="'Wazuh-App-Overview-FIM-Last-file-deleted'"></kbn-vis>
                </md-card-content>
            </md-card>
        </div>

>>>>>>> 683d27c7
        <div layout="row" class="height-213">
            <md-card flex>
                <md-card-content class="wazuh-column">
                    <span class="md-headline">Top file changes</span>
<<<<<<< HEAD
                    <md-divider></md-divider>
                    <kbn-vis vis-id="'Wazuh-App-Overview-FIM-Top-file-changes'" id="Wazuh-App-Overview-FIM-Top-file-changes"></kbn-vis>
=======
                    <kbn-vis vis-id="'Wazuh-App-Overview-FIM-Top-file-changes'"></kbn-vis>
>>>>>>> 683d27c7
                </md-card-content>
            </md-card>

            <md-card flex>
                <md-card-content class="wazuh-column">
                    <span class="md-headline">Root user file changes</span>
<<<<<<< HEAD
                    <md-divider></md-divider>
                    <kbn-vis vis-id="'Wazuh-App-Overview-FIM-Root-user-file-changes'" id="Wazuh-App-Overview-FIM-Root-user-file-changes"></kbn-vis>
=======
                    <kbn-vis vis-id="'Wazuh-App-Overview-FIM-Root-user-file-changes'"></kbn-vis>
>>>>>>> 683d27c7
                </md-card-content>
            </md-card>

            <md-card flex>
                <md-card-content class="wazuh-column">
                    <span class="md-headline">World writable modified files</span>
<<<<<<< HEAD
                    <md-divider></md-divider>
                    <kbn-vis vis-id="'Wazuh-App-Overview-FIM-World-writable-modified-files'" id="Wazuh-App-Overview-FIM-World-writable-modified-files"></kbn-vis>
=======
                    <kbn-vis vis-id="'Wazuh-App-Overview-FIM-World-writable-modified-files'"></kbn-vis>
>>>>>>> 683d27c7
                </md-card-content>
            </md-card>
        </div>

<<<<<<< HEAD
=======
        <div layout="row" layout-align="start stretch" class="height-120">
            <md-card flex="20">
                <md-card-content class="wazuh-column text-center">
                    <div class="ng-binding">Top agent</div>
                    <kbn-vis class="kbn-vis-value" vis-id="'Wazuh-App-Overview-FIM-Top-agent'"></kbn-vis>
                </md-card-content>
            </md-card>
            <md-card flex="20">
                <md-card-content class="wazuh-column text-center">
                    <div class="ng-binding">Top PCI Requirement</div>
                    <kbn-vis class="kbn-vis-value" vis-id="'Wazuh-App-Overview-FIM-Top-PCI-requirement'"></kbn-vis>
                </md-card-content>
            </md-card>
            <md-card flex="20">
                <md-card-content class="wazuh-column text-center">
                    <div class="ng-binding">Most common permissions</div>
                    <kbn-vis class="kbn-vis-value" vis-id="'Wazuh-App-Overview-FIM-Most-common-permissions'"></kbn-vis>
                </md-card-content>
            </md-card>
            <md-card flex="40">
                <md-card-content class="wazuh-column text-center">
                    <div class="ng-binding">Most modified file</div>
                    <kbn-vis class="kbn-vis-value" vis-id="'Wazuh-App-Overview-FIM-Most-modified-file'"></kbn-vis>
                </md-card-content>
            </md-card>
        </div>

>>>>>>> 683d27c7
        <div layout="row" class="height-570">
            <md-card flex>
                <md-card-content class="wazuh-column">
                    <span class="md-headline">Events summary</span>
<<<<<<< HEAD
                    <md-divider></md-divider>
                    <kbn-vis class="kbn-chart" vis-id="'Wazuh-App-Overview-FIM-Events-summary'" id="Wazuh-App-Overview-FIM-Events-summary"></kbn-vis>
=======
                    <kbn-vis class="kbn-chart" vis-id="'Wazuh-App-Overview-FIM-Events-summary'"></kbn-vis>
>>>>>>> 683d27c7
                </md-card-content>
            </md-card>
        </div>
    </div>
</md-content><|MERGE_RESOLUTION|>--- conflicted
+++ resolved
@@ -36,12 +36,8 @@
                 <md-card flex>
                     <md-card-content class="wazuh-column">
                         <span class="md-headline">Events over time</span>
-<<<<<<< HEAD
                         <md-divider></md-divider>
-                        <kbn-vis vis-id="'Wazuh-App-Overview-FIM-Events-over-time'" id="Wazuh-App-Overview-FIM-Events-over-time"></kbn-vis>
-=======
                         <kbn-vis vis-id="'Wazuh-App-Overview-FIM-Events-over-time'"></kbn-vis>
->>>>>>> 683d27c7
                     </md-card-content>
                 </md-card>
             </div>
@@ -50,130 +46,52 @@
                 <md-card flex>
                     <md-card-content class="wazuh-column">
                         <span class="md-headline">Top user owners</span>
-<<<<<<< HEAD
                         <md-divider></md-divider>
-                        <kbn-vis vis-id="'Wazuh-App-Overview-FIM-Top-user-owners'" id="Wazuh-App-Overview-FIM-Top-user-owners"></kbn-vis>
-=======
                         <kbn-vis vis-id="'Wazuh-App-Overview-FIM-Top-user-owners'"></kbn-vis>
->>>>>>> 683d27c7
                     </md-card-content>
                 </md-card>
                 <md-card flex>
                     <md-card-content class="wazuh-column">
                         <span class="md-headline">Top group owners</span>
-<<<<<<< HEAD
                         <md-divider></md-divider>
-                        <kbn-vis vis-id="'Wazuh-App-Overview-FIM-Top-group-owners'" id="Wazuh-App-Overview-FIM-Top-group-owners"></kbn-vis>
-=======
                         <kbn-vis vis-id="'Wazuh-App-Overview-FIM-Top-group-owners'"></kbn-vis>
->>>>>>> 683d27c7
                     </md-card-content>
                 </md-card>
             </div>
         </div>
 
-<<<<<<< HEAD
-=======
-        <div layout="row" class="height-120">
-            <md-card flex>
-                <md-card-content class="wazuh-column text-center">
-                    <div class="ng-binding">Last file modified</div>
-                    <kbn-vis class="kbn-vis-value" vis-id="'Wazuh-App-Overview-FIM-Last-file-modified'"></kbn-vis>
-                </md-card-content>
-            </md-card >
-            <md-card flex>
-                <md-card-content class="wazuh-column text-center">
-                    <div class="ng-binding">Last file added</div>
-                    <kbn-vis class="kbn-vis-value" vis-id="'Wazuh-App-Overview-FIM-Last-file-added'"></kbn-vis>
-                </md-card-content>
-            </md-card>
-            <md-card flex>
-                <md-card-content class="wazuh-column text-center">
-                    <div class="ng-binding">Last file deleted</div>
-                    <kbn-vis class="kbn-vis-value" vis-id="'Wazuh-App-Overview-FIM-Last-file-deleted'"></kbn-vis>
-                </md-card-content>
-            </md-card>
-        </div>
-
->>>>>>> 683d27c7
         <div layout="row" class="height-213">
             <md-card flex>
                 <md-card-content class="wazuh-column">
                     <span class="md-headline">Top file changes</span>
-<<<<<<< HEAD
                     <md-divider></md-divider>
-                    <kbn-vis vis-id="'Wazuh-App-Overview-FIM-Top-file-changes'" id="Wazuh-App-Overview-FIM-Top-file-changes"></kbn-vis>
-=======
                     <kbn-vis vis-id="'Wazuh-App-Overview-FIM-Top-file-changes'"></kbn-vis>
->>>>>>> 683d27c7
                 </md-card-content>
             </md-card>
 
             <md-card flex>
                 <md-card-content class="wazuh-column">
                     <span class="md-headline">Root user file changes</span>
-<<<<<<< HEAD
                     <md-divider></md-divider>
-                    <kbn-vis vis-id="'Wazuh-App-Overview-FIM-Root-user-file-changes'" id="Wazuh-App-Overview-FIM-Root-user-file-changes"></kbn-vis>
-=======
                     <kbn-vis vis-id="'Wazuh-App-Overview-FIM-Root-user-file-changes'"></kbn-vis>
->>>>>>> 683d27c7
                 </md-card-content>
             </md-card>
 
             <md-card flex>
                 <md-card-content class="wazuh-column">
                     <span class="md-headline">World writable modified files</span>
-<<<<<<< HEAD
                     <md-divider></md-divider>
-                    <kbn-vis vis-id="'Wazuh-App-Overview-FIM-World-writable-modified-files'" id="Wazuh-App-Overview-FIM-World-writable-modified-files"></kbn-vis>
-=======
                     <kbn-vis vis-id="'Wazuh-App-Overview-FIM-World-writable-modified-files'"></kbn-vis>
->>>>>>> 683d27c7
                 </md-card-content>
             </md-card>
         </div>
 
-<<<<<<< HEAD
-=======
-        <div layout="row" layout-align="start stretch" class="height-120">
-            <md-card flex="20">
-                <md-card-content class="wazuh-column text-center">
-                    <div class="ng-binding">Top agent</div>
-                    <kbn-vis class="kbn-vis-value" vis-id="'Wazuh-App-Overview-FIM-Top-agent'"></kbn-vis>
-                </md-card-content>
-            </md-card>
-            <md-card flex="20">
-                <md-card-content class="wazuh-column text-center">
-                    <div class="ng-binding">Top PCI Requirement</div>
-                    <kbn-vis class="kbn-vis-value" vis-id="'Wazuh-App-Overview-FIM-Top-PCI-requirement'"></kbn-vis>
-                </md-card-content>
-            </md-card>
-            <md-card flex="20">
-                <md-card-content class="wazuh-column text-center">
-                    <div class="ng-binding">Most common permissions</div>
-                    <kbn-vis class="kbn-vis-value" vis-id="'Wazuh-App-Overview-FIM-Most-common-permissions'"></kbn-vis>
-                </md-card-content>
-            </md-card>
-            <md-card flex="40">
-                <md-card-content class="wazuh-column text-center">
-                    <div class="ng-binding">Most modified file</div>
-                    <kbn-vis class="kbn-vis-value" vis-id="'Wazuh-App-Overview-FIM-Most-modified-file'"></kbn-vis>
-                </md-card-content>
-            </md-card>
-        </div>
-
->>>>>>> 683d27c7
         <div layout="row" class="height-570">
             <md-card flex>
                 <md-card-content class="wazuh-column">
                     <span class="md-headline">Events summary</span>
-<<<<<<< HEAD
                     <md-divider></md-divider>
-                    <kbn-vis class="kbn-chart" vis-id="'Wazuh-App-Overview-FIM-Events-summary'" id="Wazuh-App-Overview-FIM-Events-summary"></kbn-vis>
-=======
                     <kbn-vis class="kbn-chart" vis-id="'Wazuh-App-Overview-FIM-Events-summary'"></kbn-vis>
->>>>>>> 683d27c7
                 </md-card-content>
             </md-card>
         </div>
