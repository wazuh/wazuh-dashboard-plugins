<div ng-controller="agentsPreviewController as actrl">
    <div ng-init="actrl.addNewAgent(false)" ng-show="actrl.addingNewAgent">
        <react-component name="RegisterAgent" props="actrl.registerAgentsProps" />
    </div>
    <div ng-show="!actrl.addingNewAgent">
        <div flex="auto" layout="column" ng-cloak ng-controller="overviewController as octrl">
            <!-- Navigation section -->
            <div layout="row" layout-align="start center">
                <!-- Breadcrumbs -->
                <div layout="row" layout-padding>
                    <!-- If you're not on the Welcome tab, show a functional breadcrumb -->
                    <div ng-if="octrl.tab !== 'welcome'">
                        <span class="wz-text-link cursor-pointer" ng-click="octrl.switchTab('welcome')">Overview</span>
                        <span> / </span>
                        <span>{{ octrl.tabNames[octrl.tab] }}</span>
                    </div>
                </div>
                <!-- End breadcrumbs -->

                <!-- Separator -->
                <span flex></span>
                <!-- End separator -->

                <!-- Reporting button section -->
                <div ng-if="octrl.tab !== 'welcome' && octrl.tabView === 'panels'">
                    <!-- Report button -->
                    <button class="kuiButton kuiButton--secondary wz-margin-right-8 small" tooltip="Generate report"
                        tooltip-placement="bottom"
                        ng-class="{'euiButtonEmpty--disabled': !rendered || loading || resultState !== 'ready'}"
                        ng-disabled="!rendered || loading || resultState !== 'ready'" ng-click="octrl.startVis2Png()"
                        aria-label="Generate report button">
                        <i class="fa fa-fw fa-print" aria-hidden="true"></i>
                    </button>
                </div>
                <!-- End Reporting buttons section -->

                <!-- Discover/Dashboard buttons section -->
                <div ng-if="octrl.tab !== 'welcome'" class="wz-margin-right-8">
                    <!-- Dashboard button -->
                    <button class="kuiButton kuiButton--secondary small"
                        ng-click="octrl.tabView === 'discover' ? octrl.switchSubtab('panels') : octrl.switchSubtab('discover')"
                        aria-label="Dashboard button">
                        <span ng-if="octrl.tabView === 'discover'"><i class="fa fa-fw fa-th" aria-hidden="true"></i>
                            Dashboard</span>
                        <span ng-if="octrl.tabView === 'panels'"><i class="fa fa-fw fa-compass" aria-hidden="true"></i>
                            Discover</span>
                    </button>
                </div>
                <!-- End Discover/Dashboard buttons section -->
            </div>
            <!-- End navigation section -->

            <!-- Navigation bar -->
            <div ng-if="octrl.overviewTabsProps">
                <react-component name="Tabs" props="octrl.overviewTabsProps" />
            </div>
            <!-- End of navigation bar -->

            <!-- Discover search bar section -->
            <kbn-dis ng-show="octrl.tab !== 'welcome'"></kbn-dis>
            <!-- End Discover search bar section -->

<<<<<<< HEAD
    <!-- Loading status section -->
    <div layout="column" layout-align="center center"
        ng-if="octrl.tab !== 'welcome' && octrl.tabView === 'panels' && !rendered && resultState !== 'none'">
        <div class="percentage"><i class="fa fa-fw fa-spin fa-spinner" aria-hidden="true"></i></div>
        <div class="percentage">{{loadingStatus}}</div>
    </div>
    <!-- End loading status section -->
=======
            <!-- Loading status section -->
            <div layout="column" layout-align="center center"
                ng-if="octrl.tab !== 'welcome' && octrl.tabView === 'panels' && !rendered && resultState !== 'none'">
                <div class="percentage"><i class="fa fa-fw fa-spin fa-spinner" aria-hidden="true"></i></div>
                <div class="percentage">{{loadingStatus}}</div>
            </div>
            <!-- End loading status section -->
>>>>>>> 555b8eef

            <!-- Report status section -->
            <div layout="column" layout-align="center center" ng-if="octrl.tab !== 'welcome'"
                ng-show="reportBusy && reportStatus">
                <div class="percentage"><i class="fa fa-fw fa-spin fa-spinner" aria-hidden="true"></i></div>
                <div class="percentage">{{reportStatus}}</div>
            </div>
            <!-- End report status section -->

<<<<<<< HEAD
    <!-- No results section -->
    <div layout="row" class="wz-margin-top-10 wz-margin-right-8 wz-margin-left-8" ng-if="octrl.tab !== 'welcome'"
        ng-show="resultState === 'none' && octrl.tabView === 'panels'">
        <react-component flex name="EuiCallOut" props="{color:'warning',iconType:'help', title:'There are no results for selected time range. Try another
            one.'}" />
    </div>
    <!-- No results section -->
=======
            <!-- No results section -->
            <div layout="row" class="wz-margin-top-10 wz-margin-right-8 wz-margin-left-8" ng-if="octrl.tab !== 'welcome'"
                ng-show="resultState === 'none' && octrl.tabView === 'panels'">
                <react-component flex name="EuiCallOut" props="{color:'warning',iconType:'help', title:'There are no results for selected time range. Try another
                    one.'}" />
            </div>

            <div ng-if="!actrl.hasAgents" class="wz-margin-top-10 wz-margin-right-8 wz-margin-left-8 euiCallOut euiCallOut--warning">
                <div class="euiCallOutHeader">
                    <span class="euiCallOutHeader__title ng-binding">
                        <react-component name="EuiIcon" props="{type:'help'}"><svg width="16" height="16" viewBox="0 0 16 16" xmlns="http://www.w3.org/2000/svg" class="euiIcon euiIcon--medium euiIcon-isLoaded" focusable="false"><defs><path id="help-a" d="M13.6 12.186l-1.357-1.358c-.025-.025-.058-.034-.084-.056.53-.794.84-1.746.84-2.773a4.977 4.977 0 0 0-.84-2.772c.026-.02.059-.03.084-.056L13.6 3.813a6.96 6.96 0 0 1 0 8.373zM8 15A6.956 6.956 0 0 1 3.814 13.6l1.358-1.358c.025-.025.034-.057.055-.084C6.02 12.688 6.974 13 8 13a4.978 4.978 0 0 0 2.773-.84c.02.026.03.058.056.083l1.357 1.358A6.956 6.956 0 0 1 8 15zm-5.601-2.813a6.963 6.963 0 0 1 0-8.373l1.359 1.358c.024.025.057.035.084.056A4.97 4.97 0 0 0 3 8c0 1.027.31 1.98.842 2.773-.027.022-.06.031-.084.056l-1.36 1.358zm5.6-.187A4 4 0 1 1 8 4a4 4 0 0 1 0 8zM8 1c1.573 0 3.019.525 4.187 1.4l-1.357 1.358c-.025.025-.035.057-.056.084A4.979 4.979 0 0 0 8 3a4.979 4.979 0 0 0-2.773.842c-.021-.027-.03-.059-.055-.084L3.814 2.4A6.957 6.957 0 0 1 8 1zm0-1a8.001 8.001 0 1 0 .003 16.002A8.001 8.001 0 0 0 8 0z"></path></defs><use xlink:href="#help-a" fill-rule="evenodd"></use></svg></react-component>
                        No agents were added to this manager:
                    </span>
                    <a ng-click="actrl.addNewAgent(true)">
                        Deploy new agent
                    </a>
                </div>
            </div>
            <!-- No results section -->
>>>>>>> 555b8eef
<|MERGE_RESOLUTION|>--- conflicted
+++ resolved
@@ -60,15 +60,6 @@
             <kbn-dis ng-show="octrl.tab !== 'welcome'"></kbn-dis>
             <!-- End Discover search bar section -->
 
-<<<<<<< HEAD
-    <!-- Loading status section -->
-    <div layout="column" layout-align="center center"
-        ng-if="octrl.tab !== 'welcome' && octrl.tabView === 'panels' && !rendered && resultState !== 'none'">
-        <div class="percentage"><i class="fa fa-fw fa-spin fa-spinner" aria-hidden="true"></i></div>
-        <div class="percentage">{{loadingStatus}}</div>
-    </div>
-    <!-- End loading status section -->
-=======
             <!-- Loading status section -->
             <div layout="column" layout-align="center center"
                 ng-if="octrl.tab !== 'welcome' && octrl.tabView === 'panels' && !rendered && resultState !== 'none'">
@@ -76,7 +67,6 @@
                 <div class="percentage">{{loadingStatus}}</div>
             </div>
             <!-- End loading status section -->
->>>>>>> 555b8eef
 
             <!-- Report status section -->
             <div layout="column" layout-align="center center" ng-if="octrl.tab !== 'welcome'"
@@ -86,15 +76,6 @@
             </div>
             <!-- End report status section -->
 
-<<<<<<< HEAD
-    <!-- No results section -->
-    <div layout="row" class="wz-margin-top-10 wz-margin-right-8 wz-margin-left-8" ng-if="octrl.tab !== 'welcome'"
-        ng-show="resultState === 'none' && octrl.tabView === 'panels'">
-        <react-component flex name="EuiCallOut" props="{color:'warning',iconType:'help', title:'There are no results for selected time range. Try another
-            one.'}" />
-    </div>
-    <!-- No results section -->
-=======
             <!-- No results section -->
             <div layout="row" class="wz-margin-top-10 wz-margin-right-8 wz-margin-left-8" ng-if="octrl.tab !== 'welcome'"
                 ng-show="resultState === 'none' && octrl.tabView === 'panels'">
@@ -113,5 +94,4 @@
                     </a>
                 </div>
             </div>
-            <!-- No results section -->
->>>>>>> 555b8eef
+            <!-- No results section -->