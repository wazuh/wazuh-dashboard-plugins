<div flex="auto" layout="column" ng-cloak ng-controller="overviewController">

    <!-- Top navbar section -->
    <wz-menu ng-init="menuNavItem = 'overview'"></wz-menu>
    <!-- End top navbar section -->

    <!-- Navigation section (Breadcrumbs, Discover, etc) -->
    <div layout="row" layout-align="start center">
        <!-- Breadcrumbs -->
        <div layout="row" layout-padding>
            <!-- If you're not on the Welcome tab, show a functional breadcrumb -->
            <div ng-if="tab !== 'welcome'">
                <span class="wz-text-link cursor-pointer" ng-click="switchTab('welcome')">Overview</span>
                <span> / </span>
                <span>{{ tabNames[tab] }}</span>
            </div>
            <!-- If you're on the Welcome tab, show a blank, simple breadcrumb -->
            <div ng-if="tab === 'welcome'">
                <span>Overview / Welcome</span>
            </div>
        </div>
        <!-- End breadcrumbs -->

        <!-- Separator -->
        <span flex></span>
        <!-- End separator -->

        <!-- Reporting button section -->
        <div ng-show="tab !== 'welcome'">
            <!-- Report button -->
            <md-button md-no-ink class="md-icon-button small wz-no-margin-padding" tooltip="Generate report" tooltip-placement="bottom" ng-disabled="!rendered || loading || resultState !== 'ready'" ng-click="startVis2Png()" aria-label="Generate report button">
                <i class="fa fa-fw fa-print" aria-hidden="true"></i>
            </md-button>
        </div>
        <!-- End Reporting buttons section -->

        <!-- Discover/Dashboard buttons section -->
        <div ng-show="tab !== 'welcome'">
            <!-- Dashboard button -->
            <md-button ng-if="tabView === 'discover'" class="wz-button-flat small" ng-click="switchSubtab('panels')" aria-label="Dashboard button">
                <i class="fa fa-fw fa-th" aria-hidden="true"></i> Dashboard
            </md-button>

            <!-- Discover button -->
            <md-button ng-if="tabView === 'panels'" class="wz-button-flat small" ng-click="switchSubtab('discover')" aria-label="Discover button">
                <i class="fa fa-fw fa-compass" aria-hidden="true"></i> Discover
            </md-button>
        </div>
        <!-- End Discover/Dashboard buttons section -->
    </div>
    <!-- End navigation section -->

    <!-- Host monitoring navigation bar -->
    <md-nav-bar
        ng-if="inArray(tab, hostMonitoringTabs)"
        class="wz-nav-bar"
        ng-show="tab !== 'welcome'"
        md-selected-nav-item="tab"
        nav-bar-aria-label="Host monitoring navigation links">
        <md-nav-item class="wz-nav-item" md-nav-click="switchTab('general')" name="general">{{ tabNames['general'] }}</md-nav-item>
        <md-nav-item class="wz-nav-item" md-nav-click="switchTab('fim')" name="fim">{{ tabNames['fim'] }}</md-nav-item>
        <md-nav-item ng-show="extensions.aws" class="wz-nav-item" md-nav-click="switchTab('aws')" name="aws">{{ tabNames['aws'] }}</md-nav-item>
    </md-nav-bar>
    <!-- End Host monitoring navigation bar -->

    <!-- System audit navigation bar -->
    <md-nav-bar
        ng-if="inArray(tab, systemAuditTabs) && (extensions.audit || extensions.oscap || extensions.ciscat)"
        class="wz-nav-bar"
        ng-show="tab !== 'welcome'"
        md-selected-nav-item="tab"
        nav-bar-aria-label="System audit navigation links">
        <md-nav-item class="wz-nav-item" md-nav-click="switchTab('pm')" name="pm">{{ tabNames['pm'] }}</md-nav-item>
<<<<<<< HEAD
        <md-nav-item class="wz-nav-item" md-nav-click="switchTab('audit')" name="audit">{{ tabNames['audit'] }}</md-nav-item>
        <md-nav-item class="wz-nav-item" md-nav-click="switchTab('oscap')" name="oscap">{{ tabNames['oscap'] }}</md-nav-item>
        <md-nav-item class="wz-nav-item" md-nav-click="switchTab('ciscat')" name="ciscat">{{ tabNames['ciscat'] }}</md-nav-item>
        <md-nav-item class="wz-nav-item" md-nav-click="switchTab('osquery')" name="osquery">{{ tabNames['osquery'] }}</md-nav-item>
=======
        <md-nav-item ng-show="extensions.audit" class="wz-nav-item" md-nav-click="switchTab('audit')" name="audit">{{ tabNames['audit'] }}</md-nav-item>
        <md-nav-item ng-show="extensions.oscap" class="wz-nav-item" md-nav-click="switchTab('oscap')" name="oscap">{{ tabNames['oscap'] }}</md-nav-item>
        <md-nav-item ng-show="extensions.ciscat" class="wz-nav-item" md-nav-click="switchTab('ciscat')" name="ciscat">{{ tabNames['ciscat'] }}</md-nav-item>
>>>>>>> 339bc660
    </md-nav-bar>
    <!-- End System audit navigation bar -->

    <!-- Security navigation bar -->
    <md-nav-bar
        ng-if="inArray(tab, securityTabs) && extensions.virustotal"
        class="wz-nav-bar"
        ng-show="tab !== 'welcome'"
        md-selected-nav-item="tab"
        nav-bar-aria-label="Security navigation links">
        <md-nav-item class="wz-nav-item" md-nav-click="switchTab('vuls')" name="vuls">{{ tabNames['vuls'] }}</md-nav-item>
        <md-nav-item ng-show="extensions.virustotal" class="wz-nav-item" md-nav-click="switchTab('virustotal')" name="virustotal">{{ tabNames['virustotal'] }}</md-nav-item>
    </md-nav-bar>
    <!-- End Security navigation bar -->

    <!-- Compliance navigation bar -->
    <md-nav-bar
        ng-if="inArray(tab, complianceTabs) && extensions.pci && extensions.gdpr"
        class="wz-nav-bar"
        ng-show="tab !== 'welcome'"
        md-selected-nav-item="tab"
        nav-bar-aria-label="Compliance navigation links">
        <md-nav-item ng-show="extensions.pci" class="wz-nav-item" md-nav-click="switchTab('pci')" name="pci">{{ tabNames['pci'] }}</md-nav-item>
        <md-nav-item ng-show="extensions.gdpr" class="wz-nav-item" md-nav-click="switchTab('gdpr')" name="gdpr">{{ tabNames['gdpr'] }}</md-nav-item>
    </md-nav-bar>
    <!-- End Compliance navigation bar -->

    <!-- Discover search bar section -->
    <kbn-dis ng-show="tab !== 'welcome'"></kbn-dis>
    <!-- End Discover search bar section -->

    <!-- Loading status section -->
    <div layout="column" layout-align="center center" ng-if="tab !== 'welcome'" ng-show="resultState === 'ready' && tabView === 'panels' && !rendered">
        <div class="percentage"><i class="fa fa-fw fa-spin fa-spinner" aria-hidden="true"></i></div>
        <div class="percentage">{{loadingStatus}}</div>
    </div>
    <!-- End loading status section -->

    <!-- Report status section -->
    <div layout="column" layout-align="center center" ng-if="tab !== 'welcome'" ng-show="reportBusy && reportStatus">
        <div class="percentage"><i class="fa fa-fw fa-spin fa-spinner" aria-hidden="true"></i></div>
        <div class="percentage">{{reportStatus}}</div>
    </div>
    <!-- End report status section -->

    <!-- No results section -->
    <div layout="row" class="wz-margin-top-10 wz-margin-right-8 wz-margin-left-8" ng-if="tab !== 'welcome'" ng-show="resultState === 'none' && tabView === 'panels'">
        <div flex class="euiCallOut euiCallOut--warning">
            <div class="euiCallOutHeader">
                <svg class="euiIcon euiIcon--medium euiCallOutHeader__icon" aria-hidden="true" xmlns="http://www.w3.org/2000/svg" xmlns:xlink="http://www.w3.org/1999/xlink" width="16" height="16" viewBox="0 0 16 16"><defs><path id="help-a" d="M13.6 12.186l-1.357-1.358c-.025-.025-.058-.034-.084-.056.53-.794.84-1.746.84-2.773a4.977 4.977 0 0 0-.84-2.772c.026-.02.059-.03.084-.056L13.6 3.813a6.96 6.96 0 0 1 0 8.373zM8 15A6.956 6.956 0 0 1 3.814 13.6l1.358-1.358c.025-.025.034-.057.055-.084C6.02 12.688 6.974 13 8 13a4.978 4.978 0 0 0 2.773-.84c.02.026.03.058.056.083l1.357 1.358A6.956 6.956 0 0 1 8 15zm-5.601-2.813a6.963 6.963 0 0 1 0-8.373l1.359 1.358c.024.025.057.035.084.056A4.97 4.97 0 0 0 3 8c0 1.027.31 1.98.842 2.773-.027.022-.06.031-.084.056l-1.36 1.358zm5.6-.187A4 4 0 1 1 8 4a4 4 0 0 1 0 8zM8 1c1.573 0 3.019.525 4.187 1.4l-1.357 1.358c-.025.025-.035.057-.056.084A4.979 4.979 0 0 0 8 3a4.979 4.979 0 0 0-2.773.842c-.021-.027-.03-.059-.055-.084L3.814 2.4A6.957 6.957 0 0 1 8 1zm0-1a8.001 8.001 0 1 0 .003 16.002A8.001 8.001 0 0 0 8 0z"></path></defs><use xmlns:xlink="http://www.w3.org/1999/xlink" xlink:href="#help-a" fill-rule="evenodd"></use></svg>
                <span class="euiCallOutHeader__title">There are no results for selected time range. Try another one.</span>
            </div>
        </div>
    </div>
    <!-- No results section --><|MERGE_RESOLUTION|>--- conflicted
+++ resolved
@@ -71,16 +71,10 @@
         md-selected-nav-item="tab"
         nav-bar-aria-label="System audit navigation links">
         <md-nav-item class="wz-nav-item" md-nav-click="switchTab('pm')" name="pm">{{ tabNames['pm'] }}</md-nav-item>
-<<<<<<< HEAD
-        <md-nav-item class="wz-nav-item" md-nav-click="switchTab('audit')" name="audit">{{ tabNames['audit'] }}</md-nav-item>
-        <md-nav-item class="wz-nav-item" md-nav-click="switchTab('oscap')" name="oscap">{{ tabNames['oscap'] }}</md-nav-item>
-        <md-nav-item class="wz-nav-item" md-nav-click="switchTab('ciscat')" name="ciscat">{{ tabNames['ciscat'] }}</md-nav-item>
-        <md-nav-item class="wz-nav-item" md-nav-click="switchTab('osquery')" name="osquery">{{ tabNames['osquery'] }}</md-nav-item>
-=======
         <md-nav-item ng-show="extensions.audit" class="wz-nav-item" md-nav-click="switchTab('audit')" name="audit">{{ tabNames['audit'] }}</md-nav-item>
         <md-nav-item ng-show="extensions.oscap" class="wz-nav-item" md-nav-click="switchTab('oscap')" name="oscap">{{ tabNames['oscap'] }}</md-nav-item>
         <md-nav-item ng-show="extensions.ciscat" class="wz-nav-item" md-nav-click="switchTab('ciscat')" name="ciscat">{{ tabNames['ciscat'] }}</md-nav-item>
->>>>>>> 339bc660
+        <md-nav-item ng-show="extensions.osquery" class="wz-nav-item" md-nav-click="switchTab('osquery')" name="osquery">{{ tabNames['osquery'] }}</md-nav-item>
     </md-nav-bar>
     <!-- End System audit navigation bar -->
 
