--- conflicted
+++ resolved
@@ -45,74 +45,11 @@
     </div>
     <!-- End navigation section -->
 
-<<<<<<< HEAD
-    <!-- Host monitoring navigation bar -->
-    <md-nav-bar ng-if="octrl.inArray(octrl.tab, octrl.hostMonitoringTabs)" class="wz-nav-bar"
-        ng-show="octrl.tab !== 'welcome'" md-selected-nav-item="octrl.tab"
-        nav-bar-aria-label="Host monitoring navigation links">
-        <md-nav-item class="wz-nav-item" md-nav-click="octrl.switchTab('general',true)" name="general">
-            {{ octrl.tabNames['general'] }}</md-nav-item>
-        <md-nav-item class="wz-nav-item" md-nav-click="octrl.switchTab('fim',true)" name="fim">
-            {{ octrl.tabNames['fim'] }}</md-nav-item>
-        <md-nav-item ng-show="octrl.extensions.aws" class="wz-nav-item" md-nav-click="octrl.switchTab('aws',true)"
-            name="aws">{{ octrl.tabNames['aws'] }}</md-nav-item>
-    </md-nav-bar>
-    <!-- End Host monitoring navigation bar -->
-
-    <!-- System audit navigation bar -->
-    <md-nav-bar
-        ng-if="octrl.inArray(octrl.tab, octrl.systemAuditTabs) && (octrl.extensions.audit || octrl.extensions.oscap || octrl.extensions.ciscat)"
-        class="wz-nav-bar" ng-show="octrl.tab !== 'welcome'" md-selected-nav-item="octrl.tab"
-        nav-bar-aria-label="System audit navigation links">
-        <md-nav-item class="wz-nav-item" md-nav-click="octrl.switchTab('pm',true)" name="pm">{{ octrl.tabNames['pm'] }}
-        </md-nav-item>
-        <md-nav-item ng-show="octrl.extensions.audit" class="wz-nav-item" md-nav-click="octrl.switchTab('audit',true)"
-            name="audit">{{ octrl.tabNames['audit'] }}</md-nav-item>
-        <md-nav-item ng-show="octrl.extensions.oscap" class="wz-nav-item" md-nav-click="octrl.switchTab('oscap',true)"
-            name="oscap">{{ octrl.tabNames['oscap'] }}</md-nav-item>
-        <md-nav-item ng-show="octrl.extensions.ciscat" class="wz-nav-item" md-nav-click="octrl.switchTab('ciscat',true)"
-            name="ciscat">{{ octrl.tabNames['ciscat'] }}</md-nav-item>
-    </md-nav-bar>
-    <!-- End System audit navigation bar -->
-
-    <!-- Security navigation bar -->
-    <md-nav-bar ng-if="octrl.inArray(octrl.tab, octrl.securityTabs)" class="wz-nav-bar"
-        ng-show="octrl.tab !== 'welcome'" md-selected-nav-item="octrl.tab"
-        nav-bar-aria-label="Security navigation links">
-        <md-nav-item class="wz-nav-item" md-nav-click="octrl.switchTab('vuls',true)" name="vuls">
-            {{ octrl.tabNames['vuls'] }}</md-nav-item>
-        <md-nav-item ng-show="octrl.extensions.virustotal" class="wz-nav-item"
-            md-nav-click="octrl.switchTab('virustotal',true)" name="virustotal">{{ octrl.tabNames['virustotal'] }}
-        </md-nav-item>
-        <md-nav-item ng-show="octrl.extensions.osquery" class="wz-nav-item"
-            md-nav-click="octrl.switchTab('osquery',true)" name="osquery">{{ octrl.tabNames['osquery'] }}</md-nav-item>
-        <md-nav-item ng-show="octrl.extensions.docker" class="wz-nav-item" md-nav-click="octrl.switchTab('docker',true)"
-            name="docker">
-            {{ octrl.tabNames['docker'] }}</md-nav-item>
-    </md-nav-bar>
-    <!-- End Security navigation bar -->
-
-    <!-- Compliance navigation bar -->
-    <md-nav-bar ng-if="octrl.inArray(octrl.tab, octrl.complianceTabs) && (octrl.extensions.pci || octrl.extensions.gdpr || octrl.extensions.hipaa || octrl.extensions.nist)"
-        class="wz-nav-bar" ng-show="octrl.tab !== 'welcome'" md-selected-nav-item="octrl.tab"
-        nav-bar-aria-label="Compliance navigation links">
-        <md-nav-item ng-show="octrl.extensions.pci" class="wz-nav-item" md-nav-click="octrl.switchTab('pci',true)"
-            name="pci">{{ octrl.tabNames['pci'] }}</md-nav-item>
-        <md-nav-item ng-show="octrl.extensions.gdpr" class="wz-nav-item" md-nav-click="octrl.switchTab('gdpr',true)"
-            name="gdpr">{{ octrl.tabNames['gdpr'] }}</md-nav-item>
-        <md-nav-item ng-show="octrl.extensions.gdpr" class="wz-nav-item" md-nav-click="octrl.switchTab('hipaa',true)"
-            name="hipaa">{{ octrl.tabNames['hipaa'] }}</md-nav-item>
-        <md-nav-item ng-show="octrl.extensions.gdpr" class="wz-nav-item" md-nav-click="octrl.switchTab('nist',true)"
-            name="nist">{{ octrl.tabNames['nist'] }}</md-nav-item>
-    </md-nav-bar>
-    <!-- End Compliance navigation bar -->
-=======
     <!-- Navigation bar -->
     <div ng-if="octrl.overviewTabsProps">
         <react-component name="Tabs" props="octrl.overviewTabsProps" />
     </div>
     <!-- End of navigation bar -->
->>>>>>> 3e2a348f
 
     <!-- Discover search bar section -->
     <kbn-dis ng-show="octrl.tab !== 'welcome'"></kbn-dis>
