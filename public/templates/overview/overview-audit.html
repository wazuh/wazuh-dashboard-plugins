--- conflicted
+++ resolved
@@ -37,60 +37,35 @@
                     <kbn-vis class="metric" vis-id="'Wazuh-App-Overview-Audit-Removed-files'"></kbn-vis>
                 </md-card-content>
             </md-card>
-<<<<<<< HEAD
-=======
-            <md-card flex="auto">
-                <md-card-content class="wazuh-column text-center">
-                    <div class="ng-binding">Latest alert</div>
-                    <kbn-vis class="kbn-vis-value" vis-id="'Wazuh-App-Overview-Audit-Latest-alert'"></kbn-vis>
-                </md-card-content>
-            </md-card>
->>>>>>> 683d27c7
         </div>
 
         <div layout="row" layout-align="center stretch" class="height-200">
             <md-card flex="25">
                 <md-card-content class="wazuh-column">
                     <span class="md-headline">Groups</span>
-<<<<<<< HEAD
                     <md-divider></md-divider>
-                    <kbn-vis vis-id="'Wazuh-App-Overview-Audit-Groups'" id="Wazuh-App-Overview-Audit-Groups"></kbn-vis>
-=======
                     <kbn-vis vis-id="'Wazuh-App-Overview-Audit-Groups'"></kbn-vis>
->>>>>>> 683d27c7
                 </md-card-content>
             </md-card>
             <md-card flex="25">
                 <md-card-content class="wazuh-column">
                     <span class="md-headline">Agents</span>
-<<<<<<< HEAD
                     <md-divider></md-divider>
-                    <kbn-vis vis-id="'Wazuh-App-Overview-Audit-Agents'" id="Wazuh-App-Overview-Audit-Agents"></kbn-vis>
-=======
                     <kbn-vis vis-id="'Wazuh-App-Overview-Audit-Agents'"></kbn-vis>
->>>>>>> 683d27c7
                 </md-card-content>
             </md-card>
             <md-card flex="25">
                 <md-card-content class="wazuh-column">
                     <span class="md-headline">Directories</span>
-<<<<<<< HEAD
                     <md-divider></md-divider>
-                    <kbn-vis vis-id="'Wazuh-App-Overview-Audit-Directories'" id="Wazuh-App-Overview-Audit-Directories"></kbn-vis>
-=======
                     <kbn-vis vis-id="'Wazuh-App-Overview-Audit-Directories'"></kbn-vis>
->>>>>>> 683d27c7
                 </md-card-content>
             </md-card>
             <md-card flex="25">
                 <md-card-content class="wazuh-column">
                     <span class="md-headline">Files</span>
-<<<<<<< HEAD
                     <md-divider></md-divider>
-                    <kbn-vis vis-id="'Wazuh-App-Overview-Audit-Files'" id="Wazuh-App-Overview-Audit-Files"></kbn-vis>
-=======
                     <kbn-vis vis-id="'Wazuh-App-Overview-Audit-Files'"></kbn-vis>
->>>>>>> 683d27c7
                 </md-card-content>
             </md-card>
         </div>
@@ -99,12 +74,8 @@
             <md-card flex>
                 <md-card-content class="wazuh-column">
                     <span class="md-headline">Alerts over time</span>
-<<<<<<< HEAD
                     <md-divider></md-divider>
-                    <kbn-vis vis-id="'Wazuh-App-Overview-Audit-Alerts-over-time'" id="Wazuh-App-Overview-Audit-Alerts-over-time"></kbn-vis>
-=======
                     <kbn-vis vis-id="'Wazuh-App-Overview-Audit-Alerts-over-time'"></kbn-vis>
->>>>>>> 683d27c7
                 </md-card-content>
             </md-card>
         </div>
@@ -114,23 +85,15 @@
                 <md-card flex="50">
                     <md-card-content class="wazuh-column">
                         <span class="md-headline">File read access</span>
-<<<<<<< HEAD
                         <md-divider></md-divider>
-                        <kbn-vis vis-id="'Wazuh-App-Overview-Audit-File-read-access'" id="Wazuh-App-Overview-Audit-File-read-access"></kbn-vis>
-=======
                         <kbn-vis vis-id="'Wazuh-App-Overview-Audit-File-read-access'"></kbn-vis>
->>>>>>> 683d27c7
                     </md-card-content>
                 </md-card>
                 <md-card flex="50">
                     <md-card-content class="wazuh-column">
                         <span class="md-headline">File write access</span>
-<<<<<<< HEAD
                         <md-divider></md-divider>
-                        <kbn-vis vis-id="'Wazuh-App-Overview-Audit-File-write-access'" id="Wazuh-App-Overview-Audit-File-write-access"></kbn-vis>
-=======
                         <kbn-vis vis-id="'Wazuh-App-Overview-Audit-File-write-access'"></kbn-vis>
->>>>>>> 683d27c7
                     </md-card-content>
                 </md-card>
             </div>
@@ -139,12 +102,8 @@
                 <md-card flex>
                     <md-card-content class="wazuh-column">
                         <span class="md-headline">Commands</span>
-<<<<<<< HEAD
                         <md-divider></md-divider>
-                        <kbn-vis vis-id="'Wazuh-App-Overview-Audit-Commands'" id="Wazuh-App-Overview-Audit-Commands"></kbn-vis>
-=======
                         <kbn-vis vis-id="'Wazuh-App-Overview-Audit-Commands'"></kbn-vis>
->>>>>>> 683d27c7
                     </md-card-content>
                 </md-card>
             </div>
@@ -153,23 +112,15 @@
                 <md-card flex="50">
                     <md-card-content class="wazuh-column">
                         <span class="md-headline">Created files</span>
-<<<<<<< HEAD
                         <md-divider></md-divider>
-                        <kbn-vis vis-id="'Wazuh-App-Overview-Audit-Files-created'" id="Wazuh-App-Overview-Audit-Files-created"></kbn-vis>
-=======
                         <kbn-vis vis-id="'Wazuh-App-Overview-Audit-Files-created'"></kbn-vis>
->>>>>>> 683d27c7
                     </md-card-content>
                 </md-card>
                 <md-card flex="50">
                     <md-card-content class="wazuh-column">
                         <span class="md-headline">Removed files</span>
-<<<<<<< HEAD
                         <md-divider></md-divider>
-                        <kbn-vis vis-id="'Wazuh-App-Overview-Audit-Files-deleted'" id="Wazuh-App-Overview-Audit-Files-deleted"></kbn-vis>
-=======
                         <kbn-vis vis-id="'Wazuh-App-Overview-Audit-Files-deleted'"></kbn-vis>
->>>>>>> 683d27c7
                     </md-card-content>
                 </md-card>
             </div>
@@ -179,12 +130,8 @@
             <md-card flex>
                 <md-card-content class="wazuh-column">
                     <span class="md-headline">Alerts summary</span>
-<<<<<<< HEAD
                     <md-divider></md-divider>
-                    <kbn-vis class="kbn-chart" vis-id="'Wazuh-App-Overview-Audit-Last-alerts'" id="Wazuh-App-Overview-Audit-Last-alerts"></kbn-vis>
-=======
                     <kbn-vis class="kbn-chart" vis-id="'Wazuh-App-Overview-Audit-Last-alerts'"></kbn-vis>
->>>>>>> 683d27c7
                 </md-card-content>
             </md-card>
         </div>
