--- conflicted
+++ resolved
@@ -8,12 +8,8 @@
                 <md-card flex>
                     <md-card-content class="wazuh-column">
                         <span class="md-headline">Instances</span>
-<<<<<<< HEAD
                         <md-divider></md-divider>
-                        <kbn-vis vis-id="'Wazuh-App-Overview-AWS-Instances'" id="Wazuh-App-Overview-AWS-Instances"></kbn-vis>
-=======
                         <kbn-vis vis-id="'Wazuh-App-Overview-AWS-Instances'"></kbn-vis>
->>>>>>> 683d27c7
                     </md-card-content>
                 </md-card>
             </div>
@@ -49,12 +45,8 @@
                 <md-card flex>
                     <md-card-content class="wazuh-column">
                         <span class="md-headline">Security groups over time</span>
-<<<<<<< HEAD
                         <md-divider></md-divider>
-                        <kbn-vis vis-id="'Wazuh-App-Overview-AWS-Security-groups-over-time'" id="Wazuh-App-Overview-AWS-Security-groups-over-time"></kbn-vis>
-=======
                         <kbn-vis vis-id="'Wazuh-App-Overview-AWS-Security-groups-over-time'"></kbn-vis>
->>>>>>> 683d27c7
                     </md-card-content>
                 </md-card>
             </div>
@@ -64,12 +56,8 @@
             <md-card flex>
                 <md-card-content class="wazuh-column">
                     <span class="md-headline">Events over time</span>
-<<<<<<< HEAD
                     <md-divider></md-divider>
-                    <kbn-vis vis-id="'Wazuh-App-Overview-AWS-Events-over-time'" id="Wazuh-App-Overview-AWS-Events-over-time"></kbn-vis>
-=======
                     <kbn-vis vis-id="'Wazuh-App-Overview-AWS-Events-over-time'"></kbn-vis>
->>>>>>> 683d27c7
                 </md-card-content>
             </md-card>
         </div>
@@ -78,23 +66,15 @@
             <md-card flex="65">
                 <md-card-content class="wazuh-column">
                     <span class="md-headline">Event sources over time</span>
-<<<<<<< HEAD
                     <md-divider></md-divider>
-                    <kbn-vis vis-id="'Wazuh-App-Overview-AWS-Event-sources-over-time'" id="Wazuh-App-Overview-AWS-Event-sources-over-time"></kbn-vis>
-=======
                     <kbn-vis vis-id="'Wazuh-App-Overview-AWS-Event-sources-over-time'"></kbn-vis>
->>>>>>> 683d27c7
                 </md-card-content>
             </md-card>
             <md-card flex="35">
                 <md-card-content class="wazuh-column">
                     <span class="md-headline">Success login - Top 5 countries</span>
-<<<<<<< HEAD
                     <md-divider></md-divider>
-                    <kbn-vis vis-id="'Wazuh-App-Overview-AWS-Success-login-Top-5-countries'" id="Wazuh-App-Overview-AWS-Success-login-Top-5-countries"></kbn-vis>
-=======
                     <kbn-vis vis-id="'Wazuh-App-Overview-AWS-Success-login-Top-5-countries'"></kbn-vis>
->>>>>>> 683d27c7
                 </md-card-content>
             </md-card>
         </div>
@@ -103,12 +83,8 @@
             <md-card flex>
                 <md-card-content class="wazuh-column">
                     <span class="md-headline">Alerts summary</span>
-<<<<<<< HEAD
                     <md-divider></md-divider>
-                    <kbn-vis class="kbn-chart" vis-id="'Wazuh-App-Overview-AWS-Alerts-summary'" id="Wazuh-App-Overview-AWS-Alerts-summary"></kbn-vis>
-=======
                     <kbn-vis class="kbn-chart" vis-id="'Wazuh-App-Overview-AWS-Alerts-summary'"></kbn-vis>
->>>>>>> 683d27c7
                 </md-card-content>
             </md-card>
         </div>
