<md-content flex layout="column" ng-if="tab == 'pm'" layout-align="start">

    <!-- View: Panels -->
    <div ng-if="resultState === 'ready' && tabView === 'panels'">

        <div layout="row" layout-align="center stretch" class="height-290">
            <md-card flex="50">
                <md-card-content class="wazuh-column">
                    <span class="md-headline">Events over time</span>
<<<<<<< HEAD
                    <md-divider></md-divider>
                    <kbn-vis vis-id="'Wazuh-App-Overview-PM-Events-over-time'" id="Wazuh-App-Overview-PM-Events-over-time"></kbn-vis>
=======
                    <kbn-vis vis-id="'Wazuh-App-Overview-PM-Events-over-time'"></kbn-vis>
>>>>>>> 683d27c7
                </md-card-content>
            </md-card>

            <md-card flex="25">
                <md-card-content class="wazuh-column">
                    <span class="md-headline">Top 5 CIS Requirements</span>
<<<<<<< HEAD
                    <md-divider></md-divider>
                    <kbn-vis vis-id="'Wazuh-App-Overview-PM-Top-5-CIS-requirements'" id="Wazuh-App-Overview-PM-Top-5-CIS-requirements"></kbn-vis>
=======
                    <kbn-vis vis-id="'Wazuh-App-Overview-PM-Top-5-CIS-requirements'"></kbn-vis>
>>>>>>> 683d27c7
                </md-card-content>
            </md-card>

            <md-card flex="25">
                <md-card-content class="wazuh-column">
                    <span class="md-headline">Top 5 PCI DSS Requirements</span>
<<<<<<< HEAD
                    <md-divider></md-divider>
                    <kbn-vis vis-id="'Wazuh-App-Overview-PM-Top-5-PCI-DSS-requirements'" id="Wazuh-App-Overview-PM-Top-5-PCI-DSS-requirements"></kbn-vis>
=======
                    <kbn-vis vis-id="'Wazuh-App-Overview-PM-Top-5-PCI-DSS-requirements'"></kbn-vis>
>>>>>>> 683d27c7
                </md-card-content>
            </md-card>
        </div>

        <div layout="row" layout-align="center stretch" class="height-240">
            <md-card flex>
                <md-card-content class="wazuh-column">
                    <span class="md-headline">Events per agent evolution</span>
<<<<<<< HEAD
                    <md-divider></md-divider>
                    <kbn-vis vis-id="'Wazuh-App-Overview-PM-Events-per-agent-evolution'" id="Wazuh-App-Overview-PM-Events-per-agent-evolution"></kbn-vis>
=======
                    <kbn-vis vis-id="'Wazuh-App-Overview-PM-Events-per-agent-evolution'"></kbn-vis>
>>>>>>> 683d27c7
                </md-card-content>
            </md-card>
        </div>

        <div layout="row" layout-align="center stretch" class="height-570">
            <md-card flex>
                <md-card-content class="wazuh-column">
                    <span class="md-headline">Alerts summary</span>
<<<<<<< HEAD
                    <md-divider></md-divider>
                    <kbn-vis class="kbn-chart" vis-id="'Wazuh-App-Overview-PM-Alerts-summary'" id="Wazuh-App-Overview-PM-Alerts-summary"></kbn-vis>
=======
                    <kbn-vis class="kbn-chart" vis-id="'Wazuh-App-Overview-PM-Alerts-summary'"></kbn-vis>
>>>>>>> 683d27c7
                </md-card-content>
            </md-card>
        </div>
    </div>
</md-content><|MERGE_RESOLUTION|>--- conflicted
+++ resolved
@@ -7,36 +7,24 @@
             <md-card flex="50">
                 <md-card-content class="wazuh-column">
                     <span class="md-headline">Events over time</span>
-<<<<<<< HEAD
                     <md-divider></md-divider>
-                    <kbn-vis vis-id="'Wazuh-App-Overview-PM-Events-over-time'" id="Wazuh-App-Overview-PM-Events-over-time"></kbn-vis>
-=======
                     <kbn-vis vis-id="'Wazuh-App-Overview-PM-Events-over-time'"></kbn-vis>
->>>>>>> 683d27c7
                 </md-card-content>
             </md-card>
 
             <md-card flex="25">
                 <md-card-content class="wazuh-column">
                     <span class="md-headline">Top 5 CIS Requirements</span>
-<<<<<<< HEAD
                     <md-divider></md-divider>
-                    <kbn-vis vis-id="'Wazuh-App-Overview-PM-Top-5-CIS-requirements'" id="Wazuh-App-Overview-PM-Top-5-CIS-requirements"></kbn-vis>
-=======
                     <kbn-vis vis-id="'Wazuh-App-Overview-PM-Top-5-CIS-requirements'"></kbn-vis>
->>>>>>> 683d27c7
                 </md-card-content>
             </md-card>
 
             <md-card flex="25">
                 <md-card-content class="wazuh-column">
                     <span class="md-headline">Top 5 PCI DSS Requirements</span>
-<<<<<<< HEAD
                     <md-divider></md-divider>
-                    <kbn-vis vis-id="'Wazuh-App-Overview-PM-Top-5-PCI-DSS-requirements'" id="Wazuh-App-Overview-PM-Top-5-PCI-DSS-requirements"></kbn-vis>
-=======
                     <kbn-vis vis-id="'Wazuh-App-Overview-PM-Top-5-PCI-DSS-requirements'"></kbn-vis>
->>>>>>> 683d27c7
                 </md-card-content>
             </md-card>
         </div>
@@ -45,12 +33,8 @@
             <md-card flex>
                 <md-card-content class="wazuh-column">
                     <span class="md-headline">Events per agent evolution</span>
-<<<<<<< HEAD
                     <md-divider></md-divider>
-                    <kbn-vis vis-id="'Wazuh-App-Overview-PM-Events-per-agent-evolution'" id="Wazuh-App-Overview-PM-Events-per-agent-evolution"></kbn-vis>
-=======
                     <kbn-vis vis-id="'Wazuh-App-Overview-PM-Events-per-agent-evolution'"></kbn-vis>
->>>>>>> 683d27c7
                 </md-card-content>
             </md-card>
         </div>
@@ -59,12 +43,8 @@
             <md-card flex>
                 <md-card-content class="wazuh-column">
                     <span class="md-headline">Alerts summary</span>
-<<<<<<< HEAD
                     <md-divider></md-divider>
-                    <kbn-vis class="kbn-chart" vis-id="'Wazuh-App-Overview-PM-Alerts-summary'" id="Wazuh-App-Overview-PM-Alerts-summary"></kbn-vis>
-=======
                     <kbn-vis class="kbn-chart" vis-id="'Wazuh-App-Overview-PM-Alerts-summary'"></kbn-vis>
->>>>>>> 683d27c7
                 </md-card-content>
             </md-card>
         </div>
