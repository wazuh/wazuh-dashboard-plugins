--- conflicted
+++ resolved
@@ -6,13 +6,12 @@
             <md-nav-item md-nav-click="submenuNavItem = 'fim'" name="fim">File integrity</md-nav-item>
         </md-nav-bar> 
 	
-<<<<<<< HEAD
     </md-content>
 	
 	<div ng-if="submenuNavItem == 'general'" >
 		<kbn-searchbar></kbn-searchbar>
 
-=======
+
 <md-content flex layout="row">
 
 		<md-card flex="100">
@@ -25,8 +24,6 @@
 			</md-card-content>
 		</md-card>
 		
-		
->>>>>>> ad74b629
 		
 		<md-content flex layout="row">
 
@@ -63,9 +60,9 @@
 
 	<div ng-if="submenuNavItem == 'fim'" >
 	
-<<<<<<< HEAD
+
 		<kbn-searchbar></kbn-searchbar>
-=======
+
 <md-content flex layout="row">
 
 		<md-card flex="100">
@@ -77,7 +74,6 @@
 				</kbn-vis>
 			</md-card-content>
 		</md-card>
->>>>>>> ad74b629
 		
 		<md-content flex layout="row">
 
@@ -109,21 +105,9 @@
 				</md-card>
 				
 
-<<<<<<< HEAD
 			</md-content>
 	</div>
 	
-=======
 	</md-content>
-	<md-content flex layout="row">
-		<md-card layout="column" flex="45">
-			<md-card-content>
-				<span class="md-headline">Agents status</span>
-				<kbn-vis vis-height="160px" vis-type="line" vis-index-pattern="wazuh-monitoring-*" vis-a="(filters:!(),linked:!f,query:(query_string:(analyze_wildcard:!t,query:'*')),uiState:(),vis:(aggs:!((enabled:!t,id:'2',params:(customInterval:'2h',extended_bounds:(),field:'@timestamp',interval:'auto',min_doc_count:1),schema:segment,type:date_histogram),(enabled:!t,id:'3',params:(field:id),schema:metric,type:cardinality),(enabled:!t,id:'4',params:(field:status,order:asc,orderBy:'3',size:5),schema:group,type:terms)),listeners:(),params:(addLegend:!t,addTimeMarker:!f,addTooltip:!t,defaultYExtents:!f,drawLinesBetweenPoints:!t,interpolate:linear,radiusRatio:9,scale:linear,setYExtents:!f,shareYAxis:!t,showCircles:!t,smoothLines:!f,times:!(),yAxis:()),title:'VIS3',type:line))"
-					vis-filter="*">
-				</kbn-vis>
-			</md-card-content>
-		</md-card>
-	</md-content>
->>>>>>> ad74b629
+
 </div>
