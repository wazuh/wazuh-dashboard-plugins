<div flex ng-cloak layout="row" ng-controller="groupsPreviewController" layout-fill style="background-color: #e3e3e3;"
    ng-if="groupsMenu == 'preview'">

    <div flex="25" layout="column" style="margin:10px;">
        <input flex="none" placeholder="Filter groups" type="text" ng-model="searchTerm" ng-change="groups.addFilter('search', searchTerm)"
            class="input-filter-box" style="height: 35px; margin: 5px;"/>
        <md-card flex style="background-color:#E4E4E4; overflow: auto; height:400px;  box-shadow: 0 0px 0px rgba(10,16,20,.15), 0 0 0px rgba(10,16,20,.12) !important; margin-left:0px; margin-right:0px; width:100%;" when-scrolled="groups.nextPage('')">
            <md-content flex layout="column" ng-init="selectedGroup = 0;">
                <md-card ng-repeat="group in groups.items | filter : searchTerm | orderBy : groups.sortValue : groups.sortDir" ng-class="{selectedItem:($parent.selectedGroup == $index)}"
<<<<<<< HEAD
                    ng-click="$parent.loadGroup($index)" layout="row" >
=======
                    ng-click="$parent.loadGroup($index)" layout="row" style="padding-bottom: 130px;">
>>>>>>> 82ffb30e
                    <md-card-title>
                        <md-card-title-text>
                            <span class="md-headline" >{{group.name}} ({{group.count}})</span>
                        </md-card-title-text>
                    </md-card-title>
                </md-card>
            </md-content>
            <md-content>
                <md-progress-linear class="md-accent" md-mode="indeterminate" ng-show="groups.busy && !groups.end"></md-progress-linear>
            </md-content>
        </md-card>
    </div>

    <div flex="75" layout="column" style="width: auto; margin:10px;">

        <md-tabs class="headBar" layout-fill flex>
            <md-tab label="Agents">
                <md-tab-content flex layout fill>
                    <md-toolbar style="overflow:hidden;" layout-fill>
                        <div flex layout="row" layout-fill>
                            <md-card flex style="overflow: auto; height:400px;" layout-fill when-scrolled="groupAgents.nextPage('')">
                                <md-toolbar layout="row">
                                    <input flex="none" placeholder="Filter agents" type="text" ng-model="searchTermAgent" ng-change="groupAgents.addFilter('search', searchTermAgent)"
                                            class="input-filter-box" style="width: 100%; height: 35px;" ></input>
                                </md-toolbar>
                                <md-toolbar layout="row">
                                    <div class="md-toolbar-tools">
                                        <span flex="5" ng-click="groupAgents.sort('id')">ID
                                            <i class="fa" ng-class="groupAgents.sortValue === 'id' ? (groupAgents.sortDir ? 'fa-sort-asc' : 'fa-sort-desc') : 'fa-sort'" aria-hidden="true"></i></span>
                                        <span flex="25" ng-click="groupAgents.sort('name')">Name
                                            <i class="fa" ng-class="groupAgents.sortValue === 'name' ? (groupAgents.sortDir ? 'fa-sort-asc' : 'fa-sort-desc') : 'fa-sort'" aria-hidden="true"></i></span>
                                        <span flex="10" ng-click="groupAgents.sort('ip')">IP
                                            <i class="fa" ng-class="groupAgents.sortValue === 'ip' ? (groupAgents.sortDir ? 'fa-sort-asc' : 'fa-sort-desc') : 'fa-sort'" aria-hidden="true"></i></span>
                                        <span flex="15" ng-click="groupAgents.sort('status')">Status
                                            <i class="fa" ng-class="groupAgents.sortValue === 'status' ? (groupAgents.sortDir ? 'fa-sort-asc' : 'fa-sort-desc') : 'fa-sort'" aria-hidden="true"></i></span>
                                        <span flex="15" ng-click="groupAgents.sort('os.platform')">OS platform
                                            <i class="fa" ng-class="groupAgents.sortValue === 'os' ? (groupAgents.sortDir ? 'fa-sort-asc' : 'fa-sort-desc') : 'fa-sort'" aria-hidden="true"></i></span>
                                        <span flex="15" ng-click="groupAgents.sort('os.version')">OS version
                                            <i class="fa" ng-class="groupAgents.sortValue === 'os' ? (groupAgents.sortDir ? 'fa-sort-asc' : 'fa-sort-desc') : 'fa-sort'" aria-hidden="true"></i></span>
                                        <span flex="15" >Agent version</span>
                                    </div>
                                </md-toolbar>

                                <md-list ng-repeat='agent in groupAgents.items | orderBy : groupAgents.sortValue : groupAgents.sortDir' class="agents-preview-table">
                                    <md-list-item class="list-no-hover md-subhead" ng-click="showAgent(agent)">
                                        <span flex="5">{{agent.id || 'Unknown'}}</span>
                                        <span flex="25">{{agent.name || 'Unknown'}}</span>
                                        <span flex="10">{{agent.ip || 'Unknown'}}</span>
                                        <span flex="15">{{agent.status || 'Unknown'}}</span>
                                        <span flex="15">{{agent.os.platform || 'Unknown'}}</span>
                                        <span flex="15">{{agent.os.version || 'Unknown'}}</span>
                                        <span flex="15">{{agent.version || 'Unknown'}}</span>
                                    </md-list-item>
                                </md-list>

                                <md-content>
                                    <md-progress-linear class="md-accent" md-mode="indeterminate" ng-show="groupAgents.busy && !groupAgents.end"></md-progress-linear>
                                </md-content>
                            </md-card>
                        </div>
                    </md-toolbar>
                </md-tab-content>
            </md-tab>

            <md-tab label="Files">
                <md-tab-content flex layout fill>
                    <md-toolbar style="overflow:hidden;" layout-fill>
                        <div flex layout="row" layout-fill>
                            <md-card flex style="overflow: auto; height:400px;" layout-fill when-scrolled="files.nextPage('')" ng-show="!fileViewer">
                                <md-toolbar layout="row">
                                    <input flex="none" placeholder="Filter files" type="text" ng-model="searchTermFile" ng-change="groupFiles.addFilter('search', searchTermFile)"
                                            class="input-filter-box" style="width: 100%; height: 35px;" ></input>
                                </md-toolbar>
                                <md-toolbar layout="row">
                                    <div class="md-toolbar-tools">
                                        <span flex="30" ng-click="groupFiles.sort('filename')">File<i class="fa" ng-class="groupFiles.sortValue === 'filename' ? (groupFiles.sortDir ? 'fa-sort-asc' : 'fa-sort-desc') : 'fa-sort'" aria-hidden="true"></i></span>
                                    </div>
                                </md-toolbar>
                                <md-list ng-repeat="file in groupFiles.items | orderBy : groupFiles.sortValue : groupFiles.sortDir" class="agents-preview-table" ng-init="fileViewer=false">
                                    <md-list-item class="md-subhead">
                                        <span flex="30" ng-click="$parent.showFile($index);">{{file.filename}}</span>
                                    </md-list-item>
                                </md-list>
                                <md-content>
                                    <md-progress-linear class="md-accent" md-mode="indeterminate" ng-show="files.busy && !files.end"></md-progress-linear>
                                </md-content>
                            </md-card>
                            <md-sidenav flex="100" layout-fill md-is-open="fileViewer" md-disable-backdrop="true" class="md-whiteframe-z1  md-sidenav-right" style="background-color:#F7F7F7">
            
                                    <md-content flex style="background-color:#F7F7F7">
                                            {{file.filename}}
                                    <md-button class="md-fab md-mini md-primary pull-right"  ng-click="fileViewer=false"> <i class="fa fa-close" aria-hidden="true"></i></md-button>
                                    </md-content>
                                    <md-content flex style="background-color:#F7F7F7">
                                    <pre flex layout-fill class="json-beautifier"><code dynamic="file"></code></pre>
                                    </md-content>
   
                            </md-sidenav>
                        </div>
                    </md-toolbar>
                </md-tab-content>
            </md-tab>

        </md-tabs>
    </div>
</div>

</div><|MERGE_RESOLUTION|>--- conflicted
+++ resolved
@@ -7,11 +7,7 @@
         <md-card flex style="background-color:#E4E4E4; overflow: auto; height:400px;  box-shadow: 0 0px 0px rgba(10,16,20,.15), 0 0 0px rgba(10,16,20,.12) !important; margin-left:0px; margin-right:0px; width:100%;" when-scrolled="groups.nextPage('')">
             <md-content flex layout="column" ng-init="selectedGroup = 0;">
                 <md-card ng-repeat="group in groups.items | filter : searchTerm | orderBy : groups.sortValue : groups.sortDir" ng-class="{selectedItem:($parent.selectedGroup == $index)}"
-<<<<<<< HEAD
                     ng-click="$parent.loadGroup($index)" layout="row" >
-=======
-                    ng-click="$parent.loadGroup($index)" layout="row" style="padding-bottom: 130px;">
->>>>>>> 82ffb30e
                     <md-card-title>
                         <md-card-title-text>
                             <span class="md-headline" >{{group.name}} ({{group.count}})</span>
