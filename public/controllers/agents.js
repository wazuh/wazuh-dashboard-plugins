--- conflicted
+++ resolved
@@ -1,9 +1,3 @@
-<<<<<<< HEAD
-import beautifier   from 'plugins/wazuh/utils/json-beautifier';
-import * as modules from 'ui/modules'
-
-const app = modules.get('app/wazuh', []);
-=======
 /*
  * Wazuh app - Agents controller
  * Copyright (C) 2018 Wazuh, Inc.
@@ -15,10 +9,10 @@
  *
  * Find more information about this on the LICENSE file.
  */
-
-const app        = require('ui/modules').get('app/wazuh', []);
-const beautifier = require('plugins/wazuh/utils/json-beautifier');
->>>>>>> 1c733de0
+import beautifier   from 'plugins/wazuh/utils/json-beautifier';
+import * as modules from 'ui/modules'
+
+const app = modules.get('app/wazuh', []);
 
 app.controller('agentsController',
     function ($scope, $location, $q, $rootScope, appState, genericReq, apiReq, AgentsAutoComplete, errorHandler) {
@@ -162,13 +156,8 @@
 
                 // Create current tab visualizations
                 genericReq.request('GET',`/api/wazuh-elastic/create-vis/agents-${$scope.tab}/${$rootScope.visTimestamp}/${appState.getCurrentPattern()}`)
-<<<<<<< HEAD
                 .then(data => {
                     $rootScope.rawVisualizations = data.data.raw;
-=======
-                .then(() => {
-
->>>>>>> 1c733de0
                     // Render visualizations
                     $rootScope.$broadcast('updateVis');
 
@@ -192,13 +181,8 @@
                 $rootScope.rawVisualizations = null;
                 // Create current tab visualizations
                 genericReq.request('GET',`/api/wazuh-elastic/create-vis/agents-${tab}/${$rootScope.visTimestamp}/${appState.getCurrentPattern()}`)
-<<<<<<< HEAD
                 .then(data => {
                     $rootScope.rawVisualizations = data.data.raw;
-=======
-                .then(() => {
-
->>>>>>> 1c733de0
                     // Render visualizations
                     $rootScope.$broadcast('updateVis');
 
