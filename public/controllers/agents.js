--- conflicted
+++ resolved
@@ -15,103 +15,6 @@
 
 const app = modules.get('app/wazuh', []);
 
-<<<<<<< HEAD
-app.controller('agentsController',
-    function ($timeout, $scope, $location, $q, $rootScope, appState, genericReq, apiReq, AgentsAutoComplete, errorHandler) {
-
-        $rootScope.page = 'agents';
-        $scope.extensions = appState.getExtensions().extensions;
-        $scope.agentsAutoComplete = AgentsAutoComplete;
-
-        // Check the url hash and retrieve the tabView information
-        if ($location.search().tabView){
-            $scope.tabView = $location.search().tabView;
-        } else { // If tabView doesn't exist, default it to 'panels'
-            $scope.tabView = "panels";
-            $location.search("tabView", "panels");
-        }
-
-        // Check the url hash and retrivew the tab information
-        if ($location.search().tab){
-            $scope.tab = $location.search().tab;
-        } else { // If tab doesn't exist, default it to 'general'
-            $scope.tab = "general";
-            $location.search("tab", "general");
-
-            // Now we initialize the implicitFilter
-            $rootScope.currentImplicitFilter = "";
-        }
-
-        // Metrics Audit
-        const metricsAudit = {
-            auditNewFiles     : '[vis-id="\'Wazuh-App-Agents-Audit-New-files-metric\'"]',
-            auditReadFiles    : '[vis-id="\'Wazuh-App-Agents-Audit-Read-files-metric\'"]',
-            auditModifiedFiles: '[vis-id="\'Wazuh-App-Agents-Audit-Modified-files-metric\'"]',
-            auditRemovedFiles : '[vis-id="\'Wazuh-App-Agents-Audit-Removed-files-metric\'"]'
-        }
-
-        // Metrics Vulnerability Detector
-        const metricsVulnerability = {
-            vulnCritical: '[vis-id="\'Wazuh-App-Agents-VULS-Metric-Critical-severity\'"]',
-            vulnHigh    : '[vis-id="\'Wazuh-App-Agents-VULS-Metric-High-severity\'"]',
-            vulnMedium  : '[vis-id="\'Wazuh-App-Agents-VULS-Metric-Medium-severity\'"]',
-            vulnLow     : '[vis-id="\'Wazuh-App-Agents-VULS-Metric-Low-severity\'"]'
-        }
-
-        // Metrics Scap
-        const metricsScap = {
-            scapLastScore   : '[vis-id="\'Wazuh-App-Agents-OSCAP-Last-score\'"]',
-            scapHighestScore: '[vis-id="\'Wazuh-App-Agents-OSCAP-Higher-score-metric\'"]',
-            scapLowestScore : '[vis-id="\'Wazuh-App-Agents-OSCAP-Lower-score-metric\'"]'
-        }
-
-        // Metrics Virustotal
-        const metricsVirustotal = {
-            virusMalicious: '[vis-id="\'Wazuh-App-Agents-Virustotal-Total-Malicious\'"]',
-            virusPositives: '[vis-id="\'Wazuh-App-Agents-Virustotal-Total-Positives\'"]',
-            virusTotal    : '[vis-id="\'Wazuh-App-Agents-Virustotal-Total\'"]'
-        }
-
-        $rootScope.tabVisualizations = {
-            general      : 7,
-            fim          : 8,
-            pm           : 4,
-            vuls         : 7,
-            oscap        : 13,
-            audit        : 15,
-            pci          : 3,
-            gdpr         : 3,
-            virustotal   : 6,
-            configuration: 0
-        };
-
-        // Object for matching nav items and Wazuh groups
-        const tabFilters = {
-            general   : { group: '' },
-            fim       : { group: 'syscheck' },
-            pm        : { group: 'rootcheck' },
-            vuls      : { group: 'vulnerability-detector' },
-            oscap     : { group: 'oscap' },
-            audit     : { group: 'audit' },
-            pci       : { group: 'pci_dss' },
-            gdpr      : { group: 'gdpr' },
-            virustotal: { group: 'virustotal' }
-        };
-
-        const generateMetric = id => {
-            let html = $(id).html();
-            if (typeof html !== 'undefined' && html.includes('<span')) {
-                if(typeof html.split('<span>')[1] !== 'undefined'){
-                    return html.split('<span>')[1].split('</span')[0];
-                } else if(html.includes('table') && html.includes('cell-hover')){
-                    let nonB = html.split('ng-non-bindable')[1];
-                    if(nonB &&
-                        nonB.split('>')[1] &&
-                        nonB.split('>')[1].split('</')[0]
-                    ) {
-                        return nonB.split('>')[1].split('</')[0];
-                    }
-=======
 app.controller('agentsController', function ($timeout, $scope, $location, $rootScope, appState, genericReq, apiReq, AgentsAutoComplete, errorHandler, rawVisualizations, loadedVisualizations, tabVisualizations, discoverPendingUpdates, visHandlers) {
     $location.search('_a',null)
     const filterHandler = new FilterHandler(appState.getCurrentPattern());
@@ -179,6 +82,7 @@
         vuls         : 7,
         oscap        : 13,
         audit        : 15,
+        gdpr         : 3,
         pci          : 3,
         virustotal   : 6,
         configuration: 0
@@ -193,7 +97,8 @@
         oscap     : { group: 'oscap' },
         audit     : { group: 'audit' },
         pci       : { group: 'pci_dss' },
-        virustotal: { group: 'virustotal' }
+        virustotal: { group: 'virustotal' },
+        gdpr      : { group: 'gdpr' }
     };
 
     let filters = []
@@ -202,20 +107,19 @@
             filters = [];
 
             filters.push(filterHandler.managerQuery(
-                appState.getClusterInfo().status == 'enabled' ? 
-                appState.getClusterInfo().cluster : 
+                appState.getClusterInfo().status == 'enabled' ?
+                appState.getClusterInfo().cluster :
                 appState.getClusterInfo().manager
             ))
-    
+
             if(tab !== 'general'){
                 if(tab === 'pci') {
                     filters.push(filterHandler.pciQuery())
                 } else {
                     filters.push(filterHandler.ruleGroupQuery(tabFilters[tab].group));
->>>>>>> e50f2868
                 }
             }
-    
+
             filters.push(filterHandler.agentQuery(agent));
             $rootScope.$emit('wzEventFilters',{filters});
             if(!$rootScope.$$listenerCount['wzEventFilters']){
@@ -288,25 +192,6 @@
 
         $scope.tabView = subtab;
 
-<<<<<<< HEAD
-        $scope.$watch('tab', () => {
-            const str = $location.search()._a;
-            if(str){
-                const decoded   = rison.decode(str);
-                const tmp       = decoded.filters.filter(item => !(
-                                        (item.query && item.query.match && item.query.match['rule.groups']) ||
-                                        (item.exists && item.exists.field === 'rule.pci_dss')) ||
-                                        (item.exists && item.exists.field === 'rule.gdpr')
-                                );
-
-                decoded.filters = tmp;
-                const encoded   = rison.encode(decoded);
-                $location.search('_a', encoded)
-            }
-            $location.search('tab', $scope.tab);
-
-            $scope.tabView = 'panels';
-=======
         if(subtab === 'panels' && $scope.tab !== 'configuration'){
             // Create current tab visualizations
             genericReq.request('GET',`/api/wazuh-elastic/create-vis/agents-${$scope.tab}/${appState.getCurrentPattern()}`)
@@ -323,7 +208,6 @@
             checkMetrics($scope.tab, subtab);
         }
     }
->>>>>>> e50f2868
 
     // Switch tab
     $scope.switchTab = (tab, force = false) => {
@@ -502,11 +386,11 @@
     });
 
     //PCI tab
-    let tabs = [];
+    let pciTabs = [];
     genericReq.request('GET', '/api/wazuh-api/pci/all')
         .then((data) => {
             for(let key in data.data){
-                tabs.push({
+                pciTabs.push({
                     "title": key,
                     "content": data.data[key]
                 });
@@ -517,50 +401,29 @@
             if(!$rootScope.$$phase) $rootScope.$digest();
         });
 
-<<<<<<< HEAD
-        //PCI tab
-        let pciTabs = [];
-        genericReq.request('GET', '/api/wazuh-api/pci/all')
-            .then((data) => {
-                for(let key in data.data){
-                    pciTabs.push({
-                        "title": key,
-                        "content": data.data[key]
-                    });
-                }
-            })
-            .catch(error => {
-                errorHandler.handle(error,'Agents');
-                if(!$rootScope.$$phase) $rootScope.$digest();
-            });
-
-        $scope.pciTabs       = pciTabs;
-        $scope.selectedPciIndex = 0;
-
-        //GDPR tab
-        let gdprTabs = [];
-        genericReq.request('GET', '/api/wazuh-api/gdpr/all')
-            .then((data) => {
-                for(let key in data.data){
-                    gdprTabs.push({
-                        "title": key,
-                        "content": data.data[key]
-                    });
-                }
-            })
-            .catch(error => {
-                errorHandler.handle(error,'Agents');
-                if(!$rootScope.$$phase) $rootScope.$digest();
-            });
-
-        $scope.gdprTabs       = gdprTabs;
-        $scope.selectedGdprIndex = 0;
-=======
-    $scope.tabs          = tabs;
-    $scope.selectedIndex = 0;
+    $scope.pciTabs       = pciTabs;
+    $scope.selectedPciIndex = 0;
+
+    //GDPR tab
+    let gdprTabs = [];
+    genericReq.request('GET', '/api/wazuh-api/gdpr/all')
+        .then((data) => {
+            for(let key in data.data){
+                gdprTabs.push({
+                    "title": key,
+                    "content": data.data[key]
+                });
+            }
+        })
+        .catch(error => {
+            errorHandler.handle(error,'Agents');
+            if(!$rootScope.$$phase) $rootScope.$digest();
+        });
+
+    $scope.gdprTabs       = gdprTabs;
+    $scope.selectedGdprIndex = 0;
 
     $scope.isArray = angular.isArray;
->>>>>>> e50f2868
 
     const getAgent = newAgentId => {
 
@@ -634,7 +497,7 @@
 
             $rootScope.completedAgent = true;
             if($scope.tab !== 'configuration') $scope.switchTab($scope.tab, true);
-            
+
             if(!$scope.$$phase) $scope.$digest();
             return;
         } catch (error){
