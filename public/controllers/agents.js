--- conflicted
+++ resolved
@@ -17,33 +17,23 @@
 import { metricsAudit, metricsVulnerability, metricsScap, metricsCiscat, metricsVirustotal } from '../utils/agents-metrics';
 import * as FileSaver from '../services/file-saver';
 
-<<<<<<< HEAD
 import DataFactory from '../services/data-factory';
-=======
 import TabDescription from '../../server/reporting/tab-description';
->>>>>>> ab6c849c
 
 const app = uiModules.get('app/wazuh', []);
 
 app.controller('agentsController',
 
 function (
-<<<<<<< HEAD
-    $scope, $location, $rootScope,
-    appState, apiReq, errorHandler,
-=======
     $timeout, $scope, $location, $rootScope,
     appState, apiReq, AgentsAutoComplete, errorHandler,
->>>>>>> ab6c849c
     tabVisualizations, shareAgent, commonData,
     reportingService, visFactoryService, csvReq,
     wzTableFilter
 ) {
-<<<<<<< HEAD
     const agentFactory = new DataFactory(apiReq,'/agents');
-=======
     $scope.TabDescription = TabDescription;
->>>>>>> ab6c849c
+
     $rootScope.reportStatus = false;
 
     $location.search('_a',null)
