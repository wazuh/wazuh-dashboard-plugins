import rison from 'rison-node';
// Require config
var app = require('ui/modules').get('app/wazuh', []);

app.controller('agentsController', function ($scope, $q, DataFactory, Notifier, appState, errlog, $window, genericReq, $routeParams, $route, $location, $http, $rootScope) {
    //Initialization
    $scope.filters = {"global": {"agent": "", "cluster": ""}}
    $scope.state = appState;
    $scope.load = true;
    $scope.search = '';
    $scope.submenuNavItem = 'preview';
    $rootScope.page = "agents";
    $scope.tabView = "panels";
    $scope._status = 'all';
    $scope._osPlatform = 'all';
    $scope._osVersion = 'all';
    $scope._bulkOperation = 'nothing';
    $scope.cluster_info = $scope.state.getClusterInfo();
    $scope.filters.global.cluster = "AND cluster.name: " + $scope.cluster_info.cluster;

    $scope.extensions = $scope.state.getExtensions().extensions;
    $scope.results = true;
    $scope.loading = true;
    $scope.hideRing = function(items){
        if($(".vis-editor-content" ).length >= items)
            return true;
        return false;
    }
	var objectsArray = [];
	const notify = new Notifier({location: 'Agents'});

	var agentId = "";
	// Object for matching nav items and Wazuh groups
	var tabGroups = {
		"overview": {"group": "*"},
		"fim": {"group": "syscheck"},
		"policy_monitoring": {"group": "rootcheck"},
		"oscap": {"group": "oscap"},
		"audit": {"group": "audit"},
		"pci": {"group": "*"}
	};

	if($routeParams.id)
		agentId = $routeParams.id;
    if($routeParams.tab)
		$scope.submenuNavItem = $routeParams.tab;
	if($routeParams.view)
		$scope.tabView  = $routeParams.view;


	//Functions

	// Switch tab: Refresh or change location and check for present data
	$scope.switchTab = function (tab) {
		$scope.loading=true;
		// Detecting refresh or location
		if($scope.submenuNavItem != tab){
			$scope.submenuNavItem = tab;
			$location.search('tab', $scope.submenuNavItem);
			if($scope.submenuNavItem != "preview"){
				$scope.presentData($scope._agent.id).then(function (data) {$scope.results = data;	$scope.loading = false;}, function() { $scope.results = false; $scope.loading = false;});
			}
		}else{
			$rootScope.$broadcast('fetchVisualization');
			$scope.presentData($scope._agent.id).then(function (data) {$scope.results = data; $scope.loading = false;}, function() { $scope.results = false; $scope.loading = false;});
		}
	};

    //Print Error
    var printError = function (error) {
        notify.error(error.message);
    };

	// Checking for alerts count

	// Decode and set time filter
	if($route.current.params._g){
		var decodedTimeFilter;
		if($route.current.params._g.startsWith("h@")){
			decodedTimeFilter = JSON.parse(sessionStorage.getItem($route.current.params._g));
		}else{
			decodedTimeFilter = rison.decode($route.current.params._g);
		}

		if(decodedTimeFilter.time){
			$scope.timeGTE = decodedTimeFilter.time.from;
			$scope.timeLT = decodedTimeFilter.time.to;
		}else{
			$scope.timeGTE = "now-1d";
			$scope.timeLT = "now";
		}
	}else{
		$scope.timeGTE = "now-1d";
		$scope.timeLT = "now";
	}

	// Check if there are any alert.
	$scope.presentData = function (agent_id) {
		var group = tabGroups[$scope.submenuNavItem].group;
		var payload = {};
		var fields = {"fields" : [{"field": "rule.groups", "value": group},{"field": "agent.id", "value": agent_id}]};
		// No filter needed for general/pci
		if(group == "*")
			fields = {"fields" : [{"field": "agent.id", "value": agent_id}]};
		var clusterName = {"cluster" : $scope.cluster_info.cluster};
		var timeInterval = {"timeinterval": {"gte" : $scope.timeGTE, "lt": $scope.timeLT}};
    
		angular.extend(payload, fields, clusterName, timeInterval);

		var deferred = $q.defer();
        genericReq.request('POST', '/api/wazuh-elastic/alerts-count/', payload).then(function (data) {
			if(data.data != 0)
				deferred.resolve(true);
			else
				deferred.resolve(false);
		});
		return deferred.promise;
	};

    $scope.getAgentStatusClass = function (agentStatus) {
        if (agentStatus == "Active")
            return "green"
        else
            return "red";
    };

    $scope.formatAgentStatus = function (agentStatus) {
        if (agentStatus == "Active")
            return "Active"
        else if (agentStatus == "Disconnected")
            return "Disconnected";
        else
            return "Never connected";
    };

    $scope.agentsSearch = function (search) {
        var defered = $q.defer();
        var promise = defered.promise;

        if (search) {
            DataFactory.filters.set(objectsArray['/agents'], 'search', search);
        } else {
            DataFactory.filters.unset(objectsArray['/agents'], 'search');
        }

        DataFactory.get(objectsArray['/agents'])
            .then(function (data) {
                defered.resolve(data.data.items);
            }, function (data) {
                printError(data);
                defered.reject();
            });
        return promise;
    };

	$scope.extensionStatus = function (extension) {
		return $scope.extensions[extension];
    };

    $scope.applyAgent = function (agent) {
        if (agent) {
			$scope.load = true;
			if($scope.submenuNavItem == 'preview'){
				$scope.submenuNavItem = 'overview';
				$location.search('tab', $scope.submenuNavItem);
			}
			$scope.agentInfo = {};
			// Get Agent Info
			DataFactory.getAndClean('get', '/agents/' + agent.id, {}).then(function (data) {
				$scope.agentInfo = data.data;
				$rootScope.agent = $scope.agentInfo;
				if(angular.isUndefined($scope.agentInfo.version))
					$scope.agentInfo.version = "Unknown";
				if(angular.isUndefined($scope.agentInfo.os)) {
<<<<<<< HEAD
					$scope.agentInfo.os = "Unknown";
				}
				else {
					if(!angular.isUndefined($scope.agentInfo.os.name)) {
 						$scope.agentOs = $scope.agentInfo.os.name + ' ' + $scope.agentInfo.os.version;
 					}
 					else {
 						if(!angular.isUndefined($scope.agentInfo.os.uname)){
 							$scope.agentOs = $scope.agentInfo.os.uname;
 						}
 						else {
 							$scope.agentOs = "Unknown";
 						}
 					}
				}
				
=======
					$scope.agentOs = "Unknown";
				}
				else {
					if(!angular.isUndefined($scope.agentInfo.os.name)) {
						$scope.agentOs = $scope.agentInfo.os.name + ' ' + $scope.agentInfo.os.version;
					}
					else {
						if(!angular.isUndefined($scope.agentInfo.os.uname)){
							$scope.agentOs = $scope.agentInfo.os.uname;
						}
						else {
							$scope.agentOs = "Unknown";
						}
					}
				}
>>>>>>> d6e7424c
				if(angular.isUndefined($scope.agentInfo.lastKeepAlive))
					$scope.agentInfo.lastKeepAlive = "Unknown";

				$scope._agent = data.data;
				$scope.search = data.data.name;
				$location.search('id', $scope._agent.id);
				$scope.presentData($scope._agent.id).then(function (data) {
					$scope.results = data;
					$scope.load = false;
				});

				// Get syscheck info
				DataFactory.getAndClean('get', '/syscheck/' + agent.id + '/last_scan', {}).then(function (data) {
					$scope.agentInfo.syscheck = data.data;
					$scope.agentInfo.syscheck.duration = "Unknown";
					if($scope.agentInfo.syscheck.end != null && $scope.agentInfo.syscheck.start != null){
						var syscheckTime = new Date($scope.agentInfo.syscheck.start);
						var syscheckEndTime = new Date($scope.agentInfo.syscheck.end);
						var minutes = ((syscheckEndTime-syscheckTime)/1000)/60;
						$scope.agentInfo.syscheck.duration = window.Math.round(minutes);
					}else if($scope.agentInfo.syscheck.end == null){
						$scope.agentInfo.syscheck.end = "Unknown";
					}else{
						$scope.agentInfo.syscheck.start = "Unknown";
					}
				}, printError);

				// Get rootcheck info
				DataFactory.getAndClean('get', '/rootcheck/' + agent.id + '/last_scan', {}).then(function (data) {
					$scope.agentInfo.rootcheck = data.data;
					$scope.agentInfo.rootcheck.duration = "Unknown";
					if($scope.agentInfo.rootcheck.end != null && $scope.agentInfo.rootcheck.start != null){
						var rootcheckTime = new Date($scope.agentInfo.rootcheck.start);
						var rootcheckEndTime = new Date($scope.agentInfo.rootcheck.end);
						var minutes = ((rootcheckEndTime-rootcheckTime)/1000)/60;
						$scope.agentInfo.rootcheck.duration = window.Math.round(minutes);
					}else if($scope.agentInfo.rootcheck.end == null){
						$scope.agentInfo.rootcheck.end = "Unknown";
					}else{
						$scope.agentInfo.rootcheck.start = "Unknown";
					}
				}, printError);

			}, printError);
        }
    };


	$scope.restartAgent = function () {
		var path = '/agents/' + $scope._agent.id + '/restart';

		DataFactory.getAndClean('put', path, {})
			.then(function (data) {
				if(data.error == 0)
					notify.info("The agent was successfully restarted");
<<<<<<< HEAD
				else
					notify.error("The agent was not restarted");
=======
				else{
					notify.error("The agent was not restarted");
				}

>>>>>>> d6e7424c

			}, printError);
	};

	// Watchers
	$scope.$watch('tabView', function() {
		$location.search('view', $scope.tabView);
	});

	// Watch for timefilter changes
	$scope.$on('$routeUpdate', function(){
		if($location.search()._g && $location.search()._g != "()"){
			var currentTimeFilter = rison.decode($location.search()._g);
			// Check if timefilter has changed and update values
			var gParameter;
			if($route.current.params._g.startsWith("h@")){
				gParameter = sessionStorage.getItem($route.current.params._g);
			}else{
				gParameter = $route.current.params._g;
			}
			if(gParameter != "()" && ($scope.timeGTE != currentTimeFilter.time.from || $scope.timeLT != currentTimeFilter.time.to)){
				$scope.timeGTE = currentTimeFilter.time.from;
				$scope.timeLT = currentTimeFilter.time.to;

				//Check for present data for the selected tab
				if($scope.submenuNavItem != "preview"){
					$scope.presentData($scope._agent.id).then(function (data) {$scope.results = data;}, function() { $scope.results = false; });
				}
			}
		}
		// Check if tab is empty, then reset to preview
		if(angular.isUndefined($location.search().tab) && angular.isUndefined($location.search().id)){
			$scope.submenuNavItem = "preview";
			delete $scope._agent;
			$scope.search = "";
		}
	});

    var load = function () {
        DataFactory.initialize('get', '/agents', {}, 5, 0)
            .then(function (data) {
                objectsArray['/agents'] = data;
				DataFactory.filters.register(objectsArray['/agents'], 'search', 'string');
				if(agentId != ""){
					$scope.applyAgent({"id": agentId});
				}
				else
					$scope.load = false;
            }, printError);
    };

    //Load
    try {
        load();
		$scope.loading=false;
    } catch (e) {
        notify.error('Unexpected exception loading controller');
        errlog.log('Unexpected exception loading controller', e);
    }

    //Destroy
    $scope.$on("$destroy", function () {
        angular.forEach(objectsArray, function (value) {
            DataFactory.clean(value)
        });
    });

});<|MERGE_RESOLUTION|>--- conflicted
+++ resolved
@@ -172,24 +172,6 @@
 				if(angular.isUndefined($scope.agentInfo.version))
 					$scope.agentInfo.version = "Unknown";
 				if(angular.isUndefined($scope.agentInfo.os)) {
-<<<<<<< HEAD
-					$scope.agentInfo.os = "Unknown";
-				}
-				else {
-					if(!angular.isUndefined($scope.agentInfo.os.name)) {
- 						$scope.agentOs = $scope.agentInfo.os.name + ' ' + $scope.agentInfo.os.version;
- 					}
- 					else {
- 						if(!angular.isUndefined($scope.agentInfo.os.uname)){
- 							$scope.agentOs = $scope.agentInfo.os.uname;
- 						}
- 						else {
- 							$scope.agentOs = "Unknown";
- 						}
- 					}
-				}
-				
-=======
 					$scope.agentOs = "Unknown";
 				}
 				else {
@@ -205,7 +187,6 @@
 						}
 					}
 				}
->>>>>>> d6e7424c
 				if(angular.isUndefined($scope.agentInfo.lastKeepAlive))
 					$scope.agentInfo.lastKeepAlive = "Unknown";
 
@@ -261,16 +242,8 @@
 			.then(function (data) {
 				if(data.error == 0)
 					notify.info("The agent was successfully restarted");
-<<<<<<< HEAD
 				else
 					notify.error("The agent was not restarted");
-=======
-				else{
-					notify.error("The agent was not restarted");
-				}
-
->>>>>>> d6e7424c
-
 			}, printError);
 	};
 
