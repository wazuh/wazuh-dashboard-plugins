/*
 * Wazuh app - Agents controller
 * Copyright (C) 2018 Wazuh, Inc.
 *
 * This program is free software; you can redistribute it and/or modify
 * it under the terms of the GNU General Public License as published by
 * the Free Software Foundation; either version 2 of the License, or
 * (at your option) any later version.
 *
 * Find more information about this on the LICENSE file.
 */
import beautifier    from 'plugins/wazuh/utils/json-beautifier';
import * as modules  from 'ui/modules'
import FilterHandler from './filter-handler'

const app = modules.get('app/wazuh', []);

app.controller('agentsController', function ($timeout, $scope, $location, $rootScope, appState, genericReq, apiReq, AgentsAutoComplete, errorHandler, rawVisualizations, loadedVisualizations, tabVisualizations, discoverPendingUpdates, visHandlers, vis2png, shareAgent) {
    $location.search('_a',null)
    const filterHandler = new FilterHandler(appState.getCurrentPattern());
    visHandlers.removeAll();
    discoverPendingUpdates.removeAll();
    rawVisualizations.removeAll();
    tabVisualizations.removeAll();
    loadedVisualizations.removeAll();

    $scope.extensions = appState.getExtensions().extensions;
    $scope.agentsAutoComplete = AgentsAutoComplete;

    // Check the url hash and retrieve the tabView information
    if ($location.search().tabView){
        $scope.tabView = $location.search().tabView;
    } else { // If tabView doesn't exist, default it to 'panels'
        $scope.tabView = "panels";
        $location.search("tabView", "panels");
    }
    let tabHistory = [];

    // Check the url hash and retrivew the tab information
    if ($location.search().tab){
        $scope.tab = $location.search().tab;
    } else { // If tab doesn't exist, default it to 'welcome'
        $scope.tab = "welcome";
        $location.search("tab", "welcome");
    }
    if($scope.tab !== 'welcome' && $scope.tab !== 'configuration') tabHistory.push($scope.tab);

    // Tab names
    $scope.tabNames = {
        welcome      : 'Welcome',
        general      : 'General',
        fim          : 'File integrity',
        pm           : 'Policy monitoring',
        vuls         : 'Vulnerabilities',
        oscap        : 'Open SCAP',
        audit        : 'Audit',
        pci          : 'PCI DSS',
        gdpr         : 'GDPR',
        virustotal   : 'VirusTotal',
        configuration: 'Configuration'
    }
<<<<<<< HEAD
=======
    if($scope.tab !== 'configuration' && $scope.tab !== 'welcome') tabHistory.push($scope.tab)
>>>>>>> d96098dd

    // Metrics Audit
    const metricsAudit = {
        auditNewFiles     : '[vis-id="\'Wazuh-App-Agents-Audit-New-files-metric\'"]',
        auditReadFiles    : '[vis-id="\'Wazuh-App-Agents-Audit-Read-files-metric\'"]',
        auditModifiedFiles: '[vis-id="\'Wazuh-App-Agents-Audit-Modified-files-metric\'"]',
        auditRemovedFiles : '[vis-id="\'Wazuh-App-Agents-Audit-Removed-files-metric\'"]'
    }

    // Metrics Vulnerability Detector
    const metricsVulnerability = {
        vulnCritical: '[vis-id="\'Wazuh-App-Agents-VULS-Metric-Critical-severity\'"]',
        vulnHigh    : '[vis-id="\'Wazuh-App-Agents-VULS-Metric-High-severity\'"]',
        vulnMedium  : '[vis-id="\'Wazuh-App-Agents-VULS-Metric-Medium-severity\'"]',
        vulnLow     : '[vis-id="\'Wazuh-App-Agents-VULS-Metric-Low-severity\'"]'
    }

    // Metrics Scap
    const metricsScap = {
        scapLastScore   : '[vis-id="\'Wazuh-App-Agents-OSCAP-Last-score\'"]',
        scapHighestScore: '[vis-id="\'Wazuh-App-Agents-OSCAP-Higher-score-metric\'"]',
        scapLowestScore : '[vis-id="\'Wazuh-App-Agents-OSCAP-Lower-score-metric\'"]'
    }

    // Metrics Virustotal
    const metricsVirustotal = {
        virusMalicious: '[vis-id="\'Wazuh-App-Agents-Virustotal-Total-Malicious\'"]',
        virusPositives: '[vis-id="\'Wazuh-App-Agents-Virustotal-Total-Positives\'"]',
        virusTotal    : '[vis-id="\'Wazuh-App-Agents-Virustotal-Total\'"]'
    }

    tabVisualizations.assign({
        welcome      : 0,
        general      : 7,
        fim          : 8,
        pm           : 4,
        vuls         : 7,
        oscap        : 13,
        audit        : 15,
        gdpr         : 3,
        pci          : 3,
        virustotal   : 6,
        configuration: 0
    });

    // Object for matching nav items and Wazuh groups
    const tabFilters = {
        general   : { group: '' },
        fim       : { group: 'syscheck' },
        pm        : { group: 'rootcheck' },
        vuls      : { group: 'vulnerability-detector' },
        oscap     : { group: 'oscap' },
        audit     : { group: 'audit' },
        pci       : { group: 'pci_dss' },
        gdpr      : { group: 'gdpr' },
        virustotal: { group: 'virustotal' }
    };

    let filters = []
    const assignFilters = (tab,agent,localChange) => {
        try {
            filters = [];

            const isCluster = appState.getClusterInfo().status == 'enabled';
            filters.push(filterHandler.managerQuery(
                isCluster ?
                appState.getClusterInfo().cluster :
                appState.getClusterInfo().manager,
                isCluster
            ))

            if(tab !== 'general'){
                if(tab === 'pci') {
                    filters.push(filterHandler.pciQuery())
                } else if(tab === 'gdpr') {
                    filters.push(filterHandler.gdprQuery())
                } else {
                    filters.push(filterHandler.ruleGroupQuery(tabFilters[tab].group));
                }
            }

            filters.push(filterHandler.agentQuery(agent));
            $rootScope.$emit('wzEventFilters',{filters, localChange});
            if(!$rootScope.$$listenerCount['wzEventFilters']){
                $timeout(100)
                .then(() => assignFilters(tab,agent))
            }
        } catch (error){
            errorHandler.handle('An error occurred while creating custom filters for visualizations','Agents',true);
        }
    }

    const generateMetric = id => {
        let html = $(id).html();
        if (typeof html !== 'undefined' && html.includes('<span')) {
            if(typeof html.split('<span>')[1] !== 'undefined'){
                return html.split('<span>')[1].split('</span')[0];
            } else if(html.includes('table') && html.includes('cell-hover')){
                let nonB = html.split('ng-non-bindable')[1];
                if(nonB &&
                    nonB.split('>')[1] &&
                    nonB.split('>')[1].split('</')[0]
                ) {
                    return nonB.split('>')[1].split('</')[0];
                }
            }
        }
        return '';
    }

    const createMetrics = metricsObject => {
        for(let key in metricsObject) {
            $scope[key] = () => generateMetric(metricsObject[key]);
        }
    }

    const checkMetrics = (tab, subtab) => {
        if(subtab === 'panels'){
            switch (tab) {
                case 'audit':
                    createMetrics(metricsAudit);
                    break;
                case 'vuls':
                    createMetrics(metricsVulnerability);
                    break;
                case 'oscap':
                    createMetrics(metricsScap);
                    break;
                case 'virustotal':
                    createMetrics(metricsVirustotal);
                    break;
            }
        }
    }

    // Switch subtab
    $scope.switchSubtab = (subtab, force = false, onlyAgent = false, sameTab = true, preserveDiscover = false) => {
        if($scope.tabView === subtab && !force) return;
        if(!onlyAgent) visHandlers.removeAll();
        discoverPendingUpdates.removeAll();
        rawVisualizations.removeAll();
        loadedVisualizations.removeAll();

        $location.search('tabView', subtab);
        const localChange = ((subtab === 'panels' && $scope.tabView === 'discover') ||
                             (subtab === 'discover' && $scope.tabView === 'panels')) && sameTab;
        if(subtab === 'panels' && $scope.tabView === 'discover' && sameTab){
            $rootScope.$emit('changeTabView',{tabView:$scope.tabView})
        }

        $scope.tabView = subtab;

        if(subtab === 'panels' && $scope.tab !== 'configuration' && $scope.tab !== 'welcome'){
            // Create current tab visualizations
            genericReq.request('GET',`/api/wazuh-elastic/create-vis/agents-${$scope.tab}/${appState.getCurrentPattern()}`)
            .then(data => {
                rawVisualizations.assignItems(data.data.raw);
                assignFilters($scope.tab, $scope.agent.id, localChange || preserveDiscover);
                $rootScope.$emit('changeTabView',{tabView:subtab});
                $rootScope.$broadcast('updateVis');
                checkMetrics($scope.tab, 'panels');
            })
            .catch(error => errorHandler.handle(error, 'Agents'));
        } else {
            $rootScope.$emit('changeTabView',{tabView:$scope.tabView})
            checkMetrics($scope.tab, subtab);
        }
    }

    // Switch tab
    $scope.switchTab = (tab, force = false) => {
<<<<<<< HEAD
        if(tab !== 'welcome' && tab !== 'configuration') tabHistory.push(tab);
=======
        if(tab !== 'configuration' && tab !== 'welcome') tabHistory.push(tab)
>>>>>>> d96098dd
        if (tabHistory.length > 2) tabHistory = tabHistory.slice(-2);
        tabVisualizations.setTab(tab);
        if ($scope.tab === tab && !force) return;
        const onlyAgent = $scope.tab === tab && force;
        const sameTab = $scope.tab === tab;
        $location.search('tab', tab);
<<<<<<< HEAD
        const preserveDiscover = tabHistory.length === 2 && tabHistory[0] === tabHistory[1];
=======
        const preserveDiscover = tabHistory.length === 2 && tabHistory[0] === tabHistory[1] && !force;
>>>>>>> d96098dd
        $scope.tab = tab;

        if($scope.tab === 'configuration'){
            firstLoad();
        } else {
            $scope.switchSubtab('panels', true, onlyAgent, sameTab, preserveDiscover);
        }
    };


    // Agent data
    $scope.getAgentStatusClass = (agentStatus) => agentStatus === "Active" ? "teal" : "red";

    $scope.formatAgentStatus = (agentStatus) => {
        return ['Active','Disconnected'].includes(agentStatus) ? agentStatus : 'Never connected';
    };

    const calculateMinutes = (start,end) => {
        let time    = new Date(start);
        let endTime = new Date(end);
        let minutes = ((endTime - time) / 1000) / 60;
        return minutes;
    }

    const validateRootCheck = () => {
        $scope.agent.rootcheck.duration = 'Unknown';
        if ($scope.agent.rootcheck.end && $scope.agent.rootcheck.start) {
            $scope.agent.rootcheck.duration = ((new Date($scope.agent.rootcheck.end) - new Date($scope.agent.rootcheck.start))/1000)/60;
            $scope.agent.rootcheck.duration = Math.round($scope.agent.rootcheck.duration * 100) / 100;

            if($scope.agent.rootcheck.duration <= 0){
                $scope.agent.rootcheck.inProgress = true;
            }
        } else {
            if (!$scope.agent.rootcheck.end) {
                $scope.agent.rootcheck.end = 'Unknown';
            }
            if (!$scope.agent.rootcheck.start){
                $scope.agent.rootcheck.start = 'Unknown';
            }
        }
    }

    const validateSysCheck = () => {
        $scope.agent.syscheck.duration = 'Unknown';
        if ($scope.agent.syscheck.end && $scope.agent.syscheck.start) {
            $scope.agent.syscheck.duration = ((new Date($scope.agent.syscheck.end) - new Date($scope.agent.syscheck.start))/1000)/60;
            $scope.agent.syscheck.duration = Math.round($scope.agent.syscheck.duration * 100) / 100;
            if($scope.agent.syscheck.duration <= 0){
                $scope.agent.syscheck.inProgress = true;
            }
        } else {
            if (!$scope.agent.syscheck.end) {
                $scope.agent.syscheck.end = 'Unknown';
            }
            if (!$scope.agent.syscheck.start){
                $scope.agent.syscheck.start = 'Unknown';
            }
        }
    }

    $scope.getAgent = async (newAgentId,fromAutocomplete) => {
        try {
            const globalAgent = shareAgent.getAgent()
            if($scope.tab === 'configuration'){
                return $scope.getAgentConfig(newAgentId);
            }

            let id = null;

            // They passed an id
            if (newAgentId) {
                id = newAgentId;
                $location.search('agent', id);
            } else {
                if ($location.search().agent && !globalAgent) { // There's one in the url
                    id = $location.search().agent;
                } else {
                    id = globalAgent.id;
                    shareAgent.deleteAgent();
                    $location.search('agent', id);
                }
            }

            const data = await Promise.all([
                apiReq.request('GET', `/agents/${id}`, {}),
                apiReq.request('GET', `/syscheck/${id}/last_scan`, {}),
                apiReq.request('GET', `/rootcheck/${id}/last_scan`, {})
            ]);

            // Agent
            $scope.agent = data[0].data.data;
            if ($scope.agent.os) {
                $scope.agentOS = $scope.agent.os.name + ' ' + $scope.agent.os.version;
            }
            else { $scope.agentOS = 'Unknown' };

            // Syscheck
            $scope.agent.syscheck = data[1].data.data;
            validateSysCheck();

            // Rootcheck
            $scope.agent.rootcheck = data[2].data.data;
            validateRootCheck();

            $scope.switchTab($scope.tab, true);

            if(!$scope.$$phase) $scope.$digest();
            return;
        } catch (error) {
            errorHandler.handle(error,'Agents');
        }
        return;
    };

    $scope.goGroups = agent => {
        $scope.agentsAutoComplete.reset();
        visHandlers.removeAll();
        //$location.search('_a',null);
        shareAgent.setAgent(agent)
        $location.search('tab', 'groups');
        $location.path('/manager');
    };

    $scope.analyzeAgents = async search => {
        try {
            await $timeout(200);
            $scope.agentsAutoComplete.filters = [];
            await $scope.agentsAutoComplete.addFilter('search',search);

            if(!$scope.$$phase) $scope.$digest();
            return $scope.agentsAutoComplete.items;
        } catch (error) {
            errorHandler.handle(error,'Agents');
        }
        return;
    }


    //Destroy
    $scope.$on("$destroy", () => {
        discoverPendingUpdates.removeAll();
        rawVisualizations.removeAll();
        tabVisualizations.removeAll();
        loadedVisualizations.removeAll();
        $scope.agentsAutoComplete.reset();
        visHandlers.removeAll();
    });

    //PCI tab
    let pciTabs = [];
    genericReq.request('GET', '/api/wazuh-api/pci/all')
        .then((data) => {
            for(let key in data.data){
                pciTabs.push({
                    "title": key,
                    "content": data.data[key]
                });
            }
        })
        .catch(error => errorHandler.handle(error,'Agents'));

    $scope.pciTabs       = pciTabs;
    $scope.selectedPciIndex = 0;

    //GDPR tab
    let gdprTabs = [];
    genericReq.request('GET', '/api/wazuh-api/gdpr/all')
        .then((data) => {
            for(let key in data.data){
                gdprTabs.push({
                    "title": key,
                    "content": data.data[key]
                });
            }
        })
        .catch(error => errorHandler.handle(error,'Agents'));

    $scope.gdprTabs       = gdprTabs;
    $scope.selectedGdprIndex = 0;

    $scope.isArray = angular.isArray;

    const getAgent = newAgentId => {

        // They passed an id
        if (newAgentId) {
            $location.search('agent', newAgentId);
        }

    };

    $scope.getAgentConfig = newAgentId => {
        getAgent(newAgentId);
        firstLoad();
    }

    $scope.goGroup = () => {
        shareAgent.setAgent($scope.agent)
        $location.path('/manager/groups');
    };

    const firstLoad = async () => {
        try{
            const globalAgent = shareAgent.getAgent();
            $scope.configurationError = false;
            $scope.load = true;
            let id;
            if ($location.search().agent && !globalAgent) { // There's one in the url
                id = $location.search().agent;
            } else {
                id = globalAgent.id;
                shareAgent.deleteAgent();
                $location.search('agent', id);
            }

            let data         = await apiReq.request('GET', `/agents/${id}`, {});
            $scope.agent     = data.data.data;
            $scope.groupName = $scope.agent.group;

            if(!$scope.groupName){

                $scope.configurationError = true;
                $scope.load = false;
                if(!$scope.$$phase) $scope.$digest();
                return;
            }

            data                      = await apiReq.request('GET', `/agents/groups/${$scope.groupName}/configuration`, {});
            $scope.groupConfiguration = data.data.data.items[0];
            $scope.rawJSON            = beautifier.prettyPrint(data.data.data.items);

            data = await Promise.all([
                apiReq.request('GET', `/agents/groups?search=${$scope.groupName}`, {}),
                apiReq.request('GET', `/agents/groups/${$scope.groupName}`, {})
            ]);


            let filtered          = data[0].data.data.items.filter(item => item.name === $scope.groupName);
            $scope.groupMergedSum = (filtered.length) ? filtered[0].merged_sum : 'Unknown';

            filtered              = data[1].data.data.items.filter(item => item.id === $scope.agent.id);
            $scope.agentMergedSum = (filtered.length) ? filtered[0].merged_sum : 'Unknown';
            $scope.isSynchronized = (($scope.agentMergedSum === $scope.groupMergedSum) && !([$scope.agentMergedSum,$scope.groupMergedSum].includes('Unknown')) ) ? true : false;

            $scope.load = false;

            if($scope.tab !== 'configuration') $scope.switchTab($scope.tab, true);

            if(!$scope.$$phase) $scope.$digest();
            return;
        } catch (error){
            errorHandler.handle(error,'Agents');
        }
        return;
    }
    /** End of agent configuration */

    $scope.startVis2Png = async () => {
        try {
            if(vis2png.isWorking()){
                errorHandler.handle('Report in progress', 'Reporting',true);
                return;
            }
            $scope.reportBusy = true;
            $rootScope.reportStatus = 'Generating report...0%'
            if(!$rootScope.$$phase) $rootScope.$digest();

            vis2png.clear();

            const idArray = rawVisualizations.getList().map(item => item.id);

            for(const item of idArray) {
                const tmpHTMLElement = $(`#${item}`);
                vis2png.assignHTMLItem(item,tmpHTMLElement)
            }

            const appliedFilters = visHandlers.getAppliedFilters();
            const tab   = $scope.tab;
            const array = await vis2png.checkArray(idArray)
            const name  = `wazuh-agents-${tab}-${Date.now() / 1000 | 0}.pdf`

            const data    ={
                array,
                name,
                title: `Agents ${tab}`,
                filters: appliedFilters.filters,
                time: appliedFilters.time,
                searchBar: appliedFilters.searchBar,
                tab,
                section: 'agents',
                isAgents: true
            };

            const request = await genericReq.request('POST','/api/wazuh-api/report',data)

            $scope.reportBusy = false;
            $rootScope.reportStatus = false;

            errorHandler.info('Success. Go to Management -> Reporting', 'Reporting')

            return;
        } catch (error) {
            $scope.reportBusy = false;
            $rootScope.reportStatus = false;
            errorHandler.handle(error, 'Reporting')
        }
    }

    //Load
    try {    
        $scope.getAgent();
        $scope.agentsAutoComplete.nextPage('');
    } catch (e) {
        errorHandler.handle('Unexpected exception loading controller','Agents');
    }
    
});<|MERGE_RESOLUTION|>--- conflicted
+++ resolved
@@ -34,6 +34,7 @@
         $scope.tabView = "panels";
         $location.search("tabView", "panels");
     }
+
     let tabHistory = [];
 
     // Check the url hash and retrivew the tab information
@@ -43,7 +44,8 @@
         $scope.tab = "welcome";
         $location.search("tab", "welcome");
     }
-    if($scope.tab !== 'welcome' && $scope.tab !== 'configuration') tabHistory.push($scope.tab);
+
+    if($scope.tab !== 'configuration' && $scope.tab !== 'welcome') tabHistory.push($scope.tab);
 
     // Tab names
     $scope.tabNames = {
@@ -59,10 +61,6 @@
         virustotal   : 'VirusTotal',
         configuration: 'Configuration'
     }
-<<<<<<< HEAD
-=======
-    if($scope.tab !== 'configuration' && $scope.tab !== 'welcome') tabHistory.push($scope.tab)
->>>>>>> d96098dd
 
     // Metrics Audit
     const metricsAudit = {
@@ -234,22 +232,14 @@
 
     // Switch tab
     $scope.switchTab = (tab, force = false) => {
-<<<<<<< HEAD
-        if(tab !== 'welcome' && tab !== 'configuration') tabHistory.push(tab);
-=======
-        if(tab !== 'configuration' && tab !== 'welcome') tabHistory.push(tab)
->>>>>>> d96098dd
+        if(tab !== 'configuration' && tab !== 'welcome') tabHistory.push(tab);
         if (tabHistory.length > 2) tabHistory = tabHistory.slice(-2);
         tabVisualizations.setTab(tab);
         if ($scope.tab === tab && !force) return;
         const onlyAgent = $scope.tab === tab && force;
         const sameTab = $scope.tab === tab;
         $location.search('tab', tab);
-<<<<<<< HEAD
-        const preserveDiscover = tabHistory.length === 2 && tabHistory[0] === tabHistory[1];
-=======
         const preserveDiscover = tabHistory.length === 2 && tabHistory[0] === tabHistory[1] && !force;
->>>>>>> d96098dd
         $scope.tab = tab;
 
         if($scope.tab === 'configuration'){
@@ -560,11 +550,11 @@
     }
 
     //Load
-    try {    
+    try {
         $scope.getAgent();
         $scope.agentsAutoComplete.nextPage('');
     } catch (e) {
         errorHandler.handle('Unexpected exception loading controller','Agents');
     }
-    
+
 });