--- conflicted
+++ resolved
@@ -200,13 +200,8 @@
             genericReq.request('GET',`/api/wazuh-elastic/create-vis/agents-${$scope.tab}/${appState.getCurrentPattern()}`)
             .then(data => {
                 rawVisualizations.assignItems(data.data.raw);
-<<<<<<< HEAD
-                assignFilters($scope.tab, $scope.agent.id, localChange);
+                assignFilters($scope.tab, $scope.agent.id, localChange || preserveDiscover);
                 $rootScope.$emit('changeTabView',{tabView:subtab});
-=======
-                assignFilters($scope.tab, $scope.agent.id, localChange || preserveDiscover);
-                $rootScope.$emit('changeTabView',{tabView:subtab})
->>>>>>> 27cf831d
                 $rootScope.$broadcast('updateVis');
                 checkMetrics($scope.tab, 'panels');
             })
@@ -226,11 +221,7 @@
         const onlyAgent = $scope.tab === tab && force;
         const sameTab = $scope.tab === tab;
         $location.search('tab', tab);
-<<<<<<< HEAD
-        const preserveDiscover = $scope.tab === 'configuration';
-=======
         const preserveDiscover = tabHistory.length === 3 && tabHistory[0] === tabHistory[2] && tabHistory[1] === 'configuration';
->>>>>>> 27cf831d
         $scope.tab = tab;
 
         if($scope.tab === 'configuration'){
