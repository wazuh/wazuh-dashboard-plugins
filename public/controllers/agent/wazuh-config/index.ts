--- conflicted
+++ resolved
@@ -238,12 +238,9 @@
   {
     id: 'monterrey',
     label: 'macOS Monterrey',
-<<<<<<< HEAD
-=======
   },
   { id: 'ventura',
     label: 'macOS Ventura',
->>>>>>> ba269209
   },
 ];
 
