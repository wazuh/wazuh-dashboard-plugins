/*
 * Wazuh app - React component building the welcome screen of an agent.
 * version, OS, registration date, last keep alive.
 *
 * Copyright (C) 2015-2019 Wazuh, Inc.
 *
 * This program is free software; you can redistribute it and/or modify
 * it under the terms of the GNU General Public License as published by
 * the Free Software Foundation; either version 2 of the License, or
 * (at your option) any later version.
 *
 * Find more information about this on the LICENSE file.
 */
import React, { Component } from 'react';
import PropTypes from 'prop-types';
import {
  EuiCard,
  EuiIcon,
  EuiPanel,
  EuiFlexItem,
  EuiFlexGroup,
  EuiSpacer,
  EuiSwitch,
  EuiPopover,
  EuiButtonIcon,
  EuiFormRow,
  EuiFlexGrid,
  EuiCallOut
} from '@elastic/eui';

import { TabDescription } from '../../../../server/reporting/tab-description';
import { UnsupportedComponents } from '../../../utils/components-os-support';

export class WelcomeScreen extends Component {
  constructor(props) {
    super(props);

    this.state = {
      extensions: this.props.extensions
    };
  }

  onButtonClick(btn) {
    this.setState({
      [btn]: !this.state[btn]
    });
  }

  closePopover(popover) {
    this.setState({
      [popover]: false
    });
  }

  toggleExtension(extension) {
    const extensions = this.state.extensions;
    extensions[extension] = !extensions[extension];
    this.setState({
      extensions
    });
    try {
      const api = JSON.parse(this.props.api).id;
      api && this.props.setExtensions(api, extensions);
    } catch (error) { } //eslint-disable-line
  }

  buildTabCard(tab, icon) {
    return (
      <EuiFlexItem>
        <EuiCard
          layout="horizontal"
          icon={<EuiIcon size="xl" type={icon} />}
          title={TabDescription[tab].title}
          onClick={() => this.props.switchTab(tab)}
          description={TabDescription[tab].description}
        />
      </EuiFlexItem>
    );
  }

  buildPopover(popoverName, extensions) {
    const switches = extensions
      .filter(extension => this.props.extensions[extension] !== undefined)
      .map(extension => {
        return (
          <EuiFormRow key={extension}>
            <EuiSwitch
              label={`${TabDescription[extension].title} extension`}
              checked={this.state.extensions[extension]}
              onChange={() => this.toggleExtension(extension)}
            />
          </EuiFormRow>
        );
      });

    return (
      <EuiPopover
        id={popoverName}
        button={
          <EuiButtonIcon
            aria-label="Extensions"
            iconType="eye"
            onClick={() => this.onButtonClick(popoverName)}
          />
        }
        isOpen={this.state[popoverName]}
        closePopover={() => this.closePopover(popoverName)}
      >
        {switches}
      </EuiPopover>
    );
  }

  render() {
    return (
      <div>
        <EuiFlexGroup>
          <EuiFlexItem>
            <EuiPanel betaBadgeLabel="Security Information Management">
              <EuiSpacer size="l" />
              <EuiFlexGrid columns={2}>
                {this.buildTabCard('general', 'dashboardApp')}
                {this.buildTabCard('fim', 'loggingApp')}
                {this.buildTabCard('configuration', 'gear')}
                {this.buildTabCard('syscollector', 'notebookApp')}
              </EuiFlexGrid>
            </EuiPanel>
          </EuiFlexItem>
          <EuiFlexItem>
            <EuiPanel betaBadgeLabel="Auditing and Policy Monitoring">
              <EuiFlexGroup gutterSize="xs">
                <EuiFlexItem />
                <EuiFlexItem grow={false}>
                  {this.buildPopover('popoverAuditing', [
                    'audit',
                    'oscap',
                    'ciscat'
                  ])}
                </EuiFlexItem>
              </EuiFlexGroup>
              <EuiFlexGrid columns={2}>
                {this.buildTabCard('pm', 'advancedSettingsApp')}
                {this.buildTabCard('sca', 'securityAnalyticsApp')}
                {this.props.extensions.audit &&
                  this.buildTabCard('audit', 'monitoringApp')}
                {this.props.extensions.oscap &&
                  this.buildTabCard('oscap', 'codeApp')}
                {this.props.extensions.ciscat &&
                  this.buildTabCard('ciscat', 'auditbeatApp')}
              </EuiFlexGrid>
            </EuiPanel>
          </EuiFlexItem>
        </EuiFlexGroup>

        <EuiSpacer size="xl" />
        <EuiFlexGroup>
          <EuiFlexItem>
            <EuiPanel betaBadgeLabel="Threat Detection and Response">
              <EuiFlexGroup gutterSize="xs">
                <EuiFlexItem />
                <EuiFlexItem grow={false}>
                  {this.buildPopover('popoverThreat', [
                    'virustotal',
                    'osquery',
                    'docker'
                  ])}
                </EuiFlexItem>
              </EuiFlexGroup>
<<<<<<< HEAD
              {(UnsupportedComponents[this.props.agent.agentPlatform] || UnsupportedComponents['other']).includes('vuls') &&
                !this.props.extensions.virustotal && !this.props.extensions.osquery && !this.props.extensions.docker && (
=======
              {(
                UnsupportedComponents[this.props.agent.agentPlatform] ||
                UnsupportedComponents['other']
              ).includes('vuls') &&
                !this.props.extensions.virustotal &&
                !this.props.extensions.osquery &&
                !this.props.extensions.docker && (
>>>>>>> 3e2a348f
                  <EuiFlexGroup>
                    <EuiFlexItem>
                      <EuiCallOut
                        title={
                          <p>
<<<<<<< HEAD
                            Click the <EuiIcon type="eye" /> icon to show
                            thread detection and response extensions.
                        </p>
=======
                            Click the <EuiIcon type="eye" /> icon to show thread
                            detection and response extensions.
                          </p>
>>>>>>> 3e2a348f
                        }
                        color="success"
                        iconType="help"
                      />
                    </EuiFlexItem>
                  </EuiFlexGroup>
                )}
              <EuiFlexGrid columns={2}>
<<<<<<< HEAD
                {!(UnsupportedComponents[this.props.agent.agentPlatform] || UnsupportedComponents['other']).includes('vuls') &&
                  this.buildTabCard('vuls', 'securityApp')}
=======
                {!(
                  UnsupportedComponents[this.props.agent.agentPlatform] ||
                  UnsupportedComponents['other']
                ).includes('vuls') && this.buildTabCard('vuls', 'securityApp')}
>>>>>>> 3e2a348f
                {this.props.extensions.virustotal &&
                  this.buildTabCard('virustotal', 'savedObjectsApp')}
                {this.props.extensions.osquery &&
                  this.buildTabCard('osquery', 'searchProfilerApp')}
                {this.props.extensions.docker &&
                  this.buildTabCard('docker', 'spacesApp')}
              </EuiFlexGrid>
            </EuiPanel>
          </EuiFlexItem>
          <EuiFlexItem>
            <EuiPanel betaBadgeLabel="Regulatory Compliance">
              <EuiFlexGroup gutterSize="xs">
                <EuiFlexItem />
                <EuiFlexItem grow={false}>
                  {this.buildPopover('popoverRegulatory', [
                    'pci',
                    'gdpr',
                    'hipaa',
                    'nist'
                  ])}
                </EuiFlexItem>
              </EuiFlexGroup>
              {!this.props.extensions.pci &&
                !this.props.extensions.gdpr &&
                !this.props.extensions.hipaa &&
                !this.props.extensions.nist && (
                  <EuiFlexGroup>
                    <EuiFlexItem>
                      <EuiCallOut
                        title={
                          <p>
                            Click the <EuiIcon type="eye" /> icon to show
                            regulatory compliance extensions.
                          </p>
                        }
                        color="success"
                        iconType="help"
                      />
                    </EuiFlexItem>
                  </EuiFlexGroup>
                )}
              {(this.props.extensions.pci ||
                this.props.extensions.gdpr ||
                this.props.extensions.hipaa ||
                this.props.extensions.nist) && (
                <EuiFlexGrid columns={2}>
                  {this.props.extensions.pci &&
                    this.buildTabCard('pci', 'visTagCloud')}
                  {this.props.extensions.gdpr &&
                    this.buildTabCard('gdpr', 'visBarVertical')}
                  {this.props.extensions.hipaa &&
                    this.buildTabCard('hipaa', 'emsApp')}
                  {this.props.extensions.nist &&
                    this.buildTabCard('nist', 'apmApp')}
                </EuiFlexGrid>
              )}
            </EuiPanel>
          </EuiFlexItem>
        </EuiFlexGroup>
      </div>
    );
  }
}

WelcomeScreen.propTypes = {
  extensions: PropTypes.object,
  agent: PropTypes.object,
  setExtensions: PropTypes.func,
  switchTab: PropTypes.func,
  api: PropTypes.string
};<|MERGE_RESOLUTION|>--- conflicted
+++ resolved
@@ -166,10 +166,6 @@
                   ])}
                 </EuiFlexItem>
               </EuiFlexGroup>
-<<<<<<< HEAD
-              {(UnsupportedComponents[this.props.agent.agentPlatform] || UnsupportedComponents['other']).includes('vuls') &&
-                !this.props.extensions.virustotal && !this.props.extensions.osquery && !this.props.extensions.docker && (
-=======
               {(
                 UnsupportedComponents[this.props.agent.agentPlatform] ||
                 UnsupportedComponents['other']
@@ -177,21 +173,14 @@
                 !this.props.extensions.virustotal &&
                 !this.props.extensions.osquery &&
                 !this.props.extensions.docker && (
->>>>>>> 3e2a348f
                   <EuiFlexGroup>
                     <EuiFlexItem>
                       <EuiCallOut
                         title={
                           <p>
-<<<<<<< HEAD
-                            Click the <EuiIcon type="eye" /> icon to show
-                            thread detection and response extensions.
-                        </p>
-=======
                             Click the <EuiIcon type="eye" /> icon to show thread
                             detection and response extensions.
                           </p>
->>>>>>> 3e2a348f
                         }
                         color="success"
                         iconType="help"
@@ -200,15 +189,10 @@
                   </EuiFlexGroup>
                 )}
               <EuiFlexGrid columns={2}>
-<<<<<<< HEAD
-                {!(UnsupportedComponents[this.props.agent.agentPlatform] || UnsupportedComponents['other']).includes('vuls') &&
-                  this.buildTabCard('vuls', 'securityApp')}
-=======
                 {!(
                   UnsupportedComponents[this.props.agent.agentPlatform] ||
                   UnsupportedComponents['other']
                 ).includes('vuls') && this.buildTabCard('vuls', 'securityApp')}
->>>>>>> 3e2a348f
                 {this.props.extensions.virustotal &&
                   this.buildTabCard('virustotal', 'savedObjectsApp')}
                 {this.props.extensions.osquery &&
