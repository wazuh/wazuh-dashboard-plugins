/*
 * Wazuh app - React component building the welcome screen of an agent.
 * version, OS, registration date, last keep alive.
 *
 * Copyright (C) 2015-2019 Wazuh, Inc.
 *
 * This program is free software; you can redistribute it and/or modify
 * it under the terms of the GNU General Public License as published by
 * the Free Software Foundation; either version 2 of the License, or
 * (at your option) any later version.
 *
 * Find more information about this on the LICENSE file.
 */
import React, { Component } from 'react';
import PropTypes from 'prop-types';
import {
  EuiCard,
  EuiIcon,
  EuiPanel,
  EuiFlexItem,
  EuiFlexGroup,
  EuiSpacer,
  EuiSwitch,
  EuiPopover,
  EuiButtonIcon,
  EuiFormRow,
  EuiFlexGrid,
  EuiCallOut,
  EuiTitle,
} from '@elastic/eui';

import { TabDescription } from '../../../../server/reporting/tab-description';
import { UnsupportedComponents } from '../../../utils/components-os-support';

export class WelcomeScreen extends Component {
  constructor(props) {
    super(props);

    this.state = {
      extensions: this.props.extensions,
    };
  }

  onButtonClick(btn) {
    this.setState({
      [btn]: !this.state[btn],
    });
  }

  closePopover(popover) {
    this.setState({
      [popover]: false,
    });
  }

  toggleExtension(extension) {
    const extensions = this.state.extensions;
    extensions[extension] = !extensions[extension];
    this.setState({
      extensions,
    });
    try {
      const api = JSON.parse(this.props.api).id;
      api && this.props.setExtensions(api, extensions);
    } catch (error) {} //eslint-disable-line
  }

  buildTabCard(tab, icon) {
    return (
      <EuiFlexItem>
        <EuiCard
          size="xs"
          layout="horizontal"
          icon={<EuiIcon size="xl" type={icon} color="primary" />}
          className="homSynopsis__card"
          title={TabDescription[tab].title}
          onClick={() => this.props.switchTab(tab)}
          description={TabDescription[tab].description}
        />
      </EuiFlexItem>
    );
  }

  buildPopover(popoverName, extensions) {
    const switches = extensions
      .filter(extension => this.props.extensions[extension] !== undefined)
      .map(extension => {
        return (
          <EuiFormRow key={extension}>
            <EuiSwitch
              label={`${TabDescription[extension].title} extension`}
              checked={this.state.extensions[extension]}
              onChange={() => this.toggleExtension(extension)}
            />
          </EuiFormRow>
        );
      });

    return (
      <EuiPopover
        id={popoverName}
        button={
          <EuiButtonIcon
            aria-label="Extensions"
            iconType="eye"
            onClick={() => this.onButtonClick(popoverName)}
          />
        }
        isOpen={this.state[popoverName]}
        closePopover={() => this.closePopover(popoverName)}
      >
        {switches}
      </EuiPopover>
    );
  }

  render() {
    return (
      <div>
        <EuiFlexGroup>
          <EuiFlexItem>
            <EuiPanel>
              <EuiFlexGroup gutterSize="xs">
                <EuiFlexItem>
                  <EuiTitle size="s">
                    <h2>Security Information Management</h2>
                  </EuiTitle>
                </EuiFlexItem>
              </EuiFlexGroup>
              <EuiSpacer size="l" />
              <EuiFlexGrid columns={2}>
                {this.buildTabCard('general', 'dashboardApp')}
                {this.buildTabCard('fim', 'loggingApp')}
                {this.buildTabCard('configuration', 'gear')}
                {this.buildTabCard('syscollector', 'notebookApp')}
              </EuiFlexGrid>
            </EuiPanel>
          </EuiFlexItem>
          <EuiFlexItem>
            <EuiPanel>
              <EuiFlexGroup gutterSize="xs">
                <EuiFlexItem>
                  <EuiTitle size="s">
                    <h2>Auditing and Policy Monitoring</h2>
                  </EuiTitle>
                </EuiFlexItem>
                <EuiFlexItem grow={false}>
                  {this.buildPopover('popoverAuditing', ['audit', 'oscap', 'ciscat'])}
                </EuiFlexItem>
              </EuiFlexGroup>
              <EuiSpacer size="l" />
              <EuiFlexGrid columns={2}>
                {this.buildTabCard('pm', 'advancedSettingsApp')}
                {this.buildTabCard('sca', 'securityAnalyticsApp')}
                {this.props.extensions.audit && this.buildTabCard('audit', 'monitoringApp')}
                {this.props.extensions.oscap && this.buildTabCard('oscap', 'codeApp')}
                {this.props.extensions.ciscat && this.buildTabCard('ciscat', 'auditbeatApp')}
              </EuiFlexGrid>
            </EuiPanel>
          </EuiFlexItem>
        </EuiFlexGroup>

        <EuiSpacer size="xl" />
        <EuiFlexGroup>
          <EuiFlexItem>
            <EuiPanel>
              <EuiFlexGroup gutterSize="xs">
                <EuiFlexItem>
                  <EuiTitle size="s">
                    <h2>Threat Detection and Response</h2>
                  </EuiTitle>
                </EuiFlexItem>
                <EuiFlexItem grow={false}>
<<<<<<< HEAD
                  {this.buildPopover('popoverThreat', [
                    'virustotal',
                    'osquery',
                    'docker',
                    'mitre'
                  ])}
=======
                  {this.buildPopover('popoverThreat', ['virustotal', 'osquery', 'docker'])}
>>>>>>> afc2e94f
                </EuiFlexItem>
              </EuiFlexGroup>
              <EuiSpacer size="l" />
              {(
                UnsupportedComponents[this.props.agent.agentPlatform] ||
                UnsupportedComponents['other']
              ).includes('vuls') &&
                !this.props.extensions.virustotal &&
                !this.props.extensions.osquery &&
                !this.props.extensions.mitre &&
                !this.props.extensions.docker && (
                  <EuiFlexGroup>
                    <EuiFlexItem>
                      <EuiCallOut
                        title={
                          <p>
                            Click the <EuiIcon type="eye" /> icon to show thread detection and
                            response extensions.
                          </p>
                        }
                        color="success"
                        iconType="help"
                      />
                    </EuiFlexItem>
                  </EuiFlexGroup>
                )}
              <EuiFlexGrid columns={2}>
                {!(
                  UnsupportedComponents[this.props.agent.agentPlatform] ||
                  UnsupportedComponents['other']
                ).includes('vuls') && this.buildTabCard('vuls', 'securityApp')}
                {this.props.extensions.virustotal &&
                  this.buildTabCard('virustotal', 'savedObjectsApp')}
<<<<<<< HEAD
                {this.props.extensions.osquery &&
                  this.buildTabCard('osquery', 'searchProfilerApp')}
                {this.props.extensions.docker &&
                  this.buildTabCard('docker', 'spacesApp')}
                {this.props.extensions.mitre &&
                  this.buildTabCard('mitre', 'spacesApp')} {/* TODO- Change "spacesApp" icon*/}
=======
                {this.props.extensions.osquery && this.buildTabCard('osquery', 'searchProfilerApp')}
                {this.props.extensions.docker && this.buildTabCard('docker', 'spacesApp')}
>>>>>>> afc2e94f
              </EuiFlexGrid>
            </EuiPanel>
          </EuiFlexItem>
          <EuiFlexItem>
            <EuiPanel>
              <EuiFlexGroup gutterSize="xs">
                <EuiFlexItem>
                  <EuiTitle size="s">
                    <h2>Regulatory Compliance</h2>
                  </EuiTitle>
                </EuiFlexItem>
                <EuiFlexItem grow={false}>
                  {this.buildPopover('popoverRegulatory', ['pci', 'gdpr', 'hipaa', 'nist'])}
                </EuiFlexItem>
              </EuiFlexGroup>
              <EuiSpacer size="l" />
              {!this.props.extensions.pci &&
                !this.props.extensions.gdpr &&
                !this.props.extensions.hipaa &&
                !this.props.extensions.nist && (
                  <EuiFlexGroup>
                    <EuiFlexItem>
                      <EuiCallOut
                        title={
                          <p>
                            Click the <EuiIcon type="eye" /> icon to show regulatory compliance
                            extensions.
                          </p>
                        }
                        color="success"
                        iconType="help"
                      />
                    </EuiFlexItem>
                  </EuiFlexGroup>
                )}
              {(this.props.extensions.pci ||
                this.props.extensions.gdpr ||
                this.props.extensions.hipaa ||
                this.props.extensions.nist) && (
                <EuiFlexGrid columns={2}>
                  {this.props.extensions.pci && this.buildTabCard('pci', 'visTagCloud')}
                  {this.props.extensions.gdpr && this.buildTabCard('gdpr', 'visBarVertical')}
                  {this.props.extensions.hipaa && this.buildTabCard('hipaa', 'emsApp')}
                  {this.props.extensions.nist && this.buildTabCard('nist', 'apmApp')}
                </EuiFlexGrid>
              )}
            </EuiPanel>
          </EuiFlexItem>
        </EuiFlexGroup>
      </div>
    );
  }
}

WelcomeScreen.propTypes = {
  extensions: PropTypes.object,
  agent: PropTypes.object,
  setExtensions: PropTypes.func,
  switchTab: PropTypes.func,
  api: PropTypes.string,
};<|MERGE_RESOLUTION|>--- conflicted
+++ resolved
@@ -171,16 +171,12 @@
                   </EuiTitle>
                 </EuiFlexItem>
                 <EuiFlexItem grow={false}>
-<<<<<<< HEAD
                   {this.buildPopover('popoverThreat', [
                     'virustotal',
                     'osquery',
                     'docker',
                     'mitre'
                   ])}
-=======
-                  {this.buildPopover('popoverThreat', ['virustotal', 'osquery', 'docker'])}
->>>>>>> afc2e94f
                 </EuiFlexItem>
               </EuiFlexGroup>
               <EuiSpacer size="l" />
@@ -214,17 +210,12 @@
                 ).includes('vuls') && this.buildTabCard('vuls', 'securityApp')}
                 {this.props.extensions.virustotal &&
                   this.buildTabCard('virustotal', 'savedObjectsApp')}
-<<<<<<< HEAD
                 {this.props.extensions.osquery &&
                   this.buildTabCard('osquery', 'searchProfilerApp')}
                 {this.props.extensions.docker &&
                   this.buildTabCard('docker', 'spacesApp')}
                 {this.props.extensions.mitre &&
                   this.buildTabCard('mitre', 'spacesApp')} {/* TODO- Change "spacesApp" icon*/}
-=======
-                {this.props.extensions.osquery && this.buildTabCard('osquery', 'searchProfilerApp')}
-                {this.props.extensions.docker && this.buildTabCard('docker', 'spacesApp')}
->>>>>>> afc2e94f
               </EuiFlexGrid>
             </EuiPanel>
           </EuiFlexItem>
