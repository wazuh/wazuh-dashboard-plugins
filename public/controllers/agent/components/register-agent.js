--- conflicted
+++ resolved
@@ -1164,6 +1164,27 @@
                     </span>
                   }
                 ></EuiCallOut>
+              ) : this.state.selectedVersion == '3.12.12' ? (
+                <EuiCallOut
+                  color='warning'
+                  className='message'
+                  iconType='iInCircle'
+                  title={
+                    <span>
+                      Might require some extra installation{' '}
+                      <EuiLink
+                        target='_blank'
+                        href={webDocumentationLink(
+                          'installation-guide/wazuh-agent/wazuh-agent-package-linux.html',
+                          appVersionMajorDotMinor,
+                        )}
+                      >
+                        steps
+                      </EuiLink>
+                      .
+                    </span>
+                  }
+                ></EuiCallOut>
               ) : this.state.selectedVersion == 'debian7' ||
                 this.state.selectedVersion == 'debian8' ||
                 this.state.selectedVersion == 'debian9' ||
@@ -1486,142 +1507,6 @@
         );
       };
 
-<<<<<<< HEAD
-=======
-      const buttonGroupWithMessage = (
-        legend,
-        options,
-        idSelected,
-        onChange,
-      ) => {
-        return (
-          <>
-            <EuiButtonGroup
-              color='primary'
-              legend={legend}
-              options={options}
-              idSelected={idSelected}
-              onChange={onChange}
-              className={'osButtonsStyle'}
-            />
-
-            {this.state.selectedVersion == 'solaris10' ||
-            this.state.selectedVersion == 'solaris11' ? (
-              <EuiCallOut
-                color='warning'
-                className='message'
-                iconType='iInCircle'
-                title={
-                  <span>
-                    Might require some extra installation{' '}
-                    <EuiLink
-                      target='_blank'
-                      href={webDocumentationLink(
-                        'installation-guide/wazuh-agent/wazuh-agent-package-solaris.html',
-                        appVersionMajorDotMinor,
-                      )}
-                    >
-                      steps
-                    </EuiLink>
-                    .
-                  </span>
-                }
-              ></EuiCallOut>
-            ) : this.state.selectedVersion == '6.1 TL9' ? (
-              <EuiCallOut
-                color='warning'
-                className='message'
-                iconType='iInCircle'
-                title={
-                  <span>
-                    Might require some extra installation{' '}
-                    <EuiLink
-                      target='_blank'
-                      href={webDocumentationLink(
-                        'installation-guide/wazuh-agent/wazuh-agent-package-aix.html',
-                        appVersionMajorDotMinor,
-                      )}
-                    >
-                      steps
-                    </EuiLink>
-                    .
-                  </span>
-                }
-              ></EuiCallOut>
-            ) : this.state.selectedVersion == '11.31' ? (
-              <EuiCallOut
-                color='warning'
-                className='message'
-                iconType='iInCircle'
-                title={
-                  <span>
-                    Might require some extra installation{' '}
-                    <EuiLink
-                      target='_blank'
-                      href={webDocumentationLink(
-                        'installation-guide/wazuh-agent/wazuh-agent-package-hpux.html',
-                        appVersionMajorDotMinor,
-                      )}
-                    >
-                      steps
-                    </EuiLink>
-                    .
-                  </span>
-                }
-              ></EuiCallOut>
-            ) : this.state.selectedVersion == '3.12.12' ? (
-              <EuiCallOut
-                color='warning'
-                className='message'
-                iconType='iInCircle'
-                title={
-                  <span>
-                    Might require some extra installation{' '}
-                    <EuiLink
-                      target='_blank'
-                      href={webDocumentationLink(
-                        'installation-guide/wazuh-agent/wazuh-agent-package-linux.html',
-                        appVersionMajorDotMinor,
-                      )}
-                    >
-                      steps
-                    </EuiLink>
-                    .
-                  </span>
-                }
-              ></EuiCallOut>
-            ) : this.state.selectedVersion == 'debian7' ||
-              this.state.selectedVersion == 'debian8' ||
-              this.state.selectedVersion == 'debian9' ||
-              this.state.selectedVersion == 'debian10' ? (
-              <EuiCallOut
-                color='warning'
-                className='message'
-                iconType='iInCircle'
-                title={
-                  <span>
-                    Might require some extra installation{' '}
-                    <EuiLink
-                      target='_blank'
-                      href={webDocumentationLink(
-                        'installation-guide/wazuh-agent/wazuh-agent-package-linux.html',
-                        appVersionMajorDotMinor,
-                      )}
-                    >
-                      steps
-                    </EuiLink>
-                    .
-                  </span>
-                }
-              ></EuiCallOut>
-            ) : (
-              ''
-            )}
-          </>
-        );
-      };
-
->>>>>>> 329f5aac
       const selectedVersionMac = (legend, options, idSelected, onChange) => {
         return (
           <EuiButtonGroup
@@ -1886,20 +1771,12 @@
           ? [
               {
                 title: 'Choose the version',
-                children:
-                  this.state.selectedVersion == '3.12.12'
-                    ? buttonGroupWithMessage(
-                        'Choose the version',
-                        versionButtonAlpine,
-                        this.state.selectedVersion,
-                        version => this.setVersion(version),
-                      )
-                    : buttonGroup(
-                        'Choose the version',
-                        versionButtonAlpine,
-                        this.state.selectedVersion,
-                        version => this.setVersion(version),
-                      ),
+                children: buttonGroup(
+                  'Choose the version',
+                  versionButtonAlpine,
+                  this.state.selectedVersion,
+                  version => this.setVersion(version),
+                ),
               },
             ]
           : []),
@@ -2129,7 +2006,8 @@
         this.state.selectedOS == 'sol' ||
         this.state.selectedOS == 'aix' ||
         this.state.selectedOS == 'hp' ||
-        this.state.selectedOS == 'alpine'
+        this.state.selectedOS == 'alpine' ||
+        this.state.selectedOS == ''
           ? [
               {
                 title: 'Start the agent',
