/*
 * Wazuh app - React component for registering agents.
 * Copyright (C) 2015-2020 Wazuh, Inc.
 *
 * This program is free software; you can redistribute it and/or modify
 * it under the terms of the GNU General Public License as published by
 * the Free Software Foundation; either version 2 of the License, or
 * (at your option) any later version.
 *
 * Find more information about this on the LICENSE file.
 */
import React, { Component, Fragment } from 'react';
import { version } from '../../../../package.json';

import {
  EuiSteps,
  EuiFlexGroup,
  EuiFlexItem,
  EuiPanel,
  EuiButtonToggle,
  EuiFieldText,
  EuiText,
  EuiCodeBlock,
  EuiTitle,
  EuiButtonIcon,
  EuiButtonEmpty,
  EuiCopy,
  EuiPage,
  EuiPageBody,
  EuiCallOut,
  EuiSpacer
} from '@elastic/eui';

import PropTypes from 'prop-types';

export class RegisterAgent extends Component {
  constructor(props) {
    super(props);

    this.state = {
      status: 'incomplete',
      selectedOS: '',
      serverAddress: '',
      wazuhPassword: ''
    };
  }

  async componentDidMount() {
    try {
      const wazuhVersion = await this.props.getWazuhVersion();
      const apiAddress = await this.props.getCurrentApiAddress();
      const needsPassword = await this.props.needsPassword();
      this.setState({
        serverAddress: apiAddress,
        needsPassword: needsPassword,
        wazuhVersion: wazuhVersion
      });
    } catch (error) {
      this.setState({
        wazuhVersion: version
      });
    }
  }

  selectOS(os) {
    this.setState({ selectedOS: os });
  }

  setServerAddress(event) {
    this.setState({ serverAddress: event.target.value });
  }

  setWazuhPassword(event) {
    this.setState({ wazuhPassword: event.target.value });
  }

  /**
   * Checks if the password is not needed, in that case remove the input password step
   * @param {Array} steps
   */
  cleanSteps(steps) {
    if (this.state.needsPassword) return steps;
    steps.splice(2, 1);
    return steps;
  }

  render() {
    const rpmButton = (
      <EuiButtonToggle
        label="Red Hat / CentOS"
        onChange={() => this.selectOS('rpm')}
        fill={this.state.selectedOS === 'rpm'}
      />
    );

    const debButton = (
      <EuiButtonToggle
        label="Debian / Ubuntu"
        onChange={() => this.selectOS('deb')}
        fill={this.state.selectedOS === 'deb'}
      />
    );

    const windowsButton = (
      <EuiButtonToggle
        label="Windows"
        onChange={() => this.selectOS('win')}
        fill={this.state.selectedOS === 'win'}
      />
    );

    const macOSButton = (
      <EuiButtonToggle
        label="MacOS"
        onChange={() => this.selectOS('macos')}
        fill={this.state.selectedOS === 'macos'}
      />
    );

    const ipInput = (
      <EuiFieldText
        placeholder="Server address..."
        value={this.state.serverAddress}
        onChange={event => this.setServerAddress(event)}
      />
    );

    const passwordInput = (
      <EuiFieldText
        placeholder="Wazuh password..."
        value={this.state.wazuhPassword}
        onChange={event => this.setWazuhPassword(event)}
      />
    );

    const copyButton = {
      position: 'relative',
      float: 'right',
      zIndex: '1000',
      right: '8px',
      top: '16px'
    };

    const codeBlock = {
      zIndex: '100'
    };
    const customTexts = {
      rpmText: `sudo WAZUH_MANAGER_IP='${this.state.serverAddress}'${
        this.state.needsPassword
          ? ` WAZUH_PASSWORD='${this.state.wazuhPassword}' `
          : ' '
        }yum install https://packages.wazuh.com/3.x/yum/wazuh-agent-${
        this.state.wazuhVersion
        }-1.x86_64.rpm`,
      debText: `curl -so wazuh-agent.deb https://packages.wazuh.com/3.x/apt/pool/main/w/wazuh-agent/wazuh-agent_${
        this.state.wazuhVersion
        }-1_amd64.deb && sudo WAZUH_MANAGER_IP='${this.state.serverAddress}'${
        this.state.needsPassword
          ? ` WAZUH_PASSWORD='${this.state.wazuhPassword}' `
          : ' '
        } dpkg -i ./wazuh-agent.deb`,
      macosText: `curl -so wazuh-agent.pkg https://packages.wazuh.com/3.x/osx/wazuh-agent-${
        this.state.wazuhVersion
        }-1.pkg && sudo launchctl setenv WAZUH_MANAGER_IP '${
        this.state.serverAddress
        }'${
        this.state.needsPassword
          ? ` WAZUH_PASSWORD '${this.state.wazuhPassword}'`
          : ' '
        } && sudo installer -pkg ./wazuh-agent.pkg -target /`,
      winText: `Invoke-WebRequest -Uri https://packages.wazuh.com/3.x/windows/wazuh-agent-${
        this.state.wazuhVersion
<<<<<<< HEAD
      }-1.msi -OutFile wazuh-agent.msi; .\wazuh-agent.msi /q ADDRESS='${
=======
        }-1.msi -OutFile wazuh-agent.msi; wazuh-agent.msi /q ADDRESS='${
>>>>>>> 616f634a
        this.state.serverAddress
        }' AUTHD_SERVER='${this.state.serverAddress}'${
        this.state.needsPassword
          ? ` PASSWORD='${this.state.wazuhPassword}' `
          : ' '
        }`
    };

    const field = `${this.state.selectedOS}Text`;
    const text = customTexts[field];
    const language = this.state.selectedOS === 'win' ? 'ps' : 'bash';
    const windowsAdvice = this.state.selectedOS === 'win' && (
      <EuiCallOut
        size="s"
        title="You will need administrator privileges to perform this installation."
        iconType="iInCircle"
      />
    );

    const guide = (
      <div>
        {this.state.selectedOS && (
          <EuiText>
            <div style={copyButton}>
              <EuiCopy textToCopy={text}>
                {copy => (
                  <EuiButtonIcon
                    onClick={copy}
                    iconType="copy"
                    aria-label="Copy"
                  />
                )}
              </EuiCopy>
            </div>
            <EuiCodeBlock style={codeBlock} language={language}>
              {text}
            </EuiCodeBlock>
            {windowsAdvice}
          </EuiText>
        )}
      </div>
    );

    const steps = [
      {
        title: 'Choose your OS',
        children: (
          <Fragment>
            {rpmButton} {debButton} {windowsButton} {macOSButton}
          </Fragment>
        )
      },
      {
        title: 'Wazuh server address',
        children: <Fragment>{ipInput}</Fragment>
      },
      {
        title: 'Wazuh password',
        children: <Fragment>{passwordInput}</Fragment>
      },
      {
        title: 'Complete the installation',
        children: (
          <div>
            <Fragment>
              <div>{guide}</div>
            </Fragment>
          </div>
        )
      }
    ];

    return (
      <div>
        <EuiPage restrictWidth="1000px" style={{ background: 'transparent' }}>
          <EuiPageBody>
            <EuiFlexGroup>
              <EuiFlexItem>
                <EuiPanel>
                  <EuiFlexGroup>
                    <EuiFlexItem>
                      <EuiTitle>
                        <h2>Deploy a new agent</h2>
                      </EuiTitle>
                    </EuiFlexItem>
                    <EuiFlexItem grow={false}>
                      {this.props.hasAgents && (
                        <EuiButtonEmpty
                          size="s"
                          onClick={() => this.props.addNewAgent(false)}
                          iconType="cross"
                        >
                          Close
                      </EuiButtonEmpty>
                      )}
                      {!this.props.hasAgents && (
                        <EuiButtonEmpty
                          size="s"
                          onClick={() => this.props.reload()}
                          iconType="refresh"
                        >
                          Refresh
                      </EuiButtonEmpty>
                      )}
                    </EuiFlexItem>
                  </EuiFlexGroup>
                  <EuiSpacer></EuiSpacer>
                  <EuiFlexItem>
                    <EuiSteps steps={this.cleanSteps(steps)} />
                  </EuiFlexItem>
                </EuiPanel>
              </EuiFlexItem>
            </EuiFlexGroup>
          </EuiPageBody>
        </EuiPage>
      </div>
    );
  }
}

RegisterAgent.propTypes = {
  addNewAgent: PropTypes.func,
  getWazuhVersion: PropTypes.func,
  getCurrentApiAddress: PropTypes.func,
  needsPassword: PropTypes.func
};<|MERGE_RESOLUTION|>--- conflicted
+++ resolved
@@ -170,11 +170,7 @@
         } && sudo installer -pkg ./wazuh-agent.pkg -target /`,
       winText: `Invoke-WebRequest -Uri https://packages.wazuh.com/3.x/windows/wazuh-agent-${
         this.state.wazuhVersion
-<<<<<<< HEAD
-      }-1.msi -OutFile wazuh-agent.msi; .\wazuh-agent.msi /q ADDRESS='${
-=======
-        }-1.msi -OutFile wazuh-agent.msi; wazuh-agent.msi /q ADDRESS='${
->>>>>>> 616f634a
+        }-1.msi -OutFile wazuh-agent.msi; .\wazuh-agent.msi /q ADDRESS='${
         this.state.serverAddress
         }' AUTHD_SERVER='${this.state.serverAddress}'${
         this.state.needsPassword
