/*
 * Wazuh app - React component for registering agents.
 * Copyright (C) 2015-2022 Wazuh, Inc.
 *
 * This program is free software; you can redistribute it and/or modify
 * it under the terms of the GNU General Public License as published by
 * the Free Software Foundation; either version 2 of the License, or
 * (at your option) any later version.
 *
 * Find more information about this on the LICENSE file.
 */
import React, { Component, Fragment } from 'react';
import { version } from '../../../../package.json';
import { WazuhConfig } from '../../../react-services/wazuh-config';
import {
  EuiSteps,
  EuiTabbedContent,
  EuiFlexGroup,
  EuiFlexItem,
  EuiPanel,
  EuiComboBox,
  EuiFieldText,
  EuiText,
  EuiCodeBlock,
  EuiTitle,
  EuiButtonEmpty,
  EuiCopy,
  EuiPage,
  EuiPageBody,
  EuiCallOut,
  EuiSpacer,
  EuiProgress,
  EuiIcon,
  EuiSwitch,
  EuiLink,
  EuiFormRow,
  EuiForm,
} from '@elastic/eui';
import { WzRequest } from '../../../react-services/wz-request';
import { withErrorBoundary } from '../../../components/common/hocs';
import { UI_LOGGER_LEVELS } from '../../../../common/constants';
import { UI_ERROR_SEVERITIES } from '../../../react-services/error-orchestrator/types';
import { getErrorOrchestrator } from '../../../react-services/common-services';
import { webDocumentationLink } from '../../../../common/services/web_documentation';
import {
  architectureButtons,
  architectureButtonsi386,
  architecturei386Andx86_64,
  versionButtonsRaspbian,
  versionButtonsSuse,
  versionButtonsOracleLinux,
  versionButtonFedora,
  architectureButtonsSolaris,
  architectureButtonsWithPPC64LE,
  architectureButtonsAix,
  architectureButtonsHpUx,
  versionButtonAmazonLinux,
  versionButtonsRedHat,
  versionButtonsCentos,
  architectureButtonsMacos,
  osPrincipalButtons,
  versionButtonsDebian,
  versionButtonsUbuntu,
  versionButtonsWindows,
  versionButtonsMacOS,
  versionButtonsOpenSuse,
  versionButtonsSolaris,
  versionButtonsAix,
  versionButtonsHPUX,
  versionButtonAlpine,
  architectureButtonsWithPPC64LEAlpine,
} from '../wazuh-config';
import WzManagerAddressInput from '../register-agent/steps/wz-manager-address';
import {
  getMasterRemoteConfiguration
} from './register-agent-service';
import './register-agent.scss';
import { PrincipalButtonGroup } from './wz-accordion';
import RegisterAgentButtonGroup from '../register-agent/register-agent-button-group';
import '../../../styles/common.scss';

export const RegisterAgent = withErrorBoundary(
  class RegisterAgent extends Component {
    constructor(props) {
      super(props);
      this.wazuhConfig = new WazuhConfig();
      this.configuration = this.wazuhConfig.getConfig();
      this.addToVersion = '-1';

      this.state = {
        status: 'incomplete',
        selectedOS: '',
        selectedSYS: '',
        neededSYS: false,
        selectedArchitecture: '',
        selectedVersion: '',
        version: '',
        wazuhVersion: '',
        serverAddress: '',
        agentName: '',
        wazuhPassword: '',
        groups: [],
        selectedGroup: [],
        agentNameError: false,
        badCharacters: [],
        defaultServerAddress: '',
        udpProtocol: false,
        showPassword: false,
        showProtocol: true,
        connectionSecure: true,
        isAccordionOpen: false,
      };
      this.restartAgentCommand = {
        rpm: this.systemSelector(),
        cent: this.systemSelector(),
        deb: this.systemSelector(),
        ubu: this.systemSelector(),
        oraclelinux: this.systemSelector(),
        macos: this.systemSelectorWazuhControlMacos(),
        win: this.systemSelectorNet(),
      };
    }


    async componentDidMount() {
      try {
        this.setState({ loading: true });
        const wazuhVersion = await this.props.getWazuhVersion();
        let wazuhPassword = '';
        let hidePasswordInput = false;
        this.getEnrollDNSConfig();
        await this.getRemoteConfig();
        let authInfo = await this.getAuthInfo();
        const needsPassword = (authInfo.auth || {}).use_password === 'yes';
        if (needsPassword) {
          wazuhPassword =
            this.configuration['enrollment.password'] ||
            authInfo['authd.pass'] ||
            '';
          if (wazuhPassword) {
            hidePasswordInput = true;
          }
        }
        const groups = await this.getGroups();
        this.setState({
          needsPassword,
          hidePasswordInput,
          versionButtonsRedHat,
          versionButtonsCentos,
          versionButtonsDebian,
          versionButtonsUbuntu,
          versionButtonsWindows,
          versionButtonsMacOS,
          versionButtonsOpenSuse,
          versionButtonsSolaris,
          versionButtonAmazonLinux,
          versionButtonsSuse,
          versionButtonsAix,
          versionButtonsHPUX,
          versionButtonsOracleLinux,
          versionButtonsRaspbian,
          versionButtonFedora,
          architectureButtons,
          architectureButtonsi386,
          architecturei386Andx86_64,
          architectureButtonsSolaris,
          architectureButtonsAix,
          architectureButtonsHpUx,
          architectureButtonsMacos,
          architectureButtonsWithPPC64LE,
          wazuhPassword,
          wazuhVersion,
          groups,
          loading: false,
        });
      } catch (error) {
        this.setState({
          wazuhVersion: version,
          loading: false,
        });
        const options = {
          context: `${RegisterAgent.name}.componentDidMount`,
          level: UI_LOGGER_LEVELS.ERROR,
          severity: UI_ERROR_SEVERITIES.BUSINESS,
          display: true,
          store: false,
          error: {
            error: error,
            message: error.message || error,
            title: error.name || error,
          },
        };
        getErrorOrchestrator().handleError(options);
      }
    }

    getEnrollDNSConfig = () => {
      const serverAddress = this.configuration['enrollment.dns'] || '';
      this.setState({ defaultServerAddress: serverAddress });
    };

    getRemoteConfig = async () => {
      const remoteConfig = await getMasterRemoteConfiguration();
      if (remoteConfig) {
        this.setState({
          haveUdpProtocol: remoteConfig.isUdp,
          haveConnectionSecure: remoteConfig.haveSecureConnection,
          udpProtocol: remoteConfig.isUdp,
          connectionSecure: remoteConfig.haveSecureConnection,
        })
      }
    }


    async getAuthInfo() {
      try {
        const result = await WzRequest.apiReq(
          'GET',
          '/agents/000/config/auth/auth',
          {},
        );
        return (result.data || {}).data || {};
      } catch (error) {
        this.setState({ gotErrorRegistrationServiceInfo: true });
        throw new Error(error);
      }
    }

    selectOS(os) {
      this.setState({
        selectedOS: os,
        selectedVersion: '',
        selectedArchitecture: '',
        selectedSYS: '',
      });
    }

    systemSelector() {
      if (
        this.state.selectedVersion === 'redhat7' ||
        this.state.selectedVersion === 'amazonlinux2022' ||
        this.state.selectedVersion === 'centos7' ||
        this.state.selectedVersion === 'suse11' ||
        this.state.selectedVersion === 'suse12' ||
        this.state.selectedVersion === 'oraclelinux5' ||
        this.state.selectedVersion === '22' ||
        this.state.selectedVersion === 'amazonlinux2' ||
        this.state.selectedVersion === 'debian8' ||
        this.state.selectedVersion === 'debian9' ||
        this.state.selectedVersion === 'debian10' ||
        this.state.selectedVersion === 'busterorgreater' ||
        this.state.selectedVersion === 'ubuntu15' ||
        this.state.selectedVersion === 'leap15'
      ) {
        return 'sudo systemctl daemon-reload\nsudo systemctl enable wazuh-agent\nsudo systemctl start wazuh-agent';
      } else if (
        this.state.selectedVersion === 'redhat5' ||
        this.state.selectedVersion === 'redhat6' ||
        this.state.selectedVersion === 'centos5' ||
        this.state.selectedVersion === 'centos6' ||
        this.state.selectedVersion === 'oraclelinux6' ||
        this.state.selectedVersion === 'amazonlinux1' ||
        this.state.selectedVersion === 'debian7' ||
        this.state.selectedVersion === 'ubuntu14'
      ) {
        return 'service wazuh-agent start';
      } else return '';
    }

    systemSelectorNet() {
      if (
        this.state.selectedVersion === 'windowsxp' ||
        this.state.selectedVersion === 'windowsserver2008' ||
        this.state.selectedVersion === 'windows7'
      ) {
        return 'NET START WazuhSvc';
      } else return '';
    }

    systemSelectorWazuhControlMacos() {
      if (this.state.selectedVersion == 'sierra') {
        return 'sudo /Library/Ossec/bin/wazuh-control start';
      } else return '';
    }

    systemSelectorWazuhControl() {
      if (
        this.state.selectedVersion === 'solaris10' ||
        this.state.selectedVersion === 'solaris11' ||
        this.state.selectedVersion === '6.1 TL9' ||
        this.state.selectedVersion === '3.12.12'
      ) {
        return '/var/ossec/bin/wazuh-control start';
      } else return '';
    }

    systemSelectorInitD() {
      if (this.state.selectedVersion === '11.31') {
        return '/sbin/init.d/wazuh-agent start';
      } else return '';
    }

    selectSYS(sys) {
      this.setState({ selectedSYS: sys });
    }

    setServerAddress(serverAddress) {
      this.setState({ serverAddress });
    }

    setAgentName(event) {
      const validation = /^[a-z0-9-_.]+$/i;
      if (
        (validation.test(event.target.value) &&
          event.target.value.length >= 2) ||
        event.target.value.length <= 0
      ) {
        this.setState({
          agentName: event.target.value,
          agentNameError: false,
          badCharacters: [],
        });
      } else {
        let badCharacters = event.target.value
          .split('')
          .map(char => char.replace(validation, ''))
          .join('');
        badCharacters = badCharacters
          .split('')
          .map(char => char.replace(/\s/, 'whitespace'));
        const characters = [...new Set(badCharacters)];
        this.setState({
          agentName: event.target.value,
          badCharacters: characters,
          agentNameError: true,
        });
      }
    }

    setGroupName(selectedGroup) {
      this.setState({ selectedGroup });
    }

    setArchitecture(selectedArchitecture) {
      this.setState({ selectedArchitecture });
    }

    setVersion(selectedVersion) {
      this.setState({ selectedVersion, selectedArchitecture: '' });
    }

    setWazuhPassword(event) {
      this.setState({ wazuhPassword: event.target.value });
    }

    setShowPassword(event) {
      this.setState({ showPassword: event.target.checked });
    }

    obfuscatePassword(text) {
      let obfuscate = '';
      const regex = /WAZUH_REGISTRATION_PASSWORD=?\040?\'(.*?)\'[\"| ]/gm;
      const match = regex.exec(text);
      const password = match[1];
      if (password) {
        [...password].forEach(() => (obfuscate += '*'));
        text = text.replace(password, obfuscate);
      }
      return text;
    }

    async getGroups() {
      try {
        const result = await WzRequest.apiReq('GET', '/groups', {});
        return result.data.data.affected_items.map(item => ({
          label: item.name,
          id: item.name,
        }));
      } catch (error) {
        throw new Error(error);
      }
    }

    optionalDeploymentVariables() {
      const escapeQuotes = (value) => value.replace(/'/g, "\\'");
      let deployment =
        this.state.serverAddress &&
        `WAZUH_MANAGER='${escapeQuotes(this.state.serverAddress)}' `;
      if (this.state.selectedOS == 'win') {
        deployment += `WAZUH_REGISTRATION_SERVER='${escapeQuotes(this.state.serverAddress)}' `;
      }

      if (this.state.needsPassword) {
        deployment += `WAZUH_REGISTRATION_PASSWORD='${escapeQuotes(this.state.wazuhPassword)}' `;
      }

      if (this.state.udpProtocol) {
        deployment += "WAZUH_PROTOCOL='UDP' ";
      }

      if (this.state.selectedGroup.length) {
        deployment += `WAZUH_AGENT_GROUP='${this.state.selectedGroup
          .map(item => item.label)
          .join(',')}' `;
      }

      return deployment;
    }

    agentNameVariable() {
      let agentName = `WAZUH_AGENT_NAME='${this.state.agentName}' `;
      if (this.state.selectedArchitecture && this.state.agentName !== '') {
        return agentName;
      } else {
        return '';
      }
    }

    resolveRPMPackage() {
      switch (
      `${this.state.selectedVersion}-${this.state.selectedArchitecture}`
      ) {
        case 'redhat5-i386':
          return `https://packages.wazuh.com/4.x/yum5/i386/wazuh-agent-${this.state.wazuhVersion}${this.addToVersion}.el5.i386.rpm`;
        case 'redhat5-x86_64':
          return `https://packages.wazuh.com/4.x/yum5/x86_64/wazuh-agent-${this.state.wazuhVersion}${this.addToVersion}.el5.x86_64.rpm`;
        case 'redhat6-i386':
          return `https://packages.wazuh.com/4.x/yum/wazuh-agent-${this.state.wazuhVersion}${this.addToVersion}.i386.rpm`;
        case 'redhat6-aarch64':
          return `https://packages.wazuh.com/4.x/yum/wazuh-agent-${this.state.wazuhVersion}${this.addToVersion}.aarch64.rpm`;
        case 'redhat6-x86_64':
          return `https://packages.wazuh.com/4.x/yum/wazuh-agent-${this.state.wazuhVersion}${this.addToVersion}.x86_64.rpm`;
        case 'redhat6-armhf':
          return `https://packages.wazuh.com/4.x/yum/wazuh-agent-${this.state.wazuhVersion}${this.addToVersion}.armv7hl.rpm`;
        case 'redhat7-i386':
          return `https://packages.wazuh.com/4.x/yum/wazuh-agent-${this.state.wazuhVersion}${this.addToVersion}.i386.rpm`;
        case 'redhat7-aarch64':
          return `https://packages.wazuh.com/4.x/yum/wazuh-agent-${this.state.wazuhVersion}${this.addToVersion}.aarch64.rpm`;
        case 'redhat7-x86_64':
          return `https://packages.wazuh.com/4.x/yum/wazuh-agent-${this.state.wazuhVersion}${this.addToVersion}.x86_64.rpm`;
        case 'redhat7-armhf':
          return `https://packages.wazuh.com/4.x/yum/wazuh-agent-${this.state.wazuhVersion}${this.addToVersion}.armv7hl.rpm`;
        case 'redhat7-powerpc':
          return `https://packages.wazuh.com/4.x/yum/wazuh-agent-${this.state.wazuhVersion}${this.addToVersion}.ppc64le.rpm`;
        default:
          return `https://packages.wazuh.com/4.x/yum/wazuh-agent-${this.state.wazuhVersion}${this.addToVersion}.x86_64.rpm`;
      }
    }

    resolveAlpinePackage() {
      switch (
      `${this.state.selectedVersion}-${this.state.selectedArchitecture}`
      ) {
        case '3.12.12-i386':
          return 'https://packages.wazuh.com/key/alpine-devel%40wazuh.com-633d7457.rsa.pub && echo "https://packages.wazuh.com/4.x/alpine/v3.12/main"';
        case '3.12.12-aarch64':
          return 'https://packages.wazuh.com/key/alpine-devel%40wazuh.com-633d7457.rsa.pub && echo "https://packages.wazuh.com/4.x/alpine/v3.12/main"';
        case '3.12.12-x86_64':
          return 'https://packages.wazuh.com/key/alpine-devel%40wazuh.com-633d7457.rsa.pub && echo "https://packages.wazuh.com/4.x/alpine/v3.12/main"';
        case '3.12.12-x86':
          return 'https://packages.wazuh.com/key/alpine-devel%40wazuh.com-633d7457.rsa.pub && echo "https://packages.wazuh.com/4.x/alpine/v3.12/main"';
        case '3.12.12-armhf':
          return 'https://packages.wazuh.com/key/alpine-devel%40wazuh.com-633d7457.rsa.pub && echo "https://packages.wazuh.com/4.x/alpine/v3.12/main"';
        case '3.12.12-powerpc':
          return 'https://packages.wazuh.com/key/alpine-devel%40wazuh.com-633d7457.rsa.pub && echo "https://packages.wazuh.com/4.x/alpine/v3.12/main"';
        default:
          return 'https://packages.wazuh.com/key/alpine-devel%40wazuh.com-633d7457.rsa.pub && echo "https://packages.wazuh.com/4.x/alpine/v3.12/main"';
      }
    }

    resolveORACLELINUXPackage() {
      switch (
      `${this.state.selectedVersion}-${this.state.selectedArchitecture}`
      ) {
        case 'oraclelinux5-i386':
          return `https://packages.wazuh.com/4.x/yum5/i386/wazuh-agent-${this.state.wazuhVersion}${this.addToVersion}.el5.i386.rpm`;
        case 'oraclelinux5-x86_64':
          return `https://packages.wazuh.com/4.x/yum5/x86_64/wazuh-agent-${this.state.wazuhVersion}${this.addToVersion}.el5.x86_64.rpm`;
        case 'oraclelinux6-i386':
          return `https://packages.wazuh.com/4.x/yum/wazuh-agent-${this.state.wazuhVersion}${this.addToVersion}.i386.rpm`;
        case 'oraclelinux6-aarch64':
          return `https://packages.wazuh.com/4.x/yum/wazuh-agent-${this.state.wazuhVersion}${this.addToVersion}.aarch64.rpm`;
        case 'oraclelinux6-x86_64':
          return `https://packages.wazuh.com/4.x/yum/wazuh-agent-${this.state.wazuhVersion}${this.addToVersion}.x86_64.rpm`;
        case 'oraclelinux6-armhf':
          return `https://packages.wazuh.com/4.x/yum/wazuh-agent-${this.state.wazuhVersion}${this.addToVersion}.armv7hl.rpm`;
        default:
          return `https://packages.wazuh.com/4.x/yum/wazuh-agent-${this.state.wazuhVersion}${this.addToVersion}.x86_64.rpm`;
      }
    }

    resolveCENTPackage() {
      switch (
      `${this.state.selectedVersion}-${this.state.selectedArchitecture}`
      ) {
        case 'centos5-i386':
          return `https://packages.wazuh.com/4.x/yum5/i386/wazuh-agent-${this.state.wazuhVersion}${this.addToVersion}.el5.i386.rpm`;
        case 'centos5-x86_64':
          return `https://packages.wazuh.com/4.x/yum5/x86_64/wazuh-agent-${this.state.wazuhVersion}${this.addToVersion}.el5.x86_64.rpm`;
        case 'centos6-i386':
          return `https://packages.wazuh.com/4.x/yum/wazuh-agent-${this.state.wazuhVersion}${this.addToVersion}.i386.rpm`;
        case 'centos6-aarch64':
          return `https://packages.wazuh.com/4.x/yum/wazuh-agent-${this.state.wazuhVersion}${this.addToVersion}.aarch64.rpm`;
        case 'centos6-x86_64':
          return `https://packages.wazuh.com/4.x/yum/wazuh-agent-${this.state.wazuhVersion}${this.addToVersion}.x86_64.rpm`;
        case 'centos6-armhf':
          return `https://packages.wazuh.com/4.x/yum/wazuh-agent-${this.state.wazuhVersion}${this.addToVersion}.armv7hl.rpm`;
        case 'centos7-i386':
          return `https://packages.wazuh.com/4.x/yum/wazuh-agent-${this.state.wazuhVersion}${this.addToVersion}.i386.rpm`;
        case 'centos7-aarch64':
          return `https://packages.wazuh.com/4.x/yum/wazuh-agent-${this.state.wazuhVersion}${this.addToVersion}.aarch64.rpm`;
        case 'centos7-x86_64':
          return `https://packages.wazuh.com/4.x/yum/wazuh-agent-${this.state.wazuhVersion}${this.addToVersion}.x86_64.rpm`;
        case 'centos7-armhf':
          return `https://packages.wazuh.com/4.x/yum/wazuh-agent-${this.state.wazuhVersion}${this.addToVersion}.armv7hl.rpm`;
        case 'centos7-powerpc':
          return `https://packages.wazuh.com/4.x/yum/wazuh-agent-${this.state.wazuhVersion}${this.addToVersion}.ppc64le.rpm`;
        default:
          return `https://packages.wazuh.com/4.x/yum/wazuh-agent-${this.state.wazuhVersion}${this.addToVersion}.x86_64.rpm`;
      }
    }

    resolveSUSEPackage() {
      switch (
      `${this.state.selectedVersion}-${this.state.selectedArchitecture}`
      ) {
        case 'suse11-i386':
          return `https://packages.wazuh.com/4.x/yum5/i386/wazuh-agent-${this.state.wazuhVersion}${this.addToVersion}.el5.i386.rpm`;
        case 'suse11-x86_64':
          return `https://packages.wazuh.com/4.x/yum5/x86_64/wazuh-agent-${this.state.wazuhVersion}${this.addToVersion}.el5.x86_64.rpm`;
        case 'suse12-i386':
          return `https://packages.wazuh.com/4.x/yum/wazuh-agent-${this.state.wazuhVersion}${this.addToVersion}.i386.rpm`;
        case 'suse12-aarch64':
          return `https://packages.wazuh.com/4.x/yum/wazuh-agent-${this.state.wazuhVersion}${this.addToVersion}.aarch64.rpm`;
        case 'suse12-x86_64':
          return `https://packages.wazuh.com/4.x/yum/wazuh-agent-${this.state.wazuhVersion}${this.addToVersion}.x86_64.rpm`;
        case 'suse12-armhf':
          return `https://packages.wazuh.com/4.x/yum/wazuh-agent-${this.state.wazuhVersion}${this.addToVersion}.armv7hl.rpm`;
        case 'suse12-powerpc':
          return `https://packages.wazuh.com/4.x/yum/wazuh-agent-${this.state.wazuhVersion}${this.addToVersion}.ppc64le.rpm`;
        default:
          return `https://packages.wazuh.com/4.x/yum/wazuh-agent-${this.state.wazuhVersion}${this.addToVersion}.x86_64.rpm`;
      }
    }

    resolveFEDORAPachage() {
      switch (
      `${this.state.selectedVersion}-${this.state.selectedArchitecture}`
      ) {
        case '22-i386':
          return `https://packages.wazuh.com/4.x/yum/wazuh-agent-${this.state.wazuhVersion}${this.addToVersion}.i386.rpm`;
        case '22-aarch64':
          return `https://packages.wazuh.com/4.x/yum/wazuh-agent-${this.state.wazuhVersion}${this.addToVersion}.aarch64.rpm`;
        case '22-x86_64':
          return `https://packages.wazuh.com/4.x/yum/wazuh-agent-${this.state.wazuhVersion}${this.addToVersion}.x86_64.rpm`;
        case '22-armhf':
          return `https://packages.wazuh.com/4.x/yum/wazuh-agent-${this.state.wazuhVersion}${this.addToVersion}.armv7hl.rpm`;
        case '22-powerpc':
          return `https://packages.wazuh.com/4.x/yum/wazuh-agent-${this.state.wazuhVersion}${this.addToVersion}.ppc64le.rpm`;
        default:
          return `https://packages.wazuh.com/4.x/yum/wazuh-agent-${this.state.wazuhVersion}${this.addToVersion}.x86_64.rpm`;
      }
    }

    resolveAMAZONLPackage() {
      switch (
      `${this.state.selectedVersion}-${this.state.selectedArchitecture}`
      ) {
        case 'amazonlinux1-i386':
          return `https://packages.wazuh.com/4.x/yum/wazuh-agent-${this.state.wazuhVersion}${this.addToVersion}.i386.rpm`;
        case 'amazonlinux1-aarch64':
          return `https://packages.wazuh.com/4.x/yum/wazuh-agent-${this.state.wazuhVersion}${this.addToVersion}.aarch64.rpm`;
        case 'amazonlinux1-x86_64':
          return `https://packages.wazuh.com/4.x/yum/wazuh-agent-${this.state.wazuhVersion}${this.addToVersion}.x86_64.rpm`;
        case 'amazonlinux1-armhf':
          return `https://packages.wazuh.com/4.x/yum/wazuh-agent-${this.state.wazuhVersion}${this.addToVersion}.armv7hl.rpm`;
        case 'amazonlinux2-i386':
          return `https://packages.wazuh.com/4.x/yum/wazuh-agent-${this.state.wazuhVersion}${this.addToVersion}.i386.rpm`;
        case 'amazonlinux2-aarch64':
          return `https://packages.wazuh.com/4.x/yum/wazuh-agent-${this.state.wazuhVersion}${this.addToVersion}.aarch64.rpm`;
        case 'amazonlinux2-x86_64':
          return `https://packages.wazuh.com/4.x/yum/wazuh-agent-${this.state.wazuhVersion}${this.addToVersion}.x86_64.rpm`;
        case 'amazonlinux2-armhf':
          return `https://packages.wazuh.com/4.x/yum/wazuh-agent-${this.state.wazuhVersion}${this.addToVersion}.armv7hl.rpm`;
        case 'amazonlinux2022-i386':
          return `https://packages.wazuh.com/4.x/yum/wazuh-agent-${this.state.wazuhVersion}${this.addToVersion}.i386.rpm`;
        case 'amazonlinux2022-aarch64':
          return `https://packages.wazuh.com/4.x/yum/wazuh-agent-${this.state.wazuhVersion}${this.addToVersion}.aarch64.rpm`;
        case 'amazonlinux2022-x86_64':
          return `https://packages.wazuh.com/4.x/yum/wazuh-agent-${this.state.wazuhVersion}${this.addToVersion}.x86_64.rpm`;
        case 'amazonlinux2022-armhf':
          return `https://packages.wazuh.com/4.x/yum/wazuh-agent-${this.state.wazuhVersion}${this.addToVersion}.armv7hl.rpm`;
        default:
          return `https://packages.wazuh.com/4.x/yum/wazuh-agent-${this.state.wazuhVersion}${this.addToVersion}.x86_64.rpm`;
      }
    }

    resolveDEBPackage() {
      switch (`${this.state.selectedArchitecture}`) {
        case 'i386':
          return `https://packages.wazuh.com/4.x/apt/pool/main/w/wazuh-agent/wazuh-agent_${this.state.wazuhVersion}${this.addToVersion}_i386.deb`;
        case 'aarch64':
          return `https://packages.wazuh.com/4.x/apt/pool/main/w/wazuh-agent/wazuh-agent_${this.state.wazuhVersion}${this.addToVersion}_arm64.deb`;
        case 'armhf':
          return `https://packages.wazuh.com/4.x/apt/pool/main/w/wazuh-agent/wazuh-agent_${this.state.wazuhVersion}${this.addToVersion}_armhf.deb`;
        case 'x86_64':
          return `https://packages.wazuh.com/4.x/apt/pool/main/w/wazuh-agent/wazuh-agent_${this.state.wazuhVersion}${this.addToVersion}_amd64.deb`;
        case 'powerpc':
          return `https://packages.wazuh.com/4.x/apt/pool/main/w/wazuh-agent/wazuh-agent_${this.state.wazuhVersion}${this.addToVersion}_ppc64el.deb`;
        default:
          return `https://packages.wazuh.com/4.x/apt/pool/main/w/wazuh-agent/wazuh-agent_${this.state.wazuhVersion}${this.addToVersion}_amd64.deb`;
      }
    }

    resolveRASPBIANPackage() {
      switch (
      `${this.state.selectedVersion}-${this.state.selectedArchitecture}`
      ) {
        case 'busterorgreater-i386':
          return `https://packages.wazuh.com/4.x/apt/pool/main/w/wazuh-agent/wazuh-agent_${this.state.wazuhVersion}${this.addToVersion}_i386.deb`;
        case 'busterorgreater-aarch64':
          return `https://packages.wazuh.com/4.x/apt/pool/main/w/wazuh-agent/wazuh-agent_${this.state.wazuhVersion}${this.addToVersion}_arm64.deb`;
        case 'busterorgreater-armhf':
          return `https://packages.wazuh.com/4.x/apt/pool/main/w/wazuh-agent/wazuh-agent_${this.state.wazuhVersion}${this.addToVersion}_armhf.deb`;
        case 'busterorgreater-x86_64':
          return `https://packages.wazuh.com/4.x/apt/pool/main/w/wazuh-agent/wazuh-agent_${this.state.wazuhVersion}${this.addToVersion}_amd64.deb`;
        case 'busterorgreater-powerpc':
          return `https://packages.wazuh.com/4.x/apt/pool/main/w/wazuh-agent/wazuh-agent_${this.state.wazuhVersion}${this.addToVersion}_ppc64el.deb`;
        default:
          return `https://packages.wazuh.com/4.x/apt/pool/main/w/wazuh-agent/wazuh-agent_${this.state.wazuhVersion}${this.addToVersion}_amd64.deb`;
      }
    }

    resolveUBUNTUPackage() {
      switch (
      `${this.state.selectedVersion}-${this.state.selectedArchitecture}`
      ) {
        case 'ubuntu14-i386':
          return `https://packages.wazuh.com/4.x/apt/pool/main/w/wazuh-agent/wazuh-agent_${this.state.wazuhVersion}${this.addToVersion}_i386.deb`;
        case 'ubuntu14-aarch64':
          return `https://packages.wazuh.com/4.x/apt/pool/main/w/wazuh-agent/wazuh-agent_${this.state.wazuhVersion}${this.addToVersion}_arm64.deb`;
        case 'ubuntu14-armhf':
          return `https://packages.wazuh.com/4.x/apt/pool/main/w/wazuh-agent/wazuh-agent_${this.state.wazuhVersion}${this.addToVersion}_armhf.deb`;
        case 'ubuntu14-x86_64':
          return `https://packages.wazuh.com/4.x/apt/pool/main/w/wazuh-agent/wazuh-agent_${this.state.wazuhVersion}${this.addToVersion}_amd64.deb`;
        case 'ubuntu15-i386':
          return `https://packages.wazuh.com/4.x/apt/pool/main/w/wazuh-agent/wazuh-agent_${this.state.wazuhVersion}${this.addToVersion}_i386.deb`;
        case 'ubuntu15-aarch64':
          return `https://packages.wazuh.com/4.x/apt/pool/main/w/wazuh-agent/wazuh-agent_${this.state.wazuhVersion}${this.addToVersion}_arm64.deb`;
        case 'ubuntu15-armhf':
          return `https://packages.wazuh.com/4.x/apt/pool/main/w/wazuh-agent/wazuh-agent_${this.state.wazuhVersion}${this.addToVersion}_armhf.deb`;
        case 'ubuntu15-x86_64':
          return `https://packages.wazuh.com/4.x/apt/pool/main/w/wazuh-agent/wazuh-agent_${this.state.wazuhVersion}${this.addToVersion}_amd64.deb`;
        default:
          return `https://packages.wazuh.com/4.x/apt/pool/main/w/wazuh-agent/wazuh-agent_${this.state.wazuhVersion}${this.addToVersion}_amd64.deb`;
      }
    }

    resolveOPENSUSEPackage() {
      switch (
      `${this.state.selectedVersion}-${this.state.selectedArchitecture}`
      ) {
        case 'leap15-i386':
          return `https://packages.wazuh.com/4.x/yum/wazuh-agent-${this.state.wazuhVersion}${this.addToVersion}.i386.rpm`;
        case 'leap15-aarch64':
          return `https://packages.wazuh.com/4.x/yum/wazuh-agent-${this.state.wazuhVersion}${this.addToVersion}.aarch64.rpm`;
        case 'leap15-x86_64':
          return `https://packages.wazuh.com/4.x/yum/wazuh-agent-${this.state.wazuhVersion}${this.addToVersion}.x86_64.rpm`;
        case 'leap15-armhf':
          return `https://packages.wazuh.com/4.x/yum/wazuh-agent-${this.state.wazuhVersion}${this.addToVersion}.armv7hl.rpm`;
        case 'leap15-powerpc':
          return `https://packages.wazuh.com/4.x/yum/wazuh-agent-${this.state.wazuhVersion}${this.addToVersion}.ppc64le.rpm`;
        default:
          return `https://packages.wazuh.com/4.x/yum/wazuh-agent-${this.state.wazuhVersion}${this.addToVersion}.x86_64.rpm`;
      }
    }

    resolveSOLARISPackage() {
      switch (
      `${this.state.selectedVersion}-${this.state.selectedArchitecture}`
      ) {
        case 'solaris10-i386':
          return `https://packages.wazuh.com/4.x/solaris/i386/10/wazuh-agent_v${this.state.wazuhVersion}-sol10-i386.pkg`;
        case 'solaris10-sparc':
          return `https://packages.wazuh.com/4.x/solaris/sparc/10/wazuh-agent_v${this.state.wazuhVersion}-sol10-sparc.pkg`;
        case 'solaris11-i386':
          return `https://packages.wazuh.com/4.x/solaris/i386/11/wazuh-agent_v${this.state.wazuhVersion}-sol11-i386.p5p`;
        case 'solaris11-sparc':
          return `https://packages.wazuh.com/4.x/solaris/sparc/11/wazuh-agent_v${this.state.wazuhVersion}-sol11-sparc.p5p`;
        default:
          return `https://packages.wazuh.com/4.x/solaris/sparc/11/wazuh-agent_v${this.state.wazuhVersion}-sol11-sparc.p5p`;
      }
    }

    resolveAIXPackage() {
      switch (
      `${this.state.selectedVersion}-${this.state.selectedArchitecture}`
      ) {
        case '6.1 TL9-powerpc':
          return `https://packages.wazuh.com/4.x/aix/wazuh-agent-${this.state.wazuhVersion}${this.addToVersion}.aix.ppc.rpm`;
        default:
          return `https://packages.wazuh.com/4.x/aix/wazuh-agent-${this.state.wazuhVersion}${this.addToVersion}.aix.ppc.rpm`;
      }
    }

    resolveHPPackage() {
      switch (
      `${this.state.selectedVersion}-${this.state.selectedArchitecture}`
      ) {
        case '11.31-itanium2':
          return `https://packages.wazuh.com/4.x/hp-ux/wazuh-agent-${this.state.wazuhVersion}${this.addToVersion}-hpux-11v3-ia64.tar`;
        default:
          return `https://packages.wazuh.com/4.x/hp-ux/wazuh-agent-${this.state.wazuhVersion}${this.addToVersion}-hpux-11v3-ia64.tar`;
      }
    }

    optionalPackages() {
      switch (this.state.selectedOS) {
        case 'rpm':
          return this.resolveRPMPackage();
        case 'cent':
          return this.resolveCENTPackage();
        case 'deb':
          return this.resolveDEBPackage();
        case 'ubu':
          return this.resolveUBUNTUPackage();
        case 'open':
          return this.resolveOPENSUSEPackage();
        case 'sol':
          return this.resolveSOLARISPackage();
        case 'aix':
          return this.resolveAIXPackage();
        case 'hp':
          return this.resolveHPPackage();
        case 'amazonlinux':
          return this.resolveAMAZONLPackage();
        case 'fedora':
          return this.resolveFEDORAPachage();
        case 'oraclelinux':
          return this.resolveORACLELINUXPackage();
        case 'suse':
          return this.resolveSUSEPackage();
        case 'raspbian':
          return this.resolveRASPBIANPackage();
        case 'alpine':
          return this.resolveAlpinePackage();
        default:
          return `https://packages.wazuh.com/4.x/yum/x86_64/wazuh-agent-${this.state.wazuhVersion}${this.addToVersion}.x86_64.rpm`;
      }
    }

    checkMissingOSSelection() {
      if (!this.state.selectedOS) {
        return ['Operating system'];
      }
      switch (this.state.selectedOS) {
        case 'rpm':
          return [
            ...(!this.state.selectedVersion ? ['OS version'] : []),
            ...(this.state.selectedVersion && !this.state.selectedArchitecture
              ? ['OS architecture']
              : []),
          ];
        case 'cent':
          return [
            ...(!this.state.selectedVersion ? ['OS version'] : []),
            ...(this.state.selectedVersion && !this.state.selectedArchitecture
              ? ['OS architecture']
              : []),
          ];
        case 'deb':
          return [
            ...(!this.state.selectedVersion ? ['OS version'] : []),
            ...(this.state.selectedVersion && !this.state.selectedArchitecture
              ? ['OS architecture']
              : []),
          ];
        case 'ubu':
          return [
            ...(!this.state.selectedVersion ? ['OS version'] : []),
            ...(this.state.selectedVersion && !this.state.selectedArchitecture
              ? ['OS architecture']
              : []),
          ];
        case 'win':
          return [
            ...(!this.state.selectedVersion ? ['OS version'] : []),
            ...(this.state.selectedVersion && !this.state.selectedArchitecture
              ? ['OS architecture']
              : []),
          ];
        case 'macos':
          return [
            ...(!this.state.selectedVersion ? ['OS version'] : []),
            ...(this.state.selectedVersion && !this.state.selectedArchitecture
              ? ['OS architecture']
              : []),
          ];
        case 'open':
          return [
            ...(!this.state.selectedVersion ? ['OS version'] : []),
            ...(this.state.selectedVersion && !this.state.selectedArchitecture
              ? ['OS architecture']
              : []),
          ];
        case 'sol':
          return [
            ...(!this.state.selectedVersion ? ['OS version'] : []),
            ...(this.state.selectedVersion && !this.state.selectedArchitecture
              ? ['OS architecture']
              : []),
          ];
        case 'aix':
          return [
            ...(!this.state.selectedVersion ? ['OS version'] : []),
            ...(this.state.selectedVersion && !this.state.selectedArchitecture
              ? ['OS architecture']
              : []),
          ];
        case 'hp':
          return [
            ...(!this.state.selectedVersion ? ['OS version'] : []),
            ...(this.state.selectedVersion && !this.state.selectedArchitecture
              ? ['OS architecture']
              : []),
          ];
        case 'amazonlinux':
          return [
            ...(!this.state.selectedVersion ? ['OS version'] : []),
            ...(this.state.selectedVersion && !this.state.selectedArchitecture
              ? ['OS architecture']
              : []),
          ];
        case 'fedora':
          return [
            ...(!this.state.selectedVersion ? ['OS version'] : []),
            ...(this.state.selectedVersion && !this.state.selectedArchitecture
              ? ['OS architecture']
              : []),
          ];
        case 'oraclelinux':
          return [
            ...(!this.state.selectedVersion ? ['OS version'] : []),
            ...(this.state.selectedVersion && !this.state.selectedArchitecture
              ? ['OS architecture']
              : []),
          ];
        case 'suse':
          return [
            ...(!this.state.selectedVersion ? ['OS version'] : []),
            ...(this.state.selectedVersion && !this.state.selectedArchitecture
              ? ['OS architecture']
              : []),
          ];
        case 'raspbian':
          return [
            ...(!this.state.selectedVersion ? ['OS version'] : []),
            ...(this.state.selectedVersion && !this.state.selectedArchitecture
              ? ['OS architecture']
              : []),
          ];
        case 'alpine':
          return [
            ...(!this.state.selectedVersion ? ['OS version'] : []),
            ...(this.state.selectedVersion && !this.state.selectedArchitecture
              ? ['OS architecture']
              : []),
          ];
        default:
          return [];
      }
    }

    getHighlightCodeLanguage(selectedSO) {
      if (selectedSO.toLowerCase() === 'win') {
        return 'powershell';
      } else {
        return 'bash';
      }
    }

    render() {
      const appVersionMajorDotMinor = this.state.wazuhVersion
        .split('.')
        .slice(0, 2)
        .join('.');
      const urlCheckConnectionDocumentation = webDocumentationLink(
        'user-manual/agents/agent-connection.html',
        appVersionMajorDotMinor,
      );

      const urlWazuhAgentEnrollment = webDocumentationLink(
        'user-manual/agent-enrollment/index.html',
        appVersionMajorDotMinor,
      );

      const urlWindowsPackage = `https://packages.wazuh.com/4.x/windows/wazuh-agent-${this.state.wazuhVersion}-1.msi`;

      const missingOSSelection = this.checkMissingOSSelection();

      const agentName = (
        <EuiForm>
          <EuiFormRow
            isInvalid={this.state.agentNameError}
            error={[
              this.state.badCharacters.length < 1
                ? 'The minimum length is 2 characters.'
                : `The character${this.state.badCharacters.length <= 1 ? '' : 's'
                }
            ${this.state.badCharacters.map(char => ` "${char}"`)}
            ${this.state.badCharacters.length <= 1 ? 'is' : 'are'}
            not valid. Allowed characters are A-Z, a-z, ".", "-", "_"`,
            ]}
          >
            <EuiFieldText
              isInvalid={this.state.agentNameError}
              placeholder='Name agent'
              value={this.state.agentName}
              onChange={event => this.setAgentName(event)}
            />
          </EuiFormRow>
        </EuiForm>
      );
      const groupInput = (
        <>
          {!this.state.groups.length && (
            <>
              <EuiCallOut
                style={{ marginTop: '1.5rem' }}
                color='warning'
                title='This section could not be configured because you do not have permission to read groups.'
                iconType='iInCircle'
              />
            </>
          )}
        </>
      );

      const agentGroup = (
        <EuiText style={{ marginTop: '1.5rem' }}>
          <p>Select one or more existing groups</p>
          <EuiComboBox
            placeholder={!this.state.groups.length ? 'Default' : 'Select group'}
            options={this.state.groups}
            selectedOptions={this.state.selectedGroup}
            onChange={group => {
              this.setGroupName(group);
            }}
            isDisabled={!this.state.groups.length}
            isClearable={true}
            data-test-subj='demoComboBox'
          />
        </EuiText>
      );
      const passwordInput = (
        <EuiFieldText
          placeholder='Wazuh password'
          value={this.state.wazuhPassword}
          onChange={event => this.setWazuhPassword(event)}
        />
      );

      const codeBlock = {
        zIndex: '100',
      };

      /*** macOS installation script customization ***/

      // Set macOS installation script with environment variables
      const macOSInstallationOptions = `${this.optionalDeploymentVariables()}${this.agentNameVariable()}`
        .replace(/\' ([a-zA-Z])/g, '\' && $1') // Separate environment variables with &&
        .replace(/\"/g, '\\"') // Escape double quotes
        .trim();

      // If no variables are set, the echo will be empty
      const macOSInstallationSetEnvVariablesScript = macOSInstallationOptions ?
        `sudo echo "${macOSInstallationOptions}" > /tmp/wazuh_envs && `
        : ``;

      // Merge environment variables with installation script
      const macOSInstallationScript = `curl -so wazuh-agent.pkg https://packages.wazuh.com/4.x/macos/wazuh-agent-${this.state.wazuhVersion
        }-1.pkg && ${macOSInstallationSetEnvVariablesScript}sudo installer -pkg ./wazuh-agent.pkg -target /`;

      /*** end macOS installation script customization ***/


      const customTexts = {
        rpmText: `sudo ${this.optionalDeploymentVariables()}${this.agentNameVariable()}yum install -y ${this.optionalPackages()}`,
        alpineText: `wget -O /etc/apk/keys/alpine-devel@wazuh.com-633d7457.rsa.pub ${this.optionalPackages()} >> /etc/apk/repositories && \
apk update && \
apk add wazuh-agent=${this.state.wazuhVersion}-r1`,
        centText: `sudo ${this.optionalDeploymentVariables()}${this.agentNameVariable()}yum install -y ${this.optionalPackages()}`,
        debText: `curl -so wazuh-agent.deb ${this.optionalPackages()} && sudo ${this.optionalDeploymentVariables()}${this.agentNameVariable()}dpkg -i ./wazuh-agent.deb`,
        ubuText: `curl -so wazuh-agent.deb ${this.optionalPackages()} && sudo ${this.optionalDeploymentVariables()}${this.agentNameVariable()}dpkg -i ./wazuh-agent.deb`,
        macosText: macOSInstallationScript,
        winText:
          this.state.selectedVersion == 'windowsxp' ||
            this.state.selectedVersion == 'windowsserver2008'
            ? `msiexec.exe /i wazuh-agent-${this.state.wazuhVersion
            }-1.msi /q ${this.optionalDeploymentVariables()}${this.agentNameVariable()}`
            : `Invoke-WebRequest -Uri https://packages.wazuh.com/4.x/windows/wazuh-agent-${this.state.wazuhVersion
            }-1.msi -OutFile \${env:tmp}\\wazuh-agent.msi; msiexec.exe /i \${env:tmp}\\wazuh-agent.msi /q ${this.optionalDeploymentVariables()}${this.agentNameVariable()}`,
        openText: `sudo rpm --import https://packages.wazuh.com/key/GPG-KEY-WAZUH && sudo ${this.optionalDeploymentVariables()}${this.agentNameVariable()}zypper install -y ${this.optionalPackages()}`,
        solText: `sudo curl -so ${this.state.selectedVersion == 'solaris11'
          ? 'wazuh-agent.p5p'
          : 'wazuh-agent.pkg'
          } ${this.optionalPackages()} && ${this.state.selectedVersion == 'solaris11'
            ? 'pkg install -g wazuh-agent.p5p wazuh-agent'
            : 'pkgadd -d wazuh-agent.pkg'
          }`,
        aixText: `sudo ${this.optionalDeploymentVariables()}${this.agentNameVariable()}rpm -ivh ${this.optionalPackages()}`,
        hpText: `cd / && sudo curl -so wazuh-agent.tar ${this.optionalPackages()} && sudo groupadd wazuh && sudo useradd -G wazuh wazuh && sudo tar -xvf wazuh-agent.tar`,
        amazonlinuxText: `sudo ${this.optionalDeploymentVariables()}${this.agentNameVariable()}yum install -y ${this.optionalPackages()}`,
        fedoraText: `sudo ${this.optionalDeploymentVariables()}${this.agentNameVariable()}yum install -y ${this.optionalPackages()}`,
        oraclelinuxText: `sudo ${this.optionalDeploymentVariables()}${this.agentNameVariable()}yum install -y ${this.optionalPackages()}`,
        suseText: `sudo ${this.optionalDeploymentVariables()}${this.agentNameVariable()}yum install -y ${this.optionalPackages()}`,
        raspbianText: `curl -so wazuh-agent.deb ${this.optionalPackages()} && sudo ${this.optionalDeploymentVariables()}${this.agentNameVariable()}dpkg -i ./wazuh-agent.deb`,
      };

      const field = `${this.state.selectedOS}Text`;
      const text = customTexts[field];
      const language = this.getHighlightCodeLanguage(this.state.selectedOS);
      const warningUpgrade =
        'If the installer finds another Wazuh agent in the system, it will upgrade it preserving the configuration.';
      const textAndLinkToCheckConnectionDocumentation = (
        <p>
          To verify the connection with the Wazuh server, please follow this{' '}
          <EuiLink
            href={urlCheckConnectionDocumentation}
            target='_blank'
            rel="noopener noreferrer"
            external
          >
            document.
          </EuiLink>
        </p>
      );

      const warningCommand = (
        <>
          <p>
            Please{' '}
            <EuiLink
              href={urlWindowsPackage}
              target='_blank'
              rel='noopener noreferrer'
              external
            >
              download
            </EuiLink>{' '}
            the package from our repository and copy it to the Windows system
            where you are going to install it. Then run the following command to
            perform the installation:
          </p>
        </>
      );

      const windowsAdvice = this.state.selectedOS === 'win' && (
        <>
          <EuiCallOut title='Requirements' iconType='iInCircle'>
            <ul className='wz-callout-list'>
              <li>
                <span>
                  You will need administrator privileges to perform this
                  installation.
                </span>
              </li>
              <li>
                <span>PowerShell 3.0 or greater is required.</span>
              </li>
            </ul>
            <p>
              Keep in mind you need to run this command in a Windows PowerShell
              terminal.
            </p>
          </EuiCallOut>
          <EuiSpacer></EuiSpacer>
        </>
      );
      const restartAgentCommand =
        this.restartAgentCommand[this.state.selectedOS];
      const onTabClick = selectedTab => {
        this.selectSYS(selectedTab.id);
      };

      const calloutErrorRegistrationServiceInfo = this.state
        .gotErrorRegistrationServiceInfo ? (
        <EuiCallOut
          color='danger'
          title='This section could not be displayed because you do not have permission to get access to the registration service.'
          iconType='iInCircle'
        />
      ) : null;

      const guide = (
        <div>
          {this.state.gotErrorRegistrationServiceInfo ? (
            <EuiCallOut
              color='danger'
              title='This section could not be displayed because you do not have permission to get access to the registration service.'
              iconType='iInCircle'
            />
          ) : this.state.selectedOS && (
            <EuiText>
              {this.state.agentName.length > 0 ? (
                <p>
                  You can use this command to install and enroll the Wazuh
                  agent.
                </p>
              ) : (
                <p>
                  You can use this command to install and enroll the Wazuh agent
                  in one or more hosts.
                </p>
              )}
              <EuiCallOut
                color='warning'
                title={warningUpgrade}
                iconType='iInCircle'
              />

              {!this.state.connectionSecure && (
                <>
                  <EuiSpacer />
                  {/** Warning connection NO SECURE */}
                  <EuiCallOut
                    color='danger'
                    title={
                      <>
                        Warning: there's no{' '}
                        <EuiLink
                          target='_blank'
                          href={webDocumentationLink(
                            'user-manual/deployment-variables/deployment-variables.html',
                            appVersionMajorDotMinor,
                          )}
                        >
                          secure protocol configured
                        </EuiLink>{' '}
                        and agents will not be able to communicate with the
                        manager.
                      </>
                    }
                    iconType='iInCircle'
                  />
                  {/** END Warning connection NO SECURE */}
                </>
              )}
              <EuiSpacer />
              {windowsAdvice}
              {['windowsxp', 'windowsserver2008'].includes(
                this.state.selectedVersion) && (
                  <>
                    <EuiCallOut
                      color='warning'
                      title={warningCommand}
                      iconType='iInCircle'
                    />
                    <EuiSpacer />
                  </>
                )}
              <div className='copy-codeblock-wrapper'>
                <EuiCodeBlock style={codeBlock} language={language}>
                  {this.state.wazuhPassword &&
                    !this.state.showPassword &&
                    !['sol', 'hp', 'alpine'].includes(this.state.selectedOS)
                    ? this.obfuscatePassword(text)
                    : text}
                </EuiCodeBlock>
                <EuiCopy textToCopy={text || ''}>
                  {copy => (
                    <div className='copy-overlay' onClick={copy}>
                      <p>
                        <EuiIcon type='copy' /> Copy command
                      </p>
                    </div>
                  )}
                </EuiCopy>
              </div>
              {this.state.selectedVersion == 'solaris10' ||
                this.state.selectedVersion == 'solaris11' ? (
                <>
                  <EuiCallOut
                    color='warning'
                    className='message'
                    iconType='iInCircle'
                    title={
                      <span>
                        Might require some extra installation{' '}
                        <EuiLink
                          rel='noopener noreferrer'
                          target='_blank'
                          href={webDocumentationLink(
                            'installation-guide/wazuh-agent/wazuh-agent-package-solaris.html',
                            appVersionMajorDotMinor,
                          )}
                          external
                        >
                          steps.
                        </EuiLink>
                      </span>
                    }
                  ></EuiCallOut>
                  <EuiSpacer size='m' />
                  <EuiCallOut
                    color='warning'
                    className='message'
                    iconType='iInCircle'
                    title={
                      <span>
                        After installing the agent, you need to enroll it in the
                        Wazuh server. Check the Wazuh agent enrollment{' '}
                        <EuiLink
                          target='_blank'
                          href={urlWazuhAgentEnrollment}
                          external
                          rel='noopener noreferrer'
                        >
                          Wazuh agent enrollment
                        </EuiLink>{' '}
                        section to learn more.
                      </span>
                    }
                  ></EuiCallOut>
                </>
              ) : this.state.selectedVersion == '6.1 TL9' ? (
                <>
                  <EuiCallOut
                    color='warning'
                    className='message'
                    iconType='iInCircle'
                    title={
                      <span>
                        Might require some extra installation{' '}
                        <EuiLink
                          rel='noopener noreferrer'
                          target='_blank'
                          href={webDocumentationLink(
                            'installation-guide/wazuh-agent/wazuh-agent-package-aix.html',
                            appVersionMajorDotMinor,
                          )}
                          external
                        >
                          steps.
                        </EuiLink>
                      </span>
                    }
                  ></EuiCallOut>
                  <EuiSpacer />
                </>
              ) : this.state.selectedVersion == '11.31' ? (
                <>
                  <EuiCallOut
                    color='warning'
                    className='message'
                    iconType='iInCircle'
                    title={
                      <span>
                        Might require some extra installation{' '}
                        <EuiLink
                          rel='noopener noreferrer'
                          target='_blank'
                          href={webDocumentationLink(
                            'installation-guide/wazuh-agent/wazuh-agent-package-hpux.html',
                            appVersionMajorDotMinor,
                          )}
                          external
                        >
                          steps.
                        </EuiLink>
                      </span>
                    }
                  ></EuiCallOut>
                  <EuiSpacer size='m' />
                  <EuiCallOut
                    color='warning'
                    className='message'
                    iconType='iInCircle'
                    title={
                      <span>
                        After installing the agent, you need to enroll it in the
                        Wazuh server. Check the Wazuh agent enrollment{' '}
                        <EuiLink
                          target='_blank'
                          href={urlWazuhAgentEnrollment}
                          external
                          rel='noopener noreferrer'
                        >
                          Wazuh agent enrollment
                        </EuiLink>{' '}
                        section to learn more.
                      </span>
                    }
                  ></EuiCallOut>
                </>
              ) : this.state.selectedVersion == '3.12.12' ? (
                <>
                  <EuiCallOut
                    color='warning'
                    className='message'
                    iconType='iInCircle'
                    title={
                      <span>
                        Might require some extra installation{' '}
                        <EuiLink
                          rel='noopener noreferrer'
                          target='_blank'
                          href={webDocumentationLink(
                            'installation-guide/wazuh-agent/wazuh-agent-package-linux.html',
                            appVersionMajorDotMinor,
                          )}
                          external
                        >
                          steps.
                        </EuiLink>
                      </span>
                    }
                  ></EuiCallOut>
                  <EuiSpacer size='m' />
                  <EuiCallOut
                    color='warning'
                    className='message'
                    iconType='iInCircle'
                    title={
                      <span>
                        After installing the agent, you need to enroll it in the
                        Wazuh server. Check the Wazuh agent enrollment{' '}
                        <EuiLink
                          target='_blank'
                          href={urlWazuhAgentEnrollment}
                          external
                          rel='noopener noreferrer'
                        >
                          Wazuh agent enrollment
                        </EuiLink>{' '}
                        section to learn more.
                      </span>
                    }
                  ></EuiCallOut>
                </>
              ) : this.state.selectedVersion == 'debian7' ||
                this.state.selectedVersion == 'debian8' ||
                this.state.selectedVersion == 'debian9' ||
                this.state.selectedVersion == 'debian10' ? (
                <>
                  <EuiCallOut
                    color='warning'
                    className='message'
                    iconType='iInCircle'
                    title={
                      <span>
                        Might require some extra installation{' '}
                        <EuiLink
                          rel='noopener noreferrer'
                          target='_blank'
                          href={webDocumentationLink(
                            'installation-guide/wazuh-agent/wazuh-agent-package-linux.html',
                            appVersionMajorDotMinor,
                          )}
                          external
                        >
                          steps.
                        </EuiLink>
                      </span>
                    }
                  ></EuiCallOut>
                  <EuiSpacer />
                </>
              ) : (
                ''
              )}
              {this.state.needsPassword &&
                !['sol', 'hp', 'alpine'].includes(this.state.selectedOS) ? (
                <EuiSwitch
                  label='Show password'
                  checked={this.state.showPassword}
                  onChange={active => this.setShowPassword(active)}
                />
              ) : (
                ''
              )}
              <EuiSpacer />
            </EuiText>
          )}
        </div>
      );

      const tabSysV = [
        {
          id: 'sysV',
          name: 'SysV Init',
          content: (
            <Fragment>
              <EuiSpacer />
              <EuiText>
                <div className='copy-codeblock-wrapper'>
                  <EuiCodeBlock style={codeBlock} language={language}>
                    {this.systemSelector()}
                  </EuiCodeBlock>
                  <EuiCopy textToCopy={this.systemSelector()}>
                    {copy => (
                      <div className='copy-overlay' onClick={copy}>
                        <p>
                          <EuiIcon type='copy' /> Copy command
                        </p>
                      </div>
                    )}
                  </EuiCopy>
                </div>
                <EuiSpacer size='s' />
                {textAndLinkToCheckConnectionDocumentation}
              </EuiText>
            </Fragment>
          ),
        },
      ];

      const tabSystemD = [
        {
          id: 'systemd',
          name: 'Systemd',
          content: (
            <Fragment>
              <EuiSpacer />
              <EuiText>
                <div className='copy-codeblock-wrapper'>
                  <EuiCodeBlock style={codeBlock} language={language}>
                    {this.systemSelector()}
                  </EuiCodeBlock>
                  <EuiCopy textToCopy={this.systemSelector()}>
                    {copy => (
                      <div className='copy-overlay' onClick={copy}>
                        <p>
                          <EuiIcon type='copy' /> Copy command
                        </p>
                      </div>
                    )}
                  </EuiCopy>
                </div>
                <EuiSpacer size='s' />
                {textAndLinkToCheckConnectionDocumentation}
              </EuiText>
            </Fragment>
          ),
        },
      ];

      const tabNet = [
        {
          id: 'NET',
          name: 'NET',
          content: (
            <Fragment>
              <EuiSpacer />
              <EuiText>
                <div className='copy-codeblock-wrapper'>
                  <EuiCodeBlock style={codeBlock} language={language}>
                    {this.systemSelectorNet()}
                  </EuiCodeBlock>
                  <EuiCopy textToCopy={this.systemSelectorNet()}>
                    {copy => (
                      <div className='copy-overlay' onClick={copy}>
                        <p>
                          <EuiIcon type='copy' /> Copy command
                        </p>
                      </div>
                    )}
                  </EuiCopy>
                </div>
                <EuiSpacer size='s' />
                {textAndLinkToCheckConnectionDocumentation}
              </EuiText>
            </Fragment>
          ),
        },
      ];

      const tabWazuhControlMacos = [
        {
          id: 'Wazuh-control-macos',
          name: 'Wazuh-control-macos',
          content: (
            <Fragment>
              <EuiSpacer />
              <EuiText>
                <div className='copy-codeblock-wrapper'>
                  <EuiCodeBlock style={codeBlock} language={language}>
                    {this.systemSelectorWazuhControlMacos()}
                  </EuiCodeBlock>
                  <EuiCopy textToCopy={this.systemSelectorWazuhControlMacos()}>
                    {copy => (
                      <div className='copy-overlay' onClick={copy}>
                        <p>
                          <EuiIcon type='copy' /> Copy command
                        </p>
                      </div>
                    )}
                  </EuiCopy>
                </div>
                <EuiSpacer size='s' />
                {textAndLinkToCheckConnectionDocumentation}
              </EuiText>
            </Fragment>
          ),
        },
      ];

      const tabWazuhControl = [
        {
          id: 'Wazuh-control',
          name: 'Wazuh-control',
          content: (
            <Fragment>
              <EuiSpacer />
              <EuiText>
                <div className='copy-codeblock-wrapper'>
                  <EuiCodeBlock style={codeBlock} language={language}>
                    {this.systemSelectorWazuhControl()}
                  </EuiCodeBlock>
                  <EuiCopy textToCopy={this.systemSelectorWazuhControl()}>
                    {copy => (
                      <div className='copy-overlay' onClick={copy}>
                        <p>
                          <EuiIcon type='copy' /> Copy command
                        </p>
                      </div>
                    )}
                  </EuiCopy>
                </div>
                <EuiSpacer size='s' />
                {textAndLinkToCheckConnectionDocumentation}
              </EuiText>
            </Fragment>
          ),
        },
      ];

      const tabInitD = [
        {
          id: 'Init.d',
          name: 'Init.d',
          content: (
            <Fragment>
              <EuiSpacer />
              <EuiText>
                <div className='copy-codeblock-wrapper'>
                  <EuiCodeBlock style={codeBlock} language={language}>
                    {this.systemSelectorInitD()}
                  </EuiCodeBlock>
                  <EuiCopy textToCopy={this.systemSelectorInitD()}>
                    {copy => (
                      <div className='copy-overlay' onClick={copy}>
                        <p>
                          <EuiIcon type='copy' /> Copy command
                        </p>
                      </div>
                    )}
                  </EuiCopy>
                </div>
                <EuiSpacer size='s' />
                {textAndLinkToCheckConnectionDocumentation}
              </EuiText>
            </Fragment>
          ),
        },
      ];

      const onChangeServerAddress = async nodeSelected => {
<<<<<<< HEAD
          this.setState({
            serverAddress: nodeSelected,
            udpProtocol: this.state.haveUdpProtocol,
            connectionSecure: this.state.haveConnectionSecure
          });
=======
        this.setState({
          serverAddress: nodeSelected,
          udpProtocol: this.state.haveUdpProtocol,
          connectionSecure: this.state.haveConnectionSecure
        });
>>>>>>> 0272ed52
      };

      const steps = [
        {
          title: 'Choose the operating system',
          children: (
            <PrincipalButtonGroup
              legend='Choose the Operating system'
              options={osPrincipalButtons}
              idSelected={this.state.selectedOS}
              onChange={os => this.selectOS(os)}
            />
          ),
        },
        ...(this.state.selectedOS == 'rpm'
          ? [
            {
              title: 'Choose the version',
              children: (
                <RegisterAgentButtonGroup
                  legend='Choose the version'
                  options={versionButtonsRedHat}
                  idSelected={this.state.selectedVersion}
                  onChange={version => this.setVersion(version)}
                />
              ),
            },
          ]
          : []),
        ...(this.state.selectedOS == 'oraclelinux'
          ? [
            {
              title: 'Choose the version',
              children: (
                <RegisterAgentButtonGroup
                  legend='Choose the version'
                  options={versionButtonsOracleLinux}
                  idSelected={this.state.selectedVersion}
                  onChange={version => this.setVersion(version)}
                />
              ),
            },
          ]
          : []),
        ...(this.state.selectedOS == 'raspbian'
          ? [
            {
              title: 'Choose the version',
              children: (
                <RegisterAgentButtonGroup
                  legend='Choose the version'
                  options={versionButtonsRaspbian}
                  idSelected={this.state.selectedVersion}
                  onChange={version => this.setVersion(version)}
                />
              ),
            },
          ]
          : []),
        ...(this.state.selectedOS == 'amazonlinux'
          ? [
            {
              title: 'Choose the version',
              children: (
                <RegisterAgentButtonGroup
                  legend='Choose the version'
                  options={versionButtonAmazonLinux}
                  idSelected={this.state.selectedVersion}
                  onChange={version => this.setVersion(version)}
                />
              ),
            },
          ]
          : []),
        ...(this.state.selectedOS == 'cent'
          ? [
            {
              title: 'Choose the version',
              children: (
                <RegisterAgentButtonGroup
                  legend='Choose the version'
                  options={versionButtonsCentos}
                  idSelected={this.state.selectedVersion}
                  onChange={version => this.setVersion(version)}
                />
              ),
            },
          ]
          : []),
        ...(this.state.selectedOS == 'fedora'
          ? [
            {
              title: 'Choose the version',
              children: (
                <RegisterAgentButtonGroup
                  legend='Choose the version'
                  options={versionButtonFedora}
                  idSelected={this.state.selectedVersion}
                  onChange={version => this.setVersion(version)}
                />
              ),
            },
          ]
          : []),
        ...(this.state.selectedOS == 'deb'
          ? [
            {
              title: 'Choose the version',
              children: (
                <RegisterAgentButtonGroup
                  legend='Choose the version'
                  options={versionButtonsDebian}
                  idSelected={this.state.selectedVersion}
                  onChange={version => this.setVersion(version)}
                />
              ),
            },
          ]
          : []),
        ...(this.state.selectedOS == 'ubu'
          ? [
            {
              title: 'Choose the version',
              children: (
                <RegisterAgentButtonGroup
                  legend='Choose the version'
                  options={versionButtonsUbuntu}
                  idSelected={this.state.selectedVersion}
                  onChange={version => this.setVersion(version)}
                />
              ),
            },
          ]
          : []),
        ...(this.state.selectedOS == 'win'
          ? [
            {
              title: 'Choose the version',
              children: (
                <RegisterAgentButtonGroup
                  legend='Choose the version'
                  options={versionButtonsWindows}
                  idSelected={this.state.selectedVersion}
                  onChange={version => this.setVersion(version)}
                />
              ),
            },
          ]
          : []),
        ...(this.state.selectedOS == 'macos'
          ? [
            {
              title: 'Choose the version',
              children: (
                <RegisterAgentButtonGroup
                  legend='Choose the version'
                  options={versionButtonsMacOS}
                  idSelected={this.state.selectedVersion}
                  onChange={version => this.setVersion(version)}
                />
              ),
            },
          ]
          : []),
        ...(this.state.selectedOS == 'suse'
          ? [
            {
              title: 'Choose the version',
              children: (
                <RegisterAgentButtonGroup
                  legend='Choose the version'
                  options={versionButtonsSuse}
                  idSelected={this.state.selectedVersion}
                  onChange={version => this.setVersion(version)}
                />
              ),
            },
          ]
          : []),
        ...(this.state.selectedOS == 'open'
          ? [
            {
              title: 'Choose the version',
              children: (
                <RegisterAgentButtonGroup
                  legend='Choose the version'
                  options={versionButtonsOpenSuse}
                  idSelected={this.state.selectedVersion}
                  onChange={version => this.setVersion(version)}
                />
              ),
            },
          ]
          : []),
        ...(this.state.selectedOS == 'sol'
          ? [
            {
              title: 'Choose the version',
              children: (
                <RegisterAgentButtonGroup
                  legend='Choose the version'
                  options={versionButtonsSolaris}
                  idSelected={this.state.selectedVersion}
                  onChange={version => this.setVersion(version)}
                />
              ),
            },
          ]
          : []),
        ...(this.state.selectedOS == 'aix'
          ? [
            {
              title: 'Choose the version',
              children: (
                <RegisterAgentButtonGroup
                  legend='Choose the version'
                  options={versionButtonsAix}
                  idSelected={this.state.selectedVersion}
                  onChange={version => this.setVersion(version)}
                />
              ),
            },
          ]
          : []),
        ...(this.state.selectedOS == 'hp'
          ? [
            {
              title: 'Choose the version',
              children: (
                <RegisterAgentButtonGroup
                  legend='Choose the version'
                  options={versionButtonsHPUX}
                  idSelected={this.state.selectedVersion}
                  onChange={version => this.setVersion(version)}
                />
              ),
            },
          ]
          : []),
        ...(this.state.selectedOS == 'alpine'
          ? [
            {
              title: 'Choose the version',
              children: (
                <RegisterAgentButtonGroup
                  legend='Choose the version'
                  options={versionButtonAlpine}
                  idSelected={this.state.selectedVersion}
                  onChange={version => this.setVersion(version)}
                />
              ),
            },
          ]
          : []),
        ...(this.state.selectedVersion == 'centos5' ||
          this.state.selectedVersion == 'redhat5' ||
          this.state.selectedVersion == 'oraclelinux5' ||
          this.state.selectedVersion == 'suse11'
          ? [
            {
              title: 'Choose the architecture',
              children: (
                <RegisterAgentButtonGroup
                  legend='Choose the architecture'
                  options={architecturei386Andx86_64}
                  idSelected={this.state.selectedArchitecture}
                  onChange={architecture =>
                    this.setArchitecture(architecture)
                  }
                />
              ),
            },
          ]
          : []),
        ...(this.state.selectedVersion == 'leap15'
          ? [
            {
              title: 'Choose the architecture',
              children: (
                <RegisterAgentButtonGroup
                  legend='Choose the architecture'
                  options={architectureButtonsWithPPC64LE}
                  idSelected={this.state.selectedArchitecture}
                  onChange={architecture =>
                    this.setArchitecture(architecture)
                  }
                />
              ),
            },
          ]
          : []),
        ...(this.state.selectedVersion == '3.12.12'
          ? [
            {
              title: 'Choose the architecture',
              children: (
                <RegisterAgentButtonGroup
                  legend='Choose the architecture'
                  options={architectureButtonsWithPPC64LEAlpine}
                  idSelected={this.state.selectedArchitecture}
                  onChange={architecture =>
                    this.setArchitecture(architecture)
                  }
                />
              ),
            },
          ]
          : []),
        ...(this.state.selectedVersion == 'centos6' ||
          this.state.selectedVersion == 'oraclelinux6' ||
          this.state.selectedVersion == 'amazonlinux1' ||
          this.state.selectedVersion == 'redhat6' ||
          this.state.selectedVersion == 'amazonlinux2022' ||
          this.state.selectedVersion == 'amazonlinux2' ||
          this.state.selectedVersion == 'debian7' ||
          this.state.selectedVersion == 'debian8' ||
          this.state.selectedVersion == 'ubuntu14' ||
          this.state.selectedVersion == 'ubuntu15'
          ? [
            {
              title: 'Choose the architecture',
              children: (
                <RegisterAgentButtonGroup
                  legend='Choose the architecture'
                  options={architectureButtons}
                  idSelected={this.state.selectedArchitecture}
                  onChange={architecture =>
                    this.setArchitecture(architecture)
                  }
                />
              ),
            },
          ]
          : []),
        ...(this.state.selectedVersion == 'centos7' ||
          this.state.selectedVersion == 'redhat7' ||
          this.state.selectedVersion == 'suse12' ||
          this.state.selectedVersion == '22' ||
          this.state.selectedVersion == 'debian9' ||
          this.state.selectedVersion == 'busterorgreater'
          ? [
            {
              title: 'Choose the architecture',
              children: (
                <RegisterAgentButtonGroup
                  legend='Choose the architecture'
                  options={architectureButtonsWithPPC64LE}
                  idSelected={this.state.selectedArchitecture}
                  onChange={architecture =>
                    this.setArchitecture(architecture)
                  }
                />
              ),
            },
          ]
          : []),
        ...(this.state.selectedVersion == 'windowsxp' ||
          this.state.selectedVersion == 'windowsserver2008' ||
          this.state.selectedVersion == 'windows7'
          ? [
            {
              title: 'Choose the architecture',
              children: (
                <RegisterAgentButtonGroup
                  legend='Choose the architecture'
                  options={architectureButtonsi386}
                  idSelected={this.state.selectedArchitecture}
                  onChange={architecture =>
                    this.setArchitecture(architecture)
                  }
                />
              ),
            },
          ]
          : []),
        ...(this.state.selectedVersion == 'sierra'
          ? [
            {
              title: 'Choose the architecture',
              children: (
                <RegisterAgentButtonGroup
                  legend='Choose the architecture'
                  options={architectureButtonsMacos}
                  idSelected={this.state.selectedArchitecture}
                  onChange={architecture =>
                    this.setArchitecture(architecture)
                  }
                />
              ),
            },
          ]
          : []),
        ...(this.state.selectedVersion == 'solaris10' ||
          this.state.selectedVersion == 'solaris11'
          ? [
            {
              title: 'Choose the architecture',
              children: (
                <RegisterAgentButtonGroup
                  legend='Choose the architecture'
                  options={architectureButtonsSolaris}
                  idSelected={this.state.selectedArchitecture}
                  onChange={architecture =>
                    this.setArchitecture(architecture)
                  }
                />
              ),
            },
          ]
          : []),
        ...(this.state.selectedVersion == '6.1 TL9'
          ? [
            {
              title: 'Choose the architecture',
              children: (
                <RegisterAgentButtonGroup
                  legend='Choose the architecture'
                  options={architectureButtonsAix}
                  idSelected={this.state.selectedArchitecture}
                  onChange={architecture =>
                    this.setArchitecture(architecture)
                  }
                />
              ),
            },
          ]
          : []),
        ...(this.state.selectedVersion == '11.31'
          ? [
            {
              title: 'Choose the architecture',
              children: (
                <RegisterAgentButtonGroup
                  legend='Choose the architecture'
                  options={architectureButtonsHpUx}
                  idSelected={this.state.selectedArchitecture}
                  onChange={architecture =>
                    this.setArchitecture(architecture)
                  }
                />
              ),
            },
          ]
          : []),
        ...(!(
          this.state.selectedOS == 'hp' ||
          this.state.selectedOS == 'sol' ||
          this.state.selectedOS == 'alpine'
        )
          ? [
            {
              title: 'Wazuh server address',
              children: (
                <Fragment>
                  <WzManagerAddressInput
                    defaultValue={this.state.defaultServerAddress}
                    onChange={onChangeServerAddress}
                  />
                </Fragment>
              ),
            },
          ]
          : []),
        ...(!(
          !this.state.needsPassword ||
          this.state.hidePasswordInput ||
          !!['solaris10', 'solaris11', '11.31', '3.12.12'].includes(
            this.state.selectedVersion,
          )
        )
          ? [
            {
              title: 'Wazuh password',
              children: <Fragment>{passwordInput}</Fragment>,
            },
          ]
          : []),
        ...(!(
          this.state.selectedOS == 'hp' ||
          this.state.selectedOS == 'sol' ||
          this.state.selectedOS == 'alpine'
        )
          ? [
            {
              title: 'Assign a name and a group to the agent',
              children: (
                <Fragment>
                  {agentName}
                  {groupInput}
                  {agentGroup}
                </Fragment>
              ),
            },
          ]
          : []),
        {
          title: 'Install and enroll the agent',
          children: this.state.gotErrorRegistrationServiceInfo ? (
            calloutErrorRegistrationServiceInfo
          ) : this.state.agentNameError &&
            !['hp', 'sol', 'alpine'].includes(this.state.selectedOS) ? (
            <EuiCallOut
              color='danger'
              title={'There are fields with errors. Please verify them.'}
              iconType='alert'
            />
          ) : missingOSSelection.length ? (
            <EuiCallOut
              color='warning'
              title={`Please select the ${missingOSSelection.join(', ')}.`}
              iconType='iInCircle'
            />
          ) : (
            <div>{guide}</div>
          ),
        },
        ...(this.state.selectedOS == 'rpm' ||
          this.state.selectedOS == 'cent' ||
          this.state.selectedOS == 'suse' ||
          this.state.selectedOS == 'fedora' ||
          this.state.selectedOS == 'oraclelinux' ||
          this.state.selectedOS == 'amazonlinux' ||
          this.state.selectedOS == 'deb' ||
          this.state.selectedOS == 'raspbian' ||
          this.state.selectedOS == 'ubu' ||
          this.state.selectedOS == 'win' ||
          this.state.selectedOS == 'macos' ||
          this.state.selectedOS == 'open' ||
          this.state.selectedOS == 'sol' ||
          this.state.selectedOS == 'aix' ||
          this.state.selectedOS == 'hp' ||
          this.state.selectedOS == 'alpine' ||
          this.state.selectedOS == ''
          ? [
            {
              title: 'Start the agent',
              children: this.state.gotErrorRegistrationServiceInfo ? (
                calloutErrorRegistrationServiceInfo
              ) : this.state.agentNameError &&
                !['hp', 'sol', 'alpine'].includes(this.state.selectedOS) ? (
                <EuiCallOut
                  color='danger'
                  title={'There are fields with errors. Please verify them.'}
                  iconType='alert'
                />
              ) : missingOSSelection.length ? (
                <EuiCallOut
                  color='warning'
                  title={`Please select the ${missingOSSelection.join(
                    ', ',
                  )}.`}
                  iconType='iInCircle'
                />
              ) : (
                <EuiTabbedContent
                  tabs={
                    this.state.selectedVersion == 'redhat7' ||
                      this.state.selectedVersion == 'amazonlinux2022' ||
                      this.state.selectedVersion == 'centos7' ||
                      this.state.selectedVersion == 'suse11' ||
                      this.state.selectedVersion == 'suse12' ||
                      this.state.selectedVersion == 'amazonlinux2' ||
                      this.state.selectedVersion == '22' ||
                      this.state.selectedVersion == 'debian8' ||
                      this.state.selectedVersion == 'debian9' ||
                      this.state.selectedVersion == 'debian10' ||
                      this.state.selectedVersion == 'busterorgreater' ||
                      this.state.selectedVersion == 'busterorgreater' ||
                      this.state.selectedVersion === 'ubuntu15' ||
                      this.state.selectedVersion === 'leap15'
                      ? tabSystemD
                      : this.state.selectedVersion == 'windowsxp' ||
                        this.state.selectedVersion == 'windowsserver2008' ||
                        this.state.selectedVersion == 'windows7'
                        ? tabNet
                        : this.state.selectedVersion == 'sierra' ||
                          this.state.selectedVersion == 'highSierra' ||
                          this.state.selectedVersion == 'mojave' ||
                          this.state.selectedVersion == 'catalina' ||
                          this.state.selectedVersion == 'bigSur' ||
                          this.state.selectedVersion == 'monterrey' ||
                          this.state.selectedVersion == 'ventura'
                          ? tabWazuhControlMacos
                          : this.state.selectedVersion == 'solaris10' ||
                            this.state.selectedVersion == 'solaris11' ||
                            this.state.selectedVersion == '6.1 TL9' ||
                            this.state.selectedVersion == '3.12.12'
                            ? tabWazuhControl
                            : this.state.selectedVersion == '11.31'
                              ? tabInitD
                              : tabSysV
                  }
                  selectedTab={this.selectedSYS}
                  onTabClick={onTabClick}
                />
              ),
            },
          ]
          : []),
        ...(!missingOSSelection.length &&
          this.state.selectedOS !== 'rpm' &&
          this.state.selectedOS !== 'deb' &&
          this.state.selectedOS !== 'cent' &&
          this.state.selectedOS !== 'ubu' &&
          this.state.selectedOS !== 'win' &&
          this.state.selectedOS !== 'macos' &&
          this.state.selectedOS !== 'open' &&
          this.state.selectedOS !== 'sol' &&
          this.state.selectedOS !== 'aix' &&
          this.state.selectedOS !== 'hp' &&
          this.state.selectedOS !== 'amazonlinux' &&
          this.state.selectedOS !== 'fedora' &&
          this.state.selectedOS !== 'oraclelinux' &&
          this.state.selectedOS !== 'suse' &&
          this.state.selectedOS !== 'raspbian' &&
          this.state.selectedOS !== 'alpine' &&
          restartAgentCommand
          ? [
            {
              title: 'Start the agent',
              children: this.state.gotErrorRegistrationServiceInfo ? (
                calloutErrorRegistrationServiceInfo
              ) : (
                <EuiFlexGroup direction='column'>
                  <EuiText>
                    <div className='copy-codeblock-wrapper'>
                      <EuiCodeBlock style={codeBlock} language={language}>
                        {restartAgentCommand}
                      </EuiCodeBlock>
                      <EuiCopy textToCopy={restartAgentCommand}>
                        {copy => (
                          <div className='copy-overlay' onClick={copy}>
                            <p>
                              <EuiIcon type='copy' /> Copy command
                            </p>
                          </div>
                        )}
                      </EuiCopy>
                    </div>
                  </EuiText>
                </EuiFlexGroup>
              ),
            },
          ]
          : []),
      ];

      return (
        <div>
          <EuiPage restrictWidth='1000px' style={{ background: 'transparent' }}>
            <EuiPageBody>
              <EuiFlexGroup>
                <EuiFlexItem>
                  <EuiPanel>
                    <EuiFlexGroup>
                      <EuiFlexItem>
                        <EuiTitle>
                          <h2>Deploy a new agent</h2>
                        </EuiTitle>
                      </EuiFlexItem>
                      <EuiFlexItem grow={false}>
                        {this.props.hasAgents() && (
                          <EuiButtonEmpty
                            size='s'
                            onClick={() => this.props.addNewAgent(false)}
                            iconType='cross'
                          >
                            Close
                          </EuiButtonEmpty>
                        )}
                        {!this.props.hasAgents() && (
                          <EuiButtonEmpty
                            size='s'
                            onClick={() => this.props.reload()}
                            iconType='refresh'
                          >
                            Refresh
                          </EuiButtonEmpty>
                        )}
                      </EuiFlexItem>
                    </EuiFlexGroup>
                    <EuiSpacer />
                    {this.state.loading && (
                      <>
                        <EuiFlexItem>
                          <EuiProgress size='xs' color='primary' />
                        </EuiFlexItem>
                        <EuiSpacer></EuiSpacer>
                      </>
                    )}
                    {!this.state.loading && (
                      <EuiFlexItem>
                        <EuiSteps steps={steps} />
                      </EuiFlexItem>
                    )}
                  </EuiPanel>
                </EuiFlexItem>
              </EuiFlexGroup>
            </EuiPageBody>
          </EuiPage>
        </div>
      );
    }
  },
);<|MERGE_RESOLUTION|>--- conflicted
+++ resolved
@@ -1566,19 +1566,11 @@
       ];
 
       const onChangeServerAddress = async nodeSelected => {
-<<<<<<< HEAD
-          this.setState({
-            serverAddress: nodeSelected,
-            udpProtocol: this.state.haveUdpProtocol,
-            connectionSecure: this.state.haveConnectionSecure
-          });
-=======
         this.setState({
           serverAddress: nodeSelected,
           udpProtocol: this.state.haveUdpProtocol,
           connectionSecure: this.state.haveConnectionSecure
         });
->>>>>>> 0272ed52
       };
 
       const steps = [
