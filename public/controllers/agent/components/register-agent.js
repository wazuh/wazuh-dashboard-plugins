/*
 * Wazuh app - React component for registering agents.
 * Copyright (C) 2015-2022 Wazuh, Inc.
 *
 * This program is free software; you can redistribute it and/or modify
 * it under the terms of the GNU General Public License as published by
 * the Free Software Foundation; either version 2 of the License, or
 * (at your option) any later version.
 *
 * Find more information about this on the LICENSE file.
 */
import React, { Component, Fragment } from 'react';
import { version } from '../../../../package.json';
import { WazuhConfig } from '../../../react-services/wazuh-config';
import {
  EuiSteps,
  EuiTabbedContent,
  EuiFlexGroup,
  EuiFlexItem,
  EuiPanel,
  EuiButtonGroup,
  EuiComboBox,
  EuiFieldText,
  EuiText,
  EuiCodeBlock,
  EuiTitle,
  EuiButtonEmpty,
  EuiCopy,
  EuiPage,
  EuiPageBody,
  EuiCallOut,
  EuiSpacer,
  EuiProgress,
  EuiIcon,
  EuiSwitch,
  EuiLink,
  EuiFormRow,
  EuiFormControlLayout,
  EuiForm
} from '@elastic/eui';
import { WzRequest } from '../../../react-services/wz-request';
import { withErrorBoundary } from '../../../components/common/hocs';
import { UI_LOGGER_LEVELS } from '../../../../common/constants';
import { UI_ERROR_SEVERITIES } from '../../../react-services/error-orchestrator/types';
import { getErrorOrchestrator } from '../../../react-services/common-services';
import { webDocumentationLink } from '../../../../common/services/web_documentation';
import {
  architectureButtons,
  architectureButtonsi386,
  architecturei386Andx86_64,
  versionButtonsRaspbian,
  versionButtonsSuse,
  versionButtonsOracleLinux,
  versionButtonFedora,
  architectureButtonsSolaris,
  architectureButtonsWithPPC64LE,
  architectureButtonsOpenSuse,
  architectureButtonsAix,
  architectureButtonsHpUx,
  versionButtonAmazonLinux,
  versionButtonsRedHat,
  versionButtonsCentos,
  architectureButtonsMacos,
  osButtons,
  versionButtonsDebian,
  versionButtonsUbuntu,
  versionButtonsWindows,
  versionButtonsMacOS,
  versionButtonsOpenSuse,
  versionButtonsSolaris,
  versionButtonsAix,
  versionButtonsHPUX,
} from '../wazuh-config';
import './register-agent.scss';
import ServerAddress from '../register-agent/steps/server-address';
import {
  getConnectionConfig,
  fetchClusterNodesOptions,
} from './register-agent-service';

export const RegisterAgent = withErrorBoundary(
  class RegisterAgent extends Component {
    constructor(props) {
      super(props);
      this.wazuhConfig = new WazuhConfig();
      this.configuration = this.wazuhConfig.getConfig();
      this.addToVersion = '-1';
      this.state = {
        status: 'incomplete',
        selectedOS: '',
        selectedSYS: '',
        neededSYS: false,
        selectedArchitecture: '',
        selectedVersion: '',
        version: '',
        wazuhVersion: '',
        serverAddress: '',
        agentName: '',
        agentNameError: false,
        badCharacters: [],
        wazuhPassword: '',
        groups: [],
        selectedGroup: [],
        defaultServerAddress: '',
        udpProtocol: false,
        showPassword: false,
        showProtocol: true,
        connectionSecure: true,
      };
      this.restartAgentCommand = {
        rpm: this.systemSelector(),
        cent: this.systemSelector(),
        deb: this.systemSelector(),
        ubu: this.systemSelector(),
        oraclelinux: this.systemSelector(),
        macos: this.systemSelectorWazuhControlMacos(),
        win: this.systemSelectorNet(),
      };
    }

    async componentDidMount() {
      try {
        this.setState({ loading: true });
        const wazuhVersion = await this.props.getWazuhVersion();
        let wazuhPassword = '';
        let hidePasswordInput = false;
        this.getEnrollDNSConfig();
        let authInfo = await this.getAuthInfo();
        const needsPassword = (authInfo.auth || {}).use_password === 'yes';
        if (needsPassword) {
          wazuhPassword =
            this.configuration['enrollment.password'] ||
            authInfo['authd.pass'] ||
            '';
          if (wazuhPassword) {
            hidePasswordInput = true;
          }
        }
        const groups = await this.getGroups();
        this.setState({
          needsPassword,
          hidePasswordInput,
          versionButtonsRedHat,
          versionButtonsCentos,
          versionButtonsDebian,
          versionButtonsUbuntu,
          versionButtonsWindows,
          versionButtonsMacOS,
          versionButtonsOpenSuse,
          versionButtonsSolaris,
          versionButtonAmazonLinux,
          versionButtonsSuse,
          versionButtonsAix,
          versionButtonsHPUX,
          versionButtonsOracleLinux,
          versionButtonsRaspbian,
          versionButtonFedora,
          architectureButtons,
          architectureButtonsi386,
          architecturei386Andx86_64,
          architectureButtonsSolaris,
          architectureButtonsAix,
          architectureButtonsHpUx,
          architectureButtonsMacos,
          architectureButtonsWithPPC64LE,
          wazuhPassword,
          wazuhVersion,
          groups,
          loading: false,
        });
      } catch (error) {
        this.setState({
          wazuhVersion: version,
          loading: false,
        });
        const options = {
          context: `${RegisterAgent.name}.componentDidMount`,
          level: UI_LOGGER_LEVELS.ERROR,
          severity: UI_ERROR_SEVERITIES.BUSINESS,
          display: true,
          store: false,
          error: {
            error: error,
            message: error.message || error,
            title: error.name || error,
          },
        };
        getErrorOrchestrator().handleError(options);
      }
    }

    getEnrollDNSConfig = () => {
      let serverAddress = this.configuration['enrollment.dns'] || '';
      this.setState({ defaultServerAddress: serverAddress });
      if (serverAddress) {
        this.setState({ udpProtocol: true });
      } else {
        this.setState({ udpProtocol: false });
      }
    };

    async getAuthInfo() {
      try {
        const result = await WzRequest.apiReq(
          'GET',
          '/agents/000/config/auth/auth',
          {},
        );
        return (result.data || {}).data || {};
      } catch (error) {
        this.setState({ gotErrorRegistrationServiceInfo: true });
        throw new Error(error);
      }
    }

    selectOS(os) {
      this.setState({
        selectedOS: os,
        selectedVersion: '',
        selectedArchitecture: '',
        selectedSYS: '',
      });
    }

    systemSelector() {
      if (
        this.state.selectedVersion === 'redhat7' ||
        this.state.selectedVersion === 'amazonlinux2022' ||
        this.state.selectedVersion === 'centos7' ||
        this.state.selectedVersion === 'suse11' ||
        this.state.selectedVersion === 'suse12' ||
        this.state.selectedVersion === 'oraclelinux5' ||
        this.state.selectedVersion === '22' ||
        this.state.selectedVersion === 'amazonlinux2' ||
        this.state.selectedVersion === 'debian8' ||
        this.state.selectedVersion === 'debian9' ||
        this.state.selectedVersion === 'debian10' ||
        this.state.selectedVersion === 'busterorgreater' ||
        this.state.selectedVersion === 'ubuntu15' ||
        this.state.selectedVersion === 'ubuntu16' ||
        this.state.selectedVersion === 'leap15'
      ) {
        return 'sudo systemctl daemon-reload\nsudo systemctl enable wazuh-agent\nsudo systemctl start wazuh-agent';
      } else if (
        this.state.selectedVersion === 'redhat5' ||
        this.state.selectedVersion === 'redhat6' ||
        this.state.selectedVersion === 'centos5' ||
        this.state.selectedVersion === 'centos6' ||
        this.state.selectedVersion === 'oraclelinux6' ||
        this.state.selectedVersion === 'amazonlinux1' ||
        this.state.selectedVersion === 'debian7' ||
        this.state.selectedVersion === 'ubuntu14'
      ) {
        return 'service wazuh-agent start';
      }
    }

    systemSelectorNet() {
      if (
        this.state.selectedVersion === 'windowsxp' ||
        this.state.selectedVersion === 'windows8'
      ) {
        return 'NET START WazuhSvc';
      }
    }

    systemSelectorWazuhControlMacos() {
      if (
        this.state.selectedVersion == 'sierra' ||
        this.state.selectedVersion == 'highSierra' ||
        this.state.selectedVersion == 'mojave' ||
        this.state.selectedVersion == 'catalina' ||
        this.state.selectedVersion == 'bigSur' ||
        this.state.selectedVersion == 'monterrey' ||
        this.state.selectedVersion == 'ventura'
      ) {
        return '/Library/Ossec/bin/wazuh-control start';
      }
    }

    systemSelectorWazuhControl() {
      if (
        this.state.selectedVersion === 'solaris10' ||
        this.state.selectedVersion === 'solaris11' ||
        this.state.selectedVersion === '6.1 TL9' ||
        this.state.selectedVersion === '3.12.12'
      ) {
        return '/var/ossec/bin/wazuh-control start';
      } else this.state.selectedVersion === '11.31';
      {
        return '/sbin/init.d/wazuh-agent start';
      }
    }

    selectSYS(sys) {
      this.setState({ selectedSYS: sys });
    }

    setServerAddress(serverAddress) {
      this.setState({ serverAddress });
    }

    setAgentName(event) {
      const validation = /^[a-z0-9-_.]+$/i;
      this.setState({ agentName: event.target.value });
<<<<<<< HEAD
=======
      if (validation.test(event.target.value) || event.target.value.length <= 0) {
        this.setState({ agentNameError: false });
        this.setState({ badCharacters: [] });
      } else {
        let badCharacters = event.target.value.split('').map(char =>
          char.replace(validation, '')).join('');
        badCharacters = badCharacters.split('').map(char =>
          char.replace(/\s/, 'whitespace'));
        const characters = [...new Set(badCharacters)];
        this.setState({ badCharacters: characters });
        this.setState({ agentNameError: true });
      }
>>>>>>> e507b41f
    }

    setGroupName(selectedGroup) {
      this.setState({ selectedGroup });
    }

    setArchitecture(selectedArchitecture) {
      this.setState({ selectedArchitecture });
    }

    setVersion(selectedVersion) {
      this.setState({ selectedVersion, selectedArchitecture: '' });
    }

    setWazuhPassword(event) {
      this.setState({ wazuhPassword: event.target.value });
    }

    setShowPassword(event) {
      this.setState({ showPassword: event.target.checked });
    }

    obfuscatePassword(text) {
      let obfuscate = '';
      const regex = /WAZUH_REGISTRATION_PASSWORD=?\040?\'(.*?)\'/gm;
      const match = regex.exec(text);
      const password = match[1];
      if (password) {
        [...password].forEach(() => (obfuscate += '*'));
        text = text.replace(password, obfuscate);
      }
      return text;
    }

    async getGroups() {
      try {
        const result = await WzRequest.apiReq('GET', '/groups', {});
        return result.data.data.affected_items.map(item => ({
          label: item.name,
          id: item.name,
        }));
      } catch (error) {
        throw new Error(error);
      }
    }

    optionalDeploymentVariables() {
      let deployment =
        this.state.serverAddress &&
        `WAZUH_MANAGER='${this.state.serverAddress}' `;
      const protocol = false;
      if (this.state.selectedOS == 'win') {
        deployment += `WAZUH_REGISTRATION_SERVER='${this.state.serverAddress}' `;
      }

      if (this.state.needsPassword) {
        deployment += `WAZUH_REGISTRATION_PASSWORD='${this.state.wazuhPassword}' `;
      }

      if (this.state.udpProtocol) {
        deployment += "WAZUH_PROTOCOL='UDP' ";
      }

      if (this.state.selectedGroup.length) {
        deployment += `WAZUH_AGENT_GROUP='${this.state.selectedGroup
          .map(item => item.label)
          .join(',')}' `;
      }

      // macos doesnt need = param
      if (this.state.selectedOS === 'macos') {
        return deployment.replace(/=/g, ' ');
      }

      return deployment;
    }

    agentNameVariable() {
      let agentName = `WAZUH_AGENT_NAME='${this.state.agentName}' `;
      if (
        this.state.selectedOS === 'macos' &&
        this.state.selectedArchitecture &&
        this.state.agentName !== ''
      ) {
        return agentName.replace(/=/g, ' ');
      }
      if (this.state.selectedArchitecture && this.state.agentName !== '') {
        return agentName;
      } else {
        return '';
      }
    }

    resolveRPMPackage() {
      switch (
      `${this.state.selectedVersion}-${this.state.selectedArchitecture}`
      ) {
        case 'redhat5-i386':
          return `https://packages.wazuh.com/4.x/yum5/i386/wazuh-agent-${this.state.wazuhVersion}${this.addToVersion}.el5.i386.rpm`;
        case 'redhat5-x86_64':
          return `https://packages.wazuh.com/4.x/yum5/x86_64/wazuh-agent-${this.state.wazuhVersion}${this.addToVersion}.el5.x86_64.rpm`;
        case 'redhat6-i386':
          return `https://packages.wazuh.com/4.x/yum/wazuh-agent-${this.state.wazuhVersion}${this.addToVersion}.i386.rpm`;
        case 'redhat6-aarch64':
          return `https://packages.wazuh.com/4.x/yum/wazuh-agent-${this.state.wazuhVersion}${this.addToVersion}.aarch64.rpm`;
        case 'redhat6-x86_64':
          return `https://packages.wazuh.com/4.x/yum/wazuh-agent-${this.state.wazuhVersion}${this.addToVersion}.x86_64.rpm`;
        case 'redhat6-armhf':
          return `https://packages.wazuh.com/4.x/yum/wazuh-agent-${this.state.wazuhVersion}${this.addToVersion}.armv7hl.rpm`;
        case 'redhat7-i386':
          return `https://packages.wazuh.com/4.x/yum/wazuh-agent-${this.state.wazuhVersion}${this.addToVersion}.i386.rpm`;
        case 'redhat7-aarch64':
          return `https://packages.wazuh.com/4.x/yum/wazuh-agent-${this.state.wazuhVersion}${this.addToVersion}.aarch64.rpm`;
        case 'redhat7-x86_64':
          return `https://packages.wazuh.com/4.x/yum/wazuh-agent-${this.state.wazuhVersion}${this.addToVersion}.x86_64.rpm`;
        case 'redhat7-armhf':
          return `https://packages.wazuh.com/4.x/yum/wazuh-agent-${this.state.wazuhVersion}${this.addToVersion}.armv7hl.rpm`;
        case 'redhat7-powerpc':
          return `https://packages.wazuh.com/4.x/yum/wazuh-agent-${this.state.wazuhVersion}${this.addToVersion}.ppc64le.rpm`;
        default:
          return `https://packages.wazuh.com/4.x/yum/wazuh-agent-${this.state.wazuhVersion}${this.addToVersion}.x86_64.rpm`;
      }
    }

    resolveAlpinePackage() {
      switch (
      `${this.state.selectedVersion}-${this.state.selectedArchitecture}`
      ) {
        case '3.12.12-i386':
          return 'https://packages.wazuh.com/key/alpine-devel%40wazuh.com-633d7457.rsa.pub && echo "https://packages.wazuh.com/4.x/alpine/v3.12/main"';
        case '3.12.12-aarch64':
          return 'https://packages.wazuh.com/key/alpine-devel%40wazuh.com-633d7457.rsa.pub && echo "https://packages.wazuh.com/4.x/alpine/v3.12/main"';
        case '3.12.12-x86_64':
          return 'https://packages.wazuh.com/key/alpine-devel%40wazuh.com-633d7457.rsa.pub && echo "https://packages.wazuh.com/4.x/alpine/v3.12/main"';
        case '3.12.12-armhf':
          return 'https://packages.wazuh.com/key/alpine-devel%40wazuh.com-633d7457.rsa.pub && echo "https://packages.wazuh.com/4.x/alpine/v3.12/main"';
        case '3.12.12-powerpc':
          return 'https://packages.wazuh.com/key/alpine-devel%40wazuh.com-633d7457.rsa.pub && echo "https://packages.wazuh.com/4.x/alpine/v3.12/main"';
        default:
          return 'https://packages.wazuh.com/key/alpine-devel%40wazuh.com-633d7457.rsa.pub && echo "https://packages.wazuh.com/4.x/alpine/v3.12/main"';
      }
    }

    resolveORACLELINUXPackage() {
      switch (
      `${this.state.selectedVersion}-${this.state.selectedArchitecture}`
      ) {
        case 'oraclelinux5-i386':
          return `https://packages.wazuh.com/4.x/yum/wazuh-agent-${this.state.wazuhVersion}${this.addToVersion}.i386.rpm`;
        case 'oraclelinux5-aarch64':
          return `https://packages.wazuh.com/4.x/yum/wazuh-agent-${this.state.wazuhVersion}${this.addToVersion}.aarch64.rpm`;
        case 'oraclelinux5-x86_64':
          return `https://packages.wazuh.com/4.x/yum/wazuh-agent-${this.state.wazuhVersion}${this.addToVersion}.x86_64.rpm`;
        case 'oraclelinux5-armhf':
          return `https://packages.wazuh.com/4.x/yum/wazuh-agent-${this.state.wazuhVersion}${this.addToVersion}.armv7hl.rpm`;
        case 'oraclelinux5-powerpc':
          return `https://packages.wazuh.com/4.x/yum/wazuh-agent-${this.state.wazuhVersion}${this.addToVersion}.ppc64le.rpm`;
        case 'oraclelinux6-i386':
          return `https://packages.wazuh.com/4.x/yum/wazuh-agent-${this.state.wazuhVersion}${this.addToVersion}.i386.rpm`;
        case 'oraclelinux6-aarch64':
          return `https://packages.wazuh.com/4.x/yum/wazuh-agent-${this.state.wazuhVersion}${this.addToVersion}.aarch64.rpm`;
        case 'oraclelinux6-x86_64':
          return `https://packages.wazuh.com/4.x/yum/wazuh-agent-${this.state.wazuhVersion}${this.addToVersion}.x86_64.rpm`;
        case 'oraclelinux6-armhf':
          return `https://packages.wazuh.com/4.x/yum/wazuh-agent-${this.state.wazuhVersion}${this.addToVersion}.armv7hl.rpm`;
        default:
          return `https://packages.wazuh.com/4.x/yum/wazuh-agent-${this.state.wazuhVersion}${this.addToVersion}.x86_64.rpm`;
      }
    }

    resolveCENTPackage() {
      switch (
      `${this.state.selectedVersion}-${this.state.selectedArchitecture}`
      ) {
        case 'centos5-i386':
          return `https://packages.wazuh.com/4.x/yum/i386/wazuh-agent-${this.state.wazuhVersion}${this.addToVersion}.el5.i386.rpm`;
        case 'centos5-x86_64':
          return `https://packages.wazuh.com/4.x/yum/x86_64/wazuh-agent-${this.state.wazuhVersion}${this.addToVersion}.el5.x86_64.rpm`;
        case 'centos6-i386':
          return `https://packages.wazuh.com/4.x/yum/wazuh-agent-${this.state.wazuhVersion}${this.addToVersion}.i386.rpm`;
        case 'centos6-aarch64':
          return `https://packages.wazuh.com/4.x/yum/wazuh-agent-${this.state.wazuhVersion}${this.addToVersion}.aarch64.rpm`;
        case 'centos6-x86_64':
          return `https://packages.wazuh.com/4.x/yum/wazuh-agent-${this.state.wazuhVersion}${this.addToVersion}.x86_64.rpm`;
        case 'centos6-armhf':
          return `https://packages.wazuh.com/4.x/yum/wazuh-agent-${this.state.wazuhVersion}${this.addToVersion}.armv7hl.rpm`;
        case 'centos7-i386':
          return `https://packages.wazuh.com/4.x/yum/wazuh-agent-${this.state.wazuhVersion}${this.addToVersion}.i386.rpm`;
        case 'centos7-aarch64':
          return `https://packages.wazuh.com/4.x/yum/wazuh-agent-${this.state.wazuhVersion}${this.addToVersion}.aarch64.rpm`;
        case 'centos7-x86_64':
          return `https://packages.wazuh.com/4.x/yum/wazuh-agent-${this.state.wazuhVersion}${this.addToVersion}.x86_64.rpm`;
        case 'centos7-armhf':
          return `https://packages.wazuh.com/4.x/yum/wazuh-agent-${this.state.wazuhVersion}${this.addToVersion}.armv7hl.rpm`;
        case 'centos7-powerpc':
          return `https://packages.wazuh.com/4.x/yum/wazuh-agent-${this.state.wazuhVersion}${this.addToVersion}.ppc64le.rpm`;
        default:
          return `https://packages.wazuh.com/4.x/yum/wazuh-agent-${this.state.wazuhVersion}${this.addToVersion}.x86_64.rpm`;
      }
    }

    resolveSUSEPackage() {
      switch (
      `${this.state.selectedVersion}-${this.state.selectedArchitecture}`
      ) {
        case 'suse11-i386':
          return `https://packages.wazuh.com/4.x/yum/wazuh-agent-${this.state.wazuhVersion}${this.addToVersion}.i386.rpm`;
        case 'suse11-x86_64':
          return `https://packages.wazuh.com/4.x/yum/wazuh-agent-${this.state.wazuhVersion}${this.addToVersion}.x86_64.rpm`;
        case 'suse12-i386':
          return `https://packages.wazuh.com/4.x/yum/wazuh-agent-${this.state.wazuhVersion}${this.addToVersion}.i386.rpm`;
        case 'suse12-aarch64':
          return `https://packages.wazuh.com/4.x/yum/wazuh-agent-${this.state.wazuhVersion}${this.addToVersion}.aarch64.rpm`;
        case 'suse12-x86_64':
          return `https://packages.wazuh.com/4.x/yum/wazuh-agent-${this.state.wazuhVersion}${this.addToVersion}.x86_64.rpm`;
        case 'suse12-armhf':
          return `https://packages.wazuh.com/4.x/yum/wazuh-agent-${this.state.wazuhVersion}${this.addToVersion}.armv7hl.rpm`;
        case 'suse12-powerpc':
          return `https://packages.wazuh.com/4.x/yum/wazuh-agent-${this.state.wazuhVersion}${this.addToVersion}.ppc64le.rpm`;
        default:
          return `https://packages.wazuh.com/4.x/yum/wazuh-agent-${this.state.wazuhVersion}${this.addToVersion}.x86_64.rpm`;
      }
    }

    resolveFEDORAPachage() {
      switch (
      `${this.state.selectedVersion}-${this.state.selectedArchitecture}`
      ) {
        case '22-i386':
          return `https://packages.wazuh.com/4.x/yum/i386/wazuh-agent-${this.state.wazuhVersion}${this.addToVersion}.el5.i386.rpm`;
        case '22-aarch64':
          return `https://packages.wazuh.com/4.x/yum/wazuh-agent-${this.state.wazuhVersion}${this.addToVersion}.aarch64.rpm`;
        case '22-x86_64':
          return `https://packages.wazuh.com/4.x/yum/wazuh-agent-${this.state.wazuhVersion}${this.addToVersion}.x86_64.rpm`;
        case '22-armhf':
          return `https://packages.wazuh.com/4.x/yum/wazuh-agent-${this.state.wazuhVersion}${this.addToVersion}.armv7hl.rpm`;
        case '22-powerpc':
          return `https://packages.wazuh.com/4.x/yum/wazuh-agent-${this.state.wazuhVersion}${this.addToVersion}.ppc64le.rpm`;
        default:
          return `https://packages.wazuh.com/4.x/yum/wazuh-agent-${this.state.wazuhVersion}${this.addToVersion}.x86_64.rpm`;
      }
    }

    resolveAMAZONLPackage() {
      switch (
      `${this.state.selectedVersion}-${this.state.selectedArchitecture}`
      ) {
        case 'amazonlinux1-i386':
          return `https://packages.wazuh.com/4.x/yum/wazuh-agent-${this.state.wazuhVersion}${this.addToVersion}.i386.rpm`;
        case 'amazonlinux1-aarch64':
          return `https://packages.wazuh.com/4.x/yum/wazuh-agent-${this.state.wazuhVersion}${this.addToVersion}.aarch64.rpm`;
        case 'amazonlinux1-x86_64':
          return `https://packages.wazuh.com/4.x/yum/wazuh-agent-${this.state.wazuhVersion}${this.addToVersion}.x86_64.rpm`;
        case 'amazonlinux1-armhf':
          return `https://packages.wazuh.com/4.x/yum/wazuh-agent-${this.state.wazuhVersion}${this.addToVersion}.armv7hl.rpm`;
        case 'amazonlinux1-powerpc':
          return `https://packages.wazuh.com/4.x/yum/wazuh-agent-${this.state.wazuhVersion}${this.addToVersion}.ppc64le.rpm`;
        case 'amazonlinux2-i386':
          return `https://packages.wazuh.com/4.x/yum/wazuh-agent-${this.state.wazuhVersion}${this.addToVersion}.i386.rpm`;
        case 'amazonlinux2-aarch64':
          return `https://packages.wazuh.com/4.x/yum/wazuh-agent-${this.state.wazuhVersion}${this.addToVersion}.aarch64.rpm`;
        case 'amazonlinux2-x86_64':
          return `https://packages.wazuh.com/4.x/yum/wazuh-agent-${this.state.wazuhVersion}${this.addToVersion}.x86_64.rpm`;
        case 'amazonlinux2-armhf':
          return `https://packages.wazuh.com/4.x/yum/wazuh-agent-${this.state.wazuhVersion}${this.addToVersion}.armv7hl.rpm`;
        case 'amazonlinux2-powerpc':
          return `https://packages.wazuh.com/4.x/yum/wazuh-agent-${this.state.wazuhVersion}${this.addToVersion}.ppc64le.rpm`;
        case 'amazonlinux2022-i386':
          return `https://packages.wazuh.com/4.x/yum/wazuh-agent-${this.state.wazuhVersion}${this.addToVersion}.i386.rpm`;
        case 'amazonlinux2022-aarch64':
          return `https://packages.wazuh.com/4.x/yum/wazuh-agent-${this.state.wazuhVersion}${this.addToVersion}.aarch64.rpm`;
        case 'amazonlinux2022-x86_64':
          return `https://packages.wazuh.com/4.x/yum/wazuh-agent-${this.state.wazuhVersion}${this.addToVersion}.x86_64.rpm`;
        case 'amazonlinux2022-armhf':
          return `https://packages.wazuh.com/4.x/yum/wazuh-agent-${this.state.wazuhVersion}${this.addToVersion}.armv7hl.rpm`;
        default:
          return `https://packages.wazuh.com/4.x/yum/wazuh-agent-${this.state.wazuhVersion}${this.addToVersion}.x86_64.rpm`;
      }
    }

    resolveDEBPackage() {
      switch (`${this.state.selectedArchitecture}`) {
        case 'i386':
          return `https://packages.wazuh.com/4.x/apt/pool/main/w/wazuh-agent/wazuh-agent_${this.state.wazuhVersion}${this.addToVersion}_i386.deb`;
        case 'aarch64':
          return `https://packages.wazuh.com/4.x/apt/pool/main/w/wazuh-agent/wazuh-agent_${this.state.wazuhVersion}${this.addToVersion}_arm64.deb`;
        case 'armhf':
          return `https://packages.wazuh.com/4.x/apt/pool/main/w/wazuh-agent/wazuh-agent_${this.state.wazuhVersion}${this.addToVersion}_armhf.deb`;
        case 'x86_64':
          return `https://packages.wazuh.com/4.x/apt/pool/main/w/wazuh-agent/wazuh-agent_${this.state.wazuhVersion}${this.addToVersion}_amd64.deb`;
        case 'powerpc':
          return `https://packages.wazuh.com/4.x/apt/pool/main/w/wazuh-agent/wazuh-agent_${this.state.wazuhVersion}${this.addToVersion}.ppc64el.deb`;
        default:
          return `https://packages.wazuh.com/4.x/apt/pool/main/w/wazuh-agent/wazuh-agent_${this.state.wazuhVersion}${this.addToVersion}_amd64.deb`;
      }
    }

    resolveRASPBIANPackage() {
      switch (
      `${this.state.selectedVersion}-${this.state.selectedArchitecture}`
      ) {
        case 'busterorgreater-i386':
          return `https://packages.wazuh.com/4.x/apt/pool/main/w/wazuh-agent/wazuh-agent_${this.state.wazuhVersion}${this.addToVersion}_i386.deb`;
        case 'busterorgreater-aarch64':
          return `https://packages.wazuh.com/4.x/apt/pool/main/w/wazuh-agent/wazuh-agent_${this.state.wazuhVersion}${this.addToVersion}_arm64.deb`;
        case 'busterorgreater-armhf':
          return `https://packages.wazuh.com/4.x/apt/pool/main/w/wazuh-agent/wazuh-agent_${this.state.wazuhVersion}${this.addToVersion}_armhf.deb`;
        case 'busterorgreater-x86_64':
          return `https://packages.wazuh.com/4.x/apt/pool/main/w/wazuh-agent/wazuh-agent_${this.state.wazuhVersion}${this.addToVersion}_amd64.deb`;
        case 'busterorgreater-powerpc':
          return `https://packages.wazuh.com/4.x/apt/pool/main/w/wazuh-agent/wazuh-agent_${this.state.wazuhVersion}${this.addToVersion}.ppc64el.deb`;
        default:
          return `https://packages.wazuh.com/4.x/apt/pool/main/w/wazuh-agent/wazuh-agent_${this.state.wazuhVersion}${this.addToVersion}_amd64.deb`;
      }
    }

    resolveUBUNTUPackage() {
      switch (
      `${this.state.selectedVersion}-${this.state.selectedArchitecture}`
      ) {
        case 'ubuntu14-i386':
          return `https://packages.wazuh.com/4.x/apt/pool/main/w/wazuh-agent/wazuh-agent_${this.state.wazuhVersion}${this.addToVersion}_i386.deb`;
        case 'ubuntu14-aarch64':
          return `https://packages.wazuh.com/4.x/apt/pool/main/w/wazuh-agent/wazuh-agent_${this.state.wazuhVersion}${this.addToVersion}_arm64.deb`;
        case 'ubuntu14-armhf':
          return `https://packages.wazuh.com/4.x/apt/pool/main/w/wazuh-agent/wazuh-agent_${this.state.wazuhVersion}${this.addToVersion}_armhf.deb`;
        case 'ubuntu14-x86_64':
          return `https://packages.wazuh.com/4.x/apt/pool/main/w/wazuh-agent/wazuh-agent_${this.state.wazuhVersion}${this.addToVersion}_amd64.deb`;
        case 'ubuntu15-i386':
          return `https://packages.wazuh.com/4.x/apt/pool/main/w/wazuh-agent/wazuh-agent_${this.state.wazuhVersion}${this.addToVersion}_i386.deb`;
        case 'ubuntu15-aarch64':
          return `https://packages.wazuh.com/4.x/apt/pool/main/w/wazuh-agent/wazuh-agent_${this.state.wazuhVersion}${this.addToVersion}_arm64.deb`;
        case 'ubuntu15-armhf':
          return `https://packages.wazuh.com/4.x/apt/pool/main/w/wazuh-agent/wazuh-agent_${this.state.wazuhVersion}${this.addToVersion}_armhf.deb`;
        case 'ubuntu15-x86_64':
          return `https://packages.wazuh.com/4.x/apt/pool/main/w/wazuh-agent/wazuh-agent_${this.state.wazuhVersion}${this.addToVersion}_amd64.deb`;
        default:
          return `https://packages.wazuh.com/4.x/apt/pool/main/w/wazuh-agent/wazuh-agent_${this.state.wazuhVersion}${this.addToVersion}_amd64.deb`;
      }
    }

    resolveOPENSUSEPackage() {
      switch (
      `${this.state.selectedVersion}-${this.state.selectedArchitecture}`
      ) {
        case 'leap15-x86_64':
          return `https://packages.wazuh.com/4.x/yum/i386/wazuh-agent-${this.state.wazuhVersion}${this.addToVersion}.x86_64.rpm`;
        case 'leap15-ARM64':
          return `https://packages.wazuh.com/4.x/yum/x86_64/wazuh-agent-${this.state.wazuhVersion}${this.addToVersion}.armv7hl.rpm`;
        default:
          return `https://packages.wazuh.com/4.x/yum/wazuh-agent-${this.state.wazuhVersion}${this.addToVersion}.x86_64.rpm`;
      }
    }

    resolveSOLARISPackage() {
      switch (
      `${this.state.selectedVersion}-${this.state.selectedArchitecture}`
      ) {
        case 'solaris10-i386':
          return `https://packages.wazuh.com/4.x/solaris/i386/10/wazuh-agent_v${this.state.wazuhVersion}-sol10-i386.pkg`;
        case 'solaris10-sparc':
          return `https://packages.wazuh.com/4.x/solaris/sparc/10/wazuh-agent_v${this.state.wazuhVersion}-sol10-sparc.pkg`;
        case 'solaris11-i386':
          return `https://packages.wazuh.com/4.x/solaris/i386/11/wazuh-agent_v${this.state.wazuhVersion}-sol11-i386.p5p`;
        case 'solaris11-sparc':
          return `https://packages.wazuh.com/4.x/solaris/sparc/11/wazuh-agent_v${this.state.wazuhVersion}-sol11-sparc.p5p`;
        default:
          return `https://packages.wazuh.com/4.x/solaris/sparc/11/wazuh-agent_v${this.state.wazuhVersion}-sol11-sparc.p5p`;
      }
    }

    resolveAIXPackage() {
      switch (
      `${this.state.selectedVersion}-${this.state.selectedArchitecture}`
      ) {
        case '6.1 TL9-powerpc':
          return `https://packages.wazuh.com/4.x/yum/i386/wazuh-agent-${this.state.wazuhVersion}${this.addToVersion}.aix.ppc.rpm`;
        default:
          return `https://packages.wazuh.com/4.x/yum/i386/wazuh-agent-${this.state.wazuhVersion}${this.addToVersion}.aix.ppc.rpm`;
      }
    }

    resolveHPPackage() {
      switch (
      `${this.state.selectedVersion}-${this.state.selectedArchitecture}`
      ) {
        case '11.31-itanium2':
          return `https://packages.wazuh.com/4.x/yum/i386/wazuh-agent-${this.state.wazuhVersion}${this.addToVersion}-hpux-11v3-ia64.tar`;
        default:
          return `https://packages.wazuh.com/4.x/yum/i386/wazuh-agent-${this.state.wazuhVersion}${this.addToVersion}-hpux-11v3-ia64.tar`;
      }
    }

    optionalPackages() {
      switch (this.state.selectedOS) {
        case 'rpm':
          return this.resolveRPMPackage();
        case 'cent':
          return this.resolveCENTPackage();
        case 'deb':
          return this.resolveDEBPackage();
        case 'ubu':
          return this.resolveUBUNTUPackage();
        case 'open':
          return this.resolveOPENSUSEPackage();
        case 'sol':
          return this.resolveSOLARISPackage();
        case 'aix':
          return this.resolveAIXPackage();
        case 'hp':
          return this.resolveHPPackage();
        case 'amazonlinux':
          return this.resolveAMAZONLPackage();
        case 'fedora':
          return this.resolveFEDORAPachage();
        case 'oraclelinux':
          return this.resolveORACLELINUXPackage();
        case 'suse':
          return this.resolveSUSEPackage();
        case 'raspbian':
          return this.resolveRASPBIANPackage();
        case 'alpine':
          return this.resolveAlpinePackage();
        default:
          return `https://packages.wazuh.com/4.x/yum/x86_64/wazuh-agent-${this.state.wazuhVersion}${this.addToVersion}.x86_64.rpm`;
      }
    }

    checkMissingOSSelection() {
      if (!this.state.selectedOS) {
        return ['Operating system'];
      }
      switch (this.state.selectedOS) {
        case 'rpm':
          return [
            ...(!this.state.selectedVersion ? ['OS version'] : []),
            ...(this.state.selectedVersion && !this.state.selectedArchitecture
              ? ['OS architecture']
              : []),
          ];
        case 'cent':
          return [
            ...(!this.state.selectedVersion ? ['OS version'] : []),
            ...(this.state.selectedVersion && !this.state.selectedArchitecture
              ? ['OS architecture']
              : []),
          ];
        case 'deb':
          return [
            ...(!this.state.selectedVersion ? ['OS version'] : []),
            ...(this.state.selectedVersion && !this.state.selectedArchitecture
              ? ['OS architecture']
              : []),
          ];
        case 'ubu':
          return [
            ...(!this.state.selectedVersion ? ['OS version'] : []),
            ...(this.state.selectedVersion && !this.state.selectedArchitecture
              ? ['OS architecture']
              : []),
          ];
        case 'win':
          return [
            ...(!this.state.selectedVersion ? ['OS version'] : []),
            ...(this.state.selectedVersion && !this.state.selectedArchitecture
              ? ['OS architecture']
              : []),
          ];
        case 'macos':
          return [
            ...(!this.state.selectedVersion ? ['OS version'] : []),
            ...(this.state.selectedVersion && !this.state.selectedArchitecture
              ? ['OS architecture']
              : []),
          ];
        case 'open':
          return [
            ...(!this.state.selectedVersion ? ['OS version'] : []),
            ...(this.state.selectedVersion && !this.state.selectedArchitecture
              ? ['OS architecture']
              : []),
          ];
        case 'sol':
          return [
            ...(!this.state.selectedVersion ? ['OS version'] : []),
            ...(this.state.selectedVersion && !this.state.selectedArchitecture
              ? ['OS architecture']
              : []),
          ];
        case 'aix':
          return [
            ...(!this.state.selectedVersion ? ['OS version'] : []),
            ...(this.state.selectedVersion && !this.state.selectedArchitecture
              ? ['OS architecture']
              : []),
          ];
        case 'hp':
          return [
            ...(!this.state.selectedVersion ? ['OS version'] : []),
            ...(this.state.selectedVersion && !this.state.selectedArchitecture
              ? ['OS architecture']
              : []),
          ];
        case 'amazonlinux':
          return [
            ...(!this.state.selectedVersion ? ['OS version'] : []),
            ...(this.state.selectedVersion && !this.state.selectedArchitecture
              ? ['OS architecture']
              : []),
          ];
        case 'fedora':
          return [
            ...(!this.state.selectedVersion ? ['OS version'] : []),
            ...(this.state.selectedVersion && !this.state.selectedArchitecture
              ? ['OS architecture']
              : []),
          ];
        case 'oraclelinux':
          return [
            ...(!this.state.selectedVersion ? ['OS version'] : []),
            ...(this.state.selectedVersion && !this.state.selectedArchitecture
              ? ['OS architecture']
              : []),
          ];
        case 'suse':
          return [
            ...(!this.state.selectedVersion ? ['OS version'] : []),
            ...(this.state.selectedVersion && !this.state.selectedArchitecture
              ? ['OS architecture']
              : []),
          ];
        case 'raspbian':
          return [
            ...(!this.state.selectedVersion ? ['OS version'] : []),
            ...(this.state.selectedVersion && !this.state.selectedArchitecture
              ? ['OS architecture']
              : []),
          ];
        default:
          return [];
      }
    }

    getHighlightCodeLanguage(selectedSO) {
      if (selectedSO.toLowerCase() === 'win') {
        return 'powershell';
      } else {
        return 'bash';
      }
    }
    render() {
      const appVersionMajorDotMinor = this.state.wazuhVersion
        .split('.')
        .slice(0, 2)
        .join('.');
      const urlCheckConnectionDocumentation = webDocumentationLink(
        'user-manual/agents/agent-connection.html',
        appVersionMajorDotMinor,
      );

      const urlWazuhAgentEnrollment = webDocumentationLink(
        'user-manual/agent-enrollment/index.html',
        appVersionMajorDotMinor,
      );

      const urlWindowsPackage = `https://packages.wazuh.com/4.x/windows/wazuh-agent-${this.state.wazuhVersion}-1.msi`;

      const missingOSSelection = this.checkMissingOSSelection();

      const agentName = (
        <EuiForm>
          <EuiFormRow
            isInvalid={this.state.agentNameError}
            error={[`The character${this.state.badCharacters.length <= 1 ? ('') : ('s')}
            ${this.state.badCharacters.map(char => ` "${char}"`)}
            ${this.state.badCharacters.length <= 1 ? ('is') : ('are')}
            not valid. Allowed characters are A-Z, a-z, ".", "-", "_"`]}>
            <EuiFieldText
              isInvalid={this.state.agentNameError}
              placeholder='Name agent'
              value={this.state.agentName}
              onChange={event => this.setAgentName(event)} />
          </EuiFormRow>
        </EuiForm >
      );
      const groupInput = (
        <>
          {!this.state.groups.length && (
            <>
              <EuiCallOut
                style={{ marginTop: '1.5rem' }}
                color='warning'
                title='This section could not be configured because you do not have permission to read groups.'
                iconType='iInCircle'
              />
            </>
          )}
        </>
      );

      const agentGroup = (
        <EuiText style={{ marginTop: '1.5rem' }}>
          <p>Select one or more existing groups</p>
          <EuiComboBox
            placeholder={!this.state.groups.length ? 'Default' : 'Select group'}
            options={this.state.groups}
            selectedOptions={this.state.selectedGroup}
            onChange={group => {
              this.setGroupName(group);
            }}
            isDisabled={!this.state.groups.length}
            isClearable={true}
            data-test-subj='demoComboBox'
          />
        </EuiText>
      );
      const passwordInput = (
        <EuiFieldText
          placeholder='Wazuh password'
          value={this.state.wazuhPassword}
          onChange={event => this.setWazuhPassword(event)}
        />
      );

      const codeBlock = {
        zIndex: '100',
      };
      const customTexts = {
        rpmText: `sudo ${this.optionalDeploymentVariables()}${this.agentNameVariable()}yum install -y ${this.optionalPackages()}`,
        centText: `sudo ${this.optionalDeploymentVariables()}${this.agentNameVariable()}yum install -y ${this.optionalPackages()}`,
        debText: `curl -so wazuh-agent-${this.state.wazuhVersion
          }.deb ${this.optionalPackages()} && sudo ${this.optionalDeploymentVariables()}${this.agentNameVariable()}dpkg -i ./wazuh-agent-${this.state.wazuhVersion
          }.deb`,
        ubuText: `curl -so wazuh-agent-${this.state.wazuhVersion
          }.deb ${this.optionalPackages()} && sudo ${this.optionalDeploymentVariables()}${this.agentNameVariable()}dpkg -i ./wazuh-agent-${this.state.wazuhVersion
          }.deb`,
        macosText: `curl -so wazuh-agent-${this.state.wazuhVersion
          }.pkg https://packages.wazuh.com/4.x/macos/wazuh-agent-${this.state.wazuhVersion
          }-1.pkg && sudo launchctl setenv ${this.optionalDeploymentVariables()}${this.agentNameVariable()}&& sudo installer -pkg ./wazuh-agent-${this.state.wazuhVersion
          }.pkg -target /`,
        winText: `Invoke-WebRequest -Uri https://packages.wazuh.com/4.x/windows/wazuh-agent-${this.state.wazuhVersion
          }-1.msi -OutFile \${env:tmp}\\wazuh-agent-${this.state.wazuhVersion
          }.msi; msiexec.exe /i \${env:tmp}\\wazuh-agent-${this.state.wazuhVersion
          }.msi /q ${this.optionalDeploymentVariables()}${this.agentNameVariable()}`,
        openText: `sudo rpm --import https://packages.wazuh.com/key/GPG-KEY-WAZUH && sudo ${this.optionalDeploymentVariables()}${this.agentNameVariable()} zypper install -y ${this.optionalPackages()}`,
<<<<<<< HEAD
        solText: `sudo curl -so wazuh-agent.p5p ${this.optionalPackages()}/wazuh-agent.p5p ${this.agentNameVariable()}&& ${
          this.state.selectedVersion == 'solaris11'
            ? 'pkg install -g wazuh-agent.p5p wazuh-agent'
            : 'pkgadd -d wazuh-agent.pkg'
        }`,
=======
        solText: `sudo curl -so ${this.optionalPackages()} && sudo ${this.agentNameVariable()}&& ${this.state.selectedVersion == 'solaris11'
          ? 'pkg install -g wazuh-agent.p5p wazuh-agent'
          : 'pkgadd -d wazuh-agent.pkg'
          }`,
>>>>>>> e507b41f
        aixText: `sudo ${this.optionalDeploymentVariables()}${this.agentNameVariable()}rpm -ivh ${this.optionalPackages()}`,
        hpText: `cd / && sudo curl -so ${this.optionalPackages()} && sudo groupadd wazuh && sudo useradd -G wazuh wazuh && sudo tar -xvf wazuh-agent.tar`,
        amazonlinuxText: `sudo ${this.optionalDeploymentVariables()}${this.agentNameVariable()}yum install -y ${this.optionalPackages()}`,
        fedoraText: `sudo ${this.optionalDeploymentVariables()}${this.agentNameVariable()}yum install -y ${this.optionalPackages()}`,
        oraclelinuxText: `sudo ${this.optionalDeploymentVariables()}${this.agentNameVariable()}yum install -y ${this.optionalPackages()}`,
        suseText: `sudo ${this.optionalDeploymentVariables()}${this.agentNameVariable()}yum install -y ${this.optionalPackages()}`,
        raspbianText: `curl -so wazuh-agent-${this.state.wazuhVersion
          }.deb ${this.optionalPackages()} && sudo ${this.optionalDeploymentVariables()}${this.agentNameVariable()}dpkg -i ./wazuh-agent-${this.state.wazuhVersion
          }.deb`,
      };

      const field = `${this.state.selectedOS}Text`;
      const text = customTexts[field];
      const language = this.getHighlightCodeLanguage(this.state.selectedOS);
      const warningUpgrade =
        'If the installer finds another Wazuh agent in the system, it will upgrade it preserving the configuration.';
      const textAndLinkToCheckConnectionDocumentation = (
        <p>
          To verify the connection with the Wazuh server, please follow this{' '}
          <a href={urlCheckConnectionDocumentation} target='_blank'>
            document.
          </a>
        </p>
      );
      const messageExtraSteps = (
        <p>
          After installing the agent, you need to enroll it in the Wazuh server.
          Check the Wazuh agent enrollment{' '}
          <a href={urlWazuhAgentEnrollment} target='_blank'>
            Wazuh agent enrollment{' '}
          </a>
          section to learn more.
        </p>
      );
      const warningCommand = (
        <>
          <p>
            Please
            <a href={urlWindowsPackage}> download </a>
            the package from our repository and copy it to the Windows system
            where you are going to install it. Then run the following command to
            perform the installation:
          </p>
        </>
      );
      const windowsAdvice = this.state.selectedOS === 'win' && (
        <>
          <EuiCallOut title='Requirements' iconType='iInCircle'>
            <ul class='wz-callout-list'>
              <li>
                <span>
                  You will need administrator privileges to perform this
                  installation.
                </span>
              </li>
              <li>
                <span>PowerShell 3.0 or greater is required.</span>
              </li>
            </ul>
            <p>
              Keep in mind you need to run this command in a Windows PowerShell
              terminal.
            </p>
          </EuiCallOut>
          <EuiSpacer></EuiSpacer>
        </>
      );
      const restartAgentCommand =
        this.restartAgentCommand[this.state.selectedOS];
      const onTabClick = selectedTab => {
        this.selectSYS(selectedTab.id);
      };

      const calloutErrorRegistrationServiceInfo = this.state
        .gotErrorRegistrationServiceInfo ? (
        <EuiCallOut
          color='danger'
          title='This section could not be displayed because you do not have permission to get access to the registration service.'
          iconType='iInCircle'
        />
      ) : null;

      const guide = (
        <div>
          {this.state.gotErrorRegistrationServiceInfo ? (
            <EuiCallOut
              color='danger'
              title='This section could not be displayed because you do not have permission to get access to the registration service.'
              iconType='iInCircle'
            />
          ) : this.state.connectionSecure === true &&
            this.state.udpProtocol === false ? (
            <EuiText>
              {this.state.agentName.length > 0 ? (
                <p>
                  You can use this command to install and enroll the Wazuh
                  agent.
                </p>
              ) : (
                <p>
                  You can use this command to install and enroll the Wazuh agent
                  in one or more hosts.
                </p>
              )}
              <EuiCallOut
                color='warning'
                title={warningUpgrade}
                iconType='iInCircle'
              />
              <EuiSpacer />
              {windowsAdvice}
              {this.state.selectedVersion == 'windowsxp' ||
              this.state.selectedVersion == 'windowsserver2008' ? (
                <>
                  <EuiCallOut
                    color='warning'
                    title={warningCommand}
                    iconType='iInCircle'
                  />
                  <EuiSpacer />
                </>
              ) : (
                ''
              )}
              <div className='copy-codeblock-wrapper'>
                <EuiCodeBlock style={codeBlock} language={language}>
                  {this.state.wazuhPassword && !this.state.showPassword
                    ? this.obfuscatePassword(text)
                    : text}
                </EuiCodeBlock>
                <EuiCopy textToCopy={text}>
                  {copy => (
                    <div className='copy-overlay' onClick={copy}>
                      <p>
                        <EuiIcon type='copy' /> Copy command
                      </p>
                    </div>
                  )}
                </EuiCopy>
              </div>
              {this.state.selectedVersion == 'solaris10' ||
              this.state.selectedVersion == 'solaris11' ? (
                <EuiCallOut
                  color='warning'
                  className='message'
                  iconType='iInCircle'
                  title={
                    <span>
                      Might require some extra installation{' '}
                      <EuiLink
                        target='_blank'
                        href={webDocumentationLink(
                          'installation-guide/wazuh-agent/wazuh-agent-package-solaris.html',
                          appVersionMajorDotMinor,
                        )}
                      >
                        steps
                      </EuiLink>
                      .
                    </span>
                  }
                ></EuiCallOut>
              ) : this.state.selectedVersion == '6.1 TL9' ? (
                <EuiCallOut
                  color='warning'
                  className='message'
                  iconType='iInCircle'
                  title={
                    <span>
                      Might require some extra installation{' '}
                      <EuiLink
                        target='_blank'
                        href={webDocumentationLink(
                          'installation-guide/wazuh-agent/wazuh-agent-package-aix.html',
                          appVersionMajorDotMinor,
                        )}
                      >
                        steps
                      </EuiLink>
                      .
                    </span>
                  }
                ></EuiCallOut>
              ) : this.state.selectedVersion == '11.31' ? (
                <EuiCallOut
                  color='warning'
                  className='message'
                  iconType='iInCircle'
                  title={
                    <span>
                      Might require some extra installation{' '}
                      <EuiLink
                        target='_blank'
                        href={webDocumentationLink(
                          'installation-guide/wazuh-agent/wazuh-agent-package-hpux.html',
                          appVersionMajorDotMinor,
                        )}
                      >
                        steps
                      </EuiLink>
                      .
                    </span>
                  }
                ></EuiCallOut>
              ) : this.state.selectedVersion == '3.12.12' ? (
                <EuiCallOut
                  color='warning'
                  className='message'
                  iconType='iInCircle'
                  title={
                    <span>
                      Might require some extra installation{' '}
                      <EuiLink
                        target='_blank'
                        href={webDocumentationLink(
                          'installation-guide/wazuh-agent/wazuh-agent-package-linux.html',
                          appVersionMajorDotMinor,
                        )}
                      >
                        steps
                      </EuiLink>
                      .
                    </span>
                  }
                ></EuiCallOut>
              ) : this.state.selectedVersion == 'debian7' ||
                this.state.selectedVersion == 'debian8' ||
                this.state.selectedVersion == 'debian9' ||
                this.state.selectedVersion == 'debian10' ? (
                <EuiCallOut
                  color='warning'
                  className='message'
                  iconType='iInCircle'
                  title={
                    <span>
                      Might require some extra installation{' '}
                      <EuiLink
                        target='_blank'
                        href={webDocumentationLink(
                          'installation-guide/wazuh-agent/wazuh-agent-package-linux.html',
                          appVersionMajorDotMinor,
                        )}
                      >
                        steps
                      </EuiLink>
                      .
                    </span>
                  }
                ></EuiCallOut>
              ) : (
                ''
              )}
              {/* 
              {
                <EuiCallOut
                  color='warning'
                  title={extraInstallationText}
                  iconType='iInCircle'
                />
              } */}
              {this.state.needsPassword && (
                <EuiSwitch
                  label='Show password'
                  checked={this.state.showPassword}
                  onChange={active => this.setShowPassword(active)}
                />
              )}
              <EuiSpacer />
            </EuiText>
          ) : this.state.connectionSecure === false ? (
            <EuiText>
              <p>
                You can use this command to install and enroll the Wazuh agent
                in one or more hosts.
              </p>
              <EuiCallOut
                color='warning'
                title={warningUpgrade}
                iconType='iInCircle'
              />
              <EuiSpacer />
              <EuiCallOut
                color='danger'
                title={
                  <>
                    Warning: there's no{' '}
                    <EuiLink
                      target='_blank'
                      href={webDocumentationLink(
                        'user-manual/deployment-variables/deployment-variables.html',
                        appVersionMajorDotMinor,
                      )}
                    >
                      secure protocol configured
                    </EuiLink>{' '}
                    and agents will not be able to communicate with the manager.
                  </>
                }
                iconType='iInCircle'
              />
              <EuiSpacer />
              {windowsAdvice}
              <div className='copy-codeblock-wrapper'>
                <EuiCodeBlock style={codeBlock} language={language}>
                  {this.state.wazuhPassword && !this.state.showPassword
                    ? this.obfuscatePassword(text)
                    : text}
                </EuiCodeBlock>
                <EuiCopy textToCopy={text || ''}>
                  {copy => (
                    <div className='copy-overlay' onClick={copy}>
                      <p>
                        <EuiIcon type='copy' /> Copy command
                      </p>
                    </div>
                  )}
                </EuiCopy>
              </div>
              {this.state.needsPassword && (
                <EuiSwitch
                  label='Show password'
                  checked={this.state.showPassword}
                  onChange={active => this.setShowPassword(active)}
                />
              )}
              <EuiSpacer />
            </EuiText>
          ) : (
            <EuiText>
              <p>
                You can use this command to install and enroll the Wazuh agent
                in one or more hosts.
              </p>
              <EuiCallOut
                color='warning'
                title={warningUpgrade}
                iconType='iInCircle'
              />
              <EuiSpacer />
              {windowsAdvice}
              <div className='copy-codeblock-wrapper'>
                <EuiCodeBlock style={codeBlock} language={language}>
                  {this.state.wazuhPassword && !this.state.showPassword
                    ? this.obfuscatePassword(text)
                    : text}
                </EuiCodeBlock>
                <EuiCopy textToCopy={text || ''}>
                  {copy => (
                    <div className='copy-overlay' onClick={copy}>
                      <p>
                        <EuiIcon type='copy' /> Copy command
                      </p>
                    </div>
                  )}
                </EuiCopy>
              </div>
              {this.state.needsPassword && (
                <EuiSwitch
                  label='Show password'
                  checked={this.state.showPassword}
                  onChange={active => this.setShowPassword(active)}
                />
              )}
              <EuiSpacer />
            </EuiText>
          )}
        </div>
      );

      const tabSysV = [
        {
          id: 'sysV',
          name: 'SysV Init',
          content: (
            <Fragment>
              <EuiSpacer />
              <EuiText>
                <div className='copy-codeblock-wrapper'>
                  <EuiCodeBlock style={codeBlock} language={language}>
                    {this.systemSelector()}
                  </EuiCodeBlock>
                  <EuiCopy textToCopy={this.systemSelector()}>
                    {copy => (
                      <div className='copy-overlay' onClick={copy}>
                        <p>
                          <EuiIcon type='copy' /> Copy command
                        </p>
                      </div>
                    )}
                  </EuiCopy>
                </div>
                <EuiSpacer size='s' />
                {textAndLinkToCheckConnectionDocumentation}
                {this.state.selectedOS == 'hp' || this.state.selectedOS == 'sol'
                  ? messageExtraSteps
                  : ''}
              </EuiText>
            </Fragment>
          ),
        },
      ];

      const tabSystemD = [
        {
          id: 'systemd',
          name: 'Systemd',
          content: (
            <Fragment>
              <EuiSpacer />
              <EuiText>
                <div className='copy-codeblock-wrapper'>
                  <EuiCodeBlock style={codeBlock} language={language}>
                    {this.systemSelector()}
                  </EuiCodeBlock>
                  <EuiCopy textToCopy={this.systemSelector()}>
                    {copy => (
                      <div className='copy-overlay' onClick={copy}>
                        <p>
                          <EuiIcon type='copy' /> Copy command
                        </p>
                      </div>
                    )}
                  </EuiCopy>
                </div>
                <EuiSpacer size='s' />
                {textAndLinkToCheckConnectionDocumentation}
                {this.state.selectedOS == 'hp' || this.state.selectedOS == 'sol'
                  ? messageExtraSteps
                  : ''}
              </EuiText>
            </Fragment>
          ),
        },
      ];

      const tabNet = [
        {
          id: 'NET',
          name: 'NET',
          content: (
            <Fragment>
              <EuiSpacer />
              <EuiText>
                <div className='copy-codeblock-wrapper'>
                  <EuiCodeBlock style={codeBlock} language={language}>
                    {this.systemSelectorNet()}
                  </EuiCodeBlock>
                  <EuiCopy textToCopy={this.systemSelectorNet()}>
                    {copy => (
                      <div className='copy-overlay' onClick={copy}>
                        <p>
                          <EuiIcon type='copy' /> Copy command
                        </p>
                      </div>
                    )}
                  </EuiCopy>
                </div>
                <EuiSpacer size='s' />
                {textAndLinkToCheckConnectionDocumentation}
                {this.state.selectedOS == 'hp' || this.state.selectedOS == 'sol'
                  ? messageExtraSteps
                  : ''}
              </EuiText>
            </Fragment>
          ),
        },
      ];

      const tabWazuhControlMacos = [
        {
          id: 'Wazuh-control-macos',
          name: 'Wazuh-control-macos',
          content: (
            <Fragment>
              <EuiSpacer />
              <EuiText>
                <div className='copy-codeblock-wrapper'>
                  <EuiCodeBlock style={codeBlock} language={language}>
                    {this.systemSelectorWazuhControlMacos()}
                  </EuiCodeBlock>
                  <EuiCopy textToCopy={this.systemSelectorWazuhControlMacos()}>
                    {copy => (
                      <div className='copy-overlay' onClick={copy}>
                        <p>
                          <EuiIcon type='copy' /> Copy command
                        </p>
                      </div>
                    )}
                  </EuiCopy>
                </div>
                <EuiSpacer size='s' />
                {textAndLinkToCheckConnectionDocumentation}
                {this.state.selectedOS == 'hp' || this.state.selectedOS == 'sol'
                  ? messageExtraSteps
                  : ''}
              </EuiText>
            </Fragment>
          ),
        },
      ];

      const tabWazuhControl = [
        {
          id: 'Wazuh-control',
          name: 'Wazuh-control',
          content: (
            <Fragment>
              <EuiSpacer />
              <EuiText>
                <div className='copy-codeblock-wrapper'>
                  <EuiCodeBlock style={codeBlock} language={language}>
                    {this.systemSelectorWazuhControl()}
                  </EuiCodeBlock>
                  <EuiCopy textToCopy={this.systemSelectorWazuhControl()}>
                    {copy => (
                      <div className='copy-overlay' onClick={copy}>
                        <p>
                          <EuiIcon type='copy' /> Copy command
                        </p>
                      </div>
                    )}
                  </EuiCopy>
                </div>
                <EuiSpacer size='s' />
                {textAndLinkToCheckConnectionDocumentation}
                {this.state.selectedOS == 'hp' || this.state.selectedOS == 'sol'
                  ? messageExtraSteps
                  : ''}
              </EuiText>
            </Fragment>
          ),
        },
      ];

      const buttonGroup = (legend, options, idSelected, onChange) => {
        return (
          <EuiButtonGroup
            color='primary'
            legend={legend}
            options={options}
            idSelected={idSelected}
            onChange={onChange}
            className={'wz-flex'}
          />
        );
      };

<<<<<<< HEAD
=======
      const buttonGroupWithMessage = (
        legend,
        options,
        idSelected,
        onChange,
      ) => {
        return (
          <>
            <EuiButtonGroup
              color='primary'
              legend={legend}
              options={options}
              idSelected={idSelected}
              onChange={onChange}
              className={'wz-flex'}
            />
            {this.state.selectedVersion == 'solaris10' ||
              this.state.selectedVersion == 'solaris11' ? (
              <EuiCallOut
                color='warning'
                className='message'
                iconType='iInCircle'
                title={
                  <span>
                    Might require some extra installation{' '}
                    <EuiLink
                      target='_blank'
                      href={webDocumentationLink(
                        'installation-guide/wazuh-agent/wazuh-agent-package-solaris.html',
                        appVersionMajorDotMinor,
                      )}
                    >
                      steps
                    </EuiLink>
                    .
                  </span>
                }
              ></EuiCallOut>
            ) : this.state.selectedVersion == '6.1 TL9' ? (
              <EuiCallOut
                color='warning'
                className='message'
                iconType='iInCircle'
                title={
                  <span>
                    Might require some extra installation{' '}
                    <EuiLink
                      target='_blank'
                      href={webDocumentationLink(
                        'installation-guide/wazuh-agent/wazuh-agent-package-aix.html',
                        appVersionMajorDotMinor,
                      )}
                    >
                      steps
                    </EuiLink>
                    .
                  </span>
                }
              ></EuiCallOut>
            ) : this.state.selectedVersion == '11.31' ? (
              <EuiCallOut
                color='warning'
                className='message'
                iconType='iInCircle'
                title={
                  <span>
                    Might require some extra installation{' '}
                    <EuiLink
                      target='_blank'
                      href={webDocumentationLink(
                        'installation-guide/wazuh-agent/wazuh-agent-package-hpux.html',
                        appVersionMajorDotMinor,
                      )}
                    >
                      steps
                    </EuiLink>
                    .
                  </span>
                }
              ></EuiCallOut>
            ) : this.state.selectedVersion == 'debian7' ||
              this.state.selectedVersion == 'debian8' ||
              this.state.selectedVersion == 'debian9' ||
              this.state.selectedVersion == 'debian10' ? (
              <EuiCallOut
                color='warning'
                className='message'
                iconType='iInCircle'
                title={
                  <span>
                    Might require some extra installation{' '}
                    <EuiLink
                      target='_blank'
                      href={webDocumentationLink(
                        'installation-guide/wazuh-agent/wazuh-agent-package-linux.html',
                        appVersionMajorDotMinor,
                      )}
                    >
                      steps
                    </EuiLink>
                    .
                  </span>
                }
              ></EuiCallOut>
            ) : (
              ''
            )}
          </>
        );
      };

>>>>>>> e507b41f
      const selectedVersionMac = (legend, options, idSelected, onChange) => {
        return (
          <EuiButtonGroup
            color='primary'
            legend={legend}
            options={options}
            idSelected={idSelected}
            onChange={onChange}
          />
        );
      };

      const onChangeServerAddress = async selectedNodes => {
        if (selectedNodes.length === 0) {
          this.setState({
            serverAddress: '',
            udpProtocol: false,
            connectionSecure: null,
          });
        } else {
          const nodeSelected = selectedNodes[0];
          try {
            const remoteConfig = await getConnectionConfig(nodeSelected);
            this.setState({
              serverAddress: remoteConfig.serverAddress,
              udpProtocol: remoteConfig.udpProtocol,
              connectionSecure: remoteConfig.connectionSecure,
            });
          } catch (error) {
            const options = {
              context: `${RegisterAgent.name}.onChangeServerAddress`,
              level: UI_LOGGER_LEVELS.ERROR,
              severity: UI_ERROR_SEVERITIES.BUSINESS,
              display: true,
              store: false,
              error: {
                error: error,
                message: error.message || error,
                title: error.name || error,
              },
            };
            getErrorOrchestrator().handleError(options);
            this.setState({
              serverAddress: nodeSelected.label,
              udpProtocol: false,
              connectionSecure: false,
            });
          }
        }
      };
      console.log(this.state.selectedOS, 'oss');

      const steps = [
        {
          title: 'Choose the operating system',
          children: buttonGroup(
            'Choose the Operating system',
            osButtons,
            this.state.selectedOS,
            os => this.selectOS(os),
          ),
        },
        ...(this.state.selectedOS == 'rpm'
          ? [
<<<<<<< HEAD
              {
                title: 'Choose the version',
                children: buttonGroup(
                  'Choose the version',
                  versionButtonsRedHat,
                  this.state.selectedVersion,
                  version => this.setVersion(version),
                ),
              },
            ]
=======
            {
              title: 'Choose the version',
              children:
                this.state.selectedVersion == 'redhat5' ||
                  this.state.selectedVersion == 'redhat6'
                  ? buttonGroupWithMessage(
                    'Choose the version',
                    versionButtonsRedHat,
                    this.state.selectedVersion,
                    version => this.setVersion(version),
                  )
                  : buttonGroup(
                    'Choose the version',
                    versionButtonsRedHat,
                    this.state.selectedVersion,
                    version => this.setVersion(version),
                  ),
            },
          ]
>>>>>>> e507b41f
          : []),
        ...(this.state.selectedOS == 'oraclelinux'
          ? [
            {
              title: 'Choose the version',
              children: buttonGroup(
                'Choose the version',
                versionButtonsOracleLinux,
                this.state.selectedVersion,
                version => this.setVersion(version),
              ),
            },
          ]
          : []),
        ...(this.state.selectedOS == 'raspbian'
          ? [
            {
              title: 'Choose the version',
              children: buttonGroup(
                'Choose the version',
                versionButtonsRaspbian,
                this.state.selectedVersion,
                version => this.setVersion(version),
              ),
            },
          ]
          : []),
        ...(this.state.selectedOS == 'amazonlinux'
          ? [
            {
              title: 'Choose the version',
              children: buttonGroup(
                'Choose the version',
                versionButtonAmazonLinux,
                this.state.selectedVersion,
                version => this.setVersion(version),
              ),
            },
          ]
          : []),
        ...(this.state.selectedOS == 'cent'
          ? [
<<<<<<< HEAD
              {
                title: 'Choose the version',
                children: buttonGroup(
                  'Choose the version',
                  versionButtonsCentos,
                  this.state.selectedVersion,
                  version => this.setVersion(version),
                ),
              },
            ]
=======
            {
              title: 'Choose the version',
              children:
                this.state.selectedVersion == 'centos5' ||
                  this.state.selectedVersion == 'centos6'
                  ? buttonGroupWithMessage(
                    'Choose the version',
                    versionButtonsCentos,
                    this.state.selectedVersion,
                    version => this.setVersion(version),
                  )
                  : buttonGroup(
                    'Choose the version',
                    versionButtonsCentos,
                    this.state.selectedVersion,
                    version => this.setVersion(version),
                  ),
            },
          ]
>>>>>>> e507b41f
          : []),
        ...(this.state.selectedOS == 'fedora'
          ? [
            {
              title: 'Choose the version',
              children: buttonGroup(
                'Choose the version',
                versionButtonFedora,
                this.state.selectedVersion,
                version => this.setVersion(version),
              ),
            },
          ]
          : []),
        ...(this.state.selectedOS == 'deb'
          ? [
<<<<<<< HEAD
              {
                title: 'Choose the version',
                children: buttonGroup(
                  'Choose the version',
                  versionButtonsDebian,
                  this.state.selectedVersion,
                  version => this.setVersion(version),
                ),
              },
            ]
          : []),
        ...(this.state.selectedOS == 'ubu'
          ? [
              {
                title: 'Choose the version',
                children: buttonGroup(
                  'Choose the version',
                  versionButtonsUbuntu,
                  this.state.selectedVersion,
                  version => this.setVersion(version),
                ),
              },
            ]
=======
            {
              title: 'Choose the version',
              children:
                this.state.selectedVersion == 'debian7' ||
                  this.state.selectedVersion == 'debian8' ||
                  this.state.selectedVersion == 'debian9' ||
                  this.state.selectedVersion == 'debian10'
                  ? buttonGroupWithMessage(
                    'Choose the version',
                    versionButtonsDebian,
                    this.state.selectedVersion,
                    version => this.setVersion(version),
                  )
                  : buttonGroup(
                    'Choose the version',
                    versionButtonsDebian,
                    this.state.selectedVersion,
                    version => this.setVersion(version),
                  ),
            },
          ]
          : []),
        ...(this.state.selectedOS == 'ubu'
          ? [
            {
              title: 'Choose the version',
              children:
                this.state.selectedVersion == 'ubuntu14'
                  ? buttonGroupWithMessage(
                    'Choose the version',
                    versionButtonsUbuntu,
                    this.state.selectedVersion,
                    version => this.setVersion(version),
                  )
                  : buttonGroup(
                    'Choose the version',
                    versionButtonsUbuntu,
                    this.state.selectedVersion,
                    version => this.setVersion(version),
                  ),
            },
          ]
>>>>>>> e507b41f
          : []),
        ...(this.state.selectedOS == 'win'
          ? [
            {
              title: 'Choose the version',
              children:
                this.state.selectedVersion == 'windowsxp'
                  ? buttonGroupWithMessage(
                    'Choose the version',
                    versionButtonsWindows,
                    this.state.selectedVersion,
                    version => this.setVersion(version),
                  )
                  : buttonGroup(
                    'Choose the version',
                    versionButtonsWindows,
                    this.state.selectedVersion,
                    version => this.setVersion(version),
                  ),
            },
          ]
          : []),
        ...(this.state.selectedOS == 'macos'
          ? [
            {
              title: 'Choose the version',
              children: selectedVersionMac(
                'Choose the version',
                versionButtonsMacOS,
                this.state.selectedVersion,
                version => this.setVersion(version),
              ),
            },
          ]
          : []),
        ...(this.state.selectedOS == 'suse'
          ? [
            {
              title: 'Choose the version',
              children: selectedVersionMac(
                'Choose the version',
                versionButtonsSuse,
                this.state.selectedVersion,
                version => this.setVersion(version),
              ),
            },
          ]
          : []),
        ...(this.state.selectedOS == 'open'
          ? [
            {
              title: 'Choose the version',
              children: buttonGroup(
                'Choose the version',
                versionButtonsOpenSuse,
                this.state.selectedVersion,
                version => this.setVersion(version),
              ),
            },
          ]
          : []),
        ...(this.state.selectedOS == 'sol'
          ? [
<<<<<<< HEAD
              {
                title: 'Choose the version',
                children: buttonGroup(
                  'Choose the version',
                  versionButtonsSolaris,
                  this.state.selectedVersion,
                  version => this.setVersion(version),
                ),
              },
            ]
          : []),
        ...(this.state.selectedOS == 'aix'
          ? [
              {
                title: 'Choose the version',
                children: buttonGroup(
                  'Choose the version',
                  versionButtonsAix,
                  this.state.selectedVersion,
                  version => this.setVersion(version),
                ),
              },
            ]
          : []),
        ...(this.state.selectedOS == 'hp'
          ? [
              {
                title: 'Choose the version',
                children: buttonGroup(
                  'Choose the version',
                  versionButtonsHPUX,
                  this.state.selectedVersion,
                  version => this.setVersion(version),
                ),
              },
            ]
          : []),
        ...(this.state.selectedVersion == 'centos5' ||
        this.state.selectedVersion == 'redhat5' ||
        this.state.selectedVersion == 'oraclelinux5' ||
        this.state.selectedVersion == 'suse11'
          ? [
              {
                title: 'Choose the version',
                children: buttonGroup(
                  'Choose the version',
                  versionButtonAlpine,
                  this.state.selectedVersion,
                  version => this.setVersion(version),
                ),
              },
            ]
=======
            {
              title: 'Choose the version',
              children:
                this.state.selectedVersion == 'solaris10' ||
                  this.state.selectedVersion == 'solaris11'
                  ? buttonGroupWithMessage(
                    'Choose the version',
                    versionButtonsSolaris,
                    this.state.selectedVersion,
                    version => this.setVersion(version),
                  )
                  : buttonGroup(
                    'Choose the version',
                    versionButtonsSolaris,
                    this.state.selectedVersion,
                    version => this.setVersion(version),
                  ),
            },
          ]
          : []),
        ...(this.state.selectedOS == 'aix'
          ? [
            {
              title: 'Choose the version',
              children:
                this.state.selectedVersion == '6.1 TL9'
                  ? buttonGroupWithMessage(
                    'Choose the version',
                    versionButtonsAix,
                    this.state.selectedVersion,
                    version => this.setVersion(version),
                  )
                  : buttonGroup(
                    'Choose the version',
                    versionButtonsAix,
                    this.state.selectedVersion,
                    version => this.setVersion(version),
                  ),
            },
          ]
          : []),
        ...(this.state.selectedOS == 'hp'
          ? [
            {
              title: 'Choose the version',
              children:
                this.state.selectedVersion == '11.31'
                  ? buttonGroupWithMessage(
                    'Choose the version',
                    versionButtonsHPUX,
                    this.state.selectedVersion,
                    version => this.setVersion(version),
                  )
                  : buttonGroup(
                    'Choose the version',
                    versionButtonsHPUX,
                    this.state.selectedVersion,
                    version => this.setVersion(version),
                  ),
            },
          ]
>>>>>>> e507b41f
          : []),
        ...(this.state.selectedVersion == 'centos5' ||
          this.state.selectedVersion == 'redhat5' ||
          this.state.selectedVersion == 'oraclelinux5' ||
          this.state.selectedVersion == 'suse11'
          ? [
            {
              title: 'Choose the architecture',
              children: buttonGroup(
                'Choose the architecture',
                architecturei386Andx86_64,
                this.state.selectedArchitecture,
                architecture => this.setArchitecture(architecture),
              ),
            },
          ]
          : []),
        ...(this.state.selectedVersion == 'leap15'
          ? [
            {
              title: 'Choose the architecture',
              children: buttonGroup(
                'Choose the architecture',
                architectureButtonsOpenSuse,
                this.state.selectedArchitecture,
                architecture => this.setArchitecture(architecture),
              ),
            },
          ]
          : []),
        ...(this.state.selectedVersion == 'centos6' ||
          this.state.selectedVersion == 'oraclelinux6' ||
          this.state.selectedVersion == 'amazonlinux1' ||
          this.state.selectedVersion == 'redhat6' ||
          this.state.selectedVersion == 'amazonlinux2022' ||
          this.state.selectedVersion == 'debian7' ||
          this.state.selectedVersion == 'debian8' ||
          this.state.selectedVersion == 'ubuntu14' ||
          this.state.selectedVersion == 'ubuntu15' ||
          this.state.selectedVersion == 'ubuntu16'
          ? [
            {
              title: 'Choose the architecture',
              children: buttonGroup(
                'Choose the architecture',
                architectureButtons,
                this.state.selectedArchitecture,
                architecture => this.setArchitecture(architecture),
              ),
            },
          ]
          : []),
        ...(this.state.selectedVersion == 'centos7' ||
          this.state.selectedVersion == 'redhat7' ||
          this.state.selectedVersion == 'amazonlinux2' ||
          this.state.selectedVersion == 'suse12' ||
          this.state.selectedVersion == '22' ||
          this.state.selectedVersion == 'debian9' ||
          this.state.selectedVersion == 'debian10' ||
          this.state.selectedVersion == 'busterorgreater'
          ? [
            {
              title: 'Choose the architecture',
              children: buttonGroup(
                'Choose the architecture',
                architectureButtonsWithPPC64LE,
                this.state.selectedArchitecture,
                architecture => this.setArchitecture(architecture),
              ),
            },
          ]
          : []),
        ...(this.state.selectedVersion == 'windowsxp' ||
          this.state.selectedVersion == 'windows8'
          ? [
            {
              title: 'Choose the architecture',
              children: buttonGroup(
                'Choose the architecture',
                architectureButtonsi386,
                this.state.selectedArchitecture,
                architecture => this.setArchitecture(architecture),
              ),
            },
          ]
          : []),
        ...(this.state.selectedVersion == 'sierra' ||
          this.state.selectedVersion == 'highSierra' ||
          this.state.selectedVersion == 'mojave' ||
          this.state.selectedVersion == 'catalina' ||
          this.state.selectedVersion == 'bigSur' ||
          this.state.selectedVersion == 'monterrey' ||
          this.state.selectedVersion == 'ventura'
          ? [
            {
              title: 'Choose the architecture',
              children: buttonGroup(
                'Choose the architecture',
                architectureButtonsMacos,
                this.state.selectedArchitecture,
                architecture => this.setArchitecture(architecture),
              ),
            },
          ]
          : []),
        ...(this.state.selectedVersion == 'solaris10' ||
          this.state.selectedVersion == 'solaris11'
          ? [
            {
              title: 'Choose the architecture',
              children: buttonGroup(
                'Choose the architecture',
                architectureButtonsSolaris,
                this.state.selectedArchitecture,
                architecture => this.setArchitecture(architecture),
              ),
            },
          ]
          : []),
        ...(this.state.selectedVersion == '6.1 TL9'
          ? [
            {
              title: 'Choose the architecture',
              children: buttonGroup(
                'Choose the architecture',
                architectureButtonsAix,
                this.state.selectedArchitecture,
                architecture => this.setArchitecture(architecture),
              ),
            },
          ]
          : []),
        ...(this.state.selectedVersion == '11.31'
          ? [
            {
              title: 'Choose the architecture',
              children: buttonGroup(
                'Choose the architecture',
                architectureButtonsHpUx,
                this.state.selectedArchitecture,
                architecture => this.setArchitecture(architecture),
              ),
            },
          ]
          : []),
        ...(!(
          this.state.selectedOS == 'hp' ||
          this.state.selectedOS == 'sol' ||
          this.state.selectedOS == 'alpine'
        )
          ? [
              {
                title: 'Wazuh server address',
                children: (
                  <Fragment>
                    <ServerAddress
                      defaultValue={this.state.defaultServerAddress}
                      onChange={onChangeServerAddress}
                      fetchOptions={fetchClusterNodesOptions}
                    />
                  </Fragment>
                ),
              },
            ]
          : []),
        ...(!(!this.state.needsPassword || this.state.hidePasswordInput)
          ? [
            {
              title: 'Wazuh password',
              children: <Fragment>{passwordInput}</Fragment>,
            },
          ]
          : []),
<<<<<<< HEAD
        ...(!(
          this.state.selectedOS == 'hp' ||
          this.state.selectedOS == 'sol' ||
          this.state.selectedOS == 'alpine'
        )
          ? [
              {
                title: 'Assign a name and a group to the agent',
                children: (
                  <Fragment>
                    {agentName}
                    {groupInput}
                    {agentGroup}
                  </Fragment>
                ),
              },
            ]
          : []),
        ...(!(
          this.state.selectedOS == 'hp' ||
          this.state.selectedOS == 'sol' ||
          this.state.selectedOS == 'alpine'
        )
          ? [
              {
                title: 'Install and enroll the agent',
                children: this.state.gotErrorRegistrationServiceInfo ? (
                  calloutErrorRegistrationServiceInfo
                ) : missingOSSelection.length ? (
                  <EuiCallOut
                    color='warning'
                    title={`Please select the ${missingOSSelection.join(
                      ', ',
                    )}.`}
                    iconType='iInCircle'
                  />
                ) : (
                  <div>{guide}</div>
                ),
              },
            ]
          : [
              {
                title: 'Install the agent',
                children: this.state.gotErrorRegistrationServiceInfo ? (
                  calloutErrorRegistrationServiceInfo
                ) : missingOSSelection.length ? (
                  <EuiCallOut
                    color='warning'
                    title={`Please select the ${missingOSSelection.join(
                      ', ',
                    )}.`}
                    iconType='iInCircle'
                  />
                ) : (
                  <div>{guide}</div>
                ),
              },
            ]),
        ...(this.state.selectedOS == 'rpm' ||
        this.state.selectedOS == 'cent' ||
        this.state.selectedOS == 'suse' ||
        this.state.selectedOS == 'fedora' ||
        this.state.selectedOS == 'oraclelinux' ||
        this.state.selectedOS == 'amazonlinux' ||
        this.state.selectedOS == 'deb' ||
        this.state.selectedOS == 'raspbian' ||
        this.state.selectedOS == 'ubu' ||
        this.state.selectedOS == 'win' ||
        this.state.selectedOS == 'macos' ||
        this.state.selectedOS == 'open' ||
        this.state.selectedOS == 'sol' ||
        this.state.selectedOS == 'aix' ||
        this.state.selectedOS == 'hp' ||
        this.state.selectedOS == 'alpine' ||
        this.state.selectedOS == ''
=======
        {
          title: 'Assign a name and a group to the agent',
          children: (
            <Fragment>
              {agentName}
              {groupInput}
              {agentGroup}
            </Fragment>
          ),
        },
        {
          title: 'Install and enroll the agent',
          children: this.state.gotErrorRegistrationServiceInfo ? (
            calloutErrorRegistrationServiceInfo
          ) : this.state.agentNameError ? (
            <EuiCallOut
              color='danger'
              title={`There are fields with errors. Please verify them.`}
              iconType='alert'
            />
          ) : missingOSSelection.length ? (
            <EuiCallOut
              color='warning'
              title={`Please select the ${missingOSSelection.join(', ')}.`}
              iconType='iInCircle'
            />
          ) : (
            <div>{guide}</div>
          ),
        },
        ...(this.state.selectedOS == 'rpm' ||
          this.state.selectedOS == 'cent' ||
          this.state.selectedOS == 'suse' ||
          this.state.selectedOS == 'fedora' ||
          this.state.selectedOS == 'oraclelinux' ||
          this.state.selectedOS == 'amazonlinux' ||
          this.state.selectedOS == 'deb' ||
          this.state.selectedOS == 'raspbian' ||
          this.state.selectedOS == 'ubu' ||
          this.state.selectedOS == 'win' ||
          this.state.selectedOS == 'macos' ||
          this.state.selectedOS == 'open' ||
          this.state.selectedOS == 'sol' ||
          this.state.selectedOS == 'aix' ||
          this.state.selectedOS == 'hp'
>>>>>>> e507b41f
          ? [
            {
              title: 'Start the agent',
              children: this.state.gotErrorRegistrationServiceInfo ? (
                calloutErrorRegistrationServiceInfo
              ) : this.state.agentNameError ? (
                <EuiCallOut
                  color='danger'
                  title={`There are fields with errors. Please verify them.`}
                  iconType='alert'
                />
              ) : missingOSSelection.length ? (
                <EuiCallOut
                  color='warning'
                  title={`Please select the ${missingOSSelection.join(', ')}.`}
                  iconType='iInCircle'
                />
              ) : (
                <EuiTabbedContent
                  tabs={
                    this.state.selectedVersion == 'redhat7' ||
                      this.state.selectedVersion == 'amazonlinux2022' ||
                      this.state.selectedVersion == 'centos7' ||
                      this.state.selectedVersion == 'suse11' ||
                      this.state.selectedVersion == 'suse12' ||
                      this.state.selectedVersion == 'oraclelinux5' ||
                      this.state.selectedVersion == 'amazonlinux2' ||
                      this.state.selectedVersion == '22' ||
                      this.state.selectedVersion == 'debian8' ||
                      this.state.selectedVersion == 'debian10' ||
                      this.state.selectedVersion == 'busterorgreater' ||
                      this.state.selectedVersion == 'busterorgreater' ||
                      this.state.selectedVersion === 'ubuntu15' ||
                      this.state.selectedVersion === 'ubuntu16' ||
                      this.state.selectedVersion === 'leap15'
                      ? tabSystemD
                      : this.state.selectedVersion == 'windowsxp' ||
                        this.state.selectedVersion == 'windows8'
                        ? tabNet
                        : this.state.selectedVersion == 'sierra' ||
                          this.state.selectedVersion == 'highSierra' ||
                          this.state.selectedVersion == 'mojave' ||
                          this.state.selectedVersion == 'catalina' ||
                          this.state.selectedVersion == 'bigSur' ||
                          this.state.selectedVersion == 'monterrey' ||
                          this.state.selectedVersion == 'ventura'
                          ? tabWazuhControlMacos
                          : this.state.selectedVersion == 'solaris10' ||
                            this.state.selectedVersion == 'solaris11' ||
                            this.state.selectedVersion == '6.1 TL9' ||
                            this.state.selectedVersion == '11.31'
                            ? tabWazuhControl
                            : tabSysV
                  }
                  selectedTab={this.selectedSYS}
                  onTabClick={onTabClick}
                />
              ),
            },
          ]
          : []),
        ...(!missingOSSelection.length &&
          this.state.selectedOS !== 'rpm' &&
          this.state.selectedOS !== 'deb' &&
          this.state.selectedOS !== 'cent' &&
          this.state.selectedOS !== 'ubu' &&
          this.state.selectedOS !== 'win' &&
          this.state.selectedOS !== 'macos' &&
          this.state.selectedOS !== 'open' &&
          this.state.selectedOS !== 'sol' &&
          this.state.selectedOS !== 'aix' &&
          this.state.selectedOS !== 'hp' &&
          this.state.selectedOS !== 'amazonlinux' &&
          this.state.selectedOS !== 'fedora' &&
          this.state.selectedOS !== 'oraclelinux' &&
          this.state.selectedOS !== 'suse' &&
          this.state.selectedOS !== 'raspbian' &&
          restartAgentCommand
          ? [
            {
              title: 'Start the agent',
              children: this.state.gotErrorRegistrationServiceInfo ? (
                calloutErrorRegistrationServiceInfo
              ) : (
                <EuiFlexGroup direction='column'>
                  <EuiText>
                    <div className='copy-codeblock-wrapper'>
                      <EuiCodeBlock style={codeBlock} language={language}>
                        {restartAgentCommand}
                      </EuiCodeBlock>
                      <EuiCopy textToCopy={restartAgentCommand}>
                        {copy => (
                          <div className='copy-overlay' onClick={copy}>
                            <p>
                              <EuiIcon type='copy' /> Copy command
                            </p>
                          </div>
                        )}
                      </EuiCopy>
                    </div>
                  </EuiText>
                </EuiFlexGroup>
              ),
            },
          ]
          : []),
      ];

      return (
        <div>
          <EuiPage restrictWidth='1000px' style={{ background: 'transparent' }}>
            <EuiPageBody>
              <EuiFlexGroup>
                <EuiFlexItem>
                  <EuiPanel>
                    <EuiFlexGroup>
                      <EuiFlexItem>
                        <EuiTitle>
                          <h2>Deploy a new agent</h2>
                        </EuiTitle>
                      </EuiFlexItem>
                      <EuiFlexItem grow={false}>
                        {this.props.hasAgents() && (
                          <EuiButtonEmpty
                            size='s'
                            onClick={() => this.props.addNewAgent(false)}
                            iconType='cross'
                          >
                            Close
                          </EuiButtonEmpty>
                        )}
                        {!this.props.hasAgents() && (
                          <EuiButtonEmpty
                            size='s'
                            onClick={() => this.props.reload()}
                            iconType='refresh'
                          >
                            Refresh
                          </EuiButtonEmpty>
                        )}
                      </EuiFlexItem>
                    </EuiFlexGroup>
                    <EuiSpacer />
                    {this.state.loading && (
                      <>
                        <EuiFlexItem>
                          <EuiProgress size='xs' color='primary' />
                        </EuiFlexItem>
                        <EuiSpacer></EuiSpacer>
                      </>
                    )}
                    {!this.state.loading && (
                      <EuiFlexItem>
                        <EuiSteps steps={steps} />
                      </EuiFlexItem>
                    )}
                  </EuiPanel>
                </EuiFlexItem>
              </EuiFlexGroup>
            </EuiPageBody>
          </EuiPage>
        </div>
      );
    }
  },
);<|MERGE_RESOLUTION|>--- conflicted
+++ resolved
@@ -36,7 +36,7 @@
   EuiLink,
   EuiFormRow,
   EuiFormControlLayout,
-  EuiForm
+  EuiForm,
 } from '@elastic/eui';
 import { WzRequest } from '../../../react-services/wz-request';
 import { withErrorBoundary } from '../../../components/common/hocs';
@@ -286,7 +286,9 @@
         this.state.selectedVersion === '3.12.12'
       ) {
         return '/var/ossec/bin/wazuh-control start';
-      } else this.state.selectedVersion === '11.31';
+      } else {
+        this.state.selectedVersion === '11.31';
+      }
       {
         return '/sbin/init.d/wazuh-agent start';
       }
@@ -303,21 +305,24 @@
     setAgentName(event) {
       const validation = /^[a-z0-9-_.]+$/i;
       this.setState({ agentName: event.target.value });
-<<<<<<< HEAD
-=======
-      if (validation.test(event.target.value) || event.target.value.length <= 0) {
+      if (
+        validation.test(event.target.value) ||
+        event.target.value.length <= 0
+      ) {
         this.setState({ agentNameError: false });
         this.setState({ badCharacters: [] });
       } else {
-        let badCharacters = event.target.value.split('').map(char =>
-          char.replace(validation, '')).join('');
-        badCharacters = badCharacters.split('').map(char =>
-          char.replace(/\s/, 'whitespace'));
+        let badCharacters = event.target.value
+          .split('')
+          .map(char => char.replace(validation, ''))
+          .join('');
+        badCharacters = badCharacters
+          .split('')
+          .map(char => char.replace(/\s/, 'whitespace'));
         const characters = [...new Set(badCharacters)];
         this.setState({ badCharacters: characters });
         this.setState({ agentNameError: true });
       }
->>>>>>> e507b41f
     }
 
     setGroupName(selectedGroup) {
@@ -413,7 +418,7 @@
 
     resolveRPMPackage() {
       switch (
-      `${this.state.selectedVersion}-${this.state.selectedArchitecture}`
+        `${this.state.selectedVersion}-${this.state.selectedArchitecture}`
       ) {
         case 'redhat5-i386':
           return `https://packages.wazuh.com/4.x/yum5/i386/wazuh-agent-${this.state.wazuhVersion}${this.addToVersion}.el5.i386.rpm`;
@@ -444,7 +449,7 @@
 
     resolveAlpinePackage() {
       switch (
-      `${this.state.selectedVersion}-${this.state.selectedArchitecture}`
+        `${this.state.selectedVersion}-${this.state.selectedArchitecture}`
       ) {
         case '3.12.12-i386':
           return 'https://packages.wazuh.com/key/alpine-devel%40wazuh.com-633d7457.rsa.pub && echo "https://packages.wazuh.com/4.x/alpine/v3.12/main"';
@@ -463,7 +468,7 @@
 
     resolveORACLELINUXPackage() {
       switch (
-      `${this.state.selectedVersion}-${this.state.selectedArchitecture}`
+        `${this.state.selectedVersion}-${this.state.selectedArchitecture}`
       ) {
         case 'oraclelinux5-i386':
           return `https://packages.wazuh.com/4.x/yum/wazuh-agent-${this.state.wazuhVersion}${this.addToVersion}.i386.rpm`;
@@ -490,7 +495,7 @@
 
     resolveCENTPackage() {
       switch (
-      `${this.state.selectedVersion}-${this.state.selectedArchitecture}`
+        `${this.state.selectedVersion}-${this.state.selectedArchitecture}`
       ) {
         case 'centos5-i386':
           return `https://packages.wazuh.com/4.x/yum/i386/wazuh-agent-${this.state.wazuhVersion}${this.addToVersion}.el5.i386.rpm`;
@@ -521,7 +526,7 @@
 
     resolveSUSEPackage() {
       switch (
-      `${this.state.selectedVersion}-${this.state.selectedArchitecture}`
+        `${this.state.selectedVersion}-${this.state.selectedArchitecture}`
       ) {
         case 'suse11-i386':
           return `https://packages.wazuh.com/4.x/yum/wazuh-agent-${this.state.wazuhVersion}${this.addToVersion}.i386.rpm`;
@@ -544,7 +549,7 @@
 
     resolveFEDORAPachage() {
       switch (
-      `${this.state.selectedVersion}-${this.state.selectedArchitecture}`
+        `${this.state.selectedVersion}-${this.state.selectedArchitecture}`
       ) {
         case '22-i386':
           return `https://packages.wazuh.com/4.x/yum/i386/wazuh-agent-${this.state.wazuhVersion}${this.addToVersion}.el5.i386.rpm`;
@@ -563,7 +568,7 @@
 
     resolveAMAZONLPackage() {
       switch (
-      `${this.state.selectedVersion}-${this.state.selectedArchitecture}`
+        `${this.state.selectedVersion}-${this.state.selectedArchitecture}`
       ) {
         case 'amazonlinux1-i386':
           return `https://packages.wazuh.com/4.x/yum/wazuh-agent-${this.state.wazuhVersion}${this.addToVersion}.i386.rpm`;
@@ -617,7 +622,7 @@
 
     resolveRASPBIANPackage() {
       switch (
-      `${this.state.selectedVersion}-${this.state.selectedArchitecture}`
+        `${this.state.selectedVersion}-${this.state.selectedArchitecture}`
       ) {
         case 'busterorgreater-i386':
           return `https://packages.wazuh.com/4.x/apt/pool/main/w/wazuh-agent/wazuh-agent_${this.state.wazuhVersion}${this.addToVersion}_i386.deb`;
@@ -636,7 +641,7 @@
 
     resolveUBUNTUPackage() {
       switch (
-      `${this.state.selectedVersion}-${this.state.selectedArchitecture}`
+        `${this.state.selectedVersion}-${this.state.selectedArchitecture}`
       ) {
         case 'ubuntu14-i386':
           return `https://packages.wazuh.com/4.x/apt/pool/main/w/wazuh-agent/wazuh-agent_${this.state.wazuhVersion}${this.addToVersion}_i386.deb`;
@@ -661,7 +666,7 @@
 
     resolveOPENSUSEPackage() {
       switch (
-      `${this.state.selectedVersion}-${this.state.selectedArchitecture}`
+        `${this.state.selectedVersion}-${this.state.selectedArchitecture}`
       ) {
         case 'leap15-x86_64':
           return `https://packages.wazuh.com/4.x/yum/i386/wazuh-agent-${this.state.wazuhVersion}${this.addToVersion}.x86_64.rpm`;
@@ -674,7 +679,7 @@
 
     resolveSOLARISPackage() {
       switch (
-      `${this.state.selectedVersion}-${this.state.selectedArchitecture}`
+        `${this.state.selectedVersion}-${this.state.selectedArchitecture}`
       ) {
         case 'solaris10-i386':
           return `https://packages.wazuh.com/4.x/solaris/i386/10/wazuh-agent_v${this.state.wazuhVersion}-sol10-i386.pkg`;
@@ -691,7 +696,7 @@
 
     resolveAIXPackage() {
       switch (
-      `${this.state.selectedVersion}-${this.state.selectedArchitecture}`
+        `${this.state.selectedVersion}-${this.state.selectedArchitecture}`
       ) {
         case '6.1 TL9-powerpc':
           return `https://packages.wazuh.com/4.x/yum/i386/wazuh-agent-${this.state.wazuhVersion}${this.addToVersion}.aix.ppc.rpm`;
@@ -702,7 +707,7 @@
 
     resolveHPPackage() {
       switch (
-      `${this.state.selectedVersion}-${this.state.selectedArchitecture}`
+        `${this.state.selectedVersion}-${this.state.selectedArchitecture}`
       ) {
         case '11.31-itanium2':
           return `https://packages.wazuh.com/4.x/yum/i386/wazuh-agent-${this.state.wazuhVersion}${this.addToVersion}-hpux-11v3-ia64.tar`;
@@ -891,17 +896,21 @@
         <EuiForm>
           <EuiFormRow
             isInvalid={this.state.agentNameError}
-            error={[`The character${this.state.badCharacters.length <= 1 ? ('') : ('s')}
+            error={[
+              `The character${this.state.badCharacters.length <= 1 ? '' : 's'}
             ${this.state.badCharacters.map(char => ` "${char}"`)}
-            ${this.state.badCharacters.length <= 1 ? ('is') : ('are')}
-            not valid. Allowed characters are A-Z, a-z, ".", "-", "_"`]}>
+            ${this.state.badCharacters.length <= 1 ? 'is' : 'are'}
+            not valid. Allowed characters are A-Z, a-z, ".", "-", "_"`,
+            ]}
+          >
             <EuiFieldText
               isInvalid={this.state.agentNameError}
               placeholder='Name agent'
               value={this.state.agentName}
-              onChange={event => this.setAgentName(event)} />
+              onChange={event => this.setAgentName(event)}
+            />
           </EuiFormRow>
-        </EuiForm >
+        </EuiForm>
       );
       const groupInput = (
         <>
@@ -948,42 +957,47 @@
       const customTexts = {
         rpmText: `sudo ${this.optionalDeploymentVariables()}${this.agentNameVariable()}yum install -y ${this.optionalPackages()}`,
         centText: `sudo ${this.optionalDeploymentVariables()}${this.agentNameVariable()}yum install -y ${this.optionalPackages()}`,
-        debText: `curl -so wazuh-agent-${this.state.wazuhVersion
-          }.deb ${this.optionalPackages()} && sudo ${this.optionalDeploymentVariables()}${this.agentNameVariable()}dpkg -i ./wazuh-agent-${this.state.wazuhVersion
-          }.deb`,
-        ubuText: `curl -so wazuh-agent-${this.state.wazuhVersion
-          }.deb ${this.optionalPackages()} && sudo ${this.optionalDeploymentVariables()}${this.agentNameVariable()}dpkg -i ./wazuh-agent-${this.state.wazuhVersion
-          }.deb`,
-        macosText: `curl -so wazuh-agent-${this.state.wazuhVersion
-          }.pkg https://packages.wazuh.com/4.x/macos/wazuh-agent-${this.state.wazuhVersion
-          }-1.pkg && sudo launchctl setenv ${this.optionalDeploymentVariables()}${this.agentNameVariable()}&& sudo installer -pkg ./wazuh-agent-${this.state.wazuhVersion
-          }.pkg -target /`,
-        winText: `Invoke-WebRequest -Uri https://packages.wazuh.com/4.x/windows/wazuh-agent-${this.state.wazuhVersion
-          }-1.msi -OutFile \${env:tmp}\\wazuh-agent-${this.state.wazuhVersion
-          }.msi; msiexec.exe /i \${env:tmp}\\wazuh-agent-${this.state.wazuhVersion
-          }.msi /q ${this.optionalDeploymentVariables()}${this.agentNameVariable()}`,
+        debText: `curl -so wazuh-agent-${
+          this.state.wazuhVersion
+        }.deb ${this.optionalPackages()} && sudo ${this.optionalDeploymentVariables()}${this.agentNameVariable()}dpkg -i ./wazuh-agent-${
+          this.state.wazuhVersion
+        }.deb`,
+        ubuText: `curl -so wazuh-agent-${
+          this.state.wazuhVersion
+        }.deb ${this.optionalPackages()} && sudo ${this.optionalDeploymentVariables()}${this.agentNameVariable()}dpkg -i ./wazuh-agent-${
+          this.state.wazuhVersion
+        }.deb`,
+        macosText: `curl -so wazuh-agent-${
+          this.state.wazuhVersion
+        }.pkg https://packages.wazuh.com/4.x/macos/wazuh-agent-${
+          this.state.wazuhVersion
+        }-1.pkg && sudo launchctl setenv ${this.optionalDeploymentVariables()}${this.agentNameVariable()}&& sudo installer -pkg ./wazuh-agent-${
+          this.state.wazuhVersion
+        }.pkg -target /`,
+        winText: `Invoke-WebRequest -Uri https://packages.wazuh.com/4.x/windows/wazuh-agent-${
+          this.state.wazuhVersion
+        }-1.msi -OutFile \${env:tmp}\\wazuh-agent-${
+          this.state.wazuhVersion
+        }.msi; msiexec.exe /i \${env:tmp}\\wazuh-agent-${
+          this.state.wazuhVersion
+        }.msi /q ${this.optionalDeploymentVariables()}${this.agentNameVariable()}`,
         openText: `sudo rpm --import https://packages.wazuh.com/key/GPG-KEY-WAZUH && sudo ${this.optionalDeploymentVariables()}${this.agentNameVariable()} zypper install -y ${this.optionalPackages()}`,
-<<<<<<< HEAD
         solText: `sudo curl -so wazuh-agent.p5p ${this.optionalPackages()}/wazuh-agent.p5p ${this.agentNameVariable()}&& ${
           this.state.selectedVersion == 'solaris11'
             ? 'pkg install -g wazuh-agent.p5p wazuh-agent'
             : 'pkgadd -d wazuh-agent.pkg'
         }`,
-=======
-        solText: `sudo curl -so ${this.optionalPackages()} && sudo ${this.agentNameVariable()}&& ${this.state.selectedVersion == 'solaris11'
-          ? 'pkg install -g wazuh-agent.p5p wazuh-agent'
-          : 'pkgadd -d wazuh-agent.pkg'
-          }`,
->>>>>>> e507b41f
         aixText: `sudo ${this.optionalDeploymentVariables()}${this.agentNameVariable()}rpm -ivh ${this.optionalPackages()}`,
         hpText: `cd / && sudo curl -so ${this.optionalPackages()} && sudo groupadd wazuh && sudo useradd -G wazuh wazuh && sudo tar -xvf wazuh-agent.tar`,
         amazonlinuxText: `sudo ${this.optionalDeploymentVariables()}${this.agentNameVariable()}yum install -y ${this.optionalPackages()}`,
         fedoraText: `sudo ${this.optionalDeploymentVariables()}${this.agentNameVariable()}yum install -y ${this.optionalPackages()}`,
         oraclelinuxText: `sudo ${this.optionalDeploymentVariables()}${this.agentNameVariable()}yum install -y ${this.optionalPackages()}`,
         suseText: `sudo ${this.optionalDeploymentVariables()}${this.agentNameVariable()}yum install -y ${this.optionalPackages()}`,
-        raspbianText: `curl -so wazuh-agent-${this.state.wazuhVersion
-          }.deb ${this.optionalPackages()} && sudo ${this.optionalDeploymentVariables()}${this.agentNameVariable()}dpkg -i ./wazuh-agent-${this.state.wazuhVersion
-          }.deb`,
+        raspbianText: `curl -so wazuh-agent-${
+          this.state.wazuhVersion
+        }.deb ${this.optionalPackages()} && sudo ${this.optionalDeploymentVariables()}${this.agentNameVariable()}dpkg -i ./wazuh-agent-${
+          this.state.wazuhVersion
+        }.deb`,
       };
 
       const field = `${this.state.selectedOS}Text`;
@@ -994,7 +1008,11 @@
       const textAndLinkToCheckConnectionDocumentation = (
         <p>
           To verify the connection with the Wazuh server, please follow this{' '}
-          <a href={urlCheckConnectionDocumentation} target='_blank'>
+          <a
+            href={urlCheckConnectionDocumentation}
+            target='_blank'
+            rel='noreferrer'
+          >
             document.
           </a>
         </p>
@@ -1003,7 +1021,7 @@
         <p>
           After installing the agent, you need to enroll it in the Wazuh server.
           Check the Wazuh agent enrollment{' '}
-          <a href={urlWazuhAgentEnrollment} target='_blank'>
+          <a href={urlWazuhAgentEnrollment} target='_blank' rel='noreferrer'>
             Wazuh agent enrollment{' '}
           </a>
           section to learn more.
@@ -1023,7 +1041,7 @@
       const windowsAdvice = this.state.selectedOS === 'win' && (
         <>
           <EuiCallOut title='Requirements' iconType='iInCircle'>
-            <ul class='wz-callout-list'>
+            <ul className='wz-callout-list'>
               <li>
                 <span>
                   You will need administrator privileges to perform this
@@ -1227,7 +1245,7 @@
               ) : (
                 ''
               )}
-              {/* 
+              {/*
               {
                 <EuiCallOut
                   color='warning'
@@ -1522,120 +1540,6 @@
         );
       };
 
-<<<<<<< HEAD
-=======
-      const buttonGroupWithMessage = (
-        legend,
-        options,
-        idSelected,
-        onChange,
-      ) => {
-        return (
-          <>
-            <EuiButtonGroup
-              color='primary'
-              legend={legend}
-              options={options}
-              idSelected={idSelected}
-              onChange={onChange}
-              className={'wz-flex'}
-            />
-            {this.state.selectedVersion == 'solaris10' ||
-              this.state.selectedVersion == 'solaris11' ? (
-              <EuiCallOut
-                color='warning'
-                className='message'
-                iconType='iInCircle'
-                title={
-                  <span>
-                    Might require some extra installation{' '}
-                    <EuiLink
-                      target='_blank'
-                      href={webDocumentationLink(
-                        'installation-guide/wazuh-agent/wazuh-agent-package-solaris.html',
-                        appVersionMajorDotMinor,
-                      )}
-                    >
-                      steps
-                    </EuiLink>
-                    .
-                  </span>
-                }
-              ></EuiCallOut>
-            ) : this.state.selectedVersion == '6.1 TL9' ? (
-              <EuiCallOut
-                color='warning'
-                className='message'
-                iconType='iInCircle'
-                title={
-                  <span>
-                    Might require some extra installation{' '}
-                    <EuiLink
-                      target='_blank'
-                      href={webDocumentationLink(
-                        'installation-guide/wazuh-agent/wazuh-agent-package-aix.html',
-                        appVersionMajorDotMinor,
-                      )}
-                    >
-                      steps
-                    </EuiLink>
-                    .
-                  </span>
-                }
-              ></EuiCallOut>
-            ) : this.state.selectedVersion == '11.31' ? (
-              <EuiCallOut
-                color='warning'
-                className='message'
-                iconType='iInCircle'
-                title={
-                  <span>
-                    Might require some extra installation{' '}
-                    <EuiLink
-                      target='_blank'
-                      href={webDocumentationLink(
-                        'installation-guide/wazuh-agent/wazuh-agent-package-hpux.html',
-                        appVersionMajorDotMinor,
-                      )}
-                    >
-                      steps
-                    </EuiLink>
-                    .
-                  </span>
-                }
-              ></EuiCallOut>
-            ) : this.state.selectedVersion == 'debian7' ||
-              this.state.selectedVersion == 'debian8' ||
-              this.state.selectedVersion == 'debian9' ||
-              this.state.selectedVersion == 'debian10' ? (
-              <EuiCallOut
-                color='warning'
-                className='message'
-                iconType='iInCircle'
-                title={
-                  <span>
-                    Might require some extra installation{' '}
-                    <EuiLink
-                      target='_blank'
-                      href={webDocumentationLink(
-                        'installation-guide/wazuh-agent/wazuh-agent-package-linux.html',
-                        appVersionMajorDotMinor,
-                      )}
-                    >
-                      steps
-                    </EuiLink>
-                    .
-                  </span>
-                }
-              ></EuiCallOut>
-            ) : (
-              ''
-            )}
-          </>
-        );
-      };
-
->>>>>>> e507b41f
       const selectedVersionMac = (legend, options, idSelected, onChange) => {
         return (
           <EuiButtonGroup
@@ -1700,7 +1604,6 @@
         },
         ...(this.state.selectedOS == 'rpm'
           ? [
-<<<<<<< HEAD
               {
                 title: 'Choose the version',
                 children: buttonGroup(
@@ -1711,70 +1614,48 @@
                 ),
               },
             ]
-=======
-            {
-              title: 'Choose the version',
-              children:
-                this.state.selectedVersion == 'redhat5' ||
-                  this.state.selectedVersion == 'redhat6'
-                  ? buttonGroupWithMessage(
-                    'Choose the version',
-                    versionButtonsRedHat,
-                    this.state.selectedVersion,
-                    version => this.setVersion(version),
-                  )
-                  : buttonGroup(
-                    'Choose the version',
-                    versionButtonsRedHat,
-                    this.state.selectedVersion,
-                    version => this.setVersion(version),
-                  ),
-            },
-          ]
->>>>>>> e507b41f
           : []),
         ...(this.state.selectedOS == 'oraclelinux'
           ? [
-            {
-              title: 'Choose the version',
-              children: buttonGroup(
-                'Choose the version',
-                versionButtonsOracleLinux,
-                this.state.selectedVersion,
-                version => this.setVersion(version),
-              ),
-            },
-          ]
+              {
+                title: 'Choose the version',
+                children: buttonGroup(
+                  'Choose the version',
+                  versionButtonsOracleLinux,
+                  this.state.selectedVersion,
+                  version => this.setVersion(version),
+                ),
+              },
+            ]
           : []),
         ...(this.state.selectedOS == 'raspbian'
           ? [
-            {
-              title: 'Choose the version',
-              children: buttonGroup(
-                'Choose the version',
-                versionButtonsRaspbian,
-                this.state.selectedVersion,
-                version => this.setVersion(version),
-              ),
-            },
-          ]
+              {
+                title: 'Choose the version',
+                children: buttonGroup(
+                  'Choose the version',
+                  versionButtonsRaspbian,
+                  this.state.selectedVersion,
+                  version => this.setVersion(version),
+                ),
+              },
+            ]
           : []),
         ...(this.state.selectedOS == 'amazonlinux'
           ? [
-            {
-              title: 'Choose the version',
-              children: buttonGroup(
-                'Choose the version',
-                versionButtonAmazonLinux,
-                this.state.selectedVersion,
-                version => this.setVersion(version),
-              ),
-            },
-          ]
+              {
+                title: 'Choose the version',
+                children: buttonGroup(
+                  'Choose the version',
+                  versionButtonAmazonLinux,
+                  this.state.selectedVersion,
+                  version => this.setVersion(version),
+                ),
+              },
+            ]
           : []),
         ...(this.state.selectedOS == 'cent'
           ? [
-<<<<<<< HEAD
               {
                 title: 'Choose the version',
                 children: buttonGroup(
@@ -1785,44 +1666,22 @@
                 ),
               },
             ]
-=======
-            {
-              title: 'Choose the version',
-              children:
-                this.state.selectedVersion == 'centos5' ||
-                  this.state.selectedVersion == 'centos6'
-                  ? buttonGroupWithMessage(
-                    'Choose the version',
-                    versionButtonsCentos,
-                    this.state.selectedVersion,
-                    version => this.setVersion(version),
-                  )
-                  : buttonGroup(
-                    'Choose the version',
-                    versionButtonsCentos,
-                    this.state.selectedVersion,
-                    version => this.setVersion(version),
-                  ),
-            },
-          ]
->>>>>>> e507b41f
           : []),
         ...(this.state.selectedOS == 'fedora'
           ? [
-            {
-              title: 'Choose the version',
-              children: buttonGroup(
-                'Choose the version',
-                versionButtonFedora,
-                this.state.selectedVersion,
-                version => this.setVersion(version),
-              ),
-            },
-          ]
+              {
+                title: 'Choose the version',
+                children: buttonGroup(
+                  'Choose the version',
+                  versionButtonFedora,
+                  this.state.selectedVersion,
+                  version => this.setVersion(version),
+                ),
+              },
+            ]
           : []),
         ...(this.state.selectedOS == 'deb'
           ? [
-<<<<<<< HEAD
               {
                 title: 'Choose the version',
                 children: buttonGroup(
@@ -1846,114 +1705,69 @@
                 ),
               },
             ]
-=======
-            {
-              title: 'Choose the version',
-              children:
-                this.state.selectedVersion == 'debian7' ||
-                  this.state.selectedVersion == 'debian8' ||
-                  this.state.selectedVersion == 'debian9' ||
-                  this.state.selectedVersion == 'debian10'
-                  ? buttonGroupWithMessage(
-                    'Choose the version',
-                    versionButtonsDebian,
-                    this.state.selectedVersion,
-                    version => this.setVersion(version),
-                  )
-                  : buttonGroup(
-                    'Choose the version',
-                    versionButtonsDebian,
-                    this.state.selectedVersion,
-                    version => this.setVersion(version),
-                  ),
-            },
-          ]
-          : []),
-        ...(this.state.selectedOS == 'ubu'
-          ? [
-            {
-              title: 'Choose the version',
-              children:
-                this.state.selectedVersion == 'ubuntu14'
-                  ? buttonGroupWithMessage(
-                    'Choose the version',
-                    versionButtonsUbuntu,
-                    this.state.selectedVersion,
-                    version => this.setVersion(version),
-                  )
-                  : buttonGroup(
-                    'Choose the version',
-                    versionButtonsUbuntu,
-                    this.state.selectedVersion,
-                    version => this.setVersion(version),
-                  ),
-            },
-          ]
->>>>>>> e507b41f
           : []),
         ...(this.state.selectedOS == 'win'
           ? [
-            {
-              title: 'Choose the version',
-              children:
-                this.state.selectedVersion == 'windowsxp'
-                  ? buttonGroupWithMessage(
-                    'Choose the version',
-                    versionButtonsWindows,
-                    this.state.selectedVersion,
-                    version => this.setVersion(version),
-                  )
-                  : buttonGroup(
-                    'Choose the version',
-                    versionButtonsWindows,
-                    this.state.selectedVersion,
-                    version => this.setVersion(version),
-                  ),
-            },
-          ]
+              {
+                title: 'Choose the version',
+                children:
+                  this.state.selectedVersion == 'windowsxp'
+                    ? buttonGroupWithMessage(
+                        'Choose the version',
+                        versionButtonsWindows,
+                        this.state.selectedVersion,
+                        version => this.setVersion(version),
+                      )
+                    : buttonGroup(
+                        'Choose the version',
+                        versionButtonsWindows,
+                        this.state.selectedVersion,
+                        version => this.setVersion(version),
+                      ),
+              },
+            ]
           : []),
         ...(this.state.selectedOS == 'macos'
           ? [
-            {
-              title: 'Choose the version',
-              children: selectedVersionMac(
-                'Choose the version',
-                versionButtonsMacOS,
-                this.state.selectedVersion,
-                version => this.setVersion(version),
-              ),
-            },
-          ]
+              {
+                title: 'Choose the version',
+                children: selectedVersionMac(
+                  'Choose the version',
+                  versionButtonsMacOS,
+                  this.state.selectedVersion,
+                  version => this.setVersion(version),
+                ),
+              },
+            ]
           : []),
         ...(this.state.selectedOS == 'suse'
           ? [
-            {
-              title: 'Choose the version',
-              children: selectedVersionMac(
-                'Choose the version',
-                versionButtonsSuse,
-                this.state.selectedVersion,
-                version => this.setVersion(version),
-              ),
-            },
-          ]
+              {
+                title: 'Choose the version',
+                children: selectedVersionMac(
+                  'Choose the version',
+                  versionButtonsSuse,
+                  this.state.selectedVersion,
+                  version => this.setVersion(version),
+                ),
+              },
+            ]
           : []),
         ...(this.state.selectedOS == 'open'
           ? [
-            {
-              title: 'Choose the version',
-              children: buttonGroup(
-                'Choose the version',
-                versionButtonsOpenSuse,
-                this.state.selectedVersion,
-                version => this.setVersion(version),
-              ),
-            },
-          ]
+              {
+                title: 'Choose the version',
+                children: buttonGroup(
+                  'Choose the version',
+                  versionButtonsOpenSuse,
+                  this.state.selectedVersion,
+                  version => this.setVersion(version),
+                ),
+              },
+            ]
           : []),
         ...(this.state.selectedOS == 'sol'
           ? [
-<<<<<<< HEAD
               {
                 title: 'Choose the version',
                 children: buttonGroup(
@@ -2006,213 +1820,150 @@
                 ),
               },
             ]
-=======
-            {
-              title: 'Choose the version',
-              children:
-                this.state.selectedVersion == 'solaris10' ||
-                  this.state.selectedVersion == 'solaris11'
-                  ? buttonGroupWithMessage(
-                    'Choose the version',
-                    versionButtonsSolaris,
-                    this.state.selectedVersion,
-                    version => this.setVersion(version),
-                  )
-                  : buttonGroup(
-                    'Choose the version',
-                    versionButtonsSolaris,
-                    this.state.selectedVersion,
-                    version => this.setVersion(version),
-                  ),
-            },
-          ]
-          : []),
-        ...(this.state.selectedOS == 'aix'
-          ? [
-            {
-              title: 'Choose the version',
-              children:
-                this.state.selectedVersion == '6.1 TL9'
-                  ? buttonGroupWithMessage(
-                    'Choose the version',
-                    versionButtonsAix,
-                    this.state.selectedVersion,
-                    version => this.setVersion(version),
-                  )
-                  : buttonGroup(
-                    'Choose the version',
-                    versionButtonsAix,
-                    this.state.selectedVersion,
-                    version => this.setVersion(version),
-                  ),
-            },
-          ]
-          : []),
-        ...(this.state.selectedOS == 'hp'
-          ? [
-            {
-              title: 'Choose the version',
-              children:
-                this.state.selectedVersion == '11.31'
-                  ? buttonGroupWithMessage(
-                    'Choose the version',
-                    versionButtonsHPUX,
-                    this.state.selectedVersion,
-                    version => this.setVersion(version),
-                  )
-                  : buttonGroup(
-                    'Choose the version',
-                    versionButtonsHPUX,
-                    this.state.selectedVersion,
-                    version => this.setVersion(version),
-                  ),
-            },
-          ]
->>>>>>> e507b41f
           : []),
         ...(this.state.selectedVersion == 'centos5' ||
-          this.state.selectedVersion == 'redhat5' ||
-          this.state.selectedVersion == 'oraclelinux5' ||
-          this.state.selectedVersion == 'suse11'
-          ? [
-            {
-              title: 'Choose the architecture',
-              children: buttonGroup(
-                'Choose the architecture',
-                architecturei386Andx86_64,
-                this.state.selectedArchitecture,
-                architecture => this.setArchitecture(architecture),
-              ),
-            },
-          ]
+        this.state.selectedVersion == 'redhat5' ||
+        this.state.selectedVersion == 'oraclelinux5' ||
+        this.state.selectedVersion == 'suse11'
+          ? [
+              {
+                title: 'Choose the architecture',
+                children: buttonGroup(
+                  'Choose the architecture',
+                  architecturei386Andx86_64,
+                  this.state.selectedArchitecture,
+                  architecture => this.setArchitecture(architecture),
+                ),
+              },
+            ]
           : []),
         ...(this.state.selectedVersion == 'leap15'
           ? [
-            {
-              title: 'Choose the architecture',
-              children: buttonGroup(
-                'Choose the architecture',
-                architectureButtonsOpenSuse,
-                this.state.selectedArchitecture,
-                architecture => this.setArchitecture(architecture),
-              ),
-            },
-          ]
+              {
+                title: 'Choose the architecture',
+                children: buttonGroup(
+                  'Choose the architecture',
+                  architectureButtonsOpenSuse,
+                  this.state.selectedArchitecture,
+                  architecture => this.setArchitecture(architecture),
+                ),
+              },
+            ]
           : []),
         ...(this.state.selectedVersion == 'centos6' ||
-          this.state.selectedVersion == 'oraclelinux6' ||
-          this.state.selectedVersion == 'amazonlinux1' ||
-          this.state.selectedVersion == 'redhat6' ||
-          this.state.selectedVersion == 'amazonlinux2022' ||
-          this.state.selectedVersion == 'debian7' ||
-          this.state.selectedVersion == 'debian8' ||
-          this.state.selectedVersion == 'ubuntu14' ||
-          this.state.selectedVersion == 'ubuntu15' ||
-          this.state.selectedVersion == 'ubuntu16'
-          ? [
-            {
-              title: 'Choose the architecture',
-              children: buttonGroup(
-                'Choose the architecture',
-                architectureButtons,
-                this.state.selectedArchitecture,
-                architecture => this.setArchitecture(architecture),
-              ),
-            },
-          ]
+        this.state.selectedVersion == 'oraclelinux6' ||
+        this.state.selectedVersion == 'amazonlinux1' ||
+        this.state.selectedVersion == 'redhat6' ||
+        this.state.selectedVersion == 'amazonlinux2022' ||
+        this.state.selectedVersion == 'debian7' ||
+        this.state.selectedVersion == 'debian8' ||
+        this.state.selectedVersion == 'ubuntu14' ||
+        this.state.selectedVersion == 'ubuntu15' ||
+        this.state.selectedVersion == 'ubuntu16'
+          ? [
+              {
+                title: 'Choose the architecture',
+                children: buttonGroup(
+                  'Choose the architecture',
+                  architectureButtons,
+                  this.state.selectedArchitecture,
+                  architecture => this.setArchitecture(architecture),
+                ),
+              },
+            ]
           : []),
         ...(this.state.selectedVersion == 'centos7' ||
-          this.state.selectedVersion == 'redhat7' ||
-          this.state.selectedVersion == 'amazonlinux2' ||
-          this.state.selectedVersion == 'suse12' ||
-          this.state.selectedVersion == '22' ||
-          this.state.selectedVersion == 'debian9' ||
-          this.state.selectedVersion == 'debian10' ||
-          this.state.selectedVersion == 'busterorgreater'
-          ? [
-            {
-              title: 'Choose the architecture',
-              children: buttonGroup(
-                'Choose the architecture',
-                architectureButtonsWithPPC64LE,
-                this.state.selectedArchitecture,
-                architecture => this.setArchitecture(architecture),
-              ),
-            },
-          ]
+        this.state.selectedVersion == 'redhat7' ||
+        this.state.selectedVersion == 'amazonlinux2' ||
+        this.state.selectedVersion == 'suse12' ||
+        this.state.selectedVersion == '22' ||
+        this.state.selectedVersion == 'debian9' ||
+        this.state.selectedVersion == 'debian10' ||
+        this.state.selectedVersion == 'busterorgreater'
+          ? [
+              {
+                title: 'Choose the architecture',
+                children: buttonGroup(
+                  'Choose the architecture',
+                  architectureButtonsWithPPC64LE,
+                  this.state.selectedArchitecture,
+                  architecture => this.setArchitecture(architecture),
+                ),
+              },
+            ]
           : []),
         ...(this.state.selectedVersion == 'windowsxp' ||
-          this.state.selectedVersion == 'windows8'
-          ? [
-            {
-              title: 'Choose the architecture',
-              children: buttonGroup(
-                'Choose the architecture',
-                architectureButtonsi386,
-                this.state.selectedArchitecture,
-                architecture => this.setArchitecture(architecture),
-              ),
-            },
-          ]
+        this.state.selectedVersion == 'windows8'
+          ? [
+              {
+                title: 'Choose the architecture',
+                children: buttonGroup(
+                  'Choose the architecture',
+                  architectureButtonsi386,
+                  this.state.selectedArchitecture,
+                  architecture => this.setArchitecture(architecture),
+                ),
+              },
+            ]
           : []),
         ...(this.state.selectedVersion == 'sierra' ||
-          this.state.selectedVersion == 'highSierra' ||
-          this.state.selectedVersion == 'mojave' ||
-          this.state.selectedVersion == 'catalina' ||
-          this.state.selectedVersion == 'bigSur' ||
-          this.state.selectedVersion == 'monterrey' ||
-          this.state.selectedVersion == 'ventura'
-          ? [
-            {
-              title: 'Choose the architecture',
-              children: buttonGroup(
-                'Choose the architecture',
-                architectureButtonsMacos,
-                this.state.selectedArchitecture,
-                architecture => this.setArchitecture(architecture),
-              ),
-            },
-          ]
+        this.state.selectedVersion == 'highSierra' ||
+        this.state.selectedVersion == 'mojave' ||
+        this.state.selectedVersion == 'catalina' ||
+        this.state.selectedVersion == 'bigSur' ||
+        this.state.selectedVersion == 'monterrey' ||
+        this.state.selectedVersion == 'ventura'
+          ? [
+              {
+                title: 'Choose the architecture',
+                children: buttonGroup(
+                  'Choose the architecture',
+                  architectureButtonsMacos,
+                  this.state.selectedArchitecture,
+                  architecture => this.setArchitecture(architecture),
+                ),
+              },
+            ]
           : []),
         ...(this.state.selectedVersion == 'solaris10' ||
-          this.state.selectedVersion == 'solaris11'
-          ? [
-            {
-              title: 'Choose the architecture',
-              children: buttonGroup(
-                'Choose the architecture',
-                architectureButtonsSolaris,
-                this.state.selectedArchitecture,
-                architecture => this.setArchitecture(architecture),
-              ),
-            },
-          ]
+        this.state.selectedVersion == 'solaris11'
+          ? [
+              {
+                title: 'Choose the architecture',
+                children: buttonGroup(
+                  'Choose the architecture',
+                  architectureButtonsSolaris,
+                  this.state.selectedArchitecture,
+                  architecture => this.setArchitecture(architecture),
+                ),
+              },
+            ]
           : []),
         ...(this.state.selectedVersion == '6.1 TL9'
           ? [
-            {
-              title: 'Choose the architecture',
-              children: buttonGroup(
-                'Choose the architecture',
-                architectureButtonsAix,
-                this.state.selectedArchitecture,
-                architecture => this.setArchitecture(architecture),
-              ),
-            },
-          ]
+              {
+                title: 'Choose the architecture',
+                children: buttonGroup(
+                  'Choose the architecture',
+                  architectureButtonsAix,
+                  this.state.selectedArchitecture,
+                  architecture => this.setArchitecture(architecture),
+                ),
+              },
+            ]
           : []),
         ...(this.state.selectedVersion == '11.31'
           ? [
-            {
-              title: 'Choose the architecture',
-              children: buttonGroup(
-                'Choose the architecture',
-                architectureButtonsHpUx,
-                this.state.selectedArchitecture,
-                architecture => this.setArchitecture(architecture),
-              ),
-            },
-          ]
+              {
+                title: 'Choose the architecture',
+                children: buttonGroup(
+                  'Choose the architecture',
+                  architectureButtonsHpUx,
+                  this.state.selectedArchitecture,
+                  architecture => this.setArchitecture(architecture),
+                ),
+              },
+            ]
           : []),
         ...(!(
           this.state.selectedOS == 'hp' ||
@@ -2236,13 +1987,12 @@
           : []),
         ...(!(!this.state.needsPassword || this.state.hidePasswordInput)
           ? [
-            {
-              title: 'Wazuh password',
-              children: <Fragment>{passwordInput}</Fragment>,
-            },
-          ]
-          : []),
-<<<<<<< HEAD
+              {
+                title: 'Wazuh password',
+                children: <Fragment>{passwordInput}</Fragment>,
+              },
+            ]
+          : []),
         ...(!(
           this.state.selectedOS == 'hp' ||
           this.state.selectedOS == 'sol' ||
@@ -2319,74 +2069,29 @@
         this.state.selectedOS == 'hp' ||
         this.state.selectedOS == 'alpine' ||
         this.state.selectedOS == ''
-=======
-        {
-          title: 'Assign a name and a group to the agent',
-          children: (
-            <Fragment>
-              {agentName}
-              {groupInput}
-              {agentGroup}
-            </Fragment>
-          ),
-        },
-        {
-          title: 'Install and enroll the agent',
-          children: this.state.gotErrorRegistrationServiceInfo ? (
-            calloutErrorRegistrationServiceInfo
-          ) : this.state.agentNameError ? (
-            <EuiCallOut
-              color='danger'
-              title={`There are fields with errors. Please verify them.`}
-              iconType='alert'
-            />
-          ) : missingOSSelection.length ? (
-            <EuiCallOut
-              color='warning'
-              title={`Please select the ${missingOSSelection.join(', ')}.`}
-              iconType='iInCircle'
-            />
-          ) : (
-            <div>{guide}</div>
-          ),
-        },
-        ...(this.state.selectedOS == 'rpm' ||
-          this.state.selectedOS == 'cent' ||
-          this.state.selectedOS == 'suse' ||
-          this.state.selectedOS == 'fedora' ||
-          this.state.selectedOS == 'oraclelinux' ||
-          this.state.selectedOS == 'amazonlinux' ||
-          this.state.selectedOS == 'deb' ||
-          this.state.selectedOS == 'raspbian' ||
-          this.state.selectedOS == 'ubu' ||
-          this.state.selectedOS == 'win' ||
-          this.state.selectedOS == 'macos' ||
-          this.state.selectedOS == 'open' ||
-          this.state.selectedOS == 'sol' ||
-          this.state.selectedOS == 'aix' ||
-          this.state.selectedOS == 'hp'
->>>>>>> e507b41f
-          ? [
-            {
-              title: 'Start the agent',
-              children: this.state.gotErrorRegistrationServiceInfo ? (
-                calloutErrorRegistrationServiceInfo
-              ) : this.state.agentNameError ? (
-                <EuiCallOut
-                  color='danger'
-                  title={`There are fields with errors. Please verify them.`}
-                  iconType='alert'
-                />
-              ) : missingOSSelection.length ? (
-                <EuiCallOut
-                  color='warning'
-                  title={`Please select the ${missingOSSelection.join(', ')}.`}
-                  iconType='iInCircle'
-                />
-              ) : (
-                <EuiTabbedContent
-                  tabs={
-                    this.state.selectedVersion == 'redhat7' ||
+          ? [
+              {
+                title: 'Start the agent',
+                children: this.state.gotErrorRegistrationServiceInfo ? (
+                  calloutErrorRegistrationServiceInfo
+                ) : this.state.agentNameError ? (
+                  <EuiCallOut
+                    color='danger'
+                    title={'There are fields with errors. Please verify them.'}
+                    iconType='alert'
+                  />
+                ) : missingOSSelection.length ? (
+                  <EuiCallOut
+                    color='warning'
+                    title={`Please select the ${missingOSSelection.join(
+                      ', ',
+                    )}.`}
+                    iconType='iInCircle'
+                  />
+                ) : (
+                  <EuiTabbedContent
+                    tabs={
+                      this.state.selectedVersion == 'redhat7' ||
                       this.state.selectedVersion == 'amazonlinux2022' ||
                       this.state.selectedVersion == 'centos7' ||
                       this.state.selectedVersion == 'suse11' ||
@@ -2401,9 +2106,9 @@
                       this.state.selectedVersion === 'ubuntu15' ||
                       this.state.selectedVersion === 'ubuntu16' ||
                       this.state.selectedVersion === 'leap15'
-                      ? tabSystemD
-                      : this.state.selectedVersion == 'windowsxp' ||
-                        this.state.selectedVersion == 'windows8'
+                        ? tabSystemD
+                        : this.state.selectedVersion == 'windowsxp' ||
+                          this.state.selectedVersion == 'windows8'
                         ? tabNet
                         : this.state.selectedVersion == 'sierra' ||
                           this.state.selectedVersion == 'highSierra' ||
@@ -2412,65 +2117,65 @@
                           this.state.selectedVersion == 'bigSur' ||
                           this.state.selectedVersion == 'monterrey' ||
                           this.state.selectedVersion == 'ventura'
-                          ? tabWazuhControlMacos
-                          : this.state.selectedVersion == 'solaris10' ||
-                            this.state.selectedVersion == 'solaris11' ||
-                            this.state.selectedVersion == '6.1 TL9' ||
-                            this.state.selectedVersion == '11.31'
-                            ? tabWazuhControl
-                            : tabSysV
-                  }
-                  selectedTab={this.selectedSYS}
-                  onTabClick={onTabClick}
-                />
-              ),
-            },
-          ]
+                        ? tabWazuhControlMacos
+                        : this.state.selectedVersion == 'solaris10' ||
+                          this.state.selectedVersion == 'solaris11' ||
+                          this.state.selectedVersion == '6.1 TL9' ||
+                          this.state.selectedVersion == '11.31'
+                        ? tabWazuhControl
+                        : tabSysV
+                    }
+                    selectedTab={this.selectedSYS}
+                    onTabClick={onTabClick}
+                  />
+                ),
+              },
+            ]
           : []),
         ...(!missingOSSelection.length &&
-          this.state.selectedOS !== 'rpm' &&
-          this.state.selectedOS !== 'deb' &&
-          this.state.selectedOS !== 'cent' &&
-          this.state.selectedOS !== 'ubu' &&
-          this.state.selectedOS !== 'win' &&
-          this.state.selectedOS !== 'macos' &&
-          this.state.selectedOS !== 'open' &&
-          this.state.selectedOS !== 'sol' &&
-          this.state.selectedOS !== 'aix' &&
-          this.state.selectedOS !== 'hp' &&
-          this.state.selectedOS !== 'amazonlinux' &&
-          this.state.selectedOS !== 'fedora' &&
-          this.state.selectedOS !== 'oraclelinux' &&
-          this.state.selectedOS !== 'suse' &&
-          this.state.selectedOS !== 'raspbian' &&
-          restartAgentCommand
-          ? [
-            {
-              title: 'Start the agent',
-              children: this.state.gotErrorRegistrationServiceInfo ? (
-                calloutErrorRegistrationServiceInfo
-              ) : (
-                <EuiFlexGroup direction='column'>
-                  <EuiText>
-                    <div className='copy-codeblock-wrapper'>
-                      <EuiCodeBlock style={codeBlock} language={language}>
-                        {restartAgentCommand}
-                      </EuiCodeBlock>
-                      <EuiCopy textToCopy={restartAgentCommand}>
-                        {copy => (
-                          <div className='copy-overlay' onClick={copy}>
-                            <p>
-                              <EuiIcon type='copy' /> Copy command
-                            </p>
-                          </div>
-                        )}
-                      </EuiCopy>
-                    </div>
-                  </EuiText>
-                </EuiFlexGroup>
-              ),
-            },
-          ]
+        this.state.selectedOS !== 'rpm' &&
+        this.state.selectedOS !== 'deb' &&
+        this.state.selectedOS !== 'cent' &&
+        this.state.selectedOS !== 'ubu' &&
+        this.state.selectedOS !== 'win' &&
+        this.state.selectedOS !== 'macos' &&
+        this.state.selectedOS !== 'open' &&
+        this.state.selectedOS !== 'sol' &&
+        this.state.selectedOS !== 'aix' &&
+        this.state.selectedOS !== 'hp' &&
+        this.state.selectedOS !== 'amazonlinux' &&
+        this.state.selectedOS !== 'fedora' &&
+        this.state.selectedOS !== 'oraclelinux' &&
+        this.state.selectedOS !== 'suse' &&
+        this.state.selectedOS !== 'raspbian' &&
+        restartAgentCommand
+          ? [
+              {
+                title: 'Start the agent',
+                children: this.state.gotErrorRegistrationServiceInfo ? (
+                  calloutErrorRegistrationServiceInfo
+                ) : (
+                  <EuiFlexGroup direction='column'>
+                    <EuiText>
+                      <div className='copy-codeblock-wrapper'>
+                        <EuiCodeBlock style={codeBlock} language={language}>
+                          {restartAgentCommand}
+                        </EuiCodeBlock>
+                        <EuiCopy textToCopy={restartAgentCommand}>
+                          {copy => (
+                            <div className='copy-overlay' onClick={copy}>
+                              <p>
+                                <EuiIcon type='copy' /> Copy command
+                              </p>
+                            </div>
+                          )}
+                        </EuiCopy>
+                      </div>
+                    </EuiText>
+                  </EuiFlexGroup>
+                ),
+              },
+            ]
           : []),
       ];
 
