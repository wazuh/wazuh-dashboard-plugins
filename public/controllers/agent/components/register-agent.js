/*
 * Wazuh app - React component for registering agents.
 * Copyright (C) 2015-2022 Wazuh, Inc.
 *
 * This program is free software; you can redistribute it and/or modify
 * it under the terms of the GNU General Public License as published by
 * the Free Software Foundation; either version 2 of the License, or
 * (at your option) any later version.
 *
 * Find more information about this on the LICENSE file.
 */
import React, { Component, Fragment } from 'react';
import { version } from '../../../../package.json';
import { WazuhConfig } from '../../../react-services/wazuh-config';
import {
  EuiSteps,
  EuiTabbedContent,
  EuiFlexGroup,
  EuiFlexItem,
  EuiPanel,
  EuiButtonGroup,
  EuiComboBox,
  EuiFieldText,
  EuiText,
  EuiCodeBlock,
  EuiTitle,
  EuiButtonEmpty,
  EuiCopy,
  EuiPage,
  EuiPageBody,
  EuiCallOut,
  EuiSpacer,
  EuiProgress,
  EuiIcon,
  EuiSwitch,
  EuiLink,
  EuiFormRow,
  EuiFormControlLayout,
  EuiForm
} from '@elastic/eui';
import { WzRequest } from '../../../react-services/wz-request';
import { withErrorBoundary } from '../../../components/common/hocs';
import { UI_LOGGER_LEVELS } from '../../../../common/constants';
import { UI_ERROR_SEVERITIES } from '../../../react-services/error-orchestrator/types';
import { getErrorOrchestrator } from '../../../react-services/common-services';
import { webDocumentationLink } from '../../../../common/services/web_documentation';
import {
  architectureButtons,
  architectureButtonsi386,
  architecturei386Andx86_64,
  versionButtonsRaspbian,
  versionButtonsSuse,
  versionButtonsOracleLinux,
  versionButtonFedora,
  architectureButtonsSolaris,
  architectureButtonsWithPPC64LE,
  architectureButtonsOpenSuse,
  architectureButtonsAix,
  architectureButtonsHpUx,
  versionButtonAmazonLinux,
  versionButtonsRedHat,
  versionButtonsCentos,
  architectureButtonsMacos,
  osButtons,
  versionButtonsDebian,
  versionButtonsUbuntu,
  versionButtonsWindows,
  versionButtonsMacOS,
  versionButtonsOpenSuse,
  versionButtonsSolaris,
  versionButtonsAix,
  versionButtonsHPUX,
} from '../wazuh-config';
import ServerAddress from '../register-agent/steps/server-address';
import {
  getConnectionConfig,
  fetchClusterNodesOptions,
} from './register-agent-service';
import './register-agent.scss';

export const RegisterAgent = withErrorBoundary(
  class RegisterAgent extends Component {
    constructor(props) {
      super(props);
      this.wazuhConfig = new WazuhConfig();
      this.configuration = this.wazuhConfig.getConfig();
      this.addToVersion = '-1';
      this.state = {
        status: 'incomplete',
        selectedOS: '',
        selectedSYS: '',
        neededSYS: false,
        selectedArchitecture: '',
        selectedVersion: '',
        version: '',
        wazuhVersion: '',
        serverAddress: '',
        agentName: '',
        agentNameError: false,
        badCharacters: [],
        wazuhPassword: '',
        groups: [],
        selectedGroup: [],
        defaultServerAddress: '',
        udpProtocol: false,
        showPassword: false,
        showProtocol: true,
        connectionSecure: true,
      };
      this.restartAgentCommand = {
        rpm: this.systemSelector(),
        cent: this.systemSelector(),
        deb: this.systemSelector(),
        ubu: this.systemSelector(),
        oraclelinux: this.systemSelector(),
        macos: 'sudo /Library/Ossec/bin/wazuh-control start',
        win: 'NET START WazuhSvc',
      };
    }

    async componentDidMount() {
      try {
        this.setState({ loading: true });
        const wazuhVersion = await this.props.getWazuhVersion();
        let wazuhPassword = '';
        let hidePasswordInput = false;
        this.getEnrollDNSConfig();
        let authInfo = await this.getAuthInfo();
        const needsPassword = (authInfo.auth || {}).use_password === 'yes';
        if (needsPassword) {
          wazuhPassword =
            this.configuration['enrollment.password'] ||
            authInfo['authd.pass'] ||
            '';
          if (wazuhPassword) {
            hidePasswordInput = true;
          }
        }
        const groups = await this.getGroups();
        this.setState({
          needsPassword,
          hidePasswordInput,
          versionButtonsRedHat,
          versionButtonsCentos,
          versionButtonsDebian,
          versionButtonsUbuntu,
          versionButtonsWindows,
          versionButtonsMacOS,
          versionButtonsOpenSuse,
          versionButtonsSolaris,
          versionButtonAmazonLinux,
          versionButtonsSuse,
          versionButtonsAix,
          versionButtonsHPUX,
          versionButtonsOracleLinux,
          versionButtonsRaspbian,
          versionButtonFedora,
          architectureButtons,
          architectureButtonsi386,
          architecturei386Andx86_64,
          architectureButtonsSolaris,
          architectureButtonsAix,
          architectureButtonsHpUx,
          architectureButtonsMacos,
          architectureButtonsWithPPC64LE,
          wazuhPassword,
          wazuhVersion,
          groups,
          loading: false,
        });
      } catch (error) {
        this.setState({
          wazuhVersion: version,
          loading: false,
        });
        const options = {
          context: `${RegisterAgent.name}.componentDidMount`,
          level: UI_LOGGER_LEVELS.ERROR,
          severity: UI_ERROR_SEVERITIES.BUSINESS,
          display: true,
          store: false,
          error: {
            error: error,
            message: error.message || error,
            title: error.name || error,
          },
        };
        getErrorOrchestrator().handleError(options);
      }
    }

    getEnrollDNSConfig = () => {
      let serverAddress = this.configuration['enrollment.dns'] || '';
      this.setState({ defaultServerAddress: serverAddress });
      if (serverAddress) {
        this.setState({ udpProtocol: true });
      } else {
        this.setState({ udpProtocol: false });
      }
    };

    async getAuthInfo() {
      try {
        const result = await WzRequest.apiReq(
          'GET',
          '/agents/000/config/auth/auth',
          {},
        );
        return (result.data || {}).data || {};
      } catch (error) {
        this.setState({ gotErrorRegistrationServiceInfo: true });
        throw new Error(error);
      }
    }

    selectOS(os) {
      this.setState({
        selectedOS: os,
        selectedVersion: '',
        selectedArchitecture: '',
        selectedSYS: '',
      });
    }

    systemSelector() {
      if (
        this.state.selectedVersion === 'redhat7' ||
        this.state.selectedVersion === 'amazonlinux2022' ||
        this.state.selectedVersion === 'centos7' ||
        this.state.selectedVersion === 'suse11' ||
        this.state.selectedVersion === 'suse12' ||
        this.state.selectedVersion === 'oraclelinux5' ||
        this.state.selectedVersion === '22' ||
        this.state.selectedVersion === 'amazonlinux2' ||
        this.state.selectedVersion === 'debian8' ||
        this.state.selectedVersion === 'debian9' ||
        this.state.selectedVersion === 'debian10' ||
        this.state.selectedVersion === 'busterorgreater' ||
        this.state.selectedVersion === 'ubuntu15' ||
        this.state.selectedVersion === 'ubuntu16' ||
        this.state.selectedVersion === 'leap15'
      ) {
        return 'sudo systemctl daemon-reload\nsudo systemctl enable wazuh-agent\nsudo systemctl start wazuh-agent';
      } else if (
        this.state.selectedVersion === 'redhat5' ||
        this.state.selectedVersion === 'redhat6' ||
        this.state.selectedVersion === 'centos5' ||
        this.state.selectedVersion === 'centos6' ||
        this.state.selectedVersion === 'oraclelinux6' ||
        this.state.selectedVersion === 'amazonlinux1' ||
        this.state.selectedVersion === 'debian7' ||
        this.state.selectedVersion === 'ubuntu14'
      ) {
        return 'service wazuh-agent start';
      }
    }

    systemSelectorNet() {
      if (
        this.state.selectedVersion === 'windowsxp' ||
        this.state.selectedVersion === 'windows8'
      ) {
        return 'update-rc.d wazuh-agent defaults && service wazuh-agent start';
      }
    }

    systemSelectorWazuhControlMacos() {
      if (
        this.state.selectedVersion == 'sierra' ||
        this.state.selectedVersion == 'highSierra' ||
        this.state.selectedVersion == 'mojave' ||
        this.state.selectedVersion == 'catalina' ||
        this.state.selectedVersion == 'bigSur' ||
        this.state.selectedVersion == 'monterrey' ||
        this.state.selectedVersion == 'ventura'
      ) {
        return '/Library/Ossec/bin/wazuh-control start';
      }
    }

    systemSelectorWazuhControl() {
      if (
        this.state.selectedVersion === 'solaris10' ||
        this.state.selectedVersion === 'solaris11' ||
        this.state.selectedVersion === '6.1 TL9' ||
        this.state.selectedVersion === '3.12.12'
      ) {
        return '/var/ossec/bin/wazuh-control start';
      } else this.state.selectedVersion === '11.31';
      {
        return '/sbin/init.d/wazuh-agent start';
      }
    }

    selectSYS(sys) {
      this.setState({ selectedSYS: sys });
    }

    setServerAddress(serverAddress) {
      this.setState({ serverAddress });
    }

    setAgentName(event) {
      const validation = /^[a-z0-9-_.]+$/i;
<<<<<<< HEAD
      if ((validation.test(event.target.value) && event.target.value.length >= 2)
        || event.target.value.length <= 0) {
        this.setState({
          agentName: event.target.value,
          agentNameError: false,
          badCharacters: []
        });
=======
      this.setState({ agentName: event.target.value });
      if (validation.test(event.target.value) || event.target.value.length <= 0) {
        this.setState({ agentNameError: false });
        this.setState({ badCharacters: [] });
>>>>>>> 65e156b9
      } else {
        let badCharacters = event.target.value.split('').map(char =>
          char.replace(validation, '')).join('');
        badCharacters = badCharacters.split('').map(char =>
          char.replace(/\s/, 'whitespace'));
        const characters = [...new Set(badCharacters)];
<<<<<<< HEAD
        this.setState({
          agentName: event.target.value,
          badCharacters: characters,
          agentNameError: true
        });
=======
        this.setState({ badCharacters: characters });
        this.setState({ agentNameError: true });
>>>>>>> 65e156b9
      }
    }

    setGroupName(selectedGroup) {
      this.setState({ selectedGroup });
    }

    setArchitecture(selectedArchitecture) {
      this.setState({ selectedArchitecture });
    }

    setVersion(selectedVersion) {
      this.setState({ selectedVersion, selectedArchitecture: '' });
    }

    setWazuhPassword(event) {
      this.setState({ wazuhPassword: event.target.value });
    }

    setShowPassword(event) {
      this.setState({ showPassword: event.target.checked });
    }

    obfuscatePassword(text) {
      let obfuscate = '';
      const regex = /WAZUH_REGISTRATION_PASSWORD=?\040?\'(.*?)\'/gm;
      const match = regex.exec(text);
      const password = match[1];
      if (password) {
        [...password].forEach(() => (obfuscate += '*'));
        text = text.replace(password, obfuscate);
      }
      return text;
    }

    async getGroups() {
      try {
        const result = await WzRequest.apiReq('GET', '/groups', {});
        return result.data.data.affected_items.map(item => ({
          label: item.name,
          id: item.name,
        }));
      } catch (error) {
        throw new Error(error);
      }
    }

    optionalDeploymentVariables() {
      let deployment =
        this.state.serverAddress &&
        `WAZUH_MANAGER='${this.state.serverAddress}' `;
      const protocol = false;
      if (this.state.selectedOS == 'win') {
        deployment += `WAZUH_REGISTRATION_SERVER='${this.state.serverAddress}' `;
      }

      if (this.state.needsPassword) {
        deployment += `WAZUH_REGISTRATION_PASSWORD='${this.state.wazuhPassword}' `;
      }

      if (this.state.udpProtocol) {
        deployment += `WAZUH_PROTOCOL='UDP' `;
      }

      if (this.state.selectedGroup.length) {
        deployment += `WAZUH_AGENT_GROUP='${this.state.selectedGroup
          .map(item => item.label)
          .join(',')}' `;
      }

      // macos doesnt need = param
      if (this.state.selectedOS === 'macos') {
        return deployment.replace(/=/g, ' ');
      }

      return deployment;
    }

    agentNameVariable() {
      let agentName = `WAZUH_AGENT_NAME='${this.state.agentName}' `;
      if (this.state.selectedArchitecture && this.state.agentName !== '') {
        return agentName;
      } else {
        return '';
      }
    }

    resolveRPMPackage() {
      switch (
      `${this.state.selectedVersion}-${this.state.selectedArchitecture}`
      ) {
        case 'redhat5-i386':
          return `https://packages.wazuh.com/4.x/yum5/i386/wazuh-agent-${this.state.wazuhVersion}${this.addToVersion}.el5.i386.rpm`;
        case 'redhat5-x86_64':
          return `https://packages.wazuh.com/4.x/yum5/x86_64/wazuh-agent-${this.state.wazuhVersion}${this.addToVersion}.el5.x86_64.rpm`;
        case 'redhat6-i386':
          return `https://packages.wazuh.com/4.x/yum/wazuh-agent-${this.state.wazuhVersion}${this.addToVersion}.i386.rpm`;
        case 'redhat6-aarch64':
          return `https://packages.wazuh.com/4.x/yum/wazuh-agent-${this.state.wazuhVersion}${this.addToVersion}.aarch64.rpm`;
        case 'redhat6-x86_64':
          return `https://packages.wazuh.com/4.x/yum/wazuh-agent-${this.state.wazuhVersion}${this.addToVersion}.x86_64.rpm`;
        case 'redhat6-armhf':
          return `https://packages.wazuh.com/4.x/yum/wazuh-agent-${this.state.wazuhVersion}${this.addToVersion}.armv7hl.rpm`;
        case 'redhat7-i386':
          return `https://packages.wazuh.com/4.x/yum/wazuh-agent-${this.state.wazuhVersion}${this.addToVersion}.i386.rpm`;
        case 'redhat7-aarch64':
          return `https://packages.wazuh.com/4.x/yum/wazuh-agent-${this.state.wazuhVersion}${this.addToVersion}.aarch64.rpm`;
        case 'redhat7-x86_64':
          return `https://packages.wazuh.com/4.x/yum/wazuh-agent-${this.state.wazuhVersion}${this.addToVersion}.x86_64.rpm`;
        case 'redhat7-armhf':
          return `https://packages.wazuh.com/4.x/yum/wazuh-agent-${this.state.wazuhVersion}${this.addToVersion}.armv7hl.rpm`;
        case 'redhat7-powerpc':
          return `https://packages.wazuh.com/4.x/yum/wazuh-agent-${this.state.wazuhVersion}${this.addToVersion}.ppc64le.rpm`;
        default:
          return `https://packages.wazuh.com/4.x/yum/wazuh-agent-${this.state.wazuhVersion}${this.addToVersion}.x86_64.rpm`;
      }
    }

    resolveAlpinePackage() {
      switch (
      `${this.state.selectedVersion}-${this.state.selectedArchitecture}`
      ) {
        case '3.12.12-i386':
          return `https://packages.wazuh.com/key/alpine-devel%40wazuh.com-633d7457.rsa.pub && \echo "https://packages.wazuh.com/4.x/alpine/v3.12/main"`;
        case '3.12.12-aarch64':
          return `https://packages.wazuh.com/key/alpine-devel%40wazuh.com-633d7457.rsa.pub && \echo "https://packages.wazuh.com/4.x/alpine/v3.12/main"`;
        case '3.12.12-x86_64':
          return `https://packages.wazuh.com/key/alpine-devel%40wazuh.com-633d7457.rsa.pub && \echo "https://packages.wazuh.com/4.x/alpine/v3.12/main"`;
        case '3.12.12-armhf':
          return `https://packages.wazuh.com/key/alpine-devel%40wazuh.com-633d7457.rsa.pub && \echo "https://packages.wazuh.com/4.x/alpine/v3.12/main"`;
        case '3.12.12-powerpc':
          return `https://packages.wazuh.com/key/alpine-devel%40wazuh.com-633d7457.rsa.pub && \echo "https://packages.wazuh.com/4.x/alpine/v3.12/main"`;
        default:
          return `https://packages.wazuh.com/key/alpine-devel%40wazuh.com-633d7457.rsa.pub && \echo "https://packages.wazuh.com/4.x/alpine/v3.12/main"`;
      }
    }

    resolveORACLELINUXPackage() {
      switch (
      `${this.state.selectedVersion}-${this.state.selectedArchitecture}`
      ) {
        case 'oraclelinux5-i386':
          return `https://packages.wazuh.com/4.x/yum/wazuh-agent-${this.state.wazuhVersion}${this.addToVersion}.i386.rpm`;
        case 'oraclelinux5-aarch64':
          return `https://packages.wazuh.com/4.x/yum/wazuh-agent-${this.state.wazuhVersion}${this.addToVersion}.aarch64.rpm`;
        case 'oraclelinux5-x86_64':
          return `https://packages.wazuh.com/4.x/yum/wazuh-agent-${this.state.wazuhVersion}${this.addToVersion}.x86_64.rpm`;
        case 'oraclelinux5-armhf':
          return `https://packages.wazuh.com/4.x/yum/wazuh-agent-${this.state.wazuhVersion}${this.addToVersion}.armv7hl.rpm`;
        case 'oraclelinux5-powerpc':
          return `https://packages.wazuh.com/4.x/yum/wazuh-agent-${this.state.wazuhVersion}${this.addToVersion}.ppc64le.rpm`;
        case 'oraclelinux6-i386':
          return `https://packages.wazuh.com/4.x/yum/wazuh-agent-${this.state.wazuhVersion}${this.addToVersion}.i386.rpm`;
        case 'oraclelinux6-aarch64':
          return `https://packages.wazuh.com/4.x/yum/wazuh-agent-${this.state.wazuhVersion}${this.addToVersion}.aarch64.rpm`;
        case 'oraclelinux6-x86_64':
          return `https://packages.wazuh.com/4.x/yum/wazuh-agent-${this.state.wazuhVersion}${this.addToVersion}.x86_64.rpm`;
        case 'oraclelinux6-armhf':
          return `https://packages.wazuh.com/4.x/yum/wazuh-agent-${this.state.wazuhVersion}${this.addToVersion}.armv7hl.rpm`;
        default:
          return `https://packages.wazuh.com/4.x/yum/wazuh-agent-${this.state.wazuhVersion}${this.addToVersion}.x86_64.rpm`;
      }
    }

    resolveCENTPackage() {
      switch (
      `${this.state.selectedVersion}-${this.state.selectedArchitecture}`
      ) {
        case 'centos5-i386':
          return `https://packages.wazuh.com/4.x/yum/i386/wazuh-agent-${this.state.wazuhVersion}${this.addToVersion}.el5.i386.rpm`;
        case 'centos5-x86_64':
          return `https://packages.wazuh.com/4.x/yum/x86_64/wazuh-agent-${this.state.wazuhVersion}${this.addToVersion}.el5.x86_64.rpm`;
        case 'centos6-i386':
          return `https://packages.wazuh.com/4.x/yum/wazuh-agent-${this.state.wazuhVersion}${this.addToVersion}.i386.rpm`;
        case 'centos6-aarch64':
          return `https://packages.wazuh.com/4.x/yum/wazuh-agent-${this.state.wazuhVersion}${this.addToVersion}.aarch64.rpm`;
        case 'centos6-x86_64':
          return `https://packages.wazuh.com/4.x/yum/wazuh-agent-${this.state.wazuhVersion}${this.addToVersion}.x86_64.rpm`;
        case 'centos6-armhf':
          return `https://packages.wazuh.com/4.x/yum/wazuh-agent-${this.state.wazuhVersion}${this.addToVersion}.armv7hl.rpm`;
        case 'centos7-i386':
          return `https://packages.wazuh.com/4.x/yum/wazuh-agent-${this.state.wazuhVersion}${this.addToVersion}.i386.rpm`;
        case 'centos7-aarch64':
          return `https://packages.wazuh.com/4.x/yum/wazuh-agent-${this.state.wazuhVersion}${this.addToVersion}.aarch64.rpm`;
        case 'centos7-x86_64':
          return `https://packages.wazuh.com/4.x/yum/wazuh-agent-${this.state.wazuhVersion}${this.addToVersion}.x86_64.rpm`;
        case 'centos7-armhf':
          return `https://packages.wazuh.com/4.x/yum/wazuh-agent-${this.state.wazuhVersion}${this.addToVersion}.armv7hl.rpm`;
        case 'centos7-powerpc':
          return `https://packages.wazuh.com/4.x/yum/wazuh-agent-${this.state.wazuhVersion}${this.addToVersion}.ppc64le.rpm`;
        default:
          return `https://packages.wazuh.com/4.x/yum/wazuh-agent-${this.state.wazuhVersion}${this.addToVersion}.x86_64.rpm`;
      }
    }

    resolveSUSEPackage() {
      switch (
      `${this.state.selectedVersion}-${this.state.selectedArchitecture}`
      ) {
        case 'suse11-i386':
          return `https://packages.wazuh.com/4.x/yum/wazuh-agent-${this.state.wazuhVersion}${this.addToVersion}.i386.rpm`;
        case 'suse11-x86_64':
          return `https://packages.wazuh.com/4.x/yum/wazuh-agent-${this.state.wazuhVersion}${this.addToVersion}.x86_64.rpm`;
        case 'suse12-i386':
          return `https://packages.wazuh.com/4.x/yum/wazuh-agent-${this.state.wazuhVersion}${this.addToVersion}.i386.rpm`;
        case 'suse12-aarch64':
          return `https://packages.wazuh.com/4.x/yum/wazuh-agent-${this.state.wazuhVersion}${this.addToVersion}.aarch64.rpm`;
        case 'suse12-x86_64':
          return `https://packages.wazuh.com/4.x/yum/wazuh-agent-${this.state.wazuhVersion}${this.addToVersion}.x86_64.rpm`;
        case 'suse12-armhf':
          return `https://packages.wazuh.com/4.x/yum/wazuh-agent-${this.state.wazuhVersion}${this.addToVersion}.armv7hl.rpm`;
        case 'suse12-powerpc':
          return `https://packages.wazuh.com/4.x/yum/wazuh-agent-${this.state.wazuhVersion}${this.addToVersion}.ppc64le.rpm`;
        default:
          return `https://packages.wazuh.com/4.x/yum/wazuh-agent-${this.state.wazuhVersion}${this.addToVersion}.x86_64.rpm`;
      }
    }

    resolveFEDORAPachage() {
      switch (
      `${this.state.selectedVersion}-${this.state.selectedArchitecture}`
      ) {
        case '22-i386':
          return `https://packages.wazuh.com/4.x/yum/i386/wazuh-agent-${this.state.wazuhVersion}${this.addToVersion}.el5.i386.rpm`;
        case '22-aarch64':
          return `https://packages.wazuh.com/4.x/yum/wazuh-agent-${this.state.wazuhVersion}${this.addToVersion}.aarch64.rpm`;
        case '22-x86_64':
          return `https://packages.wazuh.com/4.x/yum/wazuh-agent-${this.state.wazuhVersion}${this.addToVersion}.x86_64.rpm`;
        case '22-armhf':
          return `https://packages.wazuh.com/4.x/yum/wazuh-agent-${this.state.wazuhVersion}${this.addToVersion}.armv7hl.rpm`;
        case '22-powerpc':
          return `https://packages.wazuh.com/4.x/yum/wazuh-agent-${this.state.wazuhVersion}${this.addToVersion}.ppc64le.rpm`;
        default:
          return `https://packages.wazuh.com/4.x/yum/wazuh-agent-${this.state.wazuhVersion}${this.addToVersion}.x86_64.rpm`;
      }
    }

    resolveAMAZONLPackage() {
      switch (
      `${this.state.selectedVersion}-${this.state.selectedArchitecture}`
      ) {
        case 'amazonlinux1-i386':
          return `https://packages.wazuh.com/4.x/yum/wazuh-agent-${this.state.wazuhVersion}${this.addToVersion}.i386.rpm`;
        case 'amazonlinux1-aarch64':
          return `https://packages.wazuh.com/4.x/yum/wazuh-agent-${this.state.wazuhVersion}${this.addToVersion}.aarch64.rpm`;
        case 'amazonlinux1-x86_64':
          return `https://packages.wazuh.com/4.x/yum/wazuh-agent-${this.state.wazuhVersion}${this.addToVersion}.x86_64.rpm`;
        case 'amazonlinux1-armhf':
          return `https://packages.wazuh.com/4.x/yum/wazuh-agent-${this.state.wazuhVersion}${this.addToVersion}.armv7hl.rpm`;
        case 'amazonlinux1-powerpc':
          return `https://packages.wazuh.com/4.x/yum/wazuh-agent-${this.state.wazuhVersion}${this.addToVersion}.ppc64le.rpm`;
        case 'amazonlinux2-i386':
          return `https://packages.wazuh.com/4.x/yum/wazuh-agent-${this.state.wazuhVersion}${this.addToVersion}.i386.rpm`;
        case 'amazonlinux2-aarch64':
          return `https://packages.wazuh.com/4.x/yum/wazuh-agent-${this.state.wazuhVersion}${this.addToVersion}.aarch64.rpm`;
        case 'amazonlinux2-x86_64':
          return `https://packages.wazuh.com/4.x/yum/wazuh-agent-${this.state.wazuhVersion}${this.addToVersion}.x86_64.rpm`;
        case 'amazonlinux2-armhf':
          return `https://packages.wazuh.com/4.x/yum/wazuh-agent-${this.state.wazuhVersion}${this.addToVersion}.armv7hl.rpm`;
        case 'amazonlinux2-powerpc':
          return `https://packages.wazuh.com/4.x/yum/wazuh-agent-${this.state.wazuhVersion}${this.addToVersion}.ppc64le.rpm`;
        case 'amazonlinux2022-i386':
          return `https://packages.wazuh.com/4.x/yum/wazuh-agent-${this.state.wazuhVersion}${this.addToVersion}.i386.rpm`;
        case 'amazonlinux2022-aarch64':
          return `https://packages.wazuh.com/4.x/yum/wazuh-agent-${this.state.wazuhVersion}${this.addToVersion}.aarch64.rpm`;
        case 'amazonlinux2022-x86_64':
          return `https://packages.wazuh.com/4.x/yum/wazuh-agent-${this.state.wazuhVersion}${this.addToVersion}.x86_64.rpm`;
        case 'amazonlinux2022-armhf':
          return `https://packages.wazuh.com/4.x/yum/wazuh-agent-${this.state.wazuhVersion}${this.addToVersion}.armv7hl.rpm`;
        default:
          return `https://packages.wazuh.com/4.x/yum/wazuh-agent-${this.state.wazuhVersion}${this.addToVersion}.x86_64.rpm`;
      }
    }

    resolveDEBPackage() {
      switch (`${this.state.selectedArchitecture}`) {
        case 'i386':
          return `https://packages.wazuh.com/4.x/apt/pool/main/w/wazuh-agent/wazuh-agent_${this.state.wazuhVersion}${this.addToVersion}_i386.deb`;
        case 'aarch64':
          return `https://packages.wazuh.com/4.x/apt/pool/main/w/wazuh-agent/wazuh-agent_${this.state.wazuhVersion}${this.addToVersion}_arm64.deb`;
        case 'armhf':
          return `https://packages.wazuh.com/4.x/apt/pool/main/w/wazuh-agent/wazuh-agent_${this.state.wazuhVersion}${this.addToVersion}_armhf.deb`;
        case 'x86_64':
          return `https://packages.wazuh.com/4.x/apt/pool/main/w/wazuh-agent/wazuh-agent_${this.state.wazuhVersion}${this.addToVersion}_amd64.deb`;
        case 'powerpc':
          return `https://packages.wazuh.com/4.x/apt/pool/main/w/wazuh-agent/wazuh-agent_${this.state.wazuhVersion}${this.addToVersion}.ppc64el.deb`;
        default:
          return `https://packages.wazuh.com/4.x/apt/pool/main/w/wazuh-agent/wazuh-agent_${this.state.wazuhVersion}${this.addToVersion}_amd64.deb`;
      }
    }

    resolveRASPBIANPackage() {
      switch (
      `${this.state.selectedVersion}-${this.state.selectedArchitecture}`
      ) {
        case 'busterorgreater-i386':
          return `https://packages.wazuh.com/4.x/apt/pool/main/w/wazuh-agent/wazuh-agent_${this.state.wazuhVersion}${this.addToVersion}_i386.deb`;
        case 'busterorgreater-aarch64':
          return `https://packages.wazuh.com/4.x/apt/pool/main/w/wazuh-agent/wazuh-agent_${this.state.wazuhVersion}${this.addToVersion}_arm64.deb`;
        case 'busterorgreater-armhf':
          return `https://packages.wazuh.com/4.x/apt/pool/main/w/wazuh-agent/wazuh-agent_${this.state.wazuhVersion}${this.addToVersion}_armhf.deb`;
        case 'busterorgreater-x86_64':
          return `https://packages.wazuh.com/4.x/apt/pool/main/w/wazuh-agent/wazuh-agent_${this.state.wazuhVersion}${this.addToVersion}_amd64.deb`;
        case 'busterorgreater-powerpc':
          return `https://packages.wazuh.com/4.x/apt/pool/main/w/wazuh-agent/wazuh-agent_${this.state.wazuhVersion}${this.addToVersion}.ppc64el.deb`;
        default:
          return `https://packages.wazuh.com/4.x/apt/pool/main/w/wazuh-agent/wazuh-agent_${this.state.wazuhVersion}${this.addToVersion}_amd64.deb`;
      }
    }

    resolveUBUNTUPackage() {
      switch (
      `${this.state.selectedVersion}-${this.state.selectedArchitecture}`
      ) {
        case 'ubuntu14-i386':
          return `https://packages.wazuh.com/4.x/apt/pool/main/w/wazuh-agent/wazuh-agent_${this.state.wazuhVersion}${this.addToVersion}_i386.deb`;
        case 'ubuntu14-aarch64':
          return `https://packages.wazuh.com/4.x/apt/pool/main/w/wazuh-agent/wazuh-agent_${this.state.wazuhVersion}${this.addToVersion}_arm64.deb`;
        case 'ubuntu14-armhf':
          return `https://packages.wazuh.com/4.x/apt/pool/main/w/wazuh-agent/wazuh-agent_${this.state.wazuhVersion}${this.addToVersion}_armhf.deb`;
        case 'ubuntu14-x86_64':
          return `https://packages.wazuh.com/4.x/apt/pool/main/w/wazuh-agent/wazuh-agent_${this.state.wazuhVersion}${this.addToVersion}_amd64.deb`;
        case 'ubuntu15-i386':
          return `https://packages.wazuh.com/4.x/apt/pool/main/w/wazuh-agent/wazuh-agent_${this.state.wazuhVersion}${this.addToVersion}_i386.deb`;
        case 'ubuntu15-aarch64':
          return `https://packages.wazuh.com/4.x/apt/pool/main/w/wazuh-agent/wazuh-agent_${this.state.wazuhVersion}${this.addToVersion}_arm64.deb`;
        case 'ubuntu15-armhf':
          return `https://packages.wazuh.com/4.x/apt/pool/main/w/wazuh-agent/wazuh-agent_${this.state.wazuhVersion}${this.addToVersion}_armhf.deb`;
        case 'ubuntu15-x86_64':
          return `https://packages.wazuh.com/4.x/apt/pool/main/w/wazuh-agent/wazuh-agent_${this.state.wazuhVersion}${this.addToVersion}_amd64.deb`;
        default:
          return `https://packages.wazuh.com/4.x/apt/pool/main/w/wazuh-agent/wazuh-agent_${this.state.wazuhVersion}${this.addToVersion}_amd64.deb`;
      }
    }

    resolveOPENSUSEPackage() {
      switch (
      `${this.state.selectedVersion}-${this.state.selectedArchitecture}`
      ) {
        case 'leap15-x86_64':
          return `https://packages.wazuh.com/4.x/yum/i386/wazuh-agent-${this.state.wazuhVersion}${this.addToVersion}.x86_64.rpm`;
        case 'leap15-ARM64':
          return `https://packages.wazuh.com/4.x/yum/x86_64/wazuh-agent-${this.state.wazuhVersion}${this.addToVersion}.armv7hl.rpm`;
        default:
          return `https://packages.wazuh.com/4.x/yum/wazuh-agent-${this.state.wazuhVersion}${this.addToVersion}.x86_64.rpm`;
      }
    }

    resolveSOLARISPackage() {
      switch (
      `${this.state.selectedVersion}-${this.state.selectedArchitecture}`
      ) {
        case 'solaris10-i386':
          return `https://packages.wazuh.com/4.x/solaris/i386/10/wazuh-agent-${this.state.wazuhVersion}-sol10-i386.pkg`;
        case 'solaris10-sparc':
          return `https://packages.wazuh.com/4.x/solaris/sparc/10/wazuh-agent-${this.state.wazuhVersion}-sol10-sparc.pkg`;
        case 'solaris11-i386':
          return `https://packages.wazuh.com/4.x/solaris/i386/11/wazuh-agent-${this.state.wazuhVersion}-sol11-i386.p5p`;
        case 'solaris11-sparc':
          return `https://packages.wazuh.com/4.x/solaris/sparc/11/wazuh-agent-${this.state.wazuhVersion}-sol11-sparc.p5p`;
        default:
          return `https://packages.wazuh.com/4.x/solaris/sparc/11/wazuh-agent-${this.state.wazuhVersion}-sol11-sparc.p5p`;
      }
    }

    resolveAIXPackage() {
      switch (
      `${this.state.selectedVersion}-${this.state.selectedArchitecture}`
      ) {
        case '6.1 TL9-powerpc':
          return `https://packages.wazuh.com/4.x/yum/i386/wazuh-agent-${this.state.wazuhVersion}${this.addToVersion}.aix.ppc.rpm`;
        default:
          return `https://packages.wazuh.com/4.x/yum/i386/wazuh-agent-${this.state.wazuhVersion}${this.addToVersion}.aix.ppc.rpm`;
      }
    }

    resolveHPPackage() {
      switch (
      `${this.state.selectedVersion}-${this.state.selectedArchitecture}`
      ) {
        case '11.31-itanium2':
          return `https://packages.wazuh.com/4.x/yum/i386/wazuh-agent-${this.state.wazuhVersion}${this.addToVersion}-hpux-11v3-ia64.tar`;
        default:
          return `https://packages.wazuh.com/4.x/yum/i386/wazuh-agent-${this.state.wazuhVersion}${this.addToVersion}-hpux-11v3-ia64.tar`;
      }
    }

    optionalPackages() {
      switch (this.state.selectedOS) {
        case 'rpm':
          return this.resolveRPMPackage();
        case 'cent':
          return this.resolveCENTPackage();
        case 'deb':
          return this.resolveDEBPackage();
        case 'ubu':
          return this.resolveUBUNTUPackage();
        case 'open':
          return this.resolveOPENSUSEPackage();
        case 'sol':
          return this.resolveSOLARISPackage();
        case 'aix':
          return this.resolveAIXPackage();
        case 'hp':
          return this.resolveHPPackage();
        case 'amazonlinux':
          return this.resolveAMAZONLPackage();
        case 'fedora':
          return this.resolveFEDORAPachage();
        case 'oraclelinux':
          return this.resolveORACLELINUXPackage();
        case 'suse':
          return this.resolveSUSEPackage();
        case 'raspbian':
          return this.resolveRASPBIANPackage();
        case 'alpine':
          return this.resolveAlpinePackage();
        default:
          return `https://packages.wazuh.com/4.x/yum/x86_64/wazuh-agent-${this.state.wazuhVersion}${this.addToVersion}.x86_64.rpm`;
      }
    }

    checkMissingOSSelection() {
      if (!this.state.selectedOS) {
        return ['Operating system'];
      }
      switch (this.state.selectedOS) {
        case 'rpm':
          return [
            ...(!this.state.selectedVersion ? ['OS version'] : []),
            ...(this.state.selectedVersion && !this.state.selectedArchitecture
              ? ['OS architecture']
              : []),
          ];
        case 'cent':
          return [
            ...(!this.state.selectedVersion ? ['OS version'] : []),
            ...(this.state.selectedVersion && !this.state.selectedArchitecture
              ? ['OS architecture']
              : []),
          ];
        case 'deb':
          return [
            ...(!this.state.selectedVersion ? ['OS version'] : []),
            ...(this.state.selectedVersion && !this.state.selectedArchitecture
              ? ['OS architecture']
              : []),
          ];
        case 'ubu':
          return [
            ...(!this.state.selectedVersion ? ['OS version'] : []),
            ...(this.state.selectedVersion && !this.state.selectedArchitecture
              ? ['OS architecture']
              : []),
          ];
        case 'win':
          return [
            ...(!this.state.selectedVersion ? ['OS version'] : []),
            ...(this.state.selectedVersion && !this.state.selectedArchitecture
              ? ['OS architecture']
              : []),
          ];
        case 'macos':
          return [
            ...(!this.state.selectedVersion ? ['OS version'] : []),
            ...(this.state.selectedVersion && !this.state.selectedArchitecture
              ? ['OS architecture']
              : []),
          ];
        case 'open':
          return [
            ...(!this.state.selectedVersion ? ['OS version'] : []),
            ...(this.state.selectedVersion && !this.state.selectedArchitecture
              ? ['OS architecture']
              : []),
          ];
        case 'sol':
          return [
            ...(!this.state.selectedVersion ? ['OS version'] : []),
            ...(this.state.selectedVersion && !this.state.selectedArchitecture
              ? ['OS architecture']
              : []),
          ];
        case 'aix':
          return [
            ...(!this.state.selectedVersion ? ['OS version'] : []),
            ...(this.state.selectedVersion && !this.state.selectedArchitecture
              ? ['OS architecture']
              : []),
          ];
        case 'hp':
          return [
            ...(!this.state.selectedVersion ? ['OS version'] : []),
            ...(this.state.selectedVersion && !this.state.selectedArchitecture
              ? ['OS architecture']
              : []),
          ];
        case 'amazonlinux':
          return [
            ...(!this.state.selectedVersion ? ['OS version'] : []),
            ...(this.state.selectedVersion && !this.state.selectedArchitecture
              ? ['OS architecture']
              : []),
          ];
        case 'fedora':
          return [
            ...(!this.state.selectedVersion ? ['OS version'] : []),
            ...(this.state.selectedVersion && !this.state.selectedArchitecture
              ? ['OS architecture']
              : []),
          ];
        case 'oraclelinux':
          return [
            ...(!this.state.selectedVersion ? ['OS version'] : []),
            ...(this.state.selectedVersion && !this.state.selectedArchitecture
              ? ['OS architecture']
              : []),
          ];
        case 'suse':
          return [
            ...(!this.state.selectedVersion ? ['OS version'] : []),
            ...(this.state.selectedVersion && !this.state.selectedArchitecture
              ? ['OS architecture']
              : []),
          ];
        case 'raspbian':
          return [
            ...(!this.state.selectedVersion ? ['OS version'] : []),
            ...(this.state.selectedVersion && !this.state.selectedArchitecture
              ? ['OS architecture']
              : []),
          ];
        default:
          return [];
      }
    }

    getHighlightCodeLanguage(selectedSO) {
      if (selectedSO.toLowerCase() === 'win') {
        return 'powershell';
      } else {
        return 'bash';
      }
    }
    render() {
      const appVersionMajorDotMinor = this.state.wazuhVersion
        .split('.')
        .slice(0, 2)
        .join('.');
      const urlCheckConnectionDocumentation = webDocumentationLink(
        'user-manual/agents/agent-connection.html',
        appVersionMajorDotMinor,
      );

      const urlWazuhAgentEnrollment = webDocumentationLink(
        'user-manual/agent-enrollment/index.html',
        appVersionMajorDotMinor,
      );

      const urlWindowsPackage = `https://packages.wazuh.com/4.x/windows/wazuh-agent-${this.state.wazuhVersion}-1.msi`;

      const missingOSSelection = this.checkMissingOSSelection();
      const agentName = (
        <EuiForm>
          <EuiFormRow
            isInvalid={this.state.agentNameError}
<<<<<<< HEAD
            error={[this.state.badCharacters.length < 1 ? 'The minimum length is 2 characters.' :
              `The character${this.state.badCharacters.length <= 1 ? ('') : ('s')}
=======
            error={[`The character${this.state.badCharacters.length <= 1 ? ('') : ('s')}
>>>>>>> 65e156b9
            ${this.state.badCharacters.map(char => ` "${char}"`)}
            ${this.state.badCharacters.length <= 1 ? ('is') : ('are')}
            not valid. Allowed characters are A-Z, a-z, ".", "-", "_"`]}>
            <EuiFieldText
              isInvalid={this.state.agentNameError}
              placeholder='Name agent'
              value={this.state.agentName}
              onChange={event => this.setAgentName(event)} />
          </EuiFormRow>
        </EuiForm >
      );
      const groupInput = (
        <>
          {!this.state.groups.length && (
            <>
              <EuiCallOut
                style={{ marginTop: '1.5rem' }}
                color='warning'
                title='This section could not be configured because you do not have permission to read groups.'
                iconType='iInCircle'
              />
            </>
          )}
        </>
      );

      const agentGroup = (
        <EuiText style={{ marginTop: '1.5rem' }}>
          <p>Select one or more existing groups</p>
          <EuiComboBox
            placeholder={!this.state.groups.length ? 'Default' : 'Select group'}
            options={this.state.groups}
            selectedOptions={this.state.selectedGroup}
            onChange={group => {
              this.setGroupName(group);
            }}
            isDisabled={!this.state.groups.length}
            isClearable={true}
            data-test-subj='demoComboBox'
          />
        </EuiText>
      );
      const passwordInput = (
        <EuiFieldText
          placeholder='Wazuh password'
          value={this.state.wazuhPassword}
          onChange={event => this.setWazuhPassword(event)}
        />
      );

      const codeBlock = {
        zIndex: '100',
      };
      const customTexts = {
        rpmText: `sudo ${this.optionalDeploymentVariables()}${this.agentNameVariable()}yum install -y ${this.optionalPackages()}`,
        centText: `sudo ${this.optionalDeploymentVariables()}${this.agentNameVariable()}yum install -y ${this.optionalPackages()}`,
        debText: `curl -so wazuh-agent-${this.state.wazuhVersion
          }.deb ${this.optionalPackages()} && sudo ${this.optionalDeploymentVariables()}${this.agentNameVariable()}dpkg -i ./wazuh-agent-${this.state.wazuhVersion
          }.deb`,
        ubuText: `curl -so wazuh-agent-${this.state.wazuhVersion
          }.deb ${this.optionalPackages()} && sudo ${this.optionalDeploymentVariables()}${this.agentNameVariable()}dpkg -i ./wazuh-agent-${this.state.wazuhVersion
          }.deb`,
        macosText: `curl -so wazuh-agent-${this.state.wazuhVersion
          }.pkg https://packages.wazuh.com/4.x/macos/wazuh-agent-${this.state.wazuhVersion
          }-1.pkg && sudo launchctl setenv ${this.optionalDeploymentVariables()}${this.agentNameVariable()}&& sudo installer -pkg ./wazuh-agent-${this.state.wazuhVersion
          }.pkg -target /`,
        winText: `Invoke-WebRequest -Uri https://packages.wazuh.com/4.x/windows/wazuh-agent-${this.state.wazuhVersion
          }-1.msi -OutFile \${env:tmp}\\wazuh-agent-${this.state.wazuhVersion
          }.msi; msiexec.exe /i \${env:tmp}\\wazuh-agent-${this.state.wazuhVersion
          }.msi /q ${this.optionalDeploymentVariables()}${this.agentNameVariable()}`,
        openText: `sudo rpm --import https://packages.wazuh.com/key/GPG-KEY-WAZUH && sudo ${this.optionalDeploymentVariables()}${this.agentNameVariable()} zypper install -y ${this.optionalPackages()}`,
        solText: `sudo curl -so ${this.optionalPackages()} && sudo ${this.agentNameVariable()}&& ${this.state.selectedVersion == 'solaris11'
          ? 'pkg install -g wazuh-agent.p5p wazuh-agent'
          : 'pkgadd -d wazuh-agent.pkg'
          }`,
        aixText: `sudo ${this.optionalDeploymentVariables()}${this.agentNameVariable()}rpm -ivh ${this.optionalPackages()}`,
        hpText: `cd / && sudo curl -so ${this.optionalPackages()} && sudo groupadd wazuh && sudo useradd -G wazuh wazuh && sudo tar -xvf wazuh-agent.tar`,
        amazonlinuxText: `sudo ${this.optionalDeploymentVariables()}${this.agentNameVariable()}yum install -y ${this.optionalPackages()}`,
        fedoraText: `sudo ${this.optionalDeploymentVariables()}${this.agentNameVariable()}yum install -y ${this.optionalPackages()}`,
        oraclelinuxText: `sudo ${this.optionalDeploymentVariables()}${this.agentNameVariable()}yum install -y ${this.optionalPackages()}`,
        suseText: `sudo ${this.optionalDeploymentVariables()}${this.agentNameVariable()}yum install -y ${this.optionalPackages()}`,
        raspbianText: `curl -so wazuh-agent-${this.state.wazuhVersion
          }.deb ${this.optionalPackages()} && sudo ${this.optionalDeploymentVariables()}${this.agentNameVariable()}dpkg -i ./wazuh-agent-${this.state.wazuhVersion
          }.deb`,
      };

      const field = `${this.state.selectedOS}Text`;
      const text = customTexts[field];
      const language = this.getHighlightCodeLanguage(this.state.selectedOS);
      const warningUpgrade =
        'If the installer finds another Wazuh agent in the system, it will upgrade it preserving the configuration.';
      const textAndLinkToCheckConnectionDocumentation = (
        <p>
          To verify the connection with the Wazuh server, please follow this{' '}
          <a href={urlCheckConnectionDocumentation} target='_blank'>
            document.
          </a>
        </p>
      );
      const messageExtraSteps = (
        <p>
          After installing the agent, you need to enroll it in the Wazuh server.
          Check the Wazuh agent enrollment{' '}
          <a href={urlWazuhAgentEnrollment} target='_blank'>
            Wazuh agent enrollment{' '}
          </a>
          section to learn more.
        </p>
      );
      const warningCommand = (
        <>
          <p>
            Please
            <a href={urlWindowsPackage}> download </a>
            the package from our repository and copy it to the Windows system
            where you are going to install it. Then run the following command to
            perform the installation:
          </p>
        </>
      );
      const windowsAdvice = this.state.selectedOS === 'win' && (
        <>
          <EuiCallOut title='Requirements' iconType='iInCircle'>
            <ul class='wz-callout-list'>
              <li>
                <span>
                  You will need administrator privileges to perform this
                  installation.
                </span>
              </li>
              <li>
                <span>PowerShell 3.0 or greater is required.</span>
              </li>
            </ul>
            <p>
              Keep in mind you need to run this command in a Windows PowerShell
              terminal.
            </p>
          </EuiCallOut>
          <EuiSpacer></EuiSpacer>
        </>
      );
      const restartAgentCommand =
        this.restartAgentCommand[this.state.selectedOS];
      const onTabClick = selectedTab => {
        this.selectSYS(selectedTab.id);
      };

      const calloutErrorRegistrationServiceInfo = this.state
        .gotErrorRegistrationServiceInfo ? (
        <EuiCallOut
          color='danger'
          title='This section could not be displayed because you do not have permission to get access to the registration service.'
          iconType='iInCircle'
        />
      ) : null;

      const guide = (
        <div>
          {this.state.gotErrorRegistrationServiceInfo ? (
            <EuiCallOut
              color='danger'
              title='This section could not be displayed because you do not have permission to get access to the registration service.'
              iconType='iInCircle'
            />
          ) : this.state.connectionSecure === true &&
            this.state.udpProtocol === false ? (
            <EuiText>
              {this.state.agentName.length > 0 ? (
                <p>
                  You can use this command to install and enroll the Wazuh
                  agent.
                </p>
              ) : (
                <p>
                  You can use this command to install and enroll the Wazuh agent
                  in one or more hosts.
                </p>
              )}
              <EuiCallOut
                color='warning'
                title={warningUpgrade}
                iconType='iInCircle'
              />
              <EuiSpacer />
              {windowsAdvice}
              {this.state.selectedVersion == 'windowsxp' ||
                this.state.selectedVersion == 'windowsserver2008' ? (
                <>
                  <EuiCallOut
                    color='warning'
                    title={warningCommand}
                    iconType='iInCircle'
                  />
                  <EuiSpacer />
                </>
              ) : (
                ''
              )}
              <div className='copy-codeblock-wrapper'>
                <EuiCodeBlock style={codeBlock} language={language}>
                  {this.state.wazuhPassword && !this.state.showPassword
                    ? this.obfuscatePassword(text)
                    : text}
                </EuiCodeBlock>
                <EuiCopy textToCopy={text}>
                  {copy => (
                    <div className='copy-overlay' onClick={copy}>
                      <p>
                        <EuiIcon type='copy' /> Copy command
                      </p>
                    </div>
                  )}
                </EuiCopy>
              </div>
              {this.state.selectedVersion == 'solaris10' ||
                this.state.selectedVersion == 'solaris11' ? (
                <EuiCallOut
                  color='warning'
                  className='message'
                  iconType='iInCircle'
                  title={
                    <span>
                      Might require some extra installation{' '}
                      <EuiLink
                        target='_blank'
                        href={webDocumentationLink(
                          'installation-guide/wazuh-agent/wazuh-agent-package-solaris.html',
                          appVersionMajorDotMinor,
                        )}
                      >
                        steps
                      </EuiLink>
                      .
                    </span>
                  }
                ></EuiCallOut>
              ) : this.state.selectedVersion == '6.1 TL9' ? (
                <EuiCallOut
                  color='warning'
                  className='message'
                  iconType='iInCircle'
                  title={
                    <span>
                      Might require some extra installation{' '}
                      <EuiLink
                        target='_blank'
                        href={webDocumentationLink(
                          'installation-guide/wazuh-agent/wazuh-agent-package-aix.html',
                          appVersionMajorDotMinor,
                        )}
                      >
                        steps
                      </EuiLink>
                      .
                    </span>
                  }
                ></EuiCallOut>
              ) : this.state.selectedVersion == '11.31' ? (
                <EuiCallOut
                  color='warning'
                  className='message'
                  iconType='iInCircle'
                  title={
                    <span>
                      Might require some extra installation{' '}
                      <EuiLink
                        target='_blank'
                        href={webDocumentationLink(
                          'installation-guide/wazuh-agent/wazuh-agent-package-hpux.html',
                          appVersionMajorDotMinor,
                        )}
                      >
                        steps
                      </EuiLink>
                      .
                    </span>
                  }
                ></EuiCallOut>
              ) : this.state.selectedVersion == '3.12.12' ? (
                <EuiCallOut
                  color='warning'
                  className='message'
                  iconType='iInCircle'
                  title={
                    <span>
                      Might require some extra installation{' '}
                      <EuiLink
                        target='_blank'
                        href={webDocumentationLink(
                          'installation-guide/wazuh-agent/wazuh-agent-package-linux.html',
                          appVersionMajorDotMinor,
                        )}
                      >
                        steps
                      </EuiLink>
                      .
                    </span>
                  }
                ></EuiCallOut>
              ) : this.state.selectedVersion == 'debian7' ||
                this.state.selectedVersion == 'debian8' ||
                this.state.selectedVersion == 'debian9' ||
                this.state.selectedVersion == 'debian10' ? (
                <EuiCallOut
                  color='warning'
                  className='message'
                  iconType='iInCircle'
                  title={
                    <span>
                      Might require some extra installation{' '}
                      <EuiLink
                        target='_blank'
                        href={webDocumentationLink(
                          'installation-guide/wazuh-agent/wazuh-agent-package-linux.html',
                          appVersionMajorDotMinor,
                        )}
                      >
                        steps
                      </EuiLink>
                      .
                    </span>
                  }
                ></EuiCallOut>
              ) : (
                ''
              )}
              {/*
              {
                <EuiCallOut
                  color='warning'
                  title={extraInstallationText}
                  iconType='iInCircle'
                />
              } */}
              {this.state.needsPassword && (
                <EuiSwitch
                  label='Show password'
                  checked={this.state.showPassword}
                  onChange={active => this.setShowPassword(active)}
                />
              )}
              <EuiSpacer />
            </EuiText>
          ) : this.state.connectionSecure === false ? (
            <EuiText>
              <p>
                You can use this command to install and enroll the Wazuh agent
                in one or more hosts.
              </p>
              <EuiCallOut
                color='warning'
                title={warningUpgrade}
                iconType='iInCircle'
              />
              <EuiSpacer />
              <EuiCallOut
                color='danger'
                title={
                  <>
                    Warning: there's no{' '}
                    <EuiLink
                      target='_blank'
                      href={webDocumentationLink(
                        'user-manual/deployment-variables/deployment-variables.html',
                        appVersionMajorDotMinor,
                      )}
                    >
                      secure protocol configured
                    </EuiLink>{' '}
                    and agents will not be able to communicate with the manager.
                  </>
                }
                iconType='iInCircle'
              />
              <EuiSpacer />
              {windowsAdvice}
              <div className='copy-codeblock-wrapper'>
                <EuiCodeBlock style={codeBlock} language={language}>
                  {this.state.wazuhPassword && !this.state.showPassword
                    ? this.obfuscatePassword(text)
                    : text}
                </EuiCodeBlock>
                <EuiCopy textToCopy={text || ''}>
                  {copy => (
                    <div className='copy-overlay' onClick={copy}>
                      <p>
                        <EuiIcon type='copy' /> Copy command
                      </p>
                    </div>
                  )}
                </EuiCopy>
              </div>
              {this.state.needsPassword && (
                <EuiSwitch
                  label='Show password'
                  checked={this.state.showPassword}
                  onChange={active => this.setShowPassword(active)}
                />
              )}
              <EuiSpacer />
            </EuiText>
          ) : (
            <EuiText>
              <p>
                You can use this command to install and enroll the Wazuh agent
                in one or more hosts.
              </p>
              <EuiCallOut
                color='warning'
                title={warningUpgrade}
                iconType='iInCircle'
              />
              <EuiSpacer />
              {windowsAdvice}
              <div className='copy-codeblock-wrapper'>
                <EuiCodeBlock style={codeBlock} language={language}>
                  {this.state.wazuhPassword && !this.state.showPassword
                    ? this.obfuscatePassword(text)
                    : text}
                </EuiCodeBlock>
                <EuiCopy textToCopy={text || ''}>
                  {copy => (
                    <div className='copy-overlay' onClick={copy}>
                      <p>
                        <EuiIcon type='copy' /> Copy command
                      </p>
                    </div>
                  )}
                </EuiCopy>
              </div>
              {this.state.needsPassword && (
                <EuiSwitch
                  label='Show password'
                  checked={this.state.showPassword}
                  onChange={active => this.setShowPassword(active)}
                />
              )}
              <EuiSpacer />
            </EuiText>
          )}
        </div>
      );

      const tabSysV = [
        {
          id: 'sysV',
          name: 'SysV Init',
          content: (
            <Fragment>
              <EuiSpacer />
              <EuiText>
                <div className='copy-codeblock-wrapper'>
                  <EuiCodeBlock style={codeBlock} language={language}>
                    {this.systemSelector()}
                  </EuiCodeBlock>
                  <EuiCopy textToCopy={this.systemSelector()}>
                    {copy => (
                      <div className='copy-overlay' onClick={copy}>
                        <p>
                          <EuiIcon type='copy' /> Copy command
                        </p>
                      </div>
                    )}
                  </EuiCopy>
                </div>
                <EuiSpacer size='s' />
                {textAndLinkToCheckConnectionDocumentation}
                {this.state.selectedOS == 'hp' || this.state.selectedOS == 'sol'
                  ? messageExtraSteps
                  : ''}
              </EuiText>
            </Fragment>
          ),
        },
      ];

      const tabSystemD = [
        {
          id: 'systemd',
          name: 'Systemd',
          content: (
            <Fragment>
              <EuiSpacer />
              <EuiText>
                <div className='copy-codeblock-wrapper'>
                  <EuiCodeBlock style={codeBlock} language={language}>
                    {this.systemSelector()}
                  </EuiCodeBlock>
                  <EuiCopy textToCopy={this.systemSelector()}>
                    {copy => (
                      <div className='copy-overlay' onClick={copy}>
                        <p>
                          <EuiIcon type='copy' /> Copy command
                        </p>
                      </div>
                    )}
                  </EuiCopy>
                </div>
                <EuiSpacer size='s' />
                {textAndLinkToCheckConnectionDocumentation}
                {this.state.selectedOS == 'hp' || this.state.selectedOS == 'sol'
                  ? messageExtraSteps
                  : ''}
              </EuiText>
            </Fragment>
          ),
        },
      ];

      const tabNet = [
        {
          id: 'NET',
          name: 'NET',
          content: (
            <Fragment>
              <EuiSpacer />
              <EuiText>
                <div className='copy-codeblock-wrapper'>
                  <EuiCodeBlock style={codeBlock} language={language}>
                    {this.systemSelectorNet()}
                  </EuiCodeBlock>
                  <EuiCopy textToCopy={this.systemSelectorNet()}>
                    {copy => (
                      <div className='copy-overlay' onClick={copy}>
                        <p>
                          <EuiIcon type='copy' /> Copy command
                        </p>
                      </div>
                    )}
                  </EuiCopy>
                </div>
                <EuiSpacer size='s' />
                {textAndLinkToCheckConnectionDocumentation}
                {this.state.selectedOS == 'hp' || this.state.selectedOS == 'sol'
                  ? messageExtraSteps
                  : ''}
              </EuiText>
            </Fragment>
          ),
        },
      ];

      const tabWazuhControlMacos = [
        {
          id: 'Wazuh-control-macos',
          name: 'Wazuh-control-macos',
          content: (
            <Fragment>
              <EuiSpacer />
              <EuiText>
                <div className='copy-codeblock-wrapper'>
                  <EuiCodeBlock style={codeBlock} language={language}>
                    {this.systemSelectorWazuhControlMacos()}
                  </EuiCodeBlock>
                  <EuiCopy textToCopy={this.systemSelectorWazuhControlMacos()}>
                    {copy => (
                      <div className='copy-overlay' onClick={copy}>
                        <p>
                          <EuiIcon type='copy' /> Copy command
                        </p>
                      </div>
                    )}
                  </EuiCopy>
                </div>
                <EuiSpacer size='s' />
                {textAndLinkToCheckConnectionDocumentation}
                {this.state.selectedOS == 'hp' || this.state.selectedOS == 'sol'
                  ? messageExtraSteps
                  : ''}
              </EuiText>
            </Fragment>
          ),
        },
      ];

      const tabWazuhControl = [
        {
          id: 'Wazuh-control',
          name: 'Wazuh-control',
          content: (
            <Fragment>
              <EuiSpacer />
              <EuiText>
                <div className='copy-codeblock-wrapper'>
                  <EuiCodeBlock style={codeBlock} language={language}>
                    {this.systemSelectorWazuhControl()}
                  </EuiCodeBlock>
                  <EuiCopy textToCopy={this.systemSelectorWazuhControl()}>
                    {copy => (
                      <div className='copy-overlay' onClick={copy}>
                        <p>
                          <EuiIcon type='copy' /> Copy command
                        </p>
                      </div>
                    )}
                  </EuiCopy>
                </div>
                <EuiSpacer size='s' />
                {textAndLinkToCheckConnectionDocumentation}
                {this.state.selectedOS == 'hp' || this.state.selectedOS == 'sol'
                  ? messageExtraSteps
                  : ''}
              </EuiText>
            </Fragment>
          ),
        },
      ];

      const buttonGroup = (legend, options, idSelected, onChange) => {
        return (
          <EuiButtonGroup
            color='primary'
            legend={legend}
            options={options}
            idSelected={idSelected}
            onChange={onChange}
            className={'wz-flex'}
          />
        );
      };

      const selectedVersionMac = (legend, options, idSelected, onChange) => {
        return (
          <EuiButtonGroup
            color='primary'
            legend={legend}
            options={options}
            idSelected={idSelected}
            onChange={onChange}
          />
        );
      };

      const onChangeServerAddress = async selectedNodes => {
        if (selectedNodes.length === 0) {
          this.setState({
            serverAddress: '',
            udpProtocol: false,
            connectionSecure: null,
          });
        } else {
          const nodeSelected = selectedNodes[0];
          try {
            const remoteConfig = await getConnectionConfig(nodeSelected);
            this.setState({
              serverAddress: remoteConfig.serverAddress,
              udpProtocol: remoteConfig.udpProtocol,
              connectionSecure: remoteConfig.connectionSecure,
            });
          } catch (error) {
            const options = {
              context: `${RegisterAgent.name}.onChangeServerAddress`,
              level: UI_LOGGER_LEVELS.ERROR,
              severity: UI_ERROR_SEVERITIES.BUSINESS,
              display: true,
              store: false,
              error: {
                error: error,
                message: error.message || error,
                title: error.name || error,
              },
            };
            getErrorOrchestrator().handleError(options);
            this.setState({
              serverAddress: nodeSelected.label,
              udpProtocol: false,
              connectionSecure: false,
            });
          }
        }
      };

      const steps = [
        {
          title: 'Choose the operating system',
          children: buttonGroup(
            'Choose the Operating system',
            osButtons,
            this.state.selectedOS,
            os => this.selectOS(os),
          ),
        },
        ...(this.state.selectedOS == 'rpm'
          ? [
            {
              title: 'Choose the version',
              children: buttonGroup(
                'Choose the version',
                versionButtonsRedHat,
                this.state.selectedVersion,
                version => this.setVersion(version),
              ),
            },
          ]
          : []),
        ...(this.state.selectedOS == 'oraclelinux'
          ? [
            {
              title: 'Choose the version',
              children: buttonGroup(
                'Choose the version',
                versionButtonsOracleLinux,
                this.state.selectedVersion,
                version => this.setVersion(version),
              ),
            },
          ]
          : []),
        ...(this.state.selectedOS == 'raspbian'
          ? [
            {
              title: 'Choose the version',
              children: buttonGroup(
                'Choose the version',
                versionButtonsRaspbian,
                this.state.selectedVersion,
                version => this.setVersion(version),
              ),
            },
          ]
          : []),
        ...(this.state.selectedOS == 'amazonlinux'
          ? [
            {
              title: 'Choose the version',
              children: buttonGroup(
                'Choose the version',
                versionButtonAmazonLinux,
                this.state.selectedVersion,
                version => this.setVersion(version),
              ),
            },
          ]
          : []),
        ...(this.state.selectedOS == 'cent'
          ? [
            {
              title: 'Choose the version',
              children: buttonGroup(
                'Choose the version',
                versionButtonsCentos,
                this.state.selectedVersion,
                version => this.setVersion(version),
              ),
            },
          ]
          : []),
        ...(this.state.selectedOS == 'fedora'
          ? [
            {
              title: 'Choose the version',
              children: buttonGroup(
                'Choose the version',
                versionButtonFedora,
                this.state.selectedVersion,
                version => this.setVersion(version),
              ),
            },
          ]
          : []),
        ...(this.state.selectedOS == 'deb'
          ? [
            {
              title: 'Choose the version',
              children: buttonGroup(
                'Choose the version',
                versionButtonsDebian,
                this.state.selectedVersion,
                version => this.setVersion(version),
              ),
            },
          ]
          : []),
        ...(this.state.selectedOS == 'ubu'
          ? [
            {
              title: 'Choose the version',
              children: buttonGroup(
                'Choose the version',
                versionButtonsUbuntu,
                this.state.selectedVersion,
                version => this.setVersion(version),
              ),
            },
          ]
          : []),
        ...(this.state.selectedOS == 'win'
          ? [
            {
              title: 'Choose the version',
              children:
                this.state.selectedVersion == 'windowsxp'
                  ? buttonGroupWithMessage(
                    'Choose the version',
                    versionButtonsWindows,
                    this.state.selectedVersion,
                    version => this.setVersion(version),
                  )
                  : buttonGroup(
                    'Choose the version',
                    versionButtonsWindows,
                    this.state.selectedVersion,
                    version => this.setVersion(version),
                  ),
            },
          ]
          : []),
        ...(this.state.selectedOS == 'macos'
          ? [
            {
              title: 'Choose the version',
              children: selectedVersionMac(
                'Choose the version',
                versionButtonsMacOS,
                this.state.selectedVersion,
                version => this.setVersion(version),
              ),
            },
          ]
          : []),
        ...(this.state.selectedOS == 'suse'
          ? [
            {
              title: 'Choose the version',
              children: selectedVersionMac(
                'Choose the version',
                versionButtonsSuse,
                this.state.selectedVersion,
                version => this.setVersion(version),
              ),
            },
          ]
          : []),
        ...(this.state.selectedOS == 'open'
          ? [
            {
              title: 'Choose the version',
              children: buttonGroup(
                'Choose the version',
                versionButtonsOpenSuse,
                this.state.selectedVersion,
                version => this.setVersion(version),
              ),
            },
          ]
          : []),
        ...(this.state.selectedOS == 'sol'
          ? [
            {
              title: 'Choose the version',
              children: buttonGroup(
                'Choose the version',
                versionButtonsSolaris,
                this.state.selectedVersion,
                version => this.setVersion(version),
              ),
            },
          ]
          : []),
        ...(this.state.selectedOS == 'aix'
          ? [
            {
              title: 'Choose the version',
              children: buttonGroup(
                'Choose the version',
                versionButtonsAix,
                this.state.selectedVersion,
                version => this.setVersion(version),
              ),
            },
          ]
          : []),
        ...(this.state.selectedOS == 'hp'
          ? [
            {
              title: 'Choose the version',
              children: buttonGroup(
                'Choose the version',
                versionButtonsHPUX,
                this.state.selectedVersion,
                version => this.setVersion(version),
              ),
            },
          ]
          : []),
        ...(this.state.selectedOS == 'alpine'
          ? [
            {
              title: 'Choose the version',
              children: buttonGroup(
                'Choose the version',
                versionButtonAlpine,
                this.state.selectedVersion,
                version => this.setVersion(version),
              ),
            },
          ]
          : []),
        ...(this.state.selectedVersion == 'centos5' ||
          this.state.selectedVersion == 'redhat5' ||
          this.state.selectedVersion == 'oraclelinux5' ||
          this.state.selectedVersion == 'suse11'
          ? [
            {
              title: 'Choose the architecture',
              children: buttonGroup(
                'Choose the architecture',
                architecturei386Andx86_64,
                this.state.selectedArchitecture,
                architecture => this.setArchitecture(architecture),
              ),
            },
          ]
          : []),
        ...(this.state.selectedVersion == 'leap15'
          ? [
            {
              title: 'Choose the architecture',
              children: buttonGroup(
                'Choose the architecture',
                architectureButtonsOpenSuse,
                this.state.selectedArchitecture,
                architecture => this.setArchitecture(architecture),
              ),
            },
          ]
          : []),
        ...(this.state.selectedVersion == 'centos6' ||
          this.state.selectedVersion == 'oraclelinux6' ||
          this.state.selectedVersion == 'amazonlinux1' ||
          this.state.selectedVersion == 'redhat6' ||
          this.state.selectedVersion == 'amazonlinux2022' ||
          this.state.selectedVersion == 'debian7' ||
          this.state.selectedVersion == 'debian8' ||
          this.state.selectedVersion == 'ubuntu14' ||
          this.state.selectedVersion == 'ubuntu15' ||
          this.state.selectedVersion == 'ubuntu16'
          ? [
            {
              title: 'Choose the architecture',
              children: buttonGroup(
                'Choose the architecture',
                architectureButtons,
                this.state.selectedArchitecture,
                architecture => this.setArchitecture(architecture),
              ),
            },
          ]
          : []),
        ...(this.state.selectedVersion == 'centos7' ||
          this.state.selectedVersion == 'redhat7' ||
          this.state.selectedVersion == 'amazonlinux2' ||
          this.state.selectedVersion == 'suse12' ||
          this.state.selectedVersion == '22' ||
          this.state.selectedVersion == 'debian9' ||
          this.state.selectedVersion == 'debian10' ||
          this.state.selectedVersion == 'busterorgreater'
          ? [
            {
              title: 'Choose the architecture',
              children: buttonGroup(
                'Choose the architecture',
                architectureButtonsWithPPC64LE,
                this.state.selectedArchitecture,
                architecture => this.setArchitecture(architecture),
              ),
            },
          ]
          : []),
        ...(this.state.selectedVersion == 'windowsxp' ||
          this.state.selectedVersion == 'windows8'
          ? [
            {
              title: 'Choose the architecture',
              children: buttonGroup(
                'Choose the architecture',
                architectureButtonsi386,
                this.state.selectedArchitecture,
                architecture => this.setArchitecture(architecture),
              ),
            },
          ]
          : []),
        ...(this.state.selectedVersion == 'sierra' ||
          this.state.selectedVersion == 'highSierra' ||
          this.state.selectedVersion == 'mojave' ||
          this.state.selectedVersion == 'catalina' ||
          this.state.selectedVersion == 'bigSur' ||
          this.state.selectedVersion == 'monterrey' ||
          this.state.selectedVersion == 'ventura'
          ? [
            {
              title: 'Choose the architecture',
              children: buttonGroup(
                'Choose the architecture',
                architectureButtonsMacos,
                this.state.selectedArchitecture,
                architecture => this.setArchitecture(architecture),
              ),
            },
          ]
          : []),
        ...(this.state.selectedVersion == 'solaris10' ||
          this.state.selectedVersion == 'solaris11'
          ? [
            {
              title: 'Choose the architecture',
              children: buttonGroup(
                'Choose the architecture',
                architectureButtonsSolaris,
                this.state.selectedArchitecture,
                architecture => this.setArchitecture(architecture),
              ),
            },
          ]
          : []),
        ...(this.state.selectedVersion == '6.1 TL9'
          ? [
            {
              title: 'Choose the architecture',
              children: buttonGroup(
                'Choose the architecture',
                architectureButtonsAix,
                this.state.selectedArchitecture,
                architecture => this.setArchitecture(architecture),
              ),
            },
          ]
          : []),
        ...(this.state.selectedVersion == '11.31'
          ? [
            {
              title: 'Choose the architecture',
              children: buttonGroup(
                'Choose the architecture',
                architectureButtonsHpUx,
                this.state.selectedArchitecture,
                architecture => this.setArchitecture(architecture),
              ),
            },
          ]
          : []),
        ...(!(
          this.state.selectedOS == 'hp' ||
          this.state.selectedOS == 'sol' ||
          this.state.selectedOS == 'alpine'
        )
          ? [
            {
              title: 'Wazuh server address',
              children: (
                <Fragment>
                  <ServerAddress
                    defaultValue={this.state.defaultServerAddress}
                    onChange={onChangeServerAddress}
                    fetchOptions={fetchClusterNodesOptions}
                  />
                </Fragment>
              ),
            },
          ]
          : []),
        ...(!(!this.state.needsPassword || this.state.hidePasswordInput)
          ? [
            {
              title: 'Wazuh password',
              children: <Fragment>{passwordInput}</Fragment>,
            },
          ]
          : []),
        ...(!(
          this.state.selectedOS == 'hp' ||
          this.state.selectedOS == 'sol' ||
          this.state.selectedOS == 'alpine'
        )
          ? [
            {
              title: 'Assign a name and a group to the agent',
              children: (
                <Fragment>
                  {agentName}
                  {groupInput}
                  {agentGroup}
                </Fragment>
              ),
            },
          ]
          : []),
        {
          title: 'Install and enroll the agent',
          children: this.state.gotErrorRegistrationServiceInfo ? (
            calloutErrorRegistrationServiceInfo
          ) : this.state.agentNameError ? (
            <EuiCallOut
              color='danger'
              title={`There are fields with errors. Please verify them.`}
              iconType='alert'
            />
          ) : missingOSSelection.length ? (
            <EuiCallOut
              color='warning'
              title={`Please select the ${missingOSSelection.join(', ')}.`}
              iconType='iInCircle'
            />
          ) : (
            <div>{guide}</div>
          ),
        },
        ...(this.state.selectedOS == 'rpm' ||
          this.state.selectedOS == 'cent' ||
          this.state.selectedOS == 'suse' ||
          this.state.selectedOS == 'fedora' ||
          this.state.selectedOS == 'oraclelinux' ||
          this.state.selectedOS == 'amazonlinux' ||
          this.state.selectedOS == 'deb' ||
          this.state.selectedOS == 'raspbian' ||
          this.state.selectedOS == 'ubu' ||
          this.state.selectedOS == 'win' ||
          this.state.selectedOS == 'macos' ||
          this.state.selectedOS == 'open' ||
          this.state.selectedOS == 'sol' ||
          this.state.selectedOS == 'aix' ||
          this.state.selectedOS == 'hp' ||
          this.state.selectedOS == 'alpine' ||
          this.state.selectedOS == ''
          ? [
            {
              title: 'Start the agent',
              children: this.state.gotErrorRegistrationServiceInfo ? (
                calloutErrorRegistrationServiceInfo
              ) : this.state.agentNameError ? (
                <EuiCallOut
                  color='danger'
                  title={`There are fields with errors. Please verify them.`}
                  iconType='alert'
                />
              ) : missingOSSelection.length ? (
                <EuiCallOut
                  color='warning'
                  title={`Please select the ${missingOSSelection.join(', ')}.`}
                  iconType='iInCircle'
                />
              ) : (
                <EuiTabbedContent
                  tabs={
                    this.state.selectedVersion == 'redhat7' ||
                      this.state.selectedVersion == 'amazonlinux2022' ||
                      this.state.selectedVersion == 'centos7' ||
                      this.state.selectedVersion == 'suse11' ||
                      this.state.selectedVersion == 'suse12' ||
                      this.state.selectedVersion == 'oraclelinux5' ||
                      this.state.selectedVersion == 'amazonlinux2' ||
                      this.state.selectedVersion == '22' ||
                      this.state.selectedVersion == 'debian8' ||
                      this.state.selectedVersion == 'debian10' ||
                      this.state.selectedVersion == 'busterorgreater' ||
                      this.state.selectedVersion == 'busterorgreater' ||
                      this.state.selectedVersion === 'ubuntu15' ||
                      this.state.selectedVersion === 'ubuntu16' ||
                      this.state.selectedVersion === 'leap15'
                      ? tabSystemD
                      : this.state.selectedVersion == 'windowsxp' ||
                        this.state.selectedVersion == 'windows8'
                        ? tabNet
                        : this.state.selectedVersion == 'sierra' ||
                          this.state.selectedVersion == 'highSierra' ||
                          this.state.selectedVersion == 'mojave' ||
                          this.state.selectedVersion == 'catalina' ||
                          this.state.selectedVersion == 'bigSur' ||
                          this.state.selectedVersion == 'monterrey' ||
                          this.state.selectedVersion == 'ventura'
                          ? tabWazuhControlMacos
                          : this.state.selectedVersion == 'solaris10' ||
                            this.state.selectedVersion == 'solaris11' ||
                            this.state.selectedVersion == '6.1 TL9' ||
                            this.state.selectedVersion == '11.31'
                            ? tabWazuhControl
                            : tabSysV
                  }
                  selectedTab={this.selectedSYS}
                  onTabClick={onTabClick}
                />
              ),
            },
          ]
          : []),

        ...(!missingOSSelection.length &&
          this.state.selectedOS !== 'rpm' &&
          this.state.selectedOS !== 'deb' &&
          this.state.selectedOS !== 'cent' &&
          this.state.selectedOS !== 'ubu' &&
          this.state.selectedOS !== 'win' &&
          this.state.selectedOS !== 'macos' &&
          this.state.selectedOS !== 'open' &&
          this.state.selectedOS !== 'sol' &&
          this.state.selectedOS !== 'aix' &&
          this.state.selectedOS !== 'hp' &&
          this.state.selectedOS !== 'amazonlinux' &&
          this.state.selectedOS !== 'fedora' &&
          this.state.selectedOS !== 'oraclelinux' &&
          this.state.selectedOS !== 'suse' &&
          this.state.selectedOS !== 'raspbian' &&
          restartAgentCommand
          ? [
            {
              title: 'Start the agent',
              children: this.state.gotErrorRegistrationServiceInfo ? (
                calloutErrorRegistrationServiceInfo
              ) : (
                <EuiFlexGroup direction='column'>
                  <EuiText>
                    <div className='copy-codeblock-wrapper'>
                      <EuiCodeBlock style={codeBlock} language={language}>
                        {restartAgentCommand}
                      </EuiCodeBlock>
                      <EuiCopy textToCopy={restartAgentCommand}>
                        {copy => (
                          <div className='copy-overlay' onClick={copy}>
                            <p>
                              <EuiIcon type='copy' /> Copy command
                            </p>
                          </div>
                        )}
                      </EuiCopy>
                    </div>
                  </EuiText>
                </EuiFlexGroup>
              ),
            },
          ]
          : []),
      ];

      return (
        <div>
          <EuiPage restrictWidth='1000px' style={{ background: 'transparent' }}>
            <EuiPageBody>
              <EuiFlexGroup>
                <EuiFlexItem>
                  <EuiPanel>
                    <EuiFlexGroup>
                      <EuiFlexItem>
                        <EuiTitle>
                          <h2>Deploy a new agent</h2>
                        </EuiTitle>
                      </EuiFlexItem>
                      <EuiFlexItem grow={false}>
                        {this.props.hasAgents() && (
                          <EuiButtonEmpty
                            size='s'
                            onClick={() => this.props.addNewAgent(false)}
                            iconType='cross'
                          >
                            Close
                          </EuiButtonEmpty>
                        )}
                        {!this.props.hasAgents() && (
                          <EuiButtonEmpty
                            size='s'
                            onClick={() => this.props.reload()}
                            iconType='refresh'
                          >
                            Refresh
                          </EuiButtonEmpty>
                        )}
                      </EuiFlexItem>
                    </EuiFlexGroup>
                    <EuiSpacer />
                    {this.state.loading && (
                      <>
                        <EuiFlexItem>
                          <EuiProgress size='xs' color='primary' />
                        </EuiFlexItem>
                        <EuiSpacer></EuiSpacer>
                      </>
                    )}
                    {!this.state.loading && (
                      <EuiFlexItem>
                        <EuiSteps steps={steps} />
                      </EuiFlexItem>
                    )}
                  </EuiPanel>
                </EuiFlexItem>
              </EuiFlexGroup>
            </EuiPageBody>
          </EuiPage>
        </div>
      );
    }
  }
);<|MERGE_RESOLUTION|>--- conflicted
+++ resolved
@@ -302,7 +302,6 @@
 
     setAgentName(event) {
       const validation = /^[a-z0-9-_.]+$/i;
-<<<<<<< HEAD
       if ((validation.test(event.target.value) && event.target.value.length >= 2)
         || event.target.value.length <= 0) {
         this.setState({
@@ -310,28 +309,19 @@
           agentNameError: false,
           badCharacters: []
         });
-=======
-      this.setState({ agentName: event.target.value });
-      if (validation.test(event.target.value) || event.target.value.length <= 0) {
-        this.setState({ agentNameError: false });
-        this.setState({ badCharacters: [] });
->>>>>>> 65e156b9
+
       } else {
         let badCharacters = event.target.value.split('').map(char =>
           char.replace(validation, '')).join('');
         badCharacters = badCharacters.split('').map(char =>
           char.replace(/\s/, 'whitespace'));
         const characters = [...new Set(badCharacters)];
-<<<<<<< HEAD
         this.setState({
           agentName: event.target.value,
           badCharacters: characters,
           agentNameError: true
         });
-=======
-        this.setState({ badCharacters: characters });
-        this.setState({ agentNameError: true });
->>>>>>> 65e156b9
+
       }
     }
 
@@ -898,12 +888,9 @@
         <EuiForm>
           <EuiFormRow
             isInvalid={this.state.agentNameError}
-<<<<<<< HEAD
             error={[this.state.badCharacters.length < 1 ? 'The minimum length is 2 characters.' :
               `The character${this.state.badCharacters.length <= 1 ? ('') : ('s')}
-=======
-            error={[`The character${this.state.badCharacters.length <= 1 ? ('') : ('s')}
->>>>>>> 65e156b9
+
             ${this.state.badCharacters.map(char => ` "${char}"`)}
             ${this.state.badCharacters.length <= 1 ? ('is') : ('are')}
             not valid. Allowed characters are A-Z, a-z, ".", "-", "_"`]}>
