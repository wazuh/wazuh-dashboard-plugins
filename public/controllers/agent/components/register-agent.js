--- conflicted
+++ resolved
@@ -377,16 +377,20 @@
     }
 
     optionalDeploymentVariables() {
-      const escapeQuotes = (value) => value.replace(/'/g, "\\'");
+      const escapeQuotes = value => value.replace(/'/g, "\\'");
       let deployment =
         this.state.serverAddress &&
         `WAZUH_MANAGER='${escapeQuotes(this.state.serverAddress)}' `;
       if (this.state.selectedOS == 'win') {
-        deployment += `WAZUH_REGISTRATION_SERVER='${escapeQuotes(this.state.serverAddress)}' `;
+        deployment += `WAZUH_REGISTRATION_SERVER='${escapeQuotes(
+          this.state.serverAddress,
+        )}' `;
       }
 
       if (this.state.needsPassword) {
-        deployment += `WAZUH_REGISTRATION_PASSWORD='${escapeQuotes(this.state.wazuhPassword)}' `;
+        deployment += `WAZUH_REGISTRATION_PASSWORD='${escapeQuotes(
+          this.state.wazuhPassword,
+        )}' `;
       }
 
       if (this.state.udpProtocol) {
@@ -413,7 +417,7 @@
 
     resolveRPMPackage() {
       switch (
-      `${this.state.selectedVersion}-${this.state.selectedArchitecture}`
+        `${this.state.selectedVersion}-${this.state.selectedArchitecture}`
       ) {
         case 'redhat5-i386':
           return `https://packages.wazuh.com/4.x/yum5/i386/wazuh-agent-${this.state.wazuhVersion}${this.addToVersion}.el5.i386.rpm`;
@@ -444,7 +448,7 @@
 
     resolveAlpinePackage() {
       switch (
-      `${this.state.selectedVersion}-${this.state.selectedArchitecture}`
+        `${this.state.selectedVersion}-${this.state.selectedArchitecture}`
       ) {
         case '3.12.12-i386':
           return 'https://packages.wazuh.com/key/alpine-devel%40wazuh.com-633d7457.rsa.pub && echo "https://packages.wazuh.com/4.x/alpine/v3.12/main"';
@@ -465,7 +469,7 @@
 
     resolveORACLELINUXPackage() {
       switch (
-      `${this.state.selectedVersion}-${this.state.selectedArchitecture}`
+        `${this.state.selectedVersion}-${this.state.selectedArchitecture}`
       ) {
         case 'oraclelinux5-i386':
           return `https://packages.wazuh.com/4.x/yum5/i386/wazuh-agent-${this.state.wazuhVersion}${this.addToVersion}.el5.i386.rpm`;
@@ -486,7 +490,7 @@
 
     resolveCENTPackage() {
       switch (
-      `${this.state.selectedVersion}-${this.state.selectedArchitecture}`
+        `${this.state.selectedVersion}-${this.state.selectedArchitecture}`
       ) {
         case 'centos5-i386':
           return `https://packages.wazuh.com/4.x/yum5/i386/wazuh-agent-${this.state.wazuhVersion}${this.addToVersion}.el5.i386.rpm`;
@@ -517,7 +521,7 @@
 
     resolveSUSEPackage() {
       switch (
-      `${this.state.selectedVersion}-${this.state.selectedArchitecture}`
+        `${this.state.selectedVersion}-${this.state.selectedArchitecture}`
       ) {
         case 'suse11-i386':
           return `https://packages.wazuh.com/4.x/yum5/i386/wazuh-agent-${this.state.wazuhVersion}${this.addToVersion}.el5.i386.rpm`;
@@ -540,7 +544,7 @@
 
     resolveFEDORAPachage() {
       switch (
-      `${this.state.selectedVersion}-${this.state.selectedArchitecture}`
+        `${this.state.selectedVersion}-${this.state.selectedArchitecture}`
       ) {
         case '22-i386':
           return `https://packages.wazuh.com/4.x/yum/wazuh-agent-${this.state.wazuhVersion}${this.addToVersion}.i386.rpm`;
@@ -559,7 +563,7 @@
 
     resolveAMAZONLPackage() {
       switch (
-      `${this.state.selectedVersion}-${this.state.selectedArchitecture}`
+        `${this.state.selectedVersion}-${this.state.selectedArchitecture}`
       ) {
         case 'amazonlinux1-i386':
           return `https://packages.wazuh.com/4.x/yum/wazuh-agent-${this.state.wazuhVersion}${this.addToVersion}.i386.rpm`;
@@ -609,7 +613,7 @@
 
     resolveRASPBIANPackage() {
       switch (
-      `${this.state.selectedVersion}-${this.state.selectedArchitecture}`
+        `${this.state.selectedVersion}-${this.state.selectedArchitecture}`
       ) {
         case 'busterorgreater-i386':
           return `https://packages.wazuh.com/4.x/apt/pool/main/w/wazuh-agent/wazuh-agent_${this.state.wazuhVersion}${this.addToVersion}_i386.deb`;
@@ -628,7 +632,7 @@
 
     resolveUBUNTUPackage() {
       switch (
-      `${this.state.selectedVersion}-${this.state.selectedArchitecture}`
+        `${this.state.selectedVersion}-${this.state.selectedArchitecture}`
       ) {
         case 'ubuntu14-i386':
           return `https://packages.wazuh.com/4.x/apt/pool/main/w/wazuh-agent/wazuh-agent_${this.state.wazuhVersion}${this.addToVersion}_i386.deb`;
@@ -653,7 +657,7 @@
 
     resolveOPENSUSEPackage() {
       switch (
-      `${this.state.selectedVersion}-${this.state.selectedArchitecture}`
+        `${this.state.selectedVersion}-${this.state.selectedArchitecture}`
       ) {
         case 'leap15-i386':
           return `https://packages.wazuh.com/4.x/yum/wazuh-agent-${this.state.wazuhVersion}${this.addToVersion}.i386.rpm`;
@@ -672,7 +676,7 @@
 
     resolveSOLARISPackage() {
       switch (
-      `${this.state.selectedVersion}-${this.state.selectedArchitecture}`
+        `${this.state.selectedVersion}-${this.state.selectedArchitecture}`
       ) {
         case 'solaris10-i386':
           return `https://packages.wazuh.com/4.x/solaris/i386/10/wazuh-agent_v${this.state.wazuhVersion}-sol10-i386.pkg`;
@@ -689,7 +693,7 @@
 
     resolveAIXPackage() {
       switch (
-      `${this.state.selectedVersion}-${this.state.selectedArchitecture}`
+        `${this.state.selectedVersion}-${this.state.selectedArchitecture}`
       ) {
         case '6.1 TL9-powerpc':
           return `https://packages.wazuh.com/4.x/aix/wazuh-agent-${this.state.wazuhVersion}${this.addToVersion}.aix.ppc.rpm`;
@@ -700,7 +704,7 @@
 
     resolveHPPackage() {
       switch (
-      `${this.state.selectedVersion}-${this.state.selectedArchitecture}`
+        `${this.state.selectedVersion}-${this.state.selectedArchitecture}`
       ) {
         case '11.31-itanium2':
           return `https://packages.wazuh.com/4.x/hp-ux/wazuh-agent-${this.state.wazuhVersion}${this.addToVersion}-hpux-11v3-ia64.tar`;
@@ -895,7 +899,6 @@
         'The agent name must be unique. It can’t be changed once the agent has been enrolled.';
 
       const agentName = (
-<<<<<<< HEAD
         <EuiText>
           <p>
             The deployment sets the endpoint hostname as the agent name by
@@ -912,16 +915,6 @@
                   : `The character${
                       this.state.badCharacters.length <= 1 ? '' : 's'
                     }
-=======
-        <EuiForm>
-          <EuiFormRow
-            isInvalid={this.state.agentNameError}
-            error={[
-              this.state.badCharacters.length < 1
-                ? 'The minimum length is 2 characters.'
-                : `The character${this.state.badCharacters.length <= 1 ? '' : 's'
-                }
->>>>>>> 40291379
             ${this.state.badCharacters.map(char => ` "${char}"`)}
             ${this.state.badCharacters.length <= 1 ? 'is' : 'are'}
             not valid. Allowed characters are A-Z, a-z, ".", "-", "_"`,
@@ -989,22 +982,21 @@
       /*** macOS installation script customization ***/
 
       // Set macOS installation script with environment variables
-      const macOSInstallationOptions = `${this.optionalDeploymentVariables()}${this.agentNameVariable()}`
-        .replace(/\' ([a-zA-Z])/g, '\' && $1') // Separate environment variables with &&
-        .replace(/\"/g, '\\"') // Escape double quotes
-        .trim();
+      const macOSInstallationOptions =
+        `${this.optionalDeploymentVariables()}${this.agentNameVariable()}`
+          .replace(/\' ([a-zA-Z])/g, "' && $1") // Separate environment variables with &&
+          .replace(/\"/g, '\\"') // Escape double quotes
+          .trim();
 
       // If no variables are set, the echo will be empty
-      const macOSInstallationSetEnvVariablesScript = macOSInstallationOptions ?
-        `sudo echo "${macOSInstallationOptions}" > /tmp/wazuh_envs && `
+      const macOSInstallationSetEnvVariablesScript = macOSInstallationOptions
+        ? `sudo echo "${macOSInstallationOptions}" > /tmp/wazuh_envs && `
         : ``;
 
       // Merge environment variables with installation script
-      const macOSInstallationScript = `curl -so wazuh-agent.pkg https://packages.wazuh.com/4.x/macos/wazuh-agent-${this.state.wazuhVersion
-        }-1.pkg && ${macOSInstallationSetEnvVariablesScript}sudo installer -pkg ./wazuh-agent.pkg -target /`;
+      const macOSInstallationScript = `curl -so wazuh-agent.pkg https://packages.wazuh.com/4.x/macos/wazuh-agent-${this.state.wazuhVersion}-1.pkg && ${macOSInstallationSetEnvVariablesScript}sudo installer -pkg ./wazuh-agent.pkg -target /`;
 
       /*** end macOS installation script customization ***/
-
 
       const customTexts = {
         rpmText: `sudo ${this.optionalDeploymentVariables()}${this.agentNameVariable()}yum install -y ${this.optionalPackages()}`,
@@ -1017,19 +1009,23 @@
         macosText: macOSInstallationScript,
         winText:
           this.state.selectedVersion == 'windowsxp' ||
-            this.state.selectedVersion == 'windowsserver2008'
-            ? `msiexec.exe /i wazuh-agent-${this.state.wazuhVersion
-            }-1.msi /q ${this.optionalDeploymentVariables()}${this.agentNameVariable()}`
-            : `Invoke-WebRequest -Uri https://packages.wazuh.com/4.x/windows/wazuh-agent-${this.state.wazuhVersion
-            }-1.msi -OutFile \${env:tmp}\\wazuh-agent.msi; msiexec.exe /i \${env:tmp}\\wazuh-agent.msi /q ${this.optionalDeploymentVariables()}${this.agentNameVariable()}`,
+          this.state.selectedVersion == 'windowsserver2008'
+            ? `msiexec.exe /i wazuh-agent-${
+                this.state.wazuhVersion
+              }-1.msi /q ${this.optionalDeploymentVariables()}${this.agentNameVariable()}`
+            : `Invoke-WebRequest -Uri https://packages.wazuh.com/4.x/windows/wazuh-agent-${
+                this.state.wazuhVersion
+              }-1.msi -OutFile \${env:tmp}\\wazuh-agent.msi; msiexec.exe /i \${env:tmp}\\wazuh-agent.msi /q ${this.optionalDeploymentVariables()}${this.agentNameVariable()}`,
         openText: `sudo rpm --import https://packages.wazuh.com/key/GPG-KEY-WAZUH && sudo ${this.optionalDeploymentVariables()}${this.agentNameVariable()}zypper install -y ${this.optionalPackages()}`,
-        solText: `sudo curl -so ${this.state.selectedVersion == 'solaris11'
-          ? 'wazuh-agent.p5p'
-          : 'wazuh-agent.pkg'
-          } ${this.optionalPackages()} && ${this.state.selectedVersion == 'solaris11'
+        solText: `sudo curl -so ${
+          this.state.selectedVersion == 'solaris11'
+            ? 'wazuh-agent.p5p'
+            : 'wazuh-agent.pkg'
+        } ${this.optionalPackages()} && ${
+          this.state.selectedVersion == 'solaris11'
             ? 'pkg install -g wazuh-agent.p5p wazuh-agent'
             : 'pkgadd -d wazuh-agent.pkg'
-          }`,
+        }`,
         aixText: `sudo ${this.optionalDeploymentVariables()}${this.agentNameVariable()}rpm -ivh ${this.optionalPackages()}`,
         hpText: `cd / && sudo curl -so wazuh-agent.tar ${this.optionalPackages()} && sudo groupadd wazuh && sudo useradd -G wazuh wazuh && sudo tar -xvf wazuh-agent.tar`,
         amazonlinuxText: `sudo ${this.optionalDeploymentVariables()}${this.agentNameVariable()}yum install -y ${this.optionalPackages()}`,
@@ -1142,7 +1138,6 @@
                   iconType='iInCircle'
                 />
 
-<<<<<<< HEAD
                 {!this.state.connectionSecure && (
                   <>
                     <EuiSpacer />
@@ -1175,39 +1170,6 @@
                 {['windowsxp', 'windowsserver2008'].includes(
                   this.state.selectedVersion,
                 ) && (
-=======
-              {!this.state.connectionSecure && (
-                <>
-                  <EuiSpacer />
-                  {/** Warning connection NO SECURE */}
-                  <EuiCallOut
-                    color='danger'
-                    title={
-                      <>
-                        Warning: there's no{' '}
-                        <EuiLink
-                          target='_blank'
-                          href={webDocumentationLink(
-                            'user-manual/deployment-variables/deployment-variables.html',
-                            appVersionMajorDotMinor,
-                          )}
-                        >
-                          secure protocol configured
-                        </EuiLink>{' '}
-                        and agents will not be able to communicate with the
-                        manager.
-                      </>
-                    }
-                    iconType='iInCircle'
-                  />
-                  {/** END Warning connection NO SECURE */}
-                </>
-              )}
-              <EuiSpacer />
-              {windowsAdvice}
-              {['windowsxp', 'windowsserver2008'].includes(
-                this.state.selectedVersion) && (
->>>>>>> 40291379
                   <>
                     <EuiCallOut
                       color='warning'
@@ -1217,7 +1179,6 @@
                     <EuiSpacer />
                   </>
                 )}
-<<<<<<< HEAD
                 <div className='copy-codeblock-wrapper'>
                   <EuiCodeBlock style={codeBlock} language={language}>
                     {this.state.wazuhPassword &&
@@ -1441,230 +1402,6 @@
                 <EuiSpacer />
               </EuiText>
             )
-=======
-              <div className='copy-codeblock-wrapper'>
-                <EuiCodeBlock style={codeBlock} language={language}>
-                  {this.state.wazuhPassword &&
-                    !this.state.showPassword &&
-                    !['sol', 'hp', 'alpine'].includes(this.state.selectedOS)
-                    ? this.obfuscatePassword(text)
-                    : text}
-                </EuiCodeBlock>
-                <EuiCopy textToCopy={text || ''}>
-                  {copy => (
-                    <div className='copy-overlay' onClick={copy}>
-                      <p>
-                        <EuiIcon type='copy' /> Copy command
-                      </p>
-                    </div>
-                  )}
-                </EuiCopy>
-              </div>
-              {this.state.selectedVersion == 'solaris10' ||
-                this.state.selectedVersion == 'solaris11' ? (
-                <>
-                  <EuiCallOut
-                    color='warning'
-                    className='message'
-                    iconType='iInCircle'
-                    title={
-                      <span>
-                        Might require some extra installation{' '}
-                        <EuiLink
-                          rel='noopener noreferrer'
-                          target='_blank'
-                          href={webDocumentationLink(
-                            'installation-guide/wazuh-agent/wazuh-agent-package-solaris.html',
-                            appVersionMajorDotMinor,
-                          )}
-                          external
-                        >
-                          steps.
-                        </EuiLink>
-                      </span>
-                    }
-                  ></EuiCallOut>
-                  <EuiSpacer size='m' />
-                  <EuiCallOut
-                    color='warning'
-                    className='message'
-                    iconType='iInCircle'
-                    title={
-                      <span>
-                        After installing the agent, you need to enroll it in the
-                        Wazuh server. Check the Wazuh agent enrollment{' '}
-                        <EuiLink
-                          target='_blank'
-                          href={urlWazuhAgentEnrollment}
-                          external
-                          rel='noopener noreferrer'
-                        >
-                          Wazuh agent enrollment
-                        </EuiLink>{' '}
-                        section to learn more.
-                      </span>
-                    }
-                  ></EuiCallOut>
-                </>
-              ) : this.state.selectedVersion == '6.1 TL9' ? (
-                <>
-                  <EuiCallOut
-                    color='warning'
-                    className='message'
-                    iconType='iInCircle'
-                    title={
-                      <span>
-                        Might require some extra installation{' '}
-                        <EuiLink
-                          rel='noopener noreferrer'
-                          target='_blank'
-                          href={webDocumentationLink(
-                            'installation-guide/wazuh-agent/wazuh-agent-package-aix.html',
-                            appVersionMajorDotMinor,
-                          )}
-                          external
-                        >
-                          steps.
-                        </EuiLink>
-                      </span>
-                    }
-                  ></EuiCallOut>
-                  <EuiSpacer />
-                </>
-              ) : this.state.selectedVersion == '11.31' ? (
-                <>
-                  <EuiCallOut
-                    color='warning'
-                    className='message'
-                    iconType='iInCircle'
-                    title={
-                      <span>
-                        Might require some extra installation{' '}
-                        <EuiLink
-                          rel='noopener noreferrer'
-                          target='_blank'
-                          href={webDocumentationLink(
-                            'installation-guide/wazuh-agent/wazuh-agent-package-hpux.html',
-                            appVersionMajorDotMinor,
-                          )}
-                          external
-                        >
-                          steps.
-                        </EuiLink>
-                      </span>
-                    }
-                  ></EuiCallOut>
-                  <EuiSpacer size='m' />
-                  <EuiCallOut
-                    color='warning'
-                    className='message'
-                    iconType='iInCircle'
-                    title={
-                      <span>
-                        After installing the agent, you need to enroll it in the
-                        Wazuh server. Check the Wazuh agent enrollment{' '}
-                        <EuiLink
-                          target='_blank'
-                          href={urlWazuhAgentEnrollment}
-                          external
-                          rel='noopener noreferrer'
-                        >
-                          Wazuh agent enrollment
-                        </EuiLink>{' '}
-                        section to learn more.
-                      </span>
-                    }
-                  ></EuiCallOut>
-                </>
-              ) : this.state.selectedVersion == '3.12.12' ? (
-                <>
-                  <EuiCallOut
-                    color='warning'
-                    className='message'
-                    iconType='iInCircle'
-                    title={
-                      <span>
-                        Might require some extra installation{' '}
-                        <EuiLink
-                          rel='noopener noreferrer'
-                          target='_blank'
-                          href={webDocumentationLink(
-                            'installation-guide/wazuh-agent/wazuh-agent-package-linux.html',
-                            appVersionMajorDotMinor,
-                          )}
-                          external
-                        >
-                          steps.
-                        </EuiLink>
-                      </span>
-                    }
-                  ></EuiCallOut>
-                  <EuiSpacer size='m' />
-                  <EuiCallOut
-                    color='warning'
-                    className='message'
-                    iconType='iInCircle'
-                    title={
-                      <span>
-                        After installing the agent, you need to enroll it in the
-                        Wazuh server. Check the Wazuh agent enrollment{' '}
-                        <EuiLink
-                          target='_blank'
-                          href={urlWazuhAgentEnrollment}
-                          external
-                          rel='noopener noreferrer'
-                        >
-                          Wazuh agent enrollment
-                        </EuiLink>{' '}
-                        section to learn more.
-                      </span>
-                    }
-                  ></EuiCallOut>
-                </>
-              ) : this.state.selectedVersion == 'debian7' ||
-                this.state.selectedVersion == 'debian8' ||
-                this.state.selectedVersion == 'debian9' ||
-                this.state.selectedVersion == 'debian10' ? (
-                <>
-                  <EuiCallOut
-                    color='warning'
-                    className='message'
-                    iconType='iInCircle'
-                    title={
-                      <span>
-                        Might require some extra installation{' '}
-                        <EuiLink
-                          rel='noopener noreferrer'
-                          target='_blank'
-                          href={webDocumentationLink(
-                            'installation-guide/wazuh-agent/wazuh-agent-package-linux.html',
-                            appVersionMajorDotMinor,
-                          )}
-                          external
-                        >
-                          steps.
-                        </EuiLink>
-                      </span>
-                    }
-                  ></EuiCallOut>
-                  <EuiSpacer />
-                </>
-              ) : (
-                ''
-              )}
-              {this.state.needsPassword &&
-                !['sol', 'hp', 'alpine'].includes(this.state.selectedOS) ? (
-                <EuiSwitch
-                  label='Show password'
-                  checked={this.state.showPassword}
-                  onChange={active => this.setShowPassword(active)}
-                />
-              ) : (
-                ''
-              )}
-              <EuiSpacer />
-            </EuiText>
->>>>>>> 40291379
           )}
         </div>
       );
@@ -1871,433 +1608,433 @@
         },
         ...(this.state.selectedOS == 'rpm'
           ? [
-            {
-              title: 'Choose the version',
-              children: (
-                <RegisterAgentButtonGroup
-                  legend='Choose the version'
-                  options={versionButtonsRedHat}
-                  idSelected={this.state.selectedVersion}
-                  onChange={version => this.setVersion(version)}
-                />
-              ),
-            },
-          ]
+              {
+                title: 'Choose the version',
+                children: (
+                  <RegisterAgentButtonGroup
+                    legend='Choose the version'
+                    options={versionButtonsRedHat}
+                    idSelected={this.state.selectedVersion}
+                    onChange={version => this.setVersion(version)}
+                  />
+                ),
+              },
+            ]
           : []),
         ...(this.state.selectedOS == 'oraclelinux'
           ? [
-            {
-              title: 'Choose the version',
-              children: (
-                <RegisterAgentButtonGroup
-                  legend='Choose the version'
-                  options={versionButtonsOracleLinux}
-                  idSelected={this.state.selectedVersion}
-                  onChange={version => this.setVersion(version)}
-                />
-              ),
-            },
-          ]
+              {
+                title: 'Choose the version',
+                children: (
+                  <RegisterAgentButtonGroup
+                    legend='Choose the version'
+                    options={versionButtonsOracleLinux}
+                    idSelected={this.state.selectedVersion}
+                    onChange={version => this.setVersion(version)}
+                  />
+                ),
+              },
+            ]
           : []),
         ...(this.state.selectedOS == 'raspbian'
           ? [
-            {
-              title: 'Choose the version',
-              children: (
-                <RegisterAgentButtonGroup
-                  legend='Choose the version'
-                  options={versionButtonsRaspbian}
-                  idSelected={this.state.selectedVersion}
-                  onChange={version => this.setVersion(version)}
-                />
-              ),
-            },
-          ]
+              {
+                title: 'Choose the version',
+                children: (
+                  <RegisterAgentButtonGroup
+                    legend='Choose the version'
+                    options={versionButtonsRaspbian}
+                    idSelected={this.state.selectedVersion}
+                    onChange={version => this.setVersion(version)}
+                  />
+                ),
+              },
+            ]
           : []),
         ...(this.state.selectedOS == 'amazonlinux'
           ? [
-            {
-              title: 'Choose the version',
-              children: (
-                <RegisterAgentButtonGroup
-                  legend='Choose the version'
-                  options={versionButtonAmazonLinux}
-                  idSelected={this.state.selectedVersion}
-                  onChange={version => this.setVersion(version)}
-                />
-              ),
-            },
-          ]
+              {
+                title: 'Choose the version',
+                children: (
+                  <RegisterAgentButtonGroup
+                    legend='Choose the version'
+                    options={versionButtonAmazonLinux}
+                    idSelected={this.state.selectedVersion}
+                    onChange={version => this.setVersion(version)}
+                  />
+                ),
+              },
+            ]
           : []),
         ...(this.state.selectedOS == 'cent'
           ? [
-            {
-              title: 'Choose the version',
-              children: (
-                <RegisterAgentButtonGroup
-                  legend='Choose the version'
-                  options={versionButtonsCentos}
-                  idSelected={this.state.selectedVersion}
-                  onChange={version => this.setVersion(version)}
-                />
-              ),
-            },
-          ]
+              {
+                title: 'Choose the version',
+                children: (
+                  <RegisterAgentButtonGroup
+                    legend='Choose the version'
+                    options={versionButtonsCentos}
+                    idSelected={this.state.selectedVersion}
+                    onChange={version => this.setVersion(version)}
+                  />
+                ),
+              },
+            ]
           : []),
         ...(this.state.selectedOS == 'fedora'
           ? [
-            {
-              title: 'Choose the version',
-              children: (
-                <RegisterAgentButtonGroup
-                  legend='Choose the version'
-                  options={versionButtonFedora}
-                  idSelected={this.state.selectedVersion}
-                  onChange={version => this.setVersion(version)}
-                />
-              ),
-            },
-          ]
+              {
+                title: 'Choose the version',
+                children: (
+                  <RegisterAgentButtonGroup
+                    legend='Choose the version'
+                    options={versionButtonFedora}
+                    idSelected={this.state.selectedVersion}
+                    onChange={version => this.setVersion(version)}
+                  />
+                ),
+              },
+            ]
           : []),
         ...(this.state.selectedOS == 'deb'
           ? [
-            {
-              title: 'Choose the version',
-              children: (
-                <RegisterAgentButtonGroup
-                  legend='Choose the version'
-                  options={versionButtonsDebian}
-                  idSelected={this.state.selectedVersion}
-                  onChange={version => this.setVersion(version)}
-                />
-              ),
-            },
-          ]
+              {
+                title: 'Choose the version',
+                children: (
+                  <RegisterAgentButtonGroup
+                    legend='Choose the version'
+                    options={versionButtonsDebian}
+                    idSelected={this.state.selectedVersion}
+                    onChange={version => this.setVersion(version)}
+                  />
+                ),
+              },
+            ]
           : []),
         ...(this.state.selectedOS == 'ubu'
           ? [
-            {
-              title: 'Choose the version',
-              children: (
-                <RegisterAgentButtonGroup
-                  legend='Choose the version'
-                  options={versionButtonsUbuntu}
-                  idSelected={this.state.selectedVersion}
-                  onChange={version => this.setVersion(version)}
-                />
-              ),
-            },
-          ]
+              {
+                title: 'Choose the version',
+                children: (
+                  <RegisterAgentButtonGroup
+                    legend='Choose the version'
+                    options={versionButtonsUbuntu}
+                    idSelected={this.state.selectedVersion}
+                    onChange={version => this.setVersion(version)}
+                  />
+                ),
+              },
+            ]
           : []),
         ...(this.state.selectedOS == 'win'
           ? [
-            {
-              title: 'Choose the version',
-              children: (
-                <RegisterAgentButtonGroup
-                  legend='Choose the version'
-                  options={versionButtonsWindows}
-                  idSelected={this.state.selectedVersion}
-                  onChange={version => this.setVersion(version)}
-                />
-              ),
-            },
-          ]
+              {
+                title: 'Choose the version',
+                children: (
+                  <RegisterAgentButtonGroup
+                    legend='Choose the version'
+                    options={versionButtonsWindows}
+                    idSelected={this.state.selectedVersion}
+                    onChange={version => this.setVersion(version)}
+                  />
+                ),
+              },
+            ]
           : []),
         ...(this.state.selectedOS == 'macos'
           ? [
-            {
-              title: 'Choose the version',
-              children: (
-                <RegisterAgentButtonGroup
-                  legend='Choose the version'
-                  options={versionButtonsMacOS}
-                  idSelected={this.state.selectedVersion}
-                  onChange={version => this.setVersion(version)}
-                />
-              ),
-            },
-          ]
+              {
+                title: 'Choose the version',
+                children: (
+                  <RegisterAgentButtonGroup
+                    legend='Choose the version'
+                    options={versionButtonsMacOS}
+                    idSelected={this.state.selectedVersion}
+                    onChange={version => this.setVersion(version)}
+                  />
+                ),
+              },
+            ]
           : []),
         ...(this.state.selectedOS == 'suse'
           ? [
-            {
-              title: 'Choose the version',
-              children: (
-                <RegisterAgentButtonGroup
-                  legend='Choose the version'
-                  options={versionButtonsSuse}
-                  idSelected={this.state.selectedVersion}
-                  onChange={version => this.setVersion(version)}
-                />
-              ),
-            },
-          ]
+              {
+                title: 'Choose the version',
+                children: (
+                  <RegisterAgentButtonGroup
+                    legend='Choose the version'
+                    options={versionButtonsSuse}
+                    idSelected={this.state.selectedVersion}
+                    onChange={version => this.setVersion(version)}
+                  />
+                ),
+              },
+            ]
           : []),
         ...(this.state.selectedOS == 'open'
           ? [
-            {
-              title: 'Choose the version',
-              children: (
-                <RegisterAgentButtonGroup
-                  legend='Choose the version'
-                  options={versionButtonsOpenSuse}
-                  idSelected={this.state.selectedVersion}
-                  onChange={version => this.setVersion(version)}
-                />
-              ),
-            },
-          ]
+              {
+                title: 'Choose the version',
+                children: (
+                  <RegisterAgentButtonGroup
+                    legend='Choose the version'
+                    options={versionButtonsOpenSuse}
+                    idSelected={this.state.selectedVersion}
+                    onChange={version => this.setVersion(version)}
+                  />
+                ),
+              },
+            ]
           : []),
         ...(this.state.selectedOS == 'sol'
           ? [
-            {
-              title: 'Choose the version',
-              children: (
-                <RegisterAgentButtonGroup
-                  legend='Choose the version'
-                  options={versionButtonsSolaris}
-                  idSelected={this.state.selectedVersion}
-                  onChange={version => this.setVersion(version)}
-                />
-              ),
-            },
-          ]
+              {
+                title: 'Choose the version',
+                children: (
+                  <RegisterAgentButtonGroup
+                    legend='Choose the version'
+                    options={versionButtonsSolaris}
+                    idSelected={this.state.selectedVersion}
+                    onChange={version => this.setVersion(version)}
+                  />
+                ),
+              },
+            ]
           : []),
         ...(this.state.selectedOS == 'aix'
           ? [
-            {
-              title: 'Choose the version',
-              children: (
-                <RegisterAgentButtonGroup
-                  legend='Choose the version'
-                  options={versionButtonsAix}
-                  idSelected={this.state.selectedVersion}
-                  onChange={version => this.setVersion(version)}
-                />
-              ),
-            },
-          ]
+              {
+                title: 'Choose the version',
+                children: (
+                  <RegisterAgentButtonGroup
+                    legend='Choose the version'
+                    options={versionButtonsAix}
+                    idSelected={this.state.selectedVersion}
+                    onChange={version => this.setVersion(version)}
+                  />
+                ),
+              },
+            ]
           : []),
         ...(this.state.selectedOS == 'hp'
           ? [
-            {
-              title: 'Choose the version',
-              children: (
-                <RegisterAgentButtonGroup
-                  legend='Choose the version'
-                  options={versionButtonsHPUX}
-                  idSelected={this.state.selectedVersion}
-                  onChange={version => this.setVersion(version)}
-                />
-              ),
-            },
-          ]
+              {
+                title: 'Choose the version',
+                children: (
+                  <RegisterAgentButtonGroup
+                    legend='Choose the version'
+                    options={versionButtonsHPUX}
+                    idSelected={this.state.selectedVersion}
+                    onChange={version => this.setVersion(version)}
+                  />
+                ),
+              },
+            ]
           : []),
         ...(this.state.selectedOS == 'alpine'
           ? [
-            {
-              title: 'Choose the version',
-              children: (
-                <RegisterAgentButtonGroup
-                  legend='Choose the version'
-                  options={versionButtonAlpine}
-                  idSelected={this.state.selectedVersion}
-                  onChange={version => this.setVersion(version)}
-                />
-              ),
-            },
-          ]
+              {
+                title: 'Choose the version',
+                children: (
+                  <RegisterAgentButtonGroup
+                    legend='Choose the version'
+                    options={versionButtonAlpine}
+                    idSelected={this.state.selectedVersion}
+                    onChange={version => this.setVersion(version)}
+                  />
+                ),
+              },
+            ]
           : []),
         ...(this.state.selectedVersion == 'centos5' ||
-          this.state.selectedVersion == 'redhat5' ||
-          this.state.selectedVersion == 'oraclelinux5' ||
-          this.state.selectedVersion == 'suse11'
-          ? [
-            {
-              title: 'Choose the architecture',
-              children: (
-                <RegisterAgentButtonGroup
-                  legend='Choose the architecture'
-                  options={architecturei386Andx86_64}
-                  idSelected={this.state.selectedArchitecture}
-                  onChange={architecture =>
-                    this.setArchitecture(architecture)
-                  }
-                />
-              ),
-            },
-          ]
+        this.state.selectedVersion == 'redhat5' ||
+        this.state.selectedVersion == 'oraclelinux5' ||
+        this.state.selectedVersion == 'suse11'
+          ? [
+              {
+                title: 'Choose the architecture',
+                children: (
+                  <RegisterAgentButtonGroup
+                    legend='Choose the architecture'
+                    options={architecturei386Andx86_64}
+                    idSelected={this.state.selectedArchitecture}
+                    onChange={architecture =>
+                      this.setArchitecture(architecture)
+                    }
+                  />
+                ),
+              },
+            ]
           : []),
         ...(this.state.selectedVersion == 'leap15'
           ? [
-            {
-              title: 'Choose the architecture',
-              children: (
-                <RegisterAgentButtonGroup
-                  legend='Choose the architecture'
-                  options={architectureButtonsWithPPC64LE}
-                  idSelected={this.state.selectedArchitecture}
-                  onChange={architecture =>
-                    this.setArchitecture(architecture)
-                  }
-                />
-              ),
-            },
-          ]
+              {
+                title: 'Choose the architecture',
+                children: (
+                  <RegisterAgentButtonGroup
+                    legend='Choose the architecture'
+                    options={architectureButtonsWithPPC64LE}
+                    idSelected={this.state.selectedArchitecture}
+                    onChange={architecture =>
+                      this.setArchitecture(architecture)
+                    }
+                  />
+                ),
+              },
+            ]
           : []),
         ...(this.state.selectedVersion == '3.12.12'
           ? [
-            {
-              title: 'Choose the architecture',
-              children: (
-                <RegisterAgentButtonGroup
-                  legend='Choose the architecture'
-                  options={architectureButtonsWithPPC64LEAlpine}
-                  idSelected={this.state.selectedArchitecture}
-                  onChange={architecture =>
-                    this.setArchitecture(architecture)
-                  }
-                />
-              ),
-            },
-          ]
+              {
+                title: 'Choose the architecture',
+                children: (
+                  <RegisterAgentButtonGroup
+                    legend='Choose the architecture'
+                    options={architectureButtonsWithPPC64LEAlpine}
+                    idSelected={this.state.selectedArchitecture}
+                    onChange={architecture =>
+                      this.setArchitecture(architecture)
+                    }
+                  />
+                ),
+              },
+            ]
           : []),
         ...(this.state.selectedVersion == 'centos6' ||
-          this.state.selectedVersion == 'oraclelinux6' ||
-          this.state.selectedVersion == 'amazonlinux1' ||
-          this.state.selectedVersion == 'redhat6' ||
-          this.state.selectedVersion == 'amazonlinux2022' ||
-          this.state.selectedVersion == 'amazonlinux2' ||
-          this.state.selectedVersion == 'debian7' ||
-          this.state.selectedVersion == 'debian8' ||
-          this.state.selectedVersion == 'ubuntu14' ||
-          this.state.selectedVersion == 'ubuntu15'
-          ? [
-            {
-              title: 'Choose the architecture',
-              children: (
-                <RegisterAgentButtonGroup
-                  legend='Choose the architecture'
-                  options={architectureButtons}
-                  idSelected={this.state.selectedArchitecture}
-                  onChange={architecture =>
-                    this.setArchitecture(architecture)
-                  }
-                />
-              ),
-            },
-          ]
+        this.state.selectedVersion == 'oraclelinux6' ||
+        this.state.selectedVersion == 'amazonlinux1' ||
+        this.state.selectedVersion == 'redhat6' ||
+        this.state.selectedVersion == 'amazonlinux2022' ||
+        this.state.selectedVersion == 'amazonlinux2' ||
+        this.state.selectedVersion == 'debian7' ||
+        this.state.selectedVersion == 'debian8' ||
+        this.state.selectedVersion == 'ubuntu14' ||
+        this.state.selectedVersion == 'ubuntu15'
+          ? [
+              {
+                title: 'Choose the architecture',
+                children: (
+                  <RegisterAgentButtonGroup
+                    legend='Choose the architecture'
+                    options={architectureButtons}
+                    idSelected={this.state.selectedArchitecture}
+                    onChange={architecture =>
+                      this.setArchitecture(architecture)
+                    }
+                  />
+                ),
+              },
+            ]
           : []),
         ...(this.state.selectedVersion == 'centos7' ||
-          this.state.selectedVersion == 'redhat7' ||
-          this.state.selectedVersion == 'suse12' ||
-          this.state.selectedVersion == '22' ||
-          this.state.selectedVersion == 'debian9' ||
-          this.state.selectedVersion == 'busterorgreater'
-          ? [
-            {
-              title: 'Choose the architecture',
-              children: (
-                <RegisterAgentButtonGroup
-                  legend='Choose the architecture'
-                  options={architectureButtonsWithPPC64LE}
-                  idSelected={this.state.selectedArchitecture}
-                  onChange={architecture =>
-                    this.setArchitecture(architecture)
-                  }
-                />
-              ),
-            },
-          ]
+        this.state.selectedVersion == 'redhat7' ||
+        this.state.selectedVersion == 'suse12' ||
+        this.state.selectedVersion == '22' ||
+        this.state.selectedVersion == 'debian9' ||
+        this.state.selectedVersion == 'busterorgreater'
+          ? [
+              {
+                title: 'Choose the architecture',
+                children: (
+                  <RegisterAgentButtonGroup
+                    legend='Choose the architecture'
+                    options={architectureButtonsWithPPC64LE}
+                    idSelected={this.state.selectedArchitecture}
+                    onChange={architecture =>
+                      this.setArchitecture(architecture)
+                    }
+                  />
+                ),
+              },
+            ]
           : []),
         ...(this.state.selectedVersion == 'windowsxp' ||
-          this.state.selectedVersion == 'windowsserver2008' ||
-          this.state.selectedVersion == 'windows7'
-          ? [
-            {
-              title: 'Choose the architecture',
-              children: (
-                <RegisterAgentButtonGroup
-                  legend='Choose the architecture'
-                  options={architectureButtonsi386}
-                  idSelected={this.state.selectedArchitecture}
-                  onChange={architecture =>
-                    this.setArchitecture(architecture)
-                  }
-                />
-              ),
-            },
-          ]
+        this.state.selectedVersion == 'windowsserver2008' ||
+        this.state.selectedVersion == 'windows7'
+          ? [
+              {
+                title: 'Choose the architecture',
+                children: (
+                  <RegisterAgentButtonGroup
+                    legend='Choose the architecture'
+                    options={architectureButtonsi386}
+                    idSelected={this.state.selectedArchitecture}
+                    onChange={architecture =>
+                      this.setArchitecture(architecture)
+                    }
+                  />
+                ),
+              },
+            ]
           : []),
         ...(this.state.selectedVersion == 'sierra'
           ? [
-            {
-              title: 'Choose the architecture',
-              children: (
-                <RegisterAgentButtonGroup
-                  legend='Choose the architecture'
-                  options={architectureButtonsMacos}
-                  idSelected={this.state.selectedArchitecture}
-                  onChange={architecture =>
-                    this.setArchitecture(architecture)
-                  }
-                />
-              ),
-            },
-          ]
+              {
+                title: 'Choose the architecture',
+                children: (
+                  <RegisterAgentButtonGroup
+                    legend='Choose the architecture'
+                    options={architectureButtonsMacos}
+                    idSelected={this.state.selectedArchitecture}
+                    onChange={architecture =>
+                      this.setArchitecture(architecture)
+                    }
+                  />
+                ),
+              },
+            ]
           : []),
         ...(this.state.selectedVersion == 'solaris10' ||
-          this.state.selectedVersion == 'solaris11'
-          ? [
-            {
-              title: 'Choose the architecture',
-              children: (
-                <RegisterAgentButtonGroup
-                  legend='Choose the architecture'
-                  options={architectureButtonsSolaris}
-                  idSelected={this.state.selectedArchitecture}
-                  onChange={architecture =>
-                    this.setArchitecture(architecture)
-                  }
-                />
-              ),
-            },
-          ]
+        this.state.selectedVersion == 'solaris11'
+          ? [
+              {
+                title: 'Choose the architecture',
+                children: (
+                  <RegisterAgentButtonGroup
+                    legend='Choose the architecture'
+                    options={architectureButtonsSolaris}
+                    idSelected={this.state.selectedArchitecture}
+                    onChange={architecture =>
+                      this.setArchitecture(architecture)
+                    }
+                  />
+                ),
+              },
+            ]
           : []),
         ...(this.state.selectedVersion == '6.1 TL9'
           ? [
-            {
-              title: 'Choose the architecture',
-              children: (
-                <RegisterAgentButtonGroup
-                  legend='Choose the architecture'
-                  options={architectureButtonsAix}
-                  idSelected={this.state.selectedArchitecture}
-                  onChange={architecture =>
-                    this.setArchitecture(architecture)
-                  }
-                />
-              ),
-            },
-          ]
+              {
+                title: 'Choose the architecture',
+                children: (
+                  <RegisterAgentButtonGroup
+                    legend='Choose the architecture'
+                    options={architectureButtonsAix}
+                    idSelected={this.state.selectedArchitecture}
+                    onChange={architecture =>
+                      this.setArchitecture(architecture)
+                    }
+                  />
+                ),
+              },
+            ]
           : []),
         ...(this.state.selectedVersion == '11.31'
           ? [
-            {
-              title: 'Choose the architecture',
-              children: (
-                <RegisterAgentButtonGroup
-                  legend='Choose the architecture'
-                  options={architectureButtonsHpUx}
-                  idSelected={this.state.selectedArchitecture}
-                  onChange={architecture =>
-                    this.setArchitecture(architecture)
-                  }
-                />
-              ),
-            },
-          ]
+              {
+                title: 'Choose the architecture',
+                children: (
+                  <RegisterAgentButtonGroup
+                    legend='Choose the architecture'
+                    options={architectureButtonsHpUx}
+                    idSelected={this.state.selectedArchitecture}
+                    onChange={architecture =>
+                      this.setArchitecture(architecture)
+                    }
+                  />
+                ),
+              },
+            ]
           : []),
         ...(!(
           this.state.selectedOS == 'hp' ||
@@ -2305,18 +2042,18 @@
           this.state.selectedOS == 'alpine'
         )
           ? [
-            {
-              title: 'Wazuh server address',
-              children: (
-                <Fragment>
-                  <WzManagerAddressInput
-                    defaultValue={this.state.defaultServerAddress}
-                    onChange={onChangeServerAddress}
-                  />
-                </Fragment>
-              ),
-            },
-          ]
+              {
+                title: 'Wazuh server address',
+                children: (
+                  <Fragment>
+                    <WzManagerAddressInput
+                      defaultValue={this.state.defaultServerAddress}
+                      onChange={onChangeServerAddress}
+                    />
+                  </Fragment>
+                ),
+              },
+            ]
           : []),
         ...(!(
           !this.state.needsPassword ||
@@ -2326,11 +2063,11 @@
           )
         )
           ? [
-            {
-              title: 'Wazuh password',
-              children: <Fragment>{passwordInput}</Fragment>,
-            },
-          ]
+              {
+                title: 'Wazuh password',
+                children: <Fragment>{passwordInput}</Fragment>,
+              },
+            ]
           : []),
         ...(!(
           this.state.selectedOS == 'hp' ||
@@ -2338,7 +2075,6 @@
           this.state.selectedOS == 'alpine'
         )
           ? [
-<<<<<<< HEAD
               {
                 title: 'Optional settings',
                 children: (
@@ -2350,19 +2086,6 @@
                 ),
               },
             ]
-=======
-            {
-              title: 'Assign a name and a group to the agent',
-              children: (
-                <Fragment>
-                  {agentName}
-                  {groupInput}
-                  {agentGroup}
-                </Fragment>
-              ),
-            },
-          ]
->>>>>>> 40291379
           : []),
         {
           title: 'Install and enroll the agent',
@@ -2386,46 +2109,46 @@
           ),
         },
         ...(this.state.selectedOS == 'rpm' ||
-          this.state.selectedOS == 'cent' ||
-          this.state.selectedOS == 'suse' ||
-          this.state.selectedOS == 'fedora' ||
-          this.state.selectedOS == 'oraclelinux' ||
-          this.state.selectedOS == 'amazonlinux' ||
-          this.state.selectedOS == 'deb' ||
-          this.state.selectedOS == 'raspbian' ||
-          this.state.selectedOS == 'ubu' ||
-          this.state.selectedOS == 'win' ||
-          this.state.selectedOS == 'macos' ||
-          this.state.selectedOS == 'open' ||
-          this.state.selectedOS == 'sol' ||
-          this.state.selectedOS == 'aix' ||
-          this.state.selectedOS == 'hp' ||
-          this.state.selectedOS == 'alpine' ||
-          this.state.selectedOS == ''
-          ? [
-            {
-              title: 'Start the agent',
-              children: this.state.gotErrorRegistrationServiceInfo ? (
-                calloutErrorRegistrationServiceInfo
-              ) : this.state.agentNameError &&
-                !['hp', 'sol', 'alpine'].includes(this.state.selectedOS) ? (
-                <EuiCallOut
-                  color='danger'
-                  title={'There are fields with errors. Please verify them.'}
-                  iconType='alert'
-                />
-              ) : missingOSSelection.length ? (
-                <EuiCallOut
-                  color='warning'
-                  title={`Please select the ${missingOSSelection.join(
-                    ', ',
-                  )}.`}
-                  iconType='iInCircle'
-                />
-              ) : (
-                <EuiTabbedContent
-                  tabs={
-                    this.state.selectedVersion == 'redhat7' ||
+        this.state.selectedOS == 'cent' ||
+        this.state.selectedOS == 'suse' ||
+        this.state.selectedOS == 'fedora' ||
+        this.state.selectedOS == 'oraclelinux' ||
+        this.state.selectedOS == 'amazonlinux' ||
+        this.state.selectedOS == 'deb' ||
+        this.state.selectedOS == 'raspbian' ||
+        this.state.selectedOS == 'ubu' ||
+        this.state.selectedOS == 'win' ||
+        this.state.selectedOS == 'macos' ||
+        this.state.selectedOS == 'open' ||
+        this.state.selectedOS == 'sol' ||
+        this.state.selectedOS == 'aix' ||
+        this.state.selectedOS == 'hp' ||
+        this.state.selectedOS == 'alpine' ||
+        this.state.selectedOS == ''
+          ? [
+              {
+                title: 'Start the agent',
+                children: this.state.gotErrorRegistrationServiceInfo ? (
+                  calloutErrorRegistrationServiceInfo
+                ) : this.state.agentNameError &&
+                  !['hp', 'sol', 'alpine'].includes(this.state.selectedOS) ? (
+                  <EuiCallOut
+                    color='danger'
+                    title={'There are fields with errors. Please verify them.'}
+                    iconType='alert'
+                  />
+                ) : missingOSSelection.length ? (
+                  <EuiCallOut
+                    color='warning'
+                    title={`Please select the ${missingOSSelection.join(
+                      ', ',
+                    )}.`}
+                    iconType='iInCircle'
+                  />
+                ) : (
+                  <EuiTabbedContent
+                    tabs={
+                      this.state.selectedVersion == 'redhat7' ||
                       this.state.selectedVersion == 'amazonlinux2022' ||
                       this.state.selectedVersion == 'centos7' ||
                       this.state.selectedVersion == 'suse11' ||
@@ -2439,10 +2162,10 @@
                       this.state.selectedVersion == 'busterorgreater' ||
                       this.state.selectedVersion === 'ubuntu15' ||
                       this.state.selectedVersion === 'leap15'
-                      ? tabSystemD
-                      : this.state.selectedVersion == 'windowsxp' ||
-                        this.state.selectedVersion == 'windowsserver2008' ||
-                        this.state.selectedVersion == 'windows7'
+                        ? tabSystemD
+                        : this.state.selectedVersion == 'windowsxp' ||
+                          this.state.selectedVersion == 'windowsserver2008' ||
+                          this.state.selectedVersion == 'windows7'
                         ? tabNet
                         : this.state.selectedVersion == 'sierra' ||
                           this.state.selectedVersion == 'highSierra' ||
@@ -2451,68 +2174,68 @@
                           this.state.selectedVersion == 'bigSur' ||
                           this.state.selectedVersion == 'monterrey' ||
                           this.state.selectedVersion == 'ventura'
-                          ? tabWazuhControlMacos
-                          : this.state.selectedVersion == 'solaris10' ||
-                            this.state.selectedVersion == 'solaris11' ||
-                            this.state.selectedVersion == '6.1 TL9' ||
-                            this.state.selectedVersion == '3.12.12'
-                            ? tabWazuhControl
-                            : this.state.selectedVersion == '11.31'
-                              ? tabInitD
-                              : tabSysV
-                  }
-                  selectedTab={this.selectedSYS}
-                  onTabClick={onTabClick}
-                />
-              ),
-            },
-          ]
+                        ? tabWazuhControlMacos
+                        : this.state.selectedVersion == 'solaris10' ||
+                          this.state.selectedVersion == 'solaris11' ||
+                          this.state.selectedVersion == '6.1 TL9' ||
+                          this.state.selectedVersion == '3.12.12'
+                        ? tabWazuhControl
+                        : this.state.selectedVersion == '11.31'
+                        ? tabInitD
+                        : tabSysV
+                    }
+                    selectedTab={this.selectedSYS}
+                    onTabClick={onTabClick}
+                  />
+                ),
+              },
+            ]
           : []),
         ...(!missingOSSelection.length &&
-          this.state.selectedOS !== 'rpm' &&
-          this.state.selectedOS !== 'deb' &&
-          this.state.selectedOS !== 'cent' &&
-          this.state.selectedOS !== 'ubu' &&
-          this.state.selectedOS !== 'win' &&
-          this.state.selectedOS !== 'macos' &&
-          this.state.selectedOS !== 'open' &&
-          this.state.selectedOS !== 'sol' &&
-          this.state.selectedOS !== 'aix' &&
-          this.state.selectedOS !== 'hp' &&
-          this.state.selectedOS !== 'amazonlinux' &&
-          this.state.selectedOS !== 'fedora' &&
-          this.state.selectedOS !== 'oraclelinux' &&
-          this.state.selectedOS !== 'suse' &&
-          this.state.selectedOS !== 'raspbian' &&
-          this.state.selectedOS !== 'alpine' &&
-          restartAgentCommand
-          ? [
-            {
-              title: 'Start the agent',
-              children: this.state.gotErrorRegistrationServiceInfo ? (
-                calloutErrorRegistrationServiceInfo
-              ) : (
-                <EuiFlexGroup direction='column'>
-                  <EuiText>
-                    <div className='copy-codeblock-wrapper'>
-                      <EuiCodeBlock style={codeBlock} language={language}>
-                        {restartAgentCommand}
-                      </EuiCodeBlock>
-                      <EuiCopy textToCopy={restartAgentCommand}>
-                        {copy => (
-                          <div className='copy-overlay' onClick={copy}>
-                            <p>
-                              <EuiIcon type='copy' /> Copy command
-                            </p>
-                          </div>
-                        )}
-                      </EuiCopy>
-                    </div>
-                  </EuiText>
-                </EuiFlexGroup>
-              ),
-            },
-          ]
+        this.state.selectedOS !== 'rpm' &&
+        this.state.selectedOS !== 'deb' &&
+        this.state.selectedOS !== 'cent' &&
+        this.state.selectedOS !== 'ubu' &&
+        this.state.selectedOS !== 'win' &&
+        this.state.selectedOS !== 'macos' &&
+        this.state.selectedOS !== 'open' &&
+        this.state.selectedOS !== 'sol' &&
+        this.state.selectedOS !== 'aix' &&
+        this.state.selectedOS !== 'hp' &&
+        this.state.selectedOS !== 'amazonlinux' &&
+        this.state.selectedOS !== 'fedora' &&
+        this.state.selectedOS !== 'oraclelinux' &&
+        this.state.selectedOS !== 'suse' &&
+        this.state.selectedOS !== 'raspbian' &&
+        this.state.selectedOS !== 'alpine' &&
+        restartAgentCommand
+          ? [
+              {
+                title: 'Start the agent',
+                children: this.state.gotErrorRegistrationServiceInfo ? (
+                  calloutErrorRegistrationServiceInfo
+                ) : (
+                  <EuiFlexGroup direction='column'>
+                    <EuiText>
+                      <div className='copy-codeblock-wrapper'>
+                        <EuiCodeBlock style={codeBlock} language={language}>
+                          {restartAgentCommand}
+                        </EuiCodeBlock>
+                        <EuiCopy textToCopy={restartAgentCommand}>
+                          {copy => (
+                            <div className='copy-overlay' onClick={copy}>
+                              <p>
+                                <EuiIcon type='copy' /> Copy command
+                              </p>
+                            </div>
+                          )}
+                        </EuiCopy>
+                      </div>
+                    </EuiText>
+                  </EuiFlexGroup>
+                ),
+              },
+            ]
           : []),
       ];
 
