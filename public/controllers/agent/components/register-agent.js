--- conflicted
+++ resolved
@@ -68,10 +68,7 @@
   versionButtonsAix,
   versionButtonsHPUX,
 } from '../wazuh-config';
-<<<<<<< HEAD
-=======
 import './register-agent.scss';
->>>>>>> 35cc6c23
 import ServerAddress from '../register-agent/steps/server-address';
 import {
   getConnectionConfig,
@@ -380,16 +377,6 @@
 
     agentNameVariable() {
       let agentName = `WAZUH_AGENT_NAME='${this.state.agentName}' `;
-<<<<<<< HEAD
-=======
-      if (
-        this.state.selectedOS === 'macos' &&
-        this.state.selectedArchitecture &&
-        this.state.agentName !== ''
-      ) {
-        return agentName.replace(/=/g, ' ');
-      }
->>>>>>> 35cc6c23
       if (this.state.selectedArchitecture && this.state.agentName !== '') {
         return agentName;
       } else {
@@ -433,17 +420,17 @@
         `${this.state.selectedVersion}-${this.state.selectedArchitecture}`
       ) {
         case '3.12.12-i386':
-          return `https://packages.wazuh.com/key/alpine-devel%40wazuh.com-633d7457.rsa.pub && \echo "https://packages.wazuh.com/4.x/alpine/v3.12/main"`;
+          return 'https://packages.wazuh.com/key/alpine-devel%40wazuh.com-633d7457.rsa.pub && echo "https://packages.wazuh.com/4.x/alpine/v3.12/main"';
         case '3.12.12-aarch64':
-          return `https://packages.wazuh.com/key/alpine-devel%40wazuh.com-633d7457.rsa.pub && \echo "https://packages.wazuh.com/4.x/alpine/v3.12/main"`;
+          return 'https://packages.wazuh.com/key/alpine-devel%40wazuh.com-633d7457.rsa.pub && echo "https://packages.wazuh.com/4.x/alpine/v3.12/main"';
         case '3.12.12-x86_64':
-          return `https://packages.wazuh.com/key/alpine-devel%40wazuh.com-633d7457.rsa.pub && \echo "https://packages.wazuh.com/4.x/alpine/v3.12/main"`;
+          return 'https://packages.wazuh.com/key/alpine-devel%40wazuh.com-633d7457.rsa.pub && echo "https://packages.wazuh.com/4.x/alpine/v3.12/main"';
         case '3.12.12-armhf':
-          return `https://packages.wazuh.com/key/alpine-devel%40wazuh.com-633d7457.rsa.pub && \echo "https://packages.wazuh.com/4.x/alpine/v3.12/main"`;
+          return 'https://packages.wazuh.com/key/alpine-devel%40wazuh.com-633d7457.rsa.pub && echo "https://packages.wazuh.com/4.x/alpine/v3.12/main"';
         case '3.12.12-powerpc':
-          return `https://packages.wazuh.com/key/alpine-devel%40wazuh.com-633d7457.rsa.pub && \echo "https://packages.wazuh.com/4.x/alpine/v3.12/main"`;
+          return 'https://packages.wazuh.com/key/alpine-devel%40wazuh.com-633d7457.rsa.pub && echo "https://packages.wazuh.com/4.x/alpine/v3.12/main"';
         default:
-          return `https://packages.wazuh.com/key/alpine-devel%40wazuh.com-633d7457.rsa.pub && \echo "https://packages.wazuh.com/4.x/alpine/v3.12/main"`;
+          return 'https://packages.wazuh.com/key/alpine-devel%40wazuh.com-633d7457.rsa.pub && echo "https://packages.wazuh.com/4.x/alpine/v3.12/main"';
       }
     }
 
@@ -652,11 +639,7 @@
         case 'leap15-x86_64':
           return `https://packages.wazuh.com/4.x/yum/i386/wazuh-agent-${this.state.wazuhVersion}${this.addToVersion}.x86_64.rpm`;
         case 'leap15-ARM64':
-<<<<<<< HEAD
           return `https://packages.wazuh.com/4.x/yum/x86_64/wazuh-agent-${this.state.wazuhVersion}${this.addToVersion}.armv7hl.rpm`;
-=======
-          return `https://packages.wazuh.com/4.x/yum/x86_64/wazuh-agent-${this.state.wazuhVersion}.armv7hl.rpm`;
->>>>>>> 35cc6c23
         default:
           return `https://packages.wazuh.com/4.x/yum/wazuh-agent-${this.state.wazuhVersion}${this.addToVersion}.x86_64.rpm`;
       }
@@ -870,15 +853,11 @@
       const textAndLinkToCheckConnectionDocumentation = (
         <p>
           To verify the connection with the Wazuh server, please follow this{' '}
-<<<<<<< HEAD
-          <a href={urlCheckConnectionDocumentation} target='_blank'>
-=======
           <a
             href={urlCheckConnectionDocumentation}
             target='_blank'
             rel='noreferrer'
           >
->>>>>>> 35cc6c23
             document.
           </a>
         </p>
@@ -988,11 +967,7 @@
       const windowsAdvice = this.state.selectedOS === 'win' && (
         <>
           <EuiCallOut title='Requirements' iconType='iInCircle'>
-<<<<<<< HEAD
-            <ul class='wz-callout-list'>
-=======
             <ul className='wz-callout-list'>
->>>>>>> 35cc6c23
               <li>
                 <span>
                   You will need administrator privileges to perform this
@@ -1331,11 +1306,7 @@
             options={options}
             idSelected={idSelected}
             onChange={onChange}
-<<<<<<< HEAD
-            className={'osButtonsStyle'}
-=======
             className={'wz-flex'}
->>>>>>> 35cc6c23
           />
         );
       };
@@ -1360,11 +1331,7 @@
             this.state.selectedVersion == 'solaris11' ? (
               <EuiCallOut
                 color='warning'
-<<<<<<< HEAD
                 className='message'
-=======
-                className='wz-callout-message'
->>>>>>> 35cc6c23
                 iconType='iInCircle'
                 title={
                   <span>
@@ -1385,11 +1352,7 @@
             ) : this.state.selectedVersion == '6.1 TL9' ? (
               <EuiCallOut
                 color='warning'
-<<<<<<< HEAD
                 className='message'
-=======
-                className='wz-callout-message'
->>>>>>> 35cc6c23
                 iconType='iInCircle'
                 title={
                   <span>
@@ -1410,11 +1373,7 @@
             ) : this.state.selectedVersion == '11.31' ? (
               <EuiCallOut
                 color='warning'
-<<<<<<< HEAD
                 className='message'
-=======
-                className='wz-callout-message'
->>>>>>> 35cc6c23
                 iconType='iInCircle'
                 title={
                   <span>
@@ -1438,11 +1397,7 @@
               this.state.selectedVersion == 'debian10' ? (
               <EuiCallOut
                 color='warning'
-<<<<<<< HEAD
                 className='message'
-=======
-                className='wz-callout-message'
->>>>>>> 35cc6c23
                 iconType='iInCircle'
                 title={
                   <span>
@@ -1475,10 +1430,7 @@
             options={options}
             idSelected={idSelected}
             onChange={onChange}
-<<<<<<< HEAD
-            className={'osButtonsStyleMac'}
-=======
->>>>>>> 35cc6c23
+            // className={'osButtonsStyleMac'}
           />
         );
       };
