/*
 * Wazuh app - React component for registering agents.
 * Copyright (C) 2015-2022 Wazuh, Inc.
 *
 * This program is free software; you can redistribute it and/or modify
 * it under the terms of the GNU General Public License as published by
 * the Free Software Foundation; either version 2 of the License, or
 * (at your option) any later version.
 *
 * Find more information about this on the LICENSE file.
 */
import React, { Component, Fragment } from 'react';
import { version } from '../../../../package.json';
import { WazuhConfig } from '../../../react-services/wazuh-config';
import {
  EuiSteps,
  EuiTabbedContent,
  EuiFlexGroup,
  EuiFlexItem,
  EuiPanel,
  EuiComboBox,
  EuiFieldText,
  EuiText,
  EuiCodeBlock,
  EuiTitle,
  EuiButtonEmpty,
  EuiCopy,
  EuiPage,
  EuiPageBody,
  EuiCallOut,
  EuiSpacer,
  EuiProgress,
  EuiIcon,
  EuiSwitch,
  EuiLink,
  EuiFormRow,
  EuiForm,
} from '@elastic/eui';
import { WzRequest } from '../../../react-services/wz-request';
import { withErrorBoundary } from '../../../components/common/hocs';
import { UI_LOGGER_LEVELS } from '../../../../common/constants';
import { UI_ERROR_SEVERITIES } from '../../../react-services/error-orchestrator/types';
import { getErrorOrchestrator } from '../../../react-services/common-services';
import { webDocumentationLink } from '../../../../common/services/web_documentation';
import {
  architectureButtons,
  architectureButtonsi386,
  architecturei386Andx86_64,
  versionButtonsRaspbian,
  versionButtonsSuse,
  versionButtonsOracleLinux,
  versionButtonFedora,
  architectureButtonsSolaris,
  architectureButtonsWithPPC64LE,
  architectureButtonsAix,
  architectureButtonsHpUx,
  versionButtonAmazonLinux,
  versionButtonsRedHat,
  versionButtonsCentos,
  architectureButtonsMacos,
  osPrincipalButtons,
  versionButtonsDebian,
  versionButtonsUbuntu,
  versionButtonsWindows,
  versionButtonsMacOS,
  versionButtonsOpenSuse,
  versionButtonsSolaris,
  versionButtonsAix,
  versionButtonsHPUX,
  versionButtonAlpine,
  architectureButtonsWithPPC64LEAlpine,
} from '../wazuh-config';
import WzManagerAddressInput from '../register-agent/steps/wz-manager-address';
import { getMasterRemoteConfiguration } from './register-agent-service';
import { PrincipalButtonGroup } from './wz-accordion';
import RegisterAgentButtonGroup from '../register-agent/register-agent-button-group';
import '../../../styles/common.scss';

export const RegisterAgent = withErrorBoundary(
  class RegisterAgent extends Component {
    constructor(props) {
      super(props);
      this.wazuhConfig = new WazuhConfig();
      this.configuration = this.wazuhConfig.getConfig();
      this.addToVersion = '-1';

      this.state = {
        status: 'incomplete',
        selectedOS: '',
        selectedSYS: '',
        neededSYS: false,
        selectedArchitecture: '',
        selectedVersion: '',
        version: '',
        wazuhVersion: '',
        serverAddress: '',
        agentName: '',
        agentNameError: false,
        badCharacters: [],
        wazuhPassword: '',
        groups: [],
        selectedGroup: [],
        defaultServerAddress: '',
        udpProtocol: false,
        showPassword: false,
        showProtocol: true,
        connectionSecure: true,
        isAccordionOpen: false,
      };
      this.restartAgentCommand = {
        rpm: this.systemSelector(),
        cent: this.systemSelector(),
        deb: this.systemSelector(),
        ubu: this.systemSelector(),
        oraclelinux: this.systemSelector(),
        macos: this.systemSelectorWazuhControlMacos(),
        win: this.systemSelectorNet(),
      };
    }

    async componentDidMount() {
      try {
        this.setState({ loading: true });
        const wazuhVersion = await this.props.getWazuhVersion();
        let wazuhPassword = '';
        let hidePasswordInput = false;
        this.getEnrollDNSConfig();
        await this.getRemoteConfig();
        let authInfo = await this.getAuthInfo();
        const needsPassword = (authInfo.auth || {}).use_password === 'yes';
        if (needsPassword) {
          wazuhPassword =
            this.configuration['enrollment.password'] ||
            authInfo['authd.pass'] ||
            '';
          if (wazuhPassword) {
            hidePasswordInput = true;
          }
        }
        const groups = await this.getGroups();
        this.setState({
          needsPassword,
          hidePasswordInput,
          versionButtonsRedHat,
          versionButtonsCentos,
          versionButtonsDebian,
          versionButtonsUbuntu,
          versionButtonsWindows,
          versionButtonsMacOS,
          versionButtonsOpenSuse,
          versionButtonsSolaris,
          versionButtonAmazonLinux,
          versionButtonsSuse,
          versionButtonsAix,
          versionButtonsHPUX,
          versionButtonsOracleLinux,
          versionButtonsRaspbian,
          versionButtonFedora,
          architectureButtons,
          architectureButtonsi386,
          architecturei386Andx86_64,
          architectureButtonsSolaris,
          architectureButtonsAix,
          architectureButtonsHpUx,
          architectureButtonsMacos,
          architectureButtonsWithPPC64LE,
          wazuhPassword,
          wazuhVersion,
          groups,
          loading: false,
        });
      } catch (error) {
        this.setState({
          wazuhVersion: version,
          loading: false,
        });
        const options = {
          context: `${RegisterAgent.name}.componentDidMount`,
          level: UI_LOGGER_LEVELS.ERROR,
          severity: UI_ERROR_SEVERITIES.BUSINESS,
          display: true,
          store: false,
          error: {
            error: error,
            message: error.message || error,
            title: error.name || error,
          },
        };
        getErrorOrchestrator().handleError(options);
      }
    }

    getEnrollDNSConfig = () => {
      const serverAddress = this.configuration['enrollment.dns'] || '';
      this.setState({ defaultServerAddress: serverAddress });
    };

    getRemoteConfig = async () => {
      const remoteConfig = await getMasterRemoteConfiguration();
      if (remoteConfig) {
        this.setState({
          haveUdpProtocol: remoteConfig.isUdp,
          haveConnectionSecure: remoteConfig.haveSecureConnection,
          udpProtocol: remoteConfig.isUdp,
          connectionSecure: remoteConfig.haveSecureConnection,
        });
      }
    };

    async getAuthInfo() {
      try {
        const result = await WzRequest.apiReq(
          'GET',
          '/agents/000/config/auth/auth',
          {},
        );
        return (result.data || {}).data || {};
      } catch (error) {
        this.setState({ gotErrorRegistrationServiceInfo: true });
        throw new Error(error);
      }
    }

    selectOS(os) {
      this.setState({
        selectedOS: os,
        selectedVersion: '',
        selectedArchitecture: '',
        selectedSYS: '',
      });
    }

    systemSelector() {
      if (
        this.state.selectedVersion === 'redhat7' ||
        this.state.selectedVersion === 'amazonlinux2022' ||
        this.state.selectedVersion === 'centos7' ||
        this.state.selectedVersion === 'suse11' ||
        this.state.selectedVersion === 'suse12' ||
        this.state.selectedVersion === 'oraclelinux5' ||
        this.state.selectedVersion === '22' ||
        this.state.selectedVersion === 'amazonlinux2' ||
        this.state.selectedVersion === 'debian8' ||
        this.state.selectedVersion === 'debian9' ||
        this.state.selectedVersion === 'debian10' ||
        this.state.selectedVersion === 'busterorgreater' ||
        this.state.selectedVersion === 'ubuntu15' ||
        this.state.selectedVersion === 'leap15'
      ) {
        return 'sudo systemctl daemon-reload\nsudo systemctl enable wazuh-agent\nsudo systemctl start wazuh-agent';
      } else if (
        this.state.selectedVersion === 'redhat5' ||
        this.state.selectedVersion === 'redhat6' ||
        this.state.selectedVersion === 'centos5' ||
        this.state.selectedVersion === 'centos6' ||
        this.state.selectedVersion === 'oraclelinux6' ||
        this.state.selectedVersion === 'amazonlinux1' ||
        this.state.selectedVersion === 'debian7' ||
        this.state.selectedVersion === 'ubuntu14'
      ) {
        return 'service wazuh-agent start';
      } else {
        return '';
      }
    }

    systemSelectorNet() {
      if (
        this.state.selectedVersion === 'windowsxp' ||
        this.state.selectedVersion === 'windowsserver2008' ||
        this.state.selectedVersion === 'windows7'
      ) {
        return 'NET START WazuhSvc';
      } else {
        return '';
      }
    }

    systemSelectorWazuhControlMacos() {
      if (this.state.selectedVersion == 'sierra') {
        return 'sudo /Library/Ossec/bin/wazuh-control start';
      } else {
        return '';
      }
    }

    systemSelectorWazuhControl() {
      if (
        this.state.selectedVersion === 'solaris10' ||
        this.state.selectedVersion === 'solaris11' ||
        this.state.selectedVersion === '6.1 TL9' ||
        this.state.selectedVersion === '3.12.12'
      ) {
        return '/var/ossec/bin/wazuh-control start';
      } else {
        return '';
      }
    }

    systemSelectorInitD() {
      if (this.state.selectedVersion === '11.31') {
        return '/sbin/init.d/wazuh-agent start';
      } else {
        return '';
      }
    }

    selectSYS(sys) {
      this.setState({ selectedSYS: sys });
    }

    setServerAddress(serverAddress) {
      this.setState({ serverAddress });
    }

    setAgentName(event) {
      const validation = /^[a-z0-9-_.]+$/i;
      if (
        (validation.test(event.target.value) &&
          event.target.value.length >= 2) ||
        event.target.value.length <= 0
      ) {
        this.setState({
          agentName: event.target.value,
          agentNameError: false,
          badCharacters: [],
        });
      } else {
        let badCharacters = event.target.value
          .split('')
          .map(char => char.replace(validation, ''))
          .join('');
        badCharacters = badCharacters
          .split('')
          .map(char => char.replace(/\s/, 'whitespace'));
        const characters = [...new Set(badCharacters)];
        this.setState({
          agentName: event.target.value,
          badCharacters: characters,
          agentNameError: true,
        });
      }
    }

    setGroupName(selectedGroup) {
      this.setState({ selectedGroup });
    }

    setArchitecture(selectedArchitecture) {
      this.setState({ selectedArchitecture });
    }

    setVersion(selectedVersion) {
      this.setState({ selectedVersion, selectedArchitecture: '' });
    }

    setWazuhPassword(event) {
      this.setState({ wazuhPassword: event.target.value });
    }

    setShowPassword(event) {
      this.setState({ showPassword: event.target.checked });
    }

    obfuscatePassword(text) {
      let obfuscate = '';
      const regex = /WAZUH_REGISTRATION_PASSWORD=?\040?\'(.*?)\'[\"| ]/gm;
      const match = regex.exec(text);
      const password = match[1];
      if (password) {
        [...password].forEach(() => (obfuscate += '*'));
        text = text.replace(password, obfuscate);
      }
      return text;
    }

    async getGroups() {
      try {
        const result = await WzRequest.apiReq('GET', '/groups', {});
        return result.data.data.affected_items.map(item => ({
          label: item.name,
          id: item.name,
        }));
      } catch (error) {
        throw new Error(error);
      }
    }

    optionalDeploymentVariables() {
      const escapeQuotes = value => value.replace(/'/g, "\\'");
      let deployment =
        this.state.serverAddress &&
        `WAZUH_MANAGER='${escapeQuotes(this.state.serverAddress)}' `;
      if (this.state.selectedOS == 'win') {
        deployment += `WAZUH_REGISTRATION_SERVER='${escapeQuotes(
          this.state.serverAddress,
        )}' `;
      }

      if (this.state.needsPassword) {
        deployment += `WAZUH_REGISTRATION_PASSWORD='${escapeQuotes(
          this.state.wazuhPassword,
        )}' `;
      }

      if (this.state.udpProtocol) {
        deployment += "WAZUH_PROTOCOL='UDP' ";
      }

      if (this.state.selectedGroup.length) {
        deployment += `WAZUH_AGENT_GROUP='${this.state.selectedGroup
          .map(item => item.label)
          .join(',')}' `;
      }

      return deployment;
    }

    agentNameVariable() {
      let agentName = `WAZUH_AGENT_NAME='${this.state.agentName}' `;
      if (this.state.selectedArchitecture && this.state.agentName !== '') {
        return agentName;
      } else {
        return '';
      }
    }

    resolveRPMPackage() {
      switch (
        `${this.state.selectedVersion}-${this.state.selectedArchitecture}`
      ) {
        case 'redhat5-i386':
          return `https://packages.wazuh.com/4.x/yum5/i386/wazuh-agent-${this.state.wazuhVersion}${this.addToVersion}.el5.i386.rpm`;
        case 'redhat5-x86_64':
          return `https://packages.wazuh.com/4.x/yum5/x86_64/wazuh-agent-${this.state.wazuhVersion}${this.addToVersion}.el5.x86_64.rpm`;
        case 'redhat6-i386':
          return `https://packages.wazuh.com/4.x/yum/wazuh-agent-${this.state.wazuhVersion}${this.addToVersion}.i386.rpm`;
        case 'redhat6-aarch64':
          return `https://packages.wazuh.com/4.x/yum/wazuh-agent-${this.state.wazuhVersion}${this.addToVersion}.aarch64.rpm`;
        case 'redhat6-x86_64':
          return `https://packages.wazuh.com/4.x/yum/wazuh-agent-${this.state.wazuhVersion}${this.addToVersion}.x86_64.rpm`;
        case 'redhat6-armhf':
          return `https://packages.wazuh.com/4.x/yum/wazuh-agent-${this.state.wazuhVersion}${this.addToVersion}.armv7hl.rpm`;
        case 'redhat7-i386':
          return `https://packages.wazuh.com/4.x/yum/wazuh-agent-${this.state.wazuhVersion}${this.addToVersion}.i386.rpm`;
        case 'redhat7-aarch64':
          return `https://packages.wazuh.com/4.x/yum/wazuh-agent-${this.state.wazuhVersion}${this.addToVersion}.aarch64.rpm`;
        case 'redhat7-x86_64':
          return `https://packages.wazuh.com/4.x/yum/wazuh-agent-${this.state.wazuhVersion}${this.addToVersion}.x86_64.rpm`;
        case 'redhat7-armhf':
          return `https://packages.wazuh.com/4.x/yum/wazuh-agent-${this.state.wazuhVersion}${this.addToVersion}.armv7hl.rpm`;
        case 'redhat7-powerpc':
          return `https://packages.wazuh.com/4.x/yum/wazuh-agent-${this.state.wazuhVersion}${this.addToVersion}.ppc64le.rpm`;
        default:
          return `https://packages.wazuh.com/4.x/yum/wazuh-agent-${this.state.wazuhVersion}${this.addToVersion}.x86_64.rpm`;
      }
    }

    resolveAlpinePackage() {
      switch (
        `${this.state.selectedVersion}-${this.state.selectedArchitecture}`
      ) {
        case '3.12.12-i386':
          return 'https://packages.wazuh.com/key/alpine-devel%40wazuh.com-633d7457.rsa.pub && echo "https://packages.wazuh.com/4.x/alpine/v3.12/main"';
        case '3.12.12-aarch64':
          return 'https://packages.wazuh.com/key/alpine-devel%40wazuh.com-633d7457.rsa.pub && echo "https://packages.wazuh.com/4.x/alpine/v3.12/main"';
        case '3.12.12-x86_64':
          return 'https://packages.wazuh.com/key/alpine-devel%40wazuh.com-633d7457.rsa.pub && echo "https://packages.wazuh.com/4.x/alpine/v3.12/main"';
        case '3.12.12-x86':
          return 'https://packages.wazuh.com/key/alpine-devel%40wazuh.com-633d7457.rsa.pub && echo "https://packages.wazuh.com/4.x/alpine/v3.12/main"';
        case '3.12.12-armhf':
          return 'https://packages.wazuh.com/key/alpine-devel%40wazuh.com-633d7457.rsa.pub && echo "https://packages.wazuh.com/4.x/alpine/v3.12/main"';
        case '3.12.12-powerpc':
          return 'https://packages.wazuh.com/key/alpine-devel%40wazuh.com-633d7457.rsa.pub && echo "https://packages.wazuh.com/4.x/alpine/v3.12/main"';
        default:
          return 'https://packages.wazuh.com/key/alpine-devel%40wazuh.com-633d7457.rsa.pub && echo "https://packages.wazuh.com/4.x/alpine/v3.12/main"';
      }
    }

    resolveORACLELINUXPackage() {
      switch (
        `${this.state.selectedVersion}-${this.state.selectedArchitecture}`
      ) {
        case 'oraclelinux5-i386':
          return `https://packages.wazuh.com/4.x/yum5/i386/wazuh-agent-${this.state.wazuhVersion}${this.addToVersion}.el5.i386.rpm`;
        case 'oraclelinux5-x86_64':
          return `https://packages.wazuh.com/4.x/yum5/x86_64/wazuh-agent-${this.state.wazuhVersion}${this.addToVersion}.el5.x86_64.rpm`;
        case 'oraclelinux6-i386':
          return `https://packages.wazuh.com/4.x/yum/wazuh-agent-${this.state.wazuhVersion}${this.addToVersion}.i386.rpm`;
        case 'oraclelinux6-aarch64':
          return `https://packages.wazuh.com/4.x/yum/wazuh-agent-${this.state.wazuhVersion}${this.addToVersion}.aarch64.rpm`;
        case 'oraclelinux6-x86_64':
          return `https://packages.wazuh.com/4.x/yum/wazuh-agent-${this.state.wazuhVersion}${this.addToVersion}.x86_64.rpm`;
        case 'oraclelinux6-armhf':
          return `https://packages.wazuh.com/4.x/yum/wazuh-agent-${this.state.wazuhVersion}${this.addToVersion}.armv7hl.rpm`;
        default:
          return `https://packages.wazuh.com/4.x/yum/wazuh-agent-${this.state.wazuhVersion}${this.addToVersion}.x86_64.rpm`;
      }
    }

    resolveCENTPackage() {
      switch (
        `${this.state.selectedVersion}-${this.state.selectedArchitecture}`
      ) {
        case 'centos5-i386':
          return `https://packages.wazuh.com/4.x/yum5/i386/wazuh-agent-${this.state.wazuhVersion}${this.addToVersion}.el5.i386.rpm`;
        case 'centos5-x86_64':
          return `https://packages.wazuh.com/4.x/yum5/x86_64/wazuh-agent-${this.state.wazuhVersion}${this.addToVersion}.el5.x86_64.rpm`;
        case 'centos6-i386':
          return `https://packages.wazuh.com/4.x/yum/wazuh-agent-${this.state.wazuhVersion}${this.addToVersion}.i386.rpm`;
        case 'centos6-aarch64':
          return `https://packages.wazuh.com/4.x/yum/wazuh-agent-${this.state.wazuhVersion}${this.addToVersion}.aarch64.rpm`;
        case 'centos6-x86_64':
          return `https://packages.wazuh.com/4.x/yum/wazuh-agent-${this.state.wazuhVersion}${this.addToVersion}.x86_64.rpm`;
        case 'centos6-armhf':
          return `https://packages.wazuh.com/4.x/yum/wazuh-agent-${this.state.wazuhVersion}${this.addToVersion}.armv7hl.rpm`;
        case 'centos7-i386':
          return `https://packages.wazuh.com/4.x/yum/wazuh-agent-${this.state.wazuhVersion}${this.addToVersion}.i386.rpm`;
        case 'centos7-aarch64':
          return `https://packages.wazuh.com/4.x/yum/wazuh-agent-${this.state.wazuhVersion}${this.addToVersion}.aarch64.rpm`;
        case 'centos7-x86_64':
          return `https://packages.wazuh.com/4.x/yum/wazuh-agent-${this.state.wazuhVersion}${this.addToVersion}.x86_64.rpm`;
        case 'centos7-armhf':
          return `https://packages.wazuh.com/4.x/yum/wazuh-agent-${this.state.wazuhVersion}${this.addToVersion}.armv7hl.rpm`;
        case 'centos7-powerpc':
          return `https://packages.wazuh.com/4.x/yum/wazuh-agent-${this.state.wazuhVersion}${this.addToVersion}.ppc64le.rpm`;
        default:
          return `https://packages.wazuh.com/4.x/yum/wazuh-agent-${this.state.wazuhVersion}${this.addToVersion}.x86_64.rpm`;
      }
    }

    resolveSUSEPackage() {
      switch (
        `${this.state.selectedVersion}-${this.state.selectedArchitecture}`
      ) {
        case 'suse11-i386':
          return `https://packages.wazuh.com/4.x/yum5/i386/wazuh-agent-${this.state.wazuhVersion}${this.addToVersion}.el5.i386.rpm`;
        case 'suse11-x86_64':
          return `https://packages.wazuh.com/4.x/yum5/x86_64/wazuh-agent-${this.state.wazuhVersion}${this.addToVersion}.el5.x86_64.rpm`;
        case 'suse12-i386':
          return `https://packages.wazuh.com/4.x/yum/wazuh-agent-${this.state.wazuhVersion}${this.addToVersion}.i386.rpm`;
        case 'suse12-aarch64':
          return `https://packages.wazuh.com/4.x/yum/wazuh-agent-${this.state.wazuhVersion}${this.addToVersion}.aarch64.rpm`;
        case 'suse12-x86_64':
          return `https://packages.wazuh.com/4.x/yum/wazuh-agent-${this.state.wazuhVersion}${this.addToVersion}.x86_64.rpm`;
        case 'suse12-armhf':
          return `https://packages.wazuh.com/4.x/yum/wazuh-agent-${this.state.wazuhVersion}${this.addToVersion}.armv7hl.rpm`;
        case 'suse12-powerpc':
          return `https://packages.wazuh.com/4.x/yum/wazuh-agent-${this.state.wazuhVersion}${this.addToVersion}.ppc64le.rpm`;
        default:
          return `https://packages.wazuh.com/4.x/yum/wazuh-agent-${this.state.wazuhVersion}${this.addToVersion}.x86_64.rpm`;
      }
    }

    resolveFEDORAPachage() {
      switch (
        `${this.state.selectedVersion}-${this.state.selectedArchitecture}`
      ) {
        case '22-i386':
          return `https://packages.wazuh.com/4.x/yum/wazuh-agent-${this.state.wazuhVersion}${this.addToVersion}.i386.rpm`;
        case '22-aarch64':
          return `https://packages.wazuh.com/4.x/yum/wazuh-agent-${this.state.wazuhVersion}${this.addToVersion}.aarch64.rpm`;
        case '22-x86_64':
          return `https://packages.wazuh.com/4.x/yum/wazuh-agent-${this.state.wazuhVersion}${this.addToVersion}.x86_64.rpm`;
        case '22-armhf':
          return `https://packages.wazuh.com/4.x/yum/wazuh-agent-${this.state.wazuhVersion}${this.addToVersion}.armv7hl.rpm`;
        case '22-powerpc':
          return `https://packages.wazuh.com/4.x/yum/wazuh-agent-${this.state.wazuhVersion}${this.addToVersion}.ppc64le.rpm`;
        default:
          return `https://packages.wazuh.com/4.x/yum/wazuh-agent-${this.state.wazuhVersion}${this.addToVersion}.x86_64.rpm`;
      }
    }

    resolveAMAZONLPackage() {
      switch (
        `${this.state.selectedVersion}-${this.state.selectedArchitecture}`
      ) {
        case 'amazonlinux1-i386':
          return `https://packages.wazuh.com/4.x/yum/wazuh-agent-${this.state.wazuhVersion}${this.addToVersion}.i386.rpm`;
        case 'amazonlinux1-aarch64':
          return `https://packages.wazuh.com/4.x/yum/wazuh-agent-${this.state.wazuhVersion}${this.addToVersion}.aarch64.rpm`;
        case 'amazonlinux1-x86_64':
          return `https://packages.wazuh.com/4.x/yum/wazuh-agent-${this.state.wazuhVersion}${this.addToVersion}.x86_64.rpm`;
        case 'amazonlinux1-armhf':
          return `https://packages.wazuh.com/4.x/yum/wazuh-agent-${this.state.wazuhVersion}${this.addToVersion}.armv7hl.rpm`;
        case 'amazonlinux2-i386':
          return `https://packages.wazuh.com/4.x/yum/wazuh-agent-${this.state.wazuhVersion}${this.addToVersion}.i386.rpm`;
        case 'amazonlinux2-aarch64':
          return `https://packages.wazuh.com/4.x/yum/wazuh-agent-${this.state.wazuhVersion}${this.addToVersion}.aarch64.rpm`;
        case 'amazonlinux2-x86_64':
          return `https://packages.wazuh.com/4.x/yum/wazuh-agent-${this.state.wazuhVersion}${this.addToVersion}.x86_64.rpm`;
        case 'amazonlinux2-armhf':
          return `https://packages.wazuh.com/4.x/yum/wazuh-agent-${this.state.wazuhVersion}${this.addToVersion}.armv7hl.rpm`;
        case 'amazonlinux2022-i386':
          return `https://packages.wazuh.com/4.x/yum/wazuh-agent-${this.state.wazuhVersion}${this.addToVersion}.i386.rpm`;
        case 'amazonlinux2022-aarch64':
          return `https://packages.wazuh.com/4.x/yum/wazuh-agent-${this.state.wazuhVersion}${this.addToVersion}.aarch64.rpm`;
        case 'amazonlinux2022-x86_64':
          return `https://packages.wazuh.com/4.x/yum/wazuh-agent-${this.state.wazuhVersion}${this.addToVersion}.x86_64.rpm`;
        case 'amazonlinux2022-armhf':
          return `https://packages.wazuh.com/4.x/yum/wazuh-agent-${this.state.wazuhVersion}${this.addToVersion}.armv7hl.rpm`;
        default:
          return `https://packages.wazuh.com/4.x/yum/wazuh-agent-${this.state.wazuhVersion}${this.addToVersion}.x86_64.rpm`;
      }
    }

    resolveDEBPackage() {
      switch (`${this.state.selectedArchitecture}`) {
        case 'i386':
          return `https://packages.wazuh.com/4.x/apt/pool/main/w/wazuh-agent/wazuh-agent_${this.state.wazuhVersion}${this.addToVersion}_i386.deb`;
        case 'aarch64':
          return `https://packages.wazuh.com/4.x/apt/pool/main/w/wazuh-agent/wazuh-agent_${this.state.wazuhVersion}${this.addToVersion}_arm64.deb`;
        case 'armhf':
          return `https://packages.wazuh.com/4.x/apt/pool/main/w/wazuh-agent/wazuh-agent_${this.state.wazuhVersion}${this.addToVersion}_armhf.deb`;
        case 'x86_64':
          return `https://packages.wazuh.com/4.x/apt/pool/main/w/wazuh-agent/wazuh-agent_${this.state.wazuhVersion}${this.addToVersion}_amd64.deb`;
        case 'powerpc':
          return `https://packages.wazuh.com/4.x/apt/pool/main/w/wazuh-agent/wazuh-agent_${this.state.wazuhVersion}${this.addToVersion}_ppc64el.deb`;
        default:
          return `https://packages.wazuh.com/4.x/apt/pool/main/w/wazuh-agent/wazuh-agent_${this.state.wazuhVersion}${this.addToVersion}_amd64.deb`;
      }
    }

    resolveRASPBIANPackage() {
      switch (
        `${this.state.selectedVersion}-${this.state.selectedArchitecture}`
      ) {
        case 'busterorgreater-i386':
          return `https://packages.wazuh.com/4.x/apt/pool/main/w/wazuh-agent/wazuh-agent_${this.state.wazuhVersion}${this.addToVersion}_i386.deb`;
        case 'busterorgreater-aarch64':
          return `https://packages.wazuh.com/4.x/apt/pool/main/w/wazuh-agent/wazuh-agent_${this.state.wazuhVersion}${this.addToVersion}_arm64.deb`;
        case 'busterorgreater-armhf':
          return `https://packages.wazuh.com/4.x/apt/pool/main/w/wazuh-agent/wazuh-agent_${this.state.wazuhVersion}${this.addToVersion}_armhf.deb`;
        case 'busterorgreater-x86_64':
          return `https://packages.wazuh.com/4.x/apt/pool/main/w/wazuh-agent/wazuh-agent_${this.state.wazuhVersion}${this.addToVersion}_amd64.deb`;
        case 'busterorgreater-powerpc':
          return `https://packages.wazuh.com/4.x/apt/pool/main/w/wazuh-agent/wazuh-agent_${this.state.wazuhVersion}${this.addToVersion}_ppc64el.deb`;
        default:
          return `https://packages.wazuh.com/4.x/apt/pool/main/w/wazuh-agent/wazuh-agent_${this.state.wazuhVersion}${this.addToVersion}_amd64.deb`;
      }
    }

    resolveUBUNTUPackage() {
      switch (
        `${this.state.selectedVersion}-${this.state.selectedArchitecture}`
      ) {
        case 'ubuntu14-i386':
          return `https://packages.wazuh.com/4.x/apt/pool/main/w/wazuh-agent/wazuh-agent_${this.state.wazuhVersion}${this.addToVersion}_i386.deb`;
        case 'ubuntu14-aarch64':
          return `https://packages.wazuh.com/4.x/apt/pool/main/w/wazuh-agent/wazuh-agent_${this.state.wazuhVersion}${this.addToVersion}_arm64.deb`;
        case 'ubuntu14-armhf':
          return `https://packages.wazuh.com/4.x/apt/pool/main/w/wazuh-agent/wazuh-agent_${this.state.wazuhVersion}${this.addToVersion}_armhf.deb`;
        case 'ubuntu14-x86_64':
          return `https://packages.wazuh.com/4.x/apt/pool/main/w/wazuh-agent/wazuh-agent_${this.state.wazuhVersion}${this.addToVersion}_amd64.deb`;
        case 'ubuntu15-i386':
          return `https://packages.wazuh.com/4.x/apt/pool/main/w/wazuh-agent/wazuh-agent_${this.state.wazuhVersion}${this.addToVersion}_i386.deb`;
        case 'ubuntu15-aarch64':
          return `https://packages.wazuh.com/4.x/apt/pool/main/w/wazuh-agent/wazuh-agent_${this.state.wazuhVersion}${this.addToVersion}_arm64.deb`;
        case 'ubuntu15-armhf':
          return `https://packages.wazuh.com/4.x/apt/pool/main/w/wazuh-agent/wazuh-agent_${this.state.wazuhVersion}${this.addToVersion}_armhf.deb`;
        case 'ubuntu15-x86_64':
          return `https://packages.wazuh.com/4.x/apt/pool/main/w/wazuh-agent/wazuh-agent_${this.state.wazuhVersion}${this.addToVersion}_amd64.deb`;
        default:
          return `https://packages.wazuh.com/4.x/apt/pool/main/w/wazuh-agent/wazuh-agent_${this.state.wazuhVersion}${this.addToVersion}_amd64.deb`;
      }
    }

    resolveOPENSUSEPackage() {
      switch (
        `${this.state.selectedVersion}-${this.state.selectedArchitecture}`
      ) {
        case 'leap15-i386':
          return `https://packages.wazuh.com/4.x/yum/wazuh-agent-${this.state.wazuhVersion}${this.addToVersion}.i386.rpm`;
        case 'leap15-aarch64':
          return `https://packages.wazuh.com/4.x/yum/wazuh-agent-${this.state.wazuhVersion}${this.addToVersion}.aarch64.rpm`;
        case 'leap15-x86_64':
          return `https://packages.wazuh.com/4.x/yum/wazuh-agent-${this.state.wazuhVersion}${this.addToVersion}.x86_64.rpm`;
        case 'leap15-armhf':
          return `https://packages.wazuh.com/4.x/yum/wazuh-agent-${this.state.wazuhVersion}${this.addToVersion}.armv7hl.rpm`;
        case 'leap15-powerpc':
          return `https://packages.wazuh.com/4.x/yum/wazuh-agent-${this.state.wazuhVersion}${this.addToVersion}.ppc64le.rpm`;
        default:
          return `https://packages.wazuh.com/4.x/yum/wazuh-agent-${this.state.wazuhVersion}${this.addToVersion}.x86_64.rpm`;
      }
    }

    resolveSOLARISPackage() {
      switch (
        `${this.state.selectedVersion}-${this.state.selectedArchitecture}`
      ) {
        case 'solaris10-i386':
          return `https://packages.wazuh.com/4.x/solaris/i386/10/wazuh-agent_v${this.state.wazuhVersion}-sol10-i386.pkg`;
        case 'solaris10-sparc':
          return `https://packages.wazuh.com/4.x/solaris/sparc/10/wazuh-agent_v${this.state.wazuhVersion}-sol10-sparc.pkg`;
        case 'solaris11-i386':
          return `https://packages.wazuh.com/4.x/solaris/i386/11/wazuh-agent_v${this.state.wazuhVersion}-sol11-i386.p5p`;
        case 'solaris11-sparc':
          return `https://packages.wazuh.com/4.x/solaris/sparc/11/wazuh-agent_v${this.state.wazuhVersion}-sol11-sparc.p5p`;
        default:
          return `https://packages.wazuh.com/4.x/solaris/sparc/11/wazuh-agent_v${this.state.wazuhVersion}-sol11-sparc.p5p`;
      }
    }

    resolveAIXPackage() {
      switch (
        `${this.state.selectedVersion}-${this.state.selectedArchitecture}`
      ) {
        case '6.1 TL9-powerpc':
          return `https://packages.wazuh.com/4.x/aix/wazuh-agent-${this.state.wazuhVersion}${this.addToVersion}.aix.ppc.rpm`;
        default:
          return `https://packages.wazuh.com/4.x/aix/wazuh-agent-${this.state.wazuhVersion}${this.addToVersion}.aix.ppc.rpm`;
      }
    }

    resolveHPPackage() {
      switch (
        `${this.state.selectedVersion}-${this.state.selectedArchitecture}`
      ) {
        case '11.31-itanium2':
          return `https://packages.wazuh.com/4.x/hp-ux/wazuh-agent-${this.state.wazuhVersion}${this.addToVersion}-hpux-11v3-ia64.tar`;
        default:
          return `https://packages.wazuh.com/4.x/hp-ux/wazuh-agent-${this.state.wazuhVersion}${this.addToVersion}-hpux-11v3-ia64.tar`;
      }
    }

    optionalPackages() {
      switch (this.state.selectedOS) {
        case 'rpm':
          return this.resolveRPMPackage();
        case 'cent':
          return this.resolveCENTPackage();
        case 'deb':
          return this.resolveDEBPackage();
        case 'ubu':
          return this.resolveUBUNTUPackage();
        case 'open':
          return this.resolveOPENSUSEPackage();
        case 'sol':
          return this.resolveSOLARISPackage();
        case 'aix':
          return this.resolveAIXPackage();
        case 'hp':
          return this.resolveHPPackage();
        case 'amazonlinux':
          return this.resolveAMAZONLPackage();
        case 'fedora':
          return this.resolveFEDORAPachage();
        case 'oraclelinux':
          return this.resolveORACLELINUXPackage();
        case 'suse':
          return this.resolveSUSEPackage();
        case 'raspbian':
          return this.resolveRASPBIANPackage();
        case 'alpine':
          return this.resolveAlpinePackage();
        default:
          return `https://packages.wazuh.com/4.x/yum/x86_64/wazuh-agent-${this.state.wazuhVersion}${this.addToVersion}.x86_64.rpm`;
      }
    }

    checkMissingOSSelection() {
      if (!this.state.selectedOS) {
        return ['Operating system'];
      }
      switch (this.state.selectedOS) {
        case 'rpm':
          return [
            ...(!this.state.selectedVersion ? ['OS version'] : []),
            ...(this.state.selectedVersion && !this.state.selectedArchitecture
              ? ['OS architecture']
              : []),
          ];
        case 'cent':
          return [
            ...(!this.state.selectedVersion ? ['OS version'] : []),
            ...(this.state.selectedVersion && !this.state.selectedArchitecture
              ? ['OS architecture']
              : []),
          ];
        case 'deb':
          return [
            ...(!this.state.selectedVersion ? ['OS version'] : []),
            ...(this.state.selectedVersion && !this.state.selectedArchitecture
              ? ['OS architecture']
              : []),
          ];
        case 'ubu':
          return [
            ...(!this.state.selectedVersion ? ['OS version'] : []),
            ...(this.state.selectedVersion && !this.state.selectedArchitecture
              ? ['OS architecture']
              : []),
          ];
        case 'win':
          return [
            ...(!this.state.selectedVersion ? ['OS version'] : []),
            ...(this.state.selectedVersion && !this.state.selectedArchitecture
              ? ['OS architecture']
              : []),
          ];
        case 'macos':
          return [
            ...(!this.state.selectedVersion ? ['OS version'] : []),
            ...(this.state.selectedVersion && !this.state.selectedArchitecture
              ? ['OS architecture']
              : []),
          ];
        case 'open':
          return [
            ...(!this.state.selectedVersion ? ['OS version'] : []),
            ...(this.state.selectedVersion && !this.state.selectedArchitecture
              ? ['OS architecture']
              : []),
          ];
        case 'sol':
          return [
            ...(!this.state.selectedVersion ? ['OS version'] : []),
            ...(this.state.selectedVersion && !this.state.selectedArchitecture
              ? ['OS architecture']
              : []),
          ];
        case 'aix':
          return [
            ...(!this.state.selectedVersion ? ['OS version'] : []),
            ...(this.state.selectedVersion && !this.state.selectedArchitecture
              ? ['OS architecture']
              : []),
          ];
        case 'hp':
          return [
            ...(!this.state.selectedVersion ? ['OS version'] : []),
            ...(this.state.selectedVersion && !this.state.selectedArchitecture
              ? ['OS architecture']
              : []),
          ];
        case 'amazonlinux':
          return [
            ...(!this.state.selectedVersion ? ['OS version'] : []),
            ...(this.state.selectedVersion && !this.state.selectedArchitecture
              ? ['OS architecture']
              : []),
          ];
        case 'fedora':
          return [
            ...(!this.state.selectedVersion ? ['OS version'] : []),
            ...(this.state.selectedVersion && !this.state.selectedArchitecture
              ? ['OS architecture']
              : []),
          ];
        case 'oraclelinux':
          return [
            ...(!this.state.selectedVersion ? ['OS version'] : []),
            ...(this.state.selectedVersion && !this.state.selectedArchitecture
              ? ['OS architecture']
              : []),
          ];
        case 'suse':
          return [
            ...(!this.state.selectedVersion ? ['OS version'] : []),
            ...(this.state.selectedVersion && !this.state.selectedArchitecture
              ? ['OS architecture']
              : []),
          ];
        case 'raspbian':
          return [
            ...(!this.state.selectedVersion ? ['OS version'] : []),
            ...(this.state.selectedVersion && !this.state.selectedArchitecture
              ? ['OS architecture']
              : []),
          ];
        case 'alpine':
          return [
            ...(!this.state.selectedVersion ? ['OS version'] : []),
            ...(this.state.selectedVersion && !this.state.selectedArchitecture
              ? ['OS architecture']
              : []),
          ];
        default:
          return [];
      }
    }

    getHighlightCodeLanguage(selectedSO) {
      if (selectedSO.toLowerCase() === 'win') {
        return 'powershell';
      } else {
        return 'bash';
      }
    }

    render() {
      const appVersionMajorDotMinor = this.state.wazuhVersion
        .split('.')
        .slice(0, 2)
        .join('.');
      const urlCheckConnectionDocumentation = webDocumentationLink(
        'user-manual/agents/agent-connection.html',
        appVersionMajorDotMinor,
      );

      const urlWazuhAgentEnrollment = webDocumentationLink(
        'user-manual/agent-enrollment/index.html',
        appVersionMajorDotMinor,
      );

      const urlWindowsPackage = `https://packages.wazuh.com/4.x/windows/wazuh-agent-${this.state.wazuhVersion}-1.msi`;
      const missingOSSelection = this.checkMissingOSSelection();
      const warningForAgentName =
        'The agent name must be unique. It can’t be changed once the agent has been enrolled.';

      const agentName = (
        <EuiText>
          <p>
            The deployment sets the endpoint hostname as the agent name by
            default. Optionally, you can set the agent name below.
          </p>
          <EuiText color='default'>Assign an agent name</EuiText>
          <EuiSpacer />
          <EuiForm>
            <EuiFormRow
              isInvalid={this.state.agentNameError}
              error={[
                this.state.badCharacters.length < 1
                  ? 'The minimum length is 2 characters.'
                  : `The character${
                      this.state.badCharacters.length <= 1 ? '' : 's'
                    }
            ${this.state.badCharacters.map(char => ` "${char}"`)}
            ${this.state.badCharacters.length <= 1 ? 'is' : 'are'}
            not valid. Allowed characters are A-Z, a-z, ".", "-", "_"`,
              ]}
            >
              <EuiFieldText
                isInvalid={this.state.agentNameError}
                placeholder='Agent name'
                value={this.state.agentName}
                onChange={event => this.setAgentName(event)}
              />
            </EuiFormRow>
          </EuiForm>
          <EuiSpacer size='s' />
          <EuiCallOut
            color='warning'
            title={warningForAgentName}
            iconType='iInCircle'
          />
        </EuiText>
      );
      const groupInput = (
        <>
          {!this.state.groups.length && (
            <>
              <EuiCallOut
                style={{ marginTop: '1.5rem' }}
                color='warning'
                title='This section could not be configured because you do not have permission to read groups.'
                iconType='iInCircle'
              />
            </>
          )}
        </>
      );

      const agentGroup = (
        <EuiText style={{ marginTop: '1.5rem' }}>
          <p>Select one or more existing groups</p>
          <EuiComboBox
            placeholder={!this.state.groups.length ? 'Default' : 'Select group'}
            options={this.state.groups}
            selectedOptions={this.state.selectedGroup}
            onChange={group => {
              this.setGroupName(group);
            }}
            isDisabled={!this.state.groups.length}
            isClearable={true}
            data-test-subj='demoComboBox'
          />
        </EuiText>
      );
      const passwordInput = (
        <EuiFieldText
          placeholder='Wazuh password'
          value={this.state.wazuhPassword}
          onChange={event => this.setWazuhPassword(event)}
        />
      );

      const codeBlock = {
        zIndex: '100',
      };

      /*** macOS installation script customization ***/

      // Set macOS installation script with environment variables
      const macOSInstallationOptions =
        `${this.optionalDeploymentVariables()}${this.agentNameVariable()}`
          .replace(/\' ([a-zA-Z])/g, "' && $1") // Separate environment variables with &&
          .replace(/\"/g, '\\"') // Escape double quotes
          .trim();

      // If no variables are set, the echo will be empty
      const macOSInstallationSetEnvVariablesScript = macOSInstallationOptions
        ? `sudo echo "${macOSInstallationOptions}" > /tmp/wazuh_envs && `
        : ``;

      // Merge environment variables with installation script
      const macOSInstallationScript = `curl -so wazuh-agent.pkg https://packages.wazuh.com/4.x/macos/wazuh-agent-${this.state.wazuhVersion}-1.pkg && ${macOSInstallationSetEnvVariablesScript}sudo installer -pkg ./wazuh-agent.pkg -target /`;

      /*** end macOS installation script customization ***/

      const customTexts = {
        rpmText: `sudo ${this.optionalDeploymentVariables()}${this.agentNameVariable()}yum install -y ${this.optionalPackages()}`,
        alpineText: `wget -O /etc/apk/keys/alpine-devel@wazuh.com-633d7457.rsa.pub ${this.optionalPackages()} >> /etc/apk/repositories && \
apk update && \
apk add wazuh-agent=${this.state.wazuhVersion}-r1`,
        centText: `sudo ${this.optionalDeploymentVariables()}${this.agentNameVariable()}yum install -y ${this.optionalPackages()}`,
        debText: `curl -so wazuh-agent.deb ${this.optionalPackages()} && sudo ${this.optionalDeploymentVariables()}${this.agentNameVariable()}dpkg -i ./wazuh-agent.deb`,
        ubuText: `curl -so wazuh-agent.deb ${this.optionalPackages()} && sudo ${this.optionalDeploymentVariables()}${this.agentNameVariable()}dpkg -i ./wazuh-agent.deb`,
        macosText: macOSInstallationScript,
        winText:
          this.state.selectedVersion == 'windowsxp' ||
          this.state.selectedVersion == 'windowsserver2008'
            ? `msiexec.exe /i wazuh-agent-${
                this.state.wazuhVersion
              }-1.msi /q ${this.optionalDeploymentVariables()}${this.agentNameVariable()}`
            : `Invoke-WebRequest -Uri https://packages.wazuh.com/4.x/windows/wazuh-agent-${
                this.state.wazuhVersion
              }-1.msi -OutFile \${env:tmp}\\wazuh-agent.msi; msiexec.exe /i \${env:tmp}\\wazuh-agent.msi /q ${this.optionalDeploymentVariables()}${this.agentNameVariable()}`,
        openText: `sudo rpm --import https://packages.wazuh.com/key/GPG-KEY-WAZUH && sudo ${this.optionalDeploymentVariables()}${this.agentNameVariable()}zypper install -y ${this.optionalPackages()}`,
        solText: `sudo curl -so ${
          this.state.selectedVersion == 'solaris11'
            ? 'wazuh-agent.p5p'
            : 'wazuh-agent.pkg'
        } ${this.optionalPackages()} && ${
          this.state.selectedVersion == 'solaris11'
            ? 'pkg install -g wazuh-agent.p5p wazuh-agent'
            : 'pkgadd -d wazuh-agent.pkg'
        }`,
        aixText: `sudo ${this.optionalDeploymentVariables()}${this.agentNameVariable()}rpm -ivh ${this.optionalPackages()}`,
        hpText: `cd / && sudo curl -so wazuh-agent.tar ${this.optionalPackages()} && sudo groupadd wazuh && sudo useradd -G wazuh wazuh && sudo tar -xvf wazuh-agent.tar`,
        amazonlinuxText: `sudo ${this.optionalDeploymentVariables()}${this.agentNameVariable()}yum install -y ${this.optionalPackages()}`,
        fedoraText: `sudo ${this.optionalDeploymentVariables()}${this.agentNameVariable()}yum install -y ${this.optionalPackages()}`,
        oraclelinuxText: `sudo ${this.optionalDeploymentVariables()}${this.agentNameVariable()}yum install -y ${this.optionalPackages()}`,
        suseText: `sudo ${this.optionalDeploymentVariables()}${this.agentNameVariable()}yum install -y ${this.optionalPackages()}`,
        raspbianText: `curl -so wazuh-agent.deb ${this.optionalPackages()} && sudo ${this.optionalDeploymentVariables()}${this.agentNameVariable()}dpkg -i ./wazuh-agent.deb`,
      };

      const field = `${this.state.selectedOS}Text`;
      const text = customTexts[field];
      const language = this.getHighlightCodeLanguage(this.state.selectedOS);
      const warningUpgrade =
        'If the installer finds another Wazuh agent in the system, it will upgrade it preserving the configuration.';
      const textAndLinkToCheckConnectionDocumentation = (
        <p>
          To verify the connection with the Wazuh server, please follow this{' '}
          <EuiLink
            href={urlCheckConnectionDocumentation}
            target='_blank'
            rel='noopener noreferrer'
            external
          >
            document.
          </EuiLink>
        </p>
      );

      const warningCommand = (
        <>
          <p>
            Please{' '}
            <EuiLink
              href={urlWindowsPackage}
              target='_blank'
              rel='noopener noreferrer'
              external
            >
              download
            </EuiLink>{' '}
            the package from our repository and copy it to the Windows system
            where you are going to install it. Then run the following command to
            perform the installation:
          </p>
        </>
      );

      const windowsAdvice = this.state.selectedOS === 'win' && (
        <>
          <EuiCallOut title='Requirements' iconType='iInCircle'>
            <ul className='wz-callout-list'>
              <li>
                <span>
                  You will need administrator privileges to perform this
                  installation.
                </span>
              </li>
              <li>
                <span>PowerShell 3.0 or greater is required.</span>
              </li>
            </ul>
            <p>
              Keep in mind you need to run this command in a Windows PowerShell
              terminal.
            </p>
          </EuiCallOut>
          <EuiSpacer></EuiSpacer>
        </>
      );
      const restartAgentCommand =
        this.restartAgentCommand[this.state.selectedOS];
      const onTabClick = selectedTab => {
        this.selectSYS(selectedTab.id);
      };

      const calloutErrorRegistrationServiceInfo = this.state
        .gotErrorRegistrationServiceInfo ? (
        <EuiCallOut
          color='danger'
          title='This section could not be displayed because you do not have permission to get access to the registration service.'
          iconType='iInCircle'
        />
      ) : null;

      const guide = (
        <div>
          {this.state.gotErrorRegistrationServiceInfo ? (
            <EuiCallOut
              color='danger'
              title='This section could not be displayed because you do not have permission to get access to the registration service.'
              iconType='iInCircle'
            />
          ) : (
            this.state.selectedOS && (
              <EuiText>
                {this.state.agentName.length > 0 ? (
                  <p>
                    You can use this command to install and enroll the Wazuh
                    agent.
                  </p>
                ) : (
                  <p>
                    You can use this command to install and enroll the Wazuh
                    agent in one or more hosts.
                  </p>
                )}
                <EuiCallOut
                  color='warning'
                  title={warningUpgrade}
                  iconType='iInCircle'
                />

                {!this.state.connectionSecure && (
                  <>
                    <EuiSpacer />
                    {/** Warning connection NO SECURE */}
                    <EuiCallOut
                      color='danger'
                      title={
                        <>
                          Warning: there's no{' '}
                          <EuiLink
                            target='_blank'
                            href={webDocumentationLink(
                              'user-manual/deployment-variables/deployment-variables.html',
                              appVersionMajorDotMinor,
                            )}
                          >
                            secure protocol configured
                          </EuiLink>{' '}
                          and agents will not be able to communicate with the
                          manager.
                        </>
                      }
                      iconType='iInCircle'
                    />
                    {/** END Warning connection NO SECURE */}
                  </>
                )}
                <EuiSpacer />
                {windowsAdvice}
                {['windowsxp', 'windowsserver2008'].includes(
                  this.state.selectedVersion,
                ) && (
                  <>
                    <EuiCallOut
                      color='warning'
                      title={warningCommand}
                      iconType='iInCircle'
                    />
                    <EuiSpacer />
                  </>
                )}
                <div className='copy-codeblock-wrapper'>
                  <EuiCodeBlock style={codeBlock} language={language}>
                    {this.state.wazuhPassword &&
                    !this.state.showPassword &&
                    !['sol', 'hp', 'alpine'].includes(this.state.selectedOS)
                      ? this.obfuscatePassword(text)
                      : text}
                  </EuiCodeBlock>
                  <EuiCopy textToCopy={text || ''}>
                    {copy => (
                      <div className='copy-overlay' onClick={copy}>
                        <p>
                          <EuiIcon type='copy' /> Copy command
                        </p>
                      </div>
                    )}
                  </EuiCopy>
                </div>
                {this.state.selectedVersion == 'solaris10' ||
                this.state.selectedVersion == 'solaris11' ? (
                  <>
                    <EuiCallOut
                      color='warning'
                      className='message'
                      iconType='iInCircle'
                      title={
                        <span>
                          Might require some extra installation{' '}
                          <EuiLink
<<<<<<< HEAD
                            rel='noopener noreferrer'
=======
>>>>>>> bf3f31ef
                            target='_blank'
                            href={webDocumentationLink(
                              'installation-guide/wazuh-agent/wazuh-agent-package-solaris.html',
                              appVersionMajorDotMinor,
                            )}
<<<<<<< HEAD
                            external
                          >
                            steps.
                          </EuiLink>
=======
                          >
                            steps
                          </EuiLink>
                          .
>>>>>>> bf3f31ef
                        </span>
                      }
                    ></EuiCallOut>
                    <EuiSpacer size='m' />
                    <EuiCallOut
                      color='warning'
                      className='message'
                      iconType='iInCircle'
                      title={
                        <span>
                          After installing the agent, you need to enroll it in
                          the Wazuh server. Check the Wazuh agent enrollment{' '}
                          <EuiLink
                            target='_blank'
                            href={urlWazuhAgentEnrollment}
<<<<<<< HEAD
                            external
                            rel='noopener noreferrer'
=======
>>>>>>> bf3f31ef
                          >
                            Wazuh agent enrollment
                          </EuiLink>{' '}
                          section to learn more.
                        </span>
                      }
                    ></EuiCallOut>
                  </>
                ) : this.state.selectedVersion == '6.1 TL9' ? (
                  <>
                    <EuiCallOut
                      color='warning'
                      className='message'
                      iconType='iInCircle'
                      title={
                        <span>
                          Might require some extra installation{' '}
                          <EuiLink
<<<<<<< HEAD
                            rel='noopener noreferrer'
=======
>>>>>>> bf3f31ef
                            target='_blank'
                            href={webDocumentationLink(
                              'installation-guide/wazuh-agent/wazuh-agent-package-aix.html',
                              appVersionMajorDotMinor,
                            )}
<<<<<<< HEAD
                            external
                          >
                            steps.
                          </EuiLink>
=======
                          >
                            steps
                          </EuiLink>
                          .
>>>>>>> bf3f31ef
                        </span>
                      }
                    ></EuiCallOut>
                    <EuiSpacer />
                  </>
                ) : this.state.selectedVersion == '11.31' ? (
                  <>
                    <EuiCallOut
                      color='warning'
                      className='message'
                      iconType='iInCircle'
                      title={
                        <span>
                          Might require some extra installation{' '}
                          <EuiLink
<<<<<<< HEAD
                            rel='noopener noreferrer'
=======
>>>>>>> bf3f31ef
                            target='_blank'
                            href={webDocumentationLink(
                              'installation-guide/wazuh-agent/wazuh-agent-package-hpux.html',
                              appVersionMajorDotMinor,
                            )}
<<<<<<< HEAD
                            external
                          >
                            steps.
                          </EuiLink>
=======
                          >
                            steps
                          </EuiLink>
                          .
>>>>>>> bf3f31ef
                        </span>
                      }
                    ></EuiCallOut>
                    <EuiSpacer size='m' />
                    <EuiCallOut
                      color='warning'
                      className='message'
                      iconType='iInCircle'
                      title={
                        <span>
                          After installing the agent, you need to enroll it in
                          the Wazuh server. Check the Wazuh agent enrollment{' '}
                          <EuiLink
                            target='_blank'
                            href={urlWazuhAgentEnrollment}
<<<<<<< HEAD
                            external
                            rel='noopener noreferrer'
                          >
                            Wazuh agent enrollment
                          </EuiLink>{' '}
=======
                          >
                            Wazuh agent enrollment{' '}
                          </EuiLink>
>>>>>>> bf3f31ef
                          section to learn more.
                        </span>
                      }
                    ></EuiCallOut>
                  </>
                ) : this.state.selectedVersion == '3.12.12' ? (
                  <>
                    <EuiCallOut
                      color='warning'
                      className='message'
                      iconType='iInCircle'
                      title={
                        <span>
                          Might require some extra installation{' '}
                          <EuiLink
<<<<<<< HEAD
                            rel='noopener noreferrer'
=======
>>>>>>> bf3f31ef
                            target='_blank'
                            href={webDocumentationLink(
                              'installation-guide/wazuh-agent/wazuh-agent-package-linux.html',
                              appVersionMajorDotMinor,
                            )}
<<<<<<< HEAD
                            external
                          >
                            steps.
                          </EuiLink>
=======
                          >
                            steps
                          </EuiLink>
                          .
>>>>>>> bf3f31ef
                        </span>
                      }
                    ></EuiCallOut>
                    <EuiSpacer size='m' />
                    <EuiCallOut
                      color='warning'
                      className='message'
                      iconType='iInCircle'
                      title={
                        <span>
                          After installing the agent, you need to enroll it in
                          the Wazuh server. Check the Wazuh agent enrollment{' '}
                          <EuiLink
                            target='_blank'
                            href={urlWazuhAgentEnrollment}
<<<<<<< HEAD
                            external
                            rel='noopener noreferrer'
                          >
                            Wazuh agent enrollment
                          </EuiLink>{' '}
=======
                          >
                            Wazuh agent enrollment{' '}
                          </EuiLink>
>>>>>>> bf3f31ef
                          section to learn more.
                        </span>
                      }
                    ></EuiCallOut>
                  </>
                ) : this.state.selectedVersion == 'debian7' ||
                  this.state.selectedVersion == 'debian8' ||
                  this.state.selectedVersion == 'debian9' ||
                  this.state.selectedVersion == 'debian10' ? (
                  <>
                    <EuiCallOut
                      color='warning'
                      className='message'
                      iconType='iInCircle'
                      title={
                        <span>
                          Might require some extra installation{' '}
                          <EuiLink
<<<<<<< HEAD
                            rel='noopener noreferrer'
=======
>>>>>>> bf3f31ef
                            target='_blank'
                            href={webDocumentationLink(
                              'installation-guide/wazuh-agent/wazuh-agent-package-linux.html',
                              appVersionMajorDotMinor,
                            )}
<<<<<<< HEAD
                            external
                          >
                            steps.
                          </EuiLink>
=======
                          >
                            steps
                          </EuiLink>
                          .
>>>>>>> bf3f31ef
                        </span>
                      }
                    ></EuiCallOut>
                    <EuiSpacer />
                  </>
                ) : (
                  ''
                )}
                {this.state.needsPassword &&
                !['sol', 'hp', 'alpine'].includes(this.state.selectedOS) ? (
                  <EuiSwitch
                    label='Show password'
                    checked={this.state.showPassword}
                    onChange={active => this.setShowPassword(active)}
                  />
                ) : (
                  ''
                )}
                <EuiSpacer />
              </EuiText>
            )
          )}
        </div>
      );

      const tabSysV = [
        {
          id: 'sysV',
          name: 'SysV Init',
          content: (
            <Fragment>
              <EuiSpacer />
              <EuiText>
                <div className='copy-codeblock-wrapper'>
                  <EuiCodeBlock style={codeBlock} language={language}>
                    {this.systemSelector()}
                  </EuiCodeBlock>
                  <EuiCopy textToCopy={this.systemSelector()}>
                    {copy => (
                      <div className='copy-overlay' onClick={copy}>
                        <p>
                          <EuiIcon type='copy' /> Copy command
                        </p>
                      </div>
                    )}
                  </EuiCopy>
                </div>
                <EuiSpacer size='s' />
                {textAndLinkToCheckConnectionDocumentation}
              </EuiText>
            </Fragment>
          ),
        },
      ];

      const tabSystemD = [
        {
          id: 'systemd',
          name: 'Systemd',
          content: (
            <Fragment>
              <EuiSpacer />
              <EuiText>
                <div className='copy-codeblock-wrapper'>
                  <EuiCodeBlock style={codeBlock} language={language}>
                    {this.systemSelector()}
                  </EuiCodeBlock>
                  <EuiCopy textToCopy={this.systemSelector()}>
                    {copy => (
                      <div className='copy-overlay' onClick={copy}>
                        <p>
                          <EuiIcon type='copy' /> Copy command
                        </p>
                      </div>
                    )}
                  </EuiCopy>
                </div>
                <EuiSpacer size='s' />
                {textAndLinkToCheckConnectionDocumentation}
              </EuiText>
            </Fragment>
          ),
        },
      ];

      const tabNet = [
        {
          id: 'NET',
          name: 'NET',
          content: (
            <Fragment>
              <EuiSpacer />
              <EuiText>
                <div className='copy-codeblock-wrapper'>
                  <EuiCodeBlock style={codeBlock} language={language}>
                    {this.systemSelectorNet()}
                  </EuiCodeBlock>
                  <EuiCopy textToCopy={this.systemSelectorNet()}>
                    {copy => (
                      <div className='copy-overlay' onClick={copy}>
                        <p>
                          <EuiIcon type='copy' /> Copy command
                        </p>
                      </div>
                    )}
                  </EuiCopy>
                </div>
                <EuiSpacer size='s' />
                {textAndLinkToCheckConnectionDocumentation}
              </EuiText>
            </Fragment>
          ),
        },
      ];

      const tabWazuhControlMacos = [
        {
          id: 'Wazuh-control-macos',
          name: 'Wazuh-control-macos',
          content: (
            <Fragment>
              <EuiSpacer />
              <EuiText>
                <div className='copy-codeblock-wrapper'>
                  <EuiCodeBlock style={codeBlock} language={language}>
                    {this.systemSelectorWazuhControlMacos()}
                  </EuiCodeBlock>
                  <EuiCopy textToCopy={this.systemSelectorWazuhControlMacos()}>
                    {copy => (
                      <div className='copy-overlay' onClick={copy}>
                        <p>
                          <EuiIcon type='copy' /> Copy command
                        </p>
                      </div>
                    )}
                  </EuiCopy>
                </div>
                <EuiSpacer size='s' />
                {textAndLinkToCheckConnectionDocumentation}
              </EuiText>
            </Fragment>
          ),
        },
      ];

      const tabWazuhControl = [
        {
          id: 'Wazuh-control',
          name: 'Wazuh-control',
          content: (
            <Fragment>
              <EuiSpacer />
              <EuiText>
                <div className='copy-codeblock-wrapper'>
                  <EuiCodeBlock style={codeBlock} language={language}>
                    {this.systemSelectorWazuhControl()}
                  </EuiCodeBlock>
                  <EuiCopy textToCopy={this.systemSelectorWazuhControl()}>
                    {copy => (
                      <div className='copy-overlay' onClick={copy}>
                        <p>
                          <EuiIcon type='copy' /> Copy command
                        </p>
                      </div>
                    )}
                  </EuiCopy>
                </div>
                <EuiSpacer size='s' />
                {textAndLinkToCheckConnectionDocumentation}
              </EuiText>
            </Fragment>
          ),
        },
      ];

      const tabInitD = [
        {
          id: 'Init.d',
          name: 'Init.d',
          content: (
            <Fragment>
              <EuiSpacer />
              <EuiText>
                <div className='copy-codeblock-wrapper'>
                  <EuiCodeBlock style={codeBlock} language={language}>
                    {this.systemSelectorInitD()}
                  </EuiCodeBlock>
                  <EuiCopy textToCopy={this.systemSelectorInitD()}>
                    {copy => (
                      <div className='copy-overlay' onClick={copy}>
                        <p>
                          <EuiIcon type='copy' /> Copy command
                        </p>
                      </div>
                    )}
                  </EuiCopy>
                </div>
                <EuiSpacer size='s' />
                {textAndLinkToCheckConnectionDocumentation}
              </EuiText>
            </Fragment>
          ),
        },
      ];

      const onChangeServerAddress = async nodeSelected => {
        this.setState({
          serverAddress: nodeSelected,
          udpProtocol: this.state.haveUdpProtocol,
          connectionSecure: this.state.haveConnectionSecure,
        });
      };

      const steps = [
        {
          title: 'Choose the operating system',
          children: (
            <PrincipalButtonGroup
              legend='Choose the Operating system'
              options={osPrincipalButtons}
              idSelected={this.state.selectedOS}
              onChange={os => this.selectOS(os)}
            />
          ),
        },
        ...(this.state.selectedOS == 'rpm'
          ? [
              {
                title: 'Choose the version',
                children: (
                  <RegisterAgentButtonGroup
                    legend='Choose the version'
                    options={versionButtonsRedHat}
                    idSelected={this.state.selectedVersion}
                    onChange={version => this.setVersion(version)}
                  />
                ),
              },
            ]
          : []),
        ...(this.state.selectedOS == 'oraclelinux'
          ? [
              {
                title: 'Choose the version',
                children: (
                  <RegisterAgentButtonGroup
                    legend='Choose the version'
                    options={versionButtonsOracleLinux}
                    idSelected={this.state.selectedVersion}
                    onChange={version => this.setVersion(version)}
                  />
                ),
              },
            ]
          : []),
        ...(this.state.selectedOS == 'raspbian'
          ? [
              {
                title: 'Choose the version',
                children: (
                  <RegisterAgentButtonGroup
                    legend='Choose the version'
                    options={versionButtonsRaspbian}
                    idSelected={this.state.selectedVersion}
                    onChange={version => this.setVersion(version)}
                  />
                ),
              },
            ]
          : []),
        ...(this.state.selectedOS == 'amazonlinux'
          ? [
              {
                title: 'Choose the version',
                children: (
                  <RegisterAgentButtonGroup
                    legend='Choose the version'
                    options={versionButtonAmazonLinux}
                    idSelected={this.state.selectedVersion}
                    onChange={version => this.setVersion(version)}
                  />
                ),
              },
            ]
          : []),
        ...(this.state.selectedOS == 'cent'
          ? [
              {
                title: 'Choose the version',
                children: (
                  <RegisterAgentButtonGroup
                    legend='Choose the version'
                    options={versionButtonsCentos}
                    idSelected={this.state.selectedVersion}
                    onChange={version => this.setVersion(version)}
                  />
                ),
              },
            ]
          : []),
        ...(this.state.selectedOS == 'fedora'
          ? [
              {
                title: 'Choose the version',
                children: (
                  <RegisterAgentButtonGroup
                    legend='Choose the version'
                    options={versionButtonFedora}
                    idSelected={this.state.selectedVersion}
                    onChange={version => this.setVersion(version)}
                  />
                ),
              },
            ]
          : []),
        ...(this.state.selectedOS == 'deb'
          ? [
              {
                title: 'Choose the version',
                children: (
                  <RegisterAgentButtonGroup
                    legend='Choose the version'
                    options={versionButtonsDebian}
                    idSelected={this.state.selectedVersion}
                    onChange={version => this.setVersion(version)}
                  />
                ),
              },
            ]
          : []),
        ...(this.state.selectedOS == 'ubu'
          ? [
              {
                title: 'Choose the version',
                children: (
                  <RegisterAgentButtonGroup
                    legend='Choose the version'
                    options={versionButtonsUbuntu}
                    idSelected={this.state.selectedVersion}
                    onChange={version => this.setVersion(version)}
                  />
                ),
              },
            ]
          : []),
        ...(this.state.selectedOS == 'win'
          ? [
              {
                title: 'Choose the version',
                children: (
                  <RegisterAgentButtonGroup
                    legend='Choose the version'
                    options={versionButtonsWindows}
                    idSelected={this.state.selectedVersion}
                    onChange={version => this.setVersion(version)}
                  />
                ),
              },
            ]
          : []),
        ...(this.state.selectedOS == 'macos'
          ? [
              {
                title: 'Choose the version',
                children: (
                  <RegisterAgentButtonGroup
                    legend='Choose the version'
                    options={versionButtonsMacOS}
                    idSelected={this.state.selectedVersion}
                    onChange={version => this.setVersion(version)}
                  />
                ),
              },
            ]
          : []),
        ...(this.state.selectedOS == 'suse'
          ? [
              {
                title: 'Choose the version',
                children: (
                  <RegisterAgentButtonGroup
                    legend='Choose the version'
                    options={versionButtonsSuse}
                    idSelected={this.state.selectedVersion}
                    onChange={version => this.setVersion(version)}
                  />
                ),
              },
            ]
          : []),
        ...(this.state.selectedOS == 'open'
          ? [
              {
                title: 'Choose the version',
                children: (
                  <RegisterAgentButtonGroup
                    legend='Choose the version'
                    options={versionButtonsOpenSuse}
                    idSelected={this.state.selectedVersion}
                    onChange={version => this.setVersion(version)}
                  />
                ),
              },
            ]
          : []),
        ...(this.state.selectedOS == 'sol'
          ? [
              {
                title: 'Choose the version',
                children: (
                  <RegisterAgentButtonGroup
                    legend='Choose the version'
                    options={versionButtonsSolaris}
                    idSelected={this.state.selectedVersion}
                    onChange={version => this.setVersion(version)}
                  />
                ),
              },
            ]
          : []),
        ...(this.state.selectedOS == 'aix'
          ? [
              {
                title: 'Choose the version',
                children: (
                  <RegisterAgentButtonGroup
                    legend='Choose the version'
                    options={versionButtonsAix}
                    idSelected={this.state.selectedVersion}
                    onChange={version => this.setVersion(version)}
                  />
                ),
              },
            ]
          : []),
        ...(this.state.selectedOS == 'hp'
          ? [
              {
                title: 'Choose the version',
                children: (
                  <RegisterAgentButtonGroup
                    legend='Choose the version'
                    options={versionButtonsHPUX}
                    idSelected={this.state.selectedVersion}
                    onChange={version => this.setVersion(version)}
                  />
                ),
              },
            ]
          : []),
        ...(this.state.selectedOS == 'alpine'
          ? [
              {
                title: 'Choose the version',
                children: (
                  <RegisterAgentButtonGroup
                    legend='Choose the version'
                    options={versionButtonAlpine}
                    idSelected={this.state.selectedVersion}
                    onChange={version => this.setVersion(version)}
                  />
                ),
              },
            ]
          : []),
        ...(this.state.selectedVersion == 'centos5' ||
        this.state.selectedVersion == 'redhat5' ||
        this.state.selectedVersion == 'oraclelinux5' ||
        this.state.selectedVersion == 'suse11'
          ? [
              {
                title: 'Choose the architecture',
                children: (
                  <RegisterAgentButtonGroup
                    legend='Choose the architecture'
                    options={architecturei386Andx86_64}
                    idSelected={this.state.selectedArchitecture}
                    onChange={architecture =>
                      this.setArchitecture(architecture)
                    }
                  />
                ),
              },
            ]
          : []),
        ...(this.state.selectedVersion == 'leap15'
          ? [
              {
                title: 'Choose the architecture',
                children: (
                  <RegisterAgentButtonGroup
                    legend='Choose the architecture'
                    options={architectureButtonsWithPPC64LE}
                    idSelected={this.state.selectedArchitecture}
                    onChange={architecture =>
                      this.setArchitecture(architecture)
                    }
                  />
                ),
              },
            ]
          : []),
        ...(this.state.selectedVersion == '3.12.12'
          ? [
              {
                title: 'Choose the architecture',
                children: (
                  <RegisterAgentButtonGroup
                    legend='Choose the architecture'
                    options={architectureButtonsWithPPC64LEAlpine}
                    idSelected={this.state.selectedArchitecture}
                    onChange={architecture =>
                      this.setArchitecture(architecture)
                    }
                  />
                ),
              },
            ]
          : []),
        ...(this.state.selectedVersion == 'centos6' ||
        this.state.selectedVersion == 'oraclelinux6' ||
        this.state.selectedVersion == 'amazonlinux1' ||
        this.state.selectedVersion == 'redhat6' ||
        this.state.selectedVersion == 'amazonlinux2022' ||
        this.state.selectedVersion == 'amazonlinux2' ||
        this.state.selectedVersion == 'debian7' ||
        this.state.selectedVersion == 'debian8' ||
        this.state.selectedVersion == 'ubuntu14' ||
        this.state.selectedVersion == 'ubuntu15'
          ? [
              {
                title: 'Choose the architecture',
                children: (
                  <RegisterAgentButtonGroup
                    legend='Choose the architecture'
                    options={architectureButtons}
                    idSelected={this.state.selectedArchitecture}
                    onChange={architecture =>
                      this.setArchitecture(architecture)
                    }
                  />
                ),
              },
            ]
          : []),
        ...(this.state.selectedVersion == 'centos7' ||
        this.state.selectedVersion == 'redhat7' ||
        this.state.selectedVersion == 'suse12' ||
        this.state.selectedVersion == '22' ||
        this.state.selectedVersion == 'debian9' ||
        this.state.selectedVersion == 'busterorgreater'
          ? [
              {
                title: 'Choose the architecture',
                children: (
                  <RegisterAgentButtonGroup
                    legend='Choose the architecture'
                    options={architectureButtonsWithPPC64LE}
                    idSelected={this.state.selectedArchitecture}
                    onChange={architecture =>
                      this.setArchitecture(architecture)
                    }
                  />
                ),
              },
            ]
          : []),
        ...(this.state.selectedVersion == 'windowsxp' ||
        this.state.selectedVersion == 'windowsserver2008' ||
        this.state.selectedVersion == 'windows7'
          ? [
              {
                title: 'Choose the architecture',
                children: (
                  <RegisterAgentButtonGroup
                    legend='Choose the architecture'
                    options={architectureButtonsi386}
                    idSelected={this.state.selectedArchitecture}
                    onChange={architecture =>
                      this.setArchitecture(architecture)
                    }
                  />
                ),
              },
            ]
          : []),
        ...(this.state.selectedVersion == 'sierra'
          ? [
              {
                title: 'Choose the architecture',
                children: (
                  <RegisterAgentButtonGroup
                    legend='Choose the architecture'
                    options={architectureButtonsMacos}
                    idSelected={this.state.selectedArchitecture}
                    onChange={architecture =>
                      this.setArchitecture(architecture)
                    }
                  />
                ),
              },
            ]
          : []),
        ...(this.state.selectedVersion == 'solaris10' ||
        this.state.selectedVersion == 'solaris11'
          ? [
              {
                title: 'Choose the architecture',
                children: (
                  <RegisterAgentButtonGroup
                    legend='Choose the architecture'
                    options={architectureButtonsSolaris}
                    idSelected={this.state.selectedArchitecture}
                    onChange={architecture =>
                      this.setArchitecture(architecture)
                    }
                  />
                ),
              },
            ]
          : []),
        ...(this.state.selectedVersion == '6.1 TL9'
          ? [
              {
                title: 'Choose the architecture',
                children: (
                  <RegisterAgentButtonGroup
                    legend='Choose the architecture'
                    options={architectureButtonsAix}
                    idSelected={this.state.selectedArchitecture}
                    onChange={architecture =>
                      this.setArchitecture(architecture)
                    }
                  />
                ),
              },
            ]
          : []),
        ...(this.state.selectedVersion == '11.31'
          ? [
              {
                title: 'Choose the architecture',
                children: (
                  <RegisterAgentButtonGroup
                    legend='Choose the architecture'
                    options={architectureButtonsHpUx}
                    idSelected={this.state.selectedArchitecture}
                    onChange={architecture =>
                      this.setArchitecture(architecture)
                    }
                  />
                ),
              },
            ]
          : []),
        ...(!(
          this.state.selectedOS == 'hp' ||
          this.state.selectedOS == 'sol' ||
          this.state.selectedOS == 'alpine'
        )
          ? [
              {
                title: 'Wazuh server address',
                children: (
                  <Fragment>
                    <WzManagerAddressInput
                      defaultValue={this.state.defaultServerAddress}
                      onChange={onChangeServerAddress}
                    />
                  </Fragment>
                ),
              },
            ]
          : []),
        ...(!(
          !this.state.needsPassword ||
          this.state.hidePasswordInput ||
          !!['solaris10', 'solaris11', '11.31', '3.12.12'].includes(
            this.state.selectedVersion,
          )
        )
          ? [
              {
                title: 'Wazuh password',
                children: <Fragment>{passwordInput}</Fragment>,
              },
            ]
          : []),
        ...(!(
          this.state.selectedOS == 'hp' ||
          this.state.selectedOS == 'sol' ||
          this.state.selectedOS == 'alpine'
        )
          ? [
              {
                title: 'Optional settings',
                children: (
                  <Fragment>
                    {agentName}
                    {groupInput}
                    {agentGroup}
                  </Fragment>
                ),
              },
            ]
          : []),
        {
          title: 'Install and enroll the agent',
          children: this.state.gotErrorRegistrationServiceInfo ? (
            calloutErrorRegistrationServiceInfo
          ) : this.state.agentNameError &&
            !['hp', 'sol', 'alpine'].includes(this.state.selectedOS) ? (
            <EuiCallOut
              color='danger'
              title={'There are fields with errors. Please verify them.'}
              iconType='alert'
            />
          ) : missingOSSelection.length ? (
            <EuiCallOut
              color='warning'
              title={`Please select the ${missingOSSelection.join(', ')}.`}
              iconType='iInCircle'
            />
          ) : (
            <div>{guide}</div>
          ),
        },
        ...(this.state.selectedOS == 'rpm' ||
        this.state.selectedOS == 'cent' ||
        this.state.selectedOS == 'suse' ||
        this.state.selectedOS == 'fedora' ||
        this.state.selectedOS == 'oraclelinux' ||
        this.state.selectedOS == 'amazonlinux' ||
        this.state.selectedOS == 'deb' ||
        this.state.selectedOS == 'raspbian' ||
        this.state.selectedOS == 'ubu' ||
        this.state.selectedOS == 'win' ||
        this.state.selectedOS == 'macos' ||
        this.state.selectedOS == 'open' ||
        this.state.selectedOS == 'sol' ||
        this.state.selectedOS == 'aix' ||
        this.state.selectedOS == 'hp' ||
        this.state.selectedOS == 'alpine' ||
        this.state.selectedOS == ''
          ? [
              {
                title: 'Start the agent',
                children: this.state.gotErrorRegistrationServiceInfo ? (
                  calloutErrorRegistrationServiceInfo
                ) : this.state.agentNameError &&
                  !['hp', 'sol', 'alpine'].includes(this.state.selectedOS) ? (
                  <EuiCallOut
                    color='danger'
                    title={'There are fields with errors. Please verify them.'}
                    iconType='alert'
                  />
                ) : missingOSSelection.length ? (
                  <EuiCallOut
                    color='warning'
                    title={`Please select the ${missingOSSelection.join(
                      ', ',
                    )}.`}
                    iconType='iInCircle'
                  />
                ) : (
                  <EuiTabbedContent
                    tabs={
                      this.state.selectedVersion == 'redhat7' ||
                      this.state.selectedVersion == 'amazonlinux2022' ||
                      this.state.selectedVersion == 'centos7' ||
                      this.state.selectedVersion == 'suse11' ||
                      this.state.selectedVersion == 'suse12' ||
                      this.state.selectedVersion == 'amazonlinux2' ||
                      this.state.selectedVersion == '22' ||
                      this.state.selectedVersion == 'debian8' ||
                      this.state.selectedVersion == 'debian9' ||
                      this.state.selectedVersion == 'debian10' ||
                      this.state.selectedVersion == 'busterorgreater' ||
                      this.state.selectedVersion == 'busterorgreater' ||
                      this.state.selectedVersion === 'ubuntu15' ||
                      this.state.selectedVersion === 'leap15'
                        ? tabSystemD
                        : this.state.selectedVersion == 'windowsxp' ||
                          this.state.selectedVersion == 'windowsserver2008' ||
                          this.state.selectedVersion == 'windows7'
                        ? tabNet
                        : this.state.selectedVersion == 'sierra' ||
                          this.state.selectedVersion == 'highSierra' ||
                          this.state.selectedVersion == 'mojave' ||
                          this.state.selectedVersion == 'catalina' ||
                          this.state.selectedVersion == 'bigSur' ||
                          this.state.selectedVersion == 'monterrey' ||
                          this.state.selectedVersion == 'ventura'
                        ? tabWazuhControlMacos
                        : this.state.selectedVersion == 'solaris10' ||
                          this.state.selectedVersion == 'solaris11' ||
                          this.state.selectedVersion == '6.1 TL9' ||
                          this.state.selectedVersion == '3.12.12'
                        ? tabWazuhControl
                        : this.state.selectedVersion == '11.31'
                        ? tabInitD
                        : tabSysV
                    }
                    selectedTab={this.selectedSYS}
                    onTabClick={onTabClick}
                  />
                ),
              },
            ]
          : []),
        ...(!missingOSSelection.length &&
        this.state.selectedOS !== 'rpm' &&
        this.state.selectedOS !== 'deb' &&
        this.state.selectedOS !== 'cent' &&
        this.state.selectedOS !== 'ubu' &&
        this.state.selectedOS !== 'win' &&
        this.state.selectedOS !== 'macos' &&
        this.state.selectedOS !== 'open' &&
        this.state.selectedOS !== 'sol' &&
        this.state.selectedOS !== 'aix' &&
        this.state.selectedOS !== 'hp' &&
        this.state.selectedOS !== 'amazonlinux' &&
        this.state.selectedOS !== 'fedora' &&
        this.state.selectedOS !== 'oraclelinux' &&
        this.state.selectedOS !== 'suse' &&
        this.state.selectedOS !== 'raspbian' &&
        this.state.selectedOS !== 'alpine' &&
        restartAgentCommand
          ? [
              {
                title: 'Start the agent',
                children: this.state.gotErrorRegistrationServiceInfo ? (
                  calloutErrorRegistrationServiceInfo
                ) : (
                  <EuiFlexGroup direction='column'>
                    <EuiText>
                      <div className='copy-codeblock-wrapper'>
                        <EuiCodeBlock style={codeBlock} language={language}>
                          {restartAgentCommand}
                        </EuiCodeBlock>
                        <EuiCopy textToCopy={restartAgentCommand}>
                          {copy => (
                            <div className='copy-overlay' onClick={copy}>
                              <p>
                                <EuiIcon type='copy' /> Copy command
                              </p>
                            </div>
                          )}
                        </EuiCopy>
                      </div>
                    </EuiText>
                  </EuiFlexGroup>
                ),
              },
            ]
          : []),
      ];

      return (
        <div>
          <EuiPage restrictWidth='1000px' style={{ background: 'transparent' }}>
            <EuiPageBody>
              <EuiFlexGroup>
                <EuiFlexItem>
                  <EuiPanel>
                    <EuiFlexGroup>
                      <EuiFlexItem>
                        <EuiTitle>
                          <h2>Deploy a new agent</h2>
                        </EuiTitle>
                      </EuiFlexItem>
                      <EuiFlexItem grow={false}>
                        {this.props.hasAgents() && (
                          <EuiButtonEmpty
                            size='s'
                            onClick={() => this.props.addNewAgent(false)}
                            iconType='cross'
                          >
                            Close
                          </EuiButtonEmpty>
                        )}
                        {!this.props.hasAgents() && (
                          <EuiButtonEmpty
                            size='s'
                            onClick={() => this.props.reload()}
                            iconType='refresh'
                          >
                            Refresh
                          </EuiButtonEmpty>
                        )}
                      </EuiFlexItem>
                    </EuiFlexGroup>
                    <EuiSpacer />
                    {this.state.loading && (
                      <>
                        <EuiFlexItem>
                          <EuiProgress size='xs' color='primary' />
                        </EuiFlexItem>
                        <EuiSpacer></EuiSpacer>
                      </>
                    )}
                    {!this.state.loading && (
                      <EuiFlexItem>
                        <EuiSteps steps={steps} />
                      </EuiFlexItem>
                    )}
                  </EuiPanel>
                </EuiFlexItem>
              </EuiFlexGroup>
            </EuiPageBody>
          </EuiPage>
        </div>
      );
    }
  },
);<|MERGE_RESOLUTION|>--- conflicted
+++ resolved
@@ -1218,26 +1218,16 @@
                         <span>
                           Might require some extra installation{' '}
                           <EuiLink
-<<<<<<< HEAD
                             rel='noopener noreferrer'
-=======
->>>>>>> bf3f31ef
                             target='_blank'
                             href={webDocumentationLink(
                               'installation-guide/wazuh-agent/wazuh-agent-package-solaris.html',
                               appVersionMajorDotMinor,
                             )}
-<<<<<<< HEAD
                             external
                           >
                             steps.
                           </EuiLink>
-=======
-                          >
-                            steps
-                          </EuiLink>
-                          .
->>>>>>> bf3f31ef
                         </span>
                       }
                     ></EuiCallOut>
@@ -1253,11 +1243,8 @@
                           <EuiLink
                             target='_blank'
                             href={urlWazuhAgentEnrollment}
-<<<<<<< HEAD
                             external
                             rel='noopener noreferrer'
-=======
->>>>>>> bf3f31ef
                           >
                             Wazuh agent enrollment
                           </EuiLink>{' '}
@@ -1276,26 +1263,16 @@
                         <span>
                           Might require some extra installation{' '}
                           <EuiLink
-<<<<<<< HEAD
                             rel='noopener noreferrer'
-=======
->>>>>>> bf3f31ef
                             target='_blank'
                             href={webDocumentationLink(
                               'installation-guide/wazuh-agent/wazuh-agent-package-aix.html',
                               appVersionMajorDotMinor,
                             )}
-<<<<<<< HEAD
                             external
                           >
                             steps.
                           </EuiLink>
-=======
-                          >
-                            steps
-                          </EuiLink>
-                          .
->>>>>>> bf3f31ef
                         </span>
                       }
                     ></EuiCallOut>
@@ -1311,26 +1288,16 @@
                         <span>
                           Might require some extra installation{' '}
                           <EuiLink
-<<<<<<< HEAD
                             rel='noopener noreferrer'
-=======
->>>>>>> bf3f31ef
                             target='_blank'
                             href={webDocumentationLink(
                               'installation-guide/wazuh-agent/wazuh-agent-package-hpux.html',
                               appVersionMajorDotMinor,
                             )}
-<<<<<<< HEAD
                             external
                           >
                             steps.
                           </EuiLink>
-=======
-                          >
-                            steps
-                          </EuiLink>
-                          .
->>>>>>> bf3f31ef
                         </span>
                       }
                     ></EuiCallOut>
@@ -1346,17 +1313,11 @@
                           <EuiLink
                             target='_blank'
                             href={urlWazuhAgentEnrollment}
-<<<<<<< HEAD
                             external
                             rel='noopener noreferrer'
                           >
                             Wazuh agent enrollment
                           </EuiLink>{' '}
-=======
-                          >
-                            Wazuh agent enrollment{' '}
-                          </EuiLink>
->>>>>>> bf3f31ef
                           section to learn more.
                         </span>
                       }
@@ -1372,26 +1333,16 @@
                         <span>
                           Might require some extra installation{' '}
                           <EuiLink
-<<<<<<< HEAD
                             rel='noopener noreferrer'
-=======
->>>>>>> bf3f31ef
                             target='_blank'
                             href={webDocumentationLink(
                               'installation-guide/wazuh-agent/wazuh-agent-package-linux.html',
                               appVersionMajorDotMinor,
                             )}
-<<<<<<< HEAD
                             external
                           >
                             steps.
                           </EuiLink>
-=======
-                          >
-                            steps
-                          </EuiLink>
-                          .
->>>>>>> bf3f31ef
                         </span>
                       }
                     ></EuiCallOut>
@@ -1407,17 +1358,11 @@
                           <EuiLink
                             target='_blank'
                             href={urlWazuhAgentEnrollment}
-<<<<<<< HEAD
                             external
                             rel='noopener noreferrer'
                           >
                             Wazuh agent enrollment
                           </EuiLink>{' '}
-=======
-                          >
-                            Wazuh agent enrollment{' '}
-                          </EuiLink>
->>>>>>> bf3f31ef
                           section to learn more.
                         </span>
                       }
@@ -1436,26 +1381,16 @@
                         <span>
                           Might require some extra installation{' '}
                           <EuiLink
-<<<<<<< HEAD
                             rel='noopener noreferrer'
-=======
->>>>>>> bf3f31ef
                             target='_blank'
                             href={webDocumentationLink(
                               'installation-guide/wazuh-agent/wazuh-agent-package-linux.html',
                               appVersionMajorDotMinor,
                             )}
-<<<<<<< HEAD
                             external
                           >
                             steps.
                           </EuiLink>
-=======
-                          >
-                            steps
-                          </EuiLink>
-                          .
->>>>>>> bf3f31ef
                         </span>
                       }
                     ></EuiCallOut>
