/*
 * Wazuh app - React component for registering agents.
 * Copyright (C) 2015-2022 Wazuh, Inc.
 *
 * This program is free software; you can redistribute it and/or modify
 * it under the terms of the GNU General Public License as published by
 * the Free Software Foundation; either version 2 of the License, or
 * (at your option) any later version.
 *
 * Find more information about this on the LICENSE file.
 */
import React, { Component, Fragment } from 'react';
import { version } from '../../../../package.json';
import { WazuhConfig } from '../../../react-services/wazuh-config';
import {
  EuiSteps,
  EuiTabbedContent,
  EuiFlexGroup,
  EuiFlexItem,
  EuiPanel,
  EuiButtonGroup,
  EuiComboBox,
  EuiFieldText,
  EuiText,
  EuiCodeBlock,
  EuiTitle,
  EuiButtonEmpty,
  EuiCopy,
  EuiPage,
  EuiPageBody,
  EuiCallOut,
  EuiSpacer,
  EuiProgress,
  EuiIcon,
  EuiSwitch,
  EuiLink,
  EuiFormRow,
  EuiFormControlLayout,
  EuiForm,
} from '@elastic/eui';
import { WzRequest } from '../../../react-services/wz-request';
import { withErrorBoundary } from '../../../components/common/hocs';
import { UI_LOGGER_LEVELS } from '../../../../common/constants';
import { UI_ERROR_SEVERITIES } from '../../../react-services/error-orchestrator/types';
import { getErrorOrchestrator } from '../../../react-services/common-services';
import { webDocumentationLink } from '../../../../common/services/web_documentation';
import {
  architectureButtons,
  architectureButtonsi386,
  architecturei386Andx86_64,
  versionButtonsRaspbian,
  versionButtonsSuse,
  versionButtonsOracleLinux,
  versionButtonFedora,
  architectureButtonsSolaris,
  architectureButtonsWithPPC64LE,
  architectureButtonsOpenSuse,
  architectureButtonsAix,
  architectureButtonsHpUx,
  versionButtonAmazonLinux,
  versionButtonsRedHat,
  versionButtonsCentos,
  architectureButtonsMacos,
  osPrincipalButtons,
  versionButtonsDebian,
  versionButtonsUbuntu,
  versionButtonsWindows,
  versionButtonsMacOS,
  versionButtonsOpenSuse,
  versionButtonsSolaris,
  versionButtonsAix,
  versionButtonsHPUX,
  versionButtonAlpine,
} from '../wazuh-config';
import ServerAddress from '../register-agent/steps/server-address';
import {
  getConnectionConfig,
  fetchClusterNodesOptions,
} from './register-agent-service';
import './register-agent.scss';
import { PrincipalButtonGroup } from './wz-accordion';

export const RegisterAgent = withErrorBoundary(
  class RegisterAgent extends Component {
    constructor(props) {
      super(props);
      this.wazuhConfig = new WazuhConfig();
      this.configuration = this.wazuhConfig.getConfig();
      this.addToVersion = '-1';
      this.wazuhRpmVariable = '/wazuh-agent.rpm';
      this.wazuhDebVariable = '/wazuh-agent.deb';
      this.wazuhMsiVariable = '/wazuh-agent.msi';
      this.wazuhPkgVariable = '/wazuh-agent.pkg';
      this.wazuhP5pVariable = '/wazuh-agent.p5p';
      this.wazuhTarVariable = '/wazuh-agent.tar';

      this.state = {
        status: 'incomplete',
        selectedOS: '',
        selectedSYS: '',
        neededSYS: false,
        selectedArchitecture: '',
        selectedVersion: '',
        version: '',
        wazuhVersion: '',
        serverAddress: '',
        agentName: '',
        agentNameError: false,
        badCharacters: [],
        wazuhPassword: '',
        groups: [],
        selectedGroup: [],
        defaultServerAddress: '',
        udpProtocol: false,
        showPassword: false,
        showProtocol: true,
        connectionSecure: true,
        isAccordionOpen: false,
      };
      this.restartAgentCommand = {
        rpm: this.systemSelector(),
        cent: this.systemSelector(),
        deb: this.systemSelector(),
        ubu: this.systemSelector(),
        oraclelinux: this.systemSelector(),
        macos: this.systemSelectorWazuhControlMacos(),
        win: this.systemSelectorNet(),
      };
    }

    async componentDidMount() {
      try {
        this.setState({ loading: true });
        const wazuhVersion = await this.props.getWazuhVersion();
        let wazuhPassword = '';
        let hidePasswordInput = false;
        this.getEnrollDNSConfig();
        let authInfo = await this.getAuthInfo();
        const needsPassword = (authInfo.auth || {}).use_password === 'yes';
        if (needsPassword) {
          wazuhPassword =
            this.configuration['enrollment.password'] ||
            authInfo['authd.pass'] ||
            '';
          if (wazuhPassword) {
            hidePasswordInput = true;
          }
        }
        const groups = await this.getGroups();
        this.setState({
          needsPassword,
          hidePasswordInput,
          versionButtonsRedHat,
          versionButtonsCentos,
          versionButtonsDebian,
          versionButtonsUbuntu,
          versionButtonsWindows,
          versionButtonsMacOS,
          versionButtonsOpenSuse,
          versionButtonsSolaris,
          versionButtonAmazonLinux,
          versionButtonsSuse,
          versionButtonsAix,
          versionButtonsHPUX,
          versionButtonsOracleLinux,
          versionButtonsRaspbian,
          versionButtonFedora,
          architectureButtons,
          architectureButtonsi386,
          architecturei386Andx86_64,
          architectureButtonsSolaris,
          architectureButtonsAix,
          architectureButtonsHpUx,
          architectureButtonsMacos,
          architectureButtonsWithPPC64LE,
          wazuhPassword,
          wazuhVersion,
          groups,
          loading: false,
        });
      } catch (error) {
        this.setState({
          wazuhVersion: version,
          loading: false,
        });
        const options = {
          context: `${RegisterAgent.name}.componentDidMount`,
          level: UI_LOGGER_LEVELS.ERROR,
          severity: UI_ERROR_SEVERITIES.BUSINESS,
          display: true,
          store: false,
          error: {
            error: error,
            message: error.message || error,
            title: error.name || error,
          },
        };
        getErrorOrchestrator().handleError(options);
      }
    }

    getEnrollDNSConfig = () => {
      let serverAddress = this.configuration['enrollment.dns'] || '';
      this.setState({ defaultServerAddress: serverAddress });
      if (serverAddress) {
        this.setState({ udpProtocol: true });
      } else {
        this.setState({ udpProtocol: false });
      }
    };

    async getAuthInfo() {
      try {
        const result = await WzRequest.apiReq(
          'GET',
          '/agents/000/config/auth/auth',
          {},
        );
        return (result.data || {}).data || {};
      } catch (error) {
        this.setState({ gotErrorRegistrationServiceInfo: true });
        throw new Error(error);
      }
    }

    selectOS(os) {
      this.setState({
        selectedOS: os,
        selectedVersion: '',
        selectedArchitecture: '',
        selectedSYS: '',
      });
    }

    systemSelector() {
      if (
        this.state.selectedVersion === 'redhat7' ||
        this.state.selectedVersion === 'amazonlinux2022' ||
        this.state.selectedVersion === 'centos7' ||
        this.state.selectedVersion === 'suse11' ||
        this.state.selectedVersion === 'suse12' ||
        this.state.selectedVersion === 'oraclelinux5' ||
        this.state.selectedVersion === '22' ||
        this.state.selectedVersion === 'amazonlinux2' ||
        this.state.selectedVersion === 'debian8' ||
        this.state.selectedVersion === 'debian9' ||
        this.state.selectedVersion === 'debian10' ||
        this.state.selectedVersion === 'busterorgreater' ||
        this.state.selectedVersion === 'ubuntu15' ||
        this.state.selectedVersion === 'leap15'
      ) {
        return 'sudo systemctl daemon-reload\nsudo systemctl enable wazuh-agent\nsudo systemctl start wazuh-agent';
      } else if (
        this.state.selectedVersion === 'redhat5' ||
        this.state.selectedVersion === 'redhat6' ||
        this.state.selectedVersion === 'centos5' ||
        this.state.selectedVersion === 'centos6' ||
        this.state.selectedVersion === 'oraclelinux6' ||
        this.state.selectedVersion === 'amazonlinux1' ||
        this.state.selectedVersion === 'debian7' ||
        this.state.selectedVersion === 'ubuntu14'
      ) {
        return 'service wazuh-agent start';
      }
    }

    systemSelectorNet() {
      if (
        this.state.selectedVersion === 'windowsxp' ||
        this.state.selectedVersion === 'windowsserver2008' ||
        this.state.selectedVersion === 'windows7'
      ) {
        return 'NET START WazuhSvc';
      }
    }

    systemSelectorWazuhControlMacos() {
      if (this.state.selectedVersion == 'sierra') {
        return '/Library/Ossec/bin/wazuh-control start';
      }
    }

    systemSelectorWazuhControl() {
      if (
        this.state.selectedVersion === 'solaris10' ||
        this.state.selectedVersion === 'solaris11' ||
        this.state.selectedVersion === '6.1 TL9' ||
        this.state.selectedVersion === '3.12.12'
      ) {
        return '/var/ossec/bin/wazuh-control start';
      } else {
<<<<<<< HEAD
=======
        this.state.selectedVersion === '11.31';
      }
      {
>>>>>>> 0b8d3944
        return '/sbin/init.d/wazuh-agent start';
      }
    }

    selectSYS(sys) {
      this.setState({ selectedSYS: sys });
    }

    setServerAddress(serverAddress) {
      this.setState({ serverAddress });
    }

    setAgentName(event) {
      const validation = /^[a-z0-9-_.]+$/i;
      this.setState({ agentName: event.target.value });
      if (
        validation.test(event.target.value) ||
        event.target.value.length <= 0
      ) {
        this.setState({ agentNameError: false });
        this.setState({ badCharacters: [] });
      } else {
        let badCharacters = event.target.value
          .split('')
          .map(char => char.replace(validation, ''))
          .join('');
        badCharacters = badCharacters
          .split('')
          .map(char => char.replace(/\s/, 'whitespace'));
        const characters = [...new Set(badCharacters)];
        this.setState({ badCharacters: characters });
        this.setState({ agentNameError: true });
      }
    }

    setGroupName(selectedGroup) {
      this.setState({ selectedGroup });
    }

    setArchitecture(selectedArchitecture) {
      this.setState({ selectedArchitecture });
    }

    setVersion(selectedVersion) {
      this.setState({ selectedVersion, selectedArchitecture: '' });
    }

    setWazuhPassword(event) {
      this.setState({ wazuhPassword: event.target.value });
    }

    setShowPassword(event) {
      this.setState({ showPassword: event.target.checked });
    }

    obfuscatePassword(text) {
      let obfuscate = '';
      const regex = /WAZUH_REGISTRATION_PASSWORD=?\040?\'(.*?)\'/gm;
      const match = regex.exec(text);
      const password = match[1];
      if (password) {
        [...password].forEach(() => (obfuscate += '*'));
        text = text.replace(password, obfuscate);
      }
      return text;
    }

    async getGroups() {
      try {
        const result = await WzRequest.apiReq('GET', '/groups', {});
        return result.data.data.affected_items.map(item => ({
          label: item.name,
          id: item.name,
        }));
      } catch (error) {
        throw new Error(error);
      }
    }

    optionalDeploymentVariables() {
      let deployment =
        this.state.serverAddress &&
        `WAZUH_MANAGER='${this.state.serverAddress}' `;
      const protocol = false;
      if (this.state.selectedOS == 'win') {
        deployment += `WAZUH_REGISTRATION_SERVER='${this.state.serverAddress}' `;
      }

      if (this.state.needsPassword) {
        deployment += `WAZUH_REGISTRATION_PASSWORD='${this.state.wazuhPassword}' `;
      }

      if (this.state.udpProtocol) {
        deployment += "WAZUH_PROTOCOL='UDP' ";
      }

      if (this.state.selectedGroup.length) {
        deployment += `WAZUH_AGENT_GROUP='${this.state.selectedGroup
          .map(item => item.label)
          .join(',')}' `;
      }

      // macos doesnt need = param
      if (this.state.selectedOS === 'macos') {
        return deployment.replace(/=/g, ' ');
      }

      return deployment;
    }

    agentNameVariable() {
      let agentName = `WAZUH_AGENT_NAME='${this.state.agentName}' `;
      if (
        this.state.selectedOS === 'macos' &&
        this.state.selectedArchitecture &&
        this.state.agentName !== ''
      ) {
        return agentName.replace(/=/g, ' ');
      }
<<<<<<< HEAD

=======
>>>>>>> 0b8d3944
      if (this.state.selectedArchitecture && this.state.agentName !== '') {
        return agentName;
      } else {
        return '';
      }
    }

    resolveRPMPackage() {
      switch (
        `${this.state.selectedVersion}-${this.state.selectedArchitecture}`
      ) {
        case 'redhat5-i386':
          return `https://packages.wazuh.com/4.x/yum5/i386/wazuh-agent-${this.state.wazuhVersion}${this.addToVersion}.el5.i386.rpm${this.wazuhRpmVariable}`;
        case 'redhat5-x86_64':
          return `https://packages.wazuh.com/4.x/yum5/x86_64/wazuh-agent-${this.state.wazuhVersion}${this.addToVersion}.el5.x86_64.rpm${this.wazuhRpmVariable}`;
        case 'redhat6-i386':
          return `https://packages.wazuh.com/4.x/yum/wazuh-agent-${this.state.wazuhVersion}${this.addToVersion}.i386.rpm${this.wazuhRpmVariable}`;
        case 'redhat6-aarch64':
          return `https://packages.wazuh.com/4.x/yum/wazuh-agent-${this.state.wazuhVersion}${this.addToVersion}.aarch64.rpm${this.wazuhRpmVariable}`;
        case 'redhat6-x86_64':
          return `https://packages.wazuh.com/4.x/yum/wazuh-agent-${this.state.wazuhVersion}${this.addToVersion}.x86_64.rpm${this.wazuhRpmVariable}`;
        case 'redhat6-armhf':
          return `https://packages.wazuh.com/4.x/yum/wazuh-agent-${this.state.wazuhVersion}${this.addToVersion}.armv7hl.rpm${this.wazuhRpmVariable}`;
        case 'redhat7-i386':
          return `https://packages.wazuh.com/4.x/yum/wazuh-agent-${this.state.wazuhVersion}${this.addToVersion}.i386.rpm${this.wazuhRpmVariable}`;
        case 'redhat7-aarch64':
          return `https://packages.wazuh.com/4.x/yum/wazuh-agent-${this.state.wazuhVersion}${this.addToVersion}.aarch64.rpm${this.wazuhRpmVariable}`;
        case 'redhat7-x86_64':
          return `https://packages.wazuh.com/4.x/yum/wazuh-agent-${this.state.wazuhVersion}${this.addToVersion}.x86_64.rpm${this.wazuhRpmVariable}`;
        case 'redhat7-armhf':
          return `https://packages.wazuh.com/4.x/yum/wazuh-agent-${this.state.wazuhVersion}${this.addToVersion}.armv7hl.rpm${this.wazuhRpmVariable}`;
        case 'redhat7-powerpc':
          return `https://packages.wazuh.com/4.x/yum/wazuh-agent-${this.state.wazuhVersion}${this.addToVersion}.ppc64le.rpm${this.wazuhRpmVariable}`;
        default:
          return `https://packages.wazuh.com/4.x/yum/wazuh-agent-${this.state.wazuhVersion}${this.addToVersion}.x86_64.rpm${this.wazuhRpmVariable}`;
      }
    }

    resolveAlpinePackage() {
      switch (
        `${this.state.selectedVersion}-${this.state.selectedArchitecture}`
      ) {
        case '3.12.12-i386':
          return 'https://packages.wazuh.com/key/cicd%40wazuh.com-633d7457.rsa.pub && echo "https://packages.wazuh.com/4.x/alpine/v3.12/main"';
        case '3.12.12-aarch64':
          return 'https://packages.wazuh.com/key/cicd%40wazuh.com-633d7457.rsa.pub && echo "https://packages.wazuh.com/4.x/alpine/v3.12/main"';
        case '3.12.12-x86_64':
          return 'https://packages.wazuh.com/key/cicd%40wazuh.com-633d7457.rsa.pub && echo "https://packages.wazuh.com/4.x/alpine/v3.12/main"';
        case '3.12.12-armhf':
          return 'https://packages.wazuh.com/key/cicd%40wazuh.com-633d7457.rsa.pub && echo "https://packages.wazuh.com/4.x/alpine/v3.12/main"';
        case '3.12.12-powerpc':
          return 'https://packages.wazuh.com/key/cicd%40wazuh.com-633d7457.rsa.pub && echo "https://packages.wazuh.com/4.x/alpine/v3.12/main"';
        default:
          return 'https://packages.wazuh.com/key/cicd%40wazuh.com-633d7457.rsa.pub && echo "https://packages.wazuh.com/4.x/alpine/v3.12/main"';
      }
    }

    resolveORACLELINUXPackage() {
      switch (
        `${this.state.selectedVersion}-${this.state.selectedArchitecture}`
      ) {
        case 'oraclelinux5-i386':
          return `https://packages.wazuh.com/4.x/yum/wazuh-agent-${this.state.wazuhVersion}${this.addToVersion}.i386.rpm${this.wazuhRpmVariable}`;
        case 'oraclelinux5-aarch64':
          return `https://packages.wazuh.com/4.x/yum/wazuh-agent-${this.state.wazuhVersion}${this.addToVersion}.aarch64.rpm${this.wazuhRpmVariable}`;
        case 'oraclelinux5-x86_64':
          return `https://packages.wazuh.com/4.x/yum/wazuh-agent-${this.state.wazuhVersion}${this.addToVersion}.x86_64.rpm${this.wazuhRpmVariable}`;
        case 'oraclelinux5-armhf':
          return `https://packages.wazuh.com/4.x/yum/wazuh-agent-${this.state.wazuhVersion}${this.addToVersion}.armv7hl.rpm${this.wazuhRpmVariable}`;
        case 'oraclelinux5-powerpc':
          return `https://packages.wazuh.com/4.x/yum/wazuh-agent-${this.state.wazuhVersion}${this.addToVersion}.ppc64le.rpm${this.wazuhRpmVariable}`;
        case 'oraclelinux6-i386':
          return `https://packages.wazuh.com/4.x/yum/wazuh-agent-${this.state.wazuhVersion}${this.addToVersion}.i386.rpm${this.wazuhRpmVariable}`;
        case 'oraclelinux6-aarch64':
          return `https://packages.wazuh.com/4.x/yum/wazuh-agent-${this.state.wazuhVersion}${this.addToVersion}.aarch64.rpm${this.wazuhRpmVariable}`;
        case 'oraclelinux6-x86_64':
          return `https://packages.wazuh.com/4.x/yum/wazuh-agent-${this.state.wazuhVersion}${this.addToVersion}.x86_64.rpm${this.wazuhRpmVariable}`;
        case 'oraclelinux6-armhf':
          return `https://packages.wazuh.com/4.x/yum/wazuh-agent-${this.state.wazuhVersion}${this.addToVersion}.armv7hl.rpm${this.wazuhRpmVariable}`;
        default:
          return `https://packages.wazuh.com/4.x/yum/wazuh-agent-${this.state.wazuhVersion}${this.addToVersion}.x86_64.rpm${this.wazuhRpmVariable}`;
      }
    }

    resolveCENTPackage() {
      switch (
        `${this.state.selectedVersion}-${this.state.selectedArchitecture}`
      ) {
        case 'centos5-i386':
          return `https://packages.wazuh.com/4.x/yum/i386/wazuh-agent-${this.state.wazuhVersion}${this.addToVersion}.el5.i386.rpm${this.wazuhRpmVariable}`;
        case 'centos5-x86_64':
          return `https://packages.wazuh.com/4.x/yum/x86_64/wazuh-agent-${this.state.wazuhVersion}${this.addToVersion}.el5.x86_64.rpm${this.wazuhRpmVariable}`;
        case 'centos6-i386':
          return `https://packages.wazuh.com/4.x/yum/wazuh-agent-${this.state.wazuhVersion}${this.addToVersion}.i386.rpm${this.wazuhRpmVariable}`;
        case 'centos6-aarch64':
          return `https://packages.wazuh.com/4.x/yum/wazuh-agent-${this.state.wazuhVersion}${this.addToVersion}.aarch64.rpm${this.wazuhRpmVariable}`;
        case 'centos6-x86_64':
          return `https://packages.wazuh.com/4.x/yum/wazuh-agent-${this.state.wazuhVersion}${this.addToVersion}.x86_64.rpm${this.wazuhRpmVariable}`;
        case 'centos6-armhf':
          return `https://packages.wazuh.com/4.x/yum/wazuh-agent-${this.state.wazuhVersion}${this.addToVersion}.armv7hl.rpm${this.wazuhRpmVariable}`;
        case 'centos7-i386':
          return `https://packages.wazuh.com/4.x/yum/wazuh-agent-${this.state.wazuhVersion}${this.addToVersion}.i386.rpm${this.wazuhRpmVariable}`;
        case 'centos7-aarch64':
          return `https://packages.wazuh.com/4.x/yum/wazuh-agent-${this.state.wazuhVersion}${this.addToVersion}.aarch64.rpm${this.wazuhRpmVariable}`;
        case 'centos7-x86_64':
          return `https://packages.wazuh.com/4.x/yum/wazuh-agent-${this.state.wazuhVersion}${this.addToVersion}.x86_64.rpm${this.wazuhRpmVariable}`;
        case 'centos7-armhf':
          return `https://packages.wazuh.com/4.x/yum/wazuh-agent-${this.state.wazuhVersion}${this.addToVersion}.armv7hl.rpm${this.wazuhRpmVariable}`;
        case 'centos7-powerpc':
          return `https://packages.wazuh.com/4.x/yum/wazuh-agent-${this.state.wazuhVersion}${this.addToVersion}.ppc64le.rpm${this.wazuhRpmVariable}`;
        default:
          return `https://packages.wazuh.com/4.x/yum/wazuh-agent-${this.state.wazuhVersion}${this.addToVersion}.x86_64.rpm${this.wazuhRpmVariable}`;
      }
    }

    resolveSUSEPackage() {
      switch (
        `${this.state.selectedVersion}-${this.state.selectedArchitecture}`
      ) {
        case 'suse11-i386':
          return `https://packages.wazuh.com/4.x/yum/wazuh-agent-${this.state.wazuhVersion}${this.addToVersion}.i386.rpm${this.wazuhRpmVariable}`;
        case 'suse11-x86_64':
          return `https://packages.wazuh.com/4.x/yum/wazuh-agent-${this.state.wazuhVersion}${this.addToVersion}.x86_64.rpm${this.wazuhRpmVariable}`;
        case 'suse12-i386':
          return `https://packages.wazuh.com/4.x/yum/wazuh-agent-${this.state.wazuhVersion}${this.addToVersion}.i386.rpm${this.wazuhRpmVariable}`;
        case 'suse12-aarch64':
          return `https://packages.wazuh.com/4.x/yum/wazuh-agent-${this.state.wazuhVersion}${this.addToVersion}.aarch64.rpm${this.wazuhRpmVariable}`;
        case 'suse12-x86_64':
          return `https://packages.wazuh.com/4.x/yum/wazuh-agent-${this.state.wazuhVersion}${this.addToVersion}.x86_64.rpm${this.wazuhRpmVariable}`;
        case 'suse12-armhf':
          return `https://packages.wazuh.com/4.x/yum/wazuh-agent-${this.state.wazuhVersion}${this.addToVersion}.armv7hl.rpm${this.wazuhRpmVariable}`;
        case 'suse12-powerpc':
          return `https://packages.wazuh.com/4.x/yum/wazuh-agent-${this.state.wazuhVersion}${this.addToVersion}.ppc64le.rpm${this.wazuhRpmVariable}`;
        default:
          return `https://packages.wazuh.com/4.x/yum/wazuh-agent-${this.state.wazuhVersion}${this.addToVersion}.x86_64.rpm${this.wazuhRpmVariable}`;
      }
    }

    resolveFEDORAPachage() {
      switch (
        `${this.state.selectedVersion}-${this.state.selectedArchitecture}`
      ) {
        case '22-i386':
          return `https://packages.wazuh.com/4.x/yum/i386/wazuh-agent-${this.state.wazuhVersion}${this.addToVersion}.el5.i386.rpm${this.wazuhRpmVariable}`;
        case '22-aarch64':
          return `https://packages.wazuh.com/4.x/yum/wazuh-agent-${this.state.wazuhVersion}${this.addToVersion}.aarch64.rpm${this.wazuhRpmVariable}`;
        case '22-x86_64':
          return `https://packages.wazuh.com/4.x/yum/wazuh-agent-${this.state.wazuhVersion}${this.addToVersion}.x86_64.rpm${this.wazuhRpmVariable}`;
        case '22-armhf':
          return `https://packages.wazuh.com/4.x/yum/wazuh-agent-${this.state.wazuhVersion}${this.addToVersion}.armv7hl.rpm${this.wazuhRpmVariable}`;
        case '22-powerpc':
          return `https://packages.wazuh.com/4.x/yum/wazuh-agent-${this.state.wazuhVersion}${this.addToVersion}.ppc64le.rpm${this.wazuhRpmVariable}`;
        default:
          return `https://packages.wazuh.com/4.x/yum/wazuh-agent-${this.state.wazuhVersion}${this.addToVersion}.x86_64.rpm${this.wazuhRpmVariable}`;
      }
    }

    resolveAMAZONLPackage() {
      switch (
        `${this.state.selectedVersion}-${this.state.selectedArchitecture}`
      ) {
        case 'amazonlinux1-i386':
          return `https://packages.wazuh.com/4.x/yum/wazuh-agent-${this.state.wazuhVersion}${this.addToVersion}.i386.rpm${this.wazuhRpmVariable}`;
        case 'amazonlinux1-aarch64':
          return `https://packages.wazuh.com/4.x/yum/wazuh-agent-${this.state.wazuhVersion}${this.addToVersion}.aarch64.rpm${this.wazuhRpmVariable}`;
        case 'amazonlinux1-x86_64':
          return `https://packages.wazuh.com/4.x/yum/wazuh-agent-${this.state.wazuhVersion}${this.addToVersion}.x86_64.rpm${this.wazuhRpmVariable}`;
        case 'amazonlinux1-armhf':
          return `https://packages.wazuh.com/4.x/yum/wazuh-agent-${this.state.wazuhVersion}${this.addToVersion}.armv7hl.rpm${this.wazuhRpmVariable}`;
        case 'amazonlinux1-powerpc':
          return `https://packages.wazuh.com/4.x/yum/wazuh-agent-${this.state.wazuhVersion}${this.addToVersion}.ppc64le.rpm${this.wazuhRpmVariable}`;
        case 'amazonlinux2-i386':
          return `https://packages.wazuh.com/4.x/yum/wazuh-agent-${this.state.wazuhVersion}${this.addToVersion}.i386.rpm${this.wazuhRpmVariable}`;
        case 'amazonlinux2-aarch64':
          return `https://packages.wazuh.com/4.x/yum/wazuh-agent-${this.state.wazuhVersion}${this.addToVersion}.aarch64.rpm${this.wazuhRpmVariable}`;
        case 'amazonlinux2-x86_64':
          return `https://packages.wazuh.com/4.x/yum/wazuh-agent-${this.state.wazuhVersion}${this.addToVersion}.x86_64.rpm${this.wazuhRpmVariable}`;
        case 'amazonlinux2-armhf':
          return `https://packages.wazuh.com/4.x/yum/wazuh-agent-${this.state.wazuhVersion}${this.addToVersion}.armv7hl.rpm${this.wazuhRpmVariable}`;
        case 'amazonlinux2-powerpc':
          return `https://packages.wazuh.com/4.x/yum/wazuh-agent-${this.state.wazuhVersion}${this.addToVersion}.ppc64le.rpm${this.wazuhRpmVariable}`;
        case 'amazonlinux2022-i386':
          return `https://packages.wazuh.com/4.x/yum/wazuh-agent-${this.state.wazuhVersion}${this.addToVersion}.i386.rpm${this.wazuhRpmVariable}`;
        case 'amazonlinux2022-aarch64':
          return `https://packages.wazuh.com/4.x/yum/wazuh-agent-${this.state.wazuhVersion}${this.addToVersion}.aarch64.rpm${this.wazuhRpmVariable}`;
        case 'amazonlinux2022-x86_64':
          return `https://packages.wazuh.com/4.x/yum/wazuh-agent-${this.state.wazuhVersion}${this.addToVersion}.x86_64.rpm${this.wazuhRpmVariable}`;
        case 'amazonlinux2022-armhf':
          return `https://packages.wazuh.com/4.x/yum/wazuh-agent-${this.state.wazuhVersion}${this.addToVersion}.armv7hl.rpm${this.wazuhRpmVariable}`;
        default:
          return `https://packages.wazuh.com/4.x/yum/wazuh-agent-${this.state.wazuhVersion}${this.addToVersion}.x86_64.rpm${this.wazuhRpmVariable}`;
      }
    }

    resolveDEBPackage() {
      switch (`${this.state.selectedArchitecture}`) {
        case 'i386':
          return `https://packages.wazuh.com/4.x/apt/pool/main/w/wazuh-agent/wazuh-agent_${this.state.wazuhVersion}${this.addToVersion}_i386.deb${this.wazuhDebVariable}`;
        case 'aarch64':
          return `https://packages.wazuh.com/4.x/apt/pool/main/w/wazuh-agent/wazuh-agent_${this.state.wazuhVersion}${this.addToVersion}_arm64.deb${this.wazuhDebVariable}`;
        case 'armhf':
          return `https://packages.wazuh.com/4.x/apt/pool/main/w/wazuh-agent/wazuh-agent_${this.state.wazuhVersion}${this.addToVersion}_armhf.deb${this.wazuhDebVariable}`;
        case 'x86_64':
          return `https://packages.wazuh.com/4.x/apt/pool/main/w/wazuh-agent/wazuh-agent_${this.state.wazuhVersion}${this.addToVersion}_amd64.deb${this.wazuhDebVariable}`;
        case 'powerpc':
          return `https://packages.wazuh.com/4.x/apt/pool/main/w/wazuh-agent/wazuh-agent_${this.state.wazuhVersion}${this.addToVersion}_ppc64el.deb${this.wazuhDebVariable}`;
        default:
          return `https://packages.wazuh.com/4.x/apt/pool/main/w/wazuh-agent/wazuh-agent_${this.state.wazuhVersion}${this.addToVersion}_amd64.deb${this.wazuhDebVariable}`;
      }
    }

    resolveRASPBIANPackage() {
      switch (
        `${this.state.selectedVersion}-${this.state.selectedArchitecture}`
      ) {
        case 'busterorgreater-i386':
          return `https://packages.wazuh.com/4.x/apt/pool/main/w/wazuh-agent/wazuh-agent_${this.state.wazuhVersion}${this.addToVersion}_i386.deb${this.wazuhDebVariable}`;
        case 'busterorgreater-aarch64':
          return `https://packages.wazuh.com/4.x/apt/pool/main/w/wazuh-agent/wazuh-agent_${this.state.wazuhVersion}${this.addToVersion}_arm64.deb${this.wazuhDebVariable}`;
        case 'busterorgreater-armhf':
          return `https://packages.wazuh.com/4.x/apt/pool/main/w/wazuh-agent/wazuh-agent_${this.state.wazuhVersion}${this.addToVersion}_armhf.deb${this.wazuhDebVariable}`;
        case 'busterorgreater-x86_64':
          return `https://packages.wazuh.com/4.x/apt/pool/main/w/wazuh-agent/wazuh-agent_${this.state.wazuhVersion}${this.addToVersion}_amd64.deb${this.wazuhDebVariable}`;
        case 'busterorgreater-powerpc':
          return `https://packages.wazuh.com/4.x/apt/pool/main/w/wazuh-agent/wazuh-agent_${this.state.wazuhVersion}_ppc64el.deb${this.wazuhDebVariable}`;
        default:
          return `https://packages.wazuh.com/4.x/apt/pool/main/w/wazuh-agent/wazuh-agent_${this.state.wazuhVersion}${this.addToVersion}_amd64.deb${this.wazuhDebVariable}`;
      }
    }

    resolveUBUNTUPackage() {
      switch (
        `${this.state.selectedVersion}-${this.state.selectedArchitecture}`
      ) {
        case 'ubuntu14-i386':
          return `https://packages.wazuh.com/4.x/apt/pool/main/w/wazuh-agent/wazuh-agent_${this.state.wazuhVersion}${this.addToVersion}_i386.deb${this.wazuhDebVariable}`;
        case 'ubuntu14-aarch64':
          return `https://packages.wazuh.com/4.x/apt/pool/main/w/wazuh-agent/wazuh-agent_${this.state.wazuhVersion}${this.addToVersion}_arm64.deb${this.wazuhDebVariable}`;
        case 'ubuntu14-armhf':
          return `https://packages.wazuh.com/4.x/apt/pool/main/w/wazuh-agent/wazuh-agent_${this.state.wazuhVersion}${this.addToVersion}_armhf.deb${this.wazuhDebVariable}`;
        case 'ubuntu14-x86_64':
          return `https://packages.wazuh.com/4.x/apt/pool/main/w/wazuh-agent/wazuh-agent_${this.state.wazuhVersion}${this.addToVersion}_amd64.deb${this.wazuhDebVariable}`;
        case 'ubuntu15-i386':
          return `https://packages.wazuh.com/4.x/apt/pool/main/w/wazuh-agent/wazuh-agent_${this.state.wazuhVersion}${this.addToVersion}_i386.deb${this.wazuhDebVariable}`;
        case 'ubuntu15-aarch64':
          return `https://packages.wazuh.com/4.x/apt/pool/main/w/wazuh-agent/wazuh-agent_${this.state.wazuhVersion}${this.addToVersion}_arm64.deb${this.wazuhDebVariable}`;
        case 'ubuntu15-armhf':
          return `https://packages.wazuh.com/4.x/apt/pool/main/w/wazuh-agent/wazuh-agent_${this.state.wazuhVersion}${this.addToVersion}_armhf.deb${this.wazuhDebVariable}`;
        case 'ubuntu15-x86_64':
          return `https://packages.wazuh.com/4.x/apt/pool/main/w/wazuh-agent/wazuh-agent_${this.state.wazuhVersion}${this.addToVersion}_amd64.deb${this.wazuhDebVariable}`;
        default:
          return `https://packages.wazuh.com/4.x/apt/pool/main/w/wazuh-agent/wazuh-agent_${this.state.wazuhVersion}${this.addToVersion}_amd64.deb${this.wazuhDebVariable}`;
      }
    }

    resolveOPENSUSEPackage() {
      switch (
        `${this.state.selectedVersion}-${this.state.selectedArchitecture}`
      ) {
        case 'leap15-x86_64':
          return `https://packages.wazuh.com/4.x/yum/i386/wazuh-agent-${this.state.wazuhVersion}${this.addToVersion}.x86_64.rpm${this.wazuhRpmVariable}`;
        case 'leap15-ARM64':
          return `https://packages.wazuh.com/4.x/yum/x86_64/wazuh-agent-${this.state.wazuhVersion}${this.addToVersion}.armv7hl.rpm${this.wazuhRpmVariable}`;
        default:
          return `https://packages.wazuh.com/4.x/yum/wazuh-agent-${this.state.wazuhVersion}${this.addToVersion}.x86_64.rpm${this.wazuhRpmVariable}`;
      }
    }

    resolveSOLARISPackage() {
      switch (
        `${this.state.selectedVersion}-${this.state.selectedArchitecture}`
      ) {
        case 'solaris10-i386':
<<<<<<< HEAD
          return `https://packages.wazuh.com/4.x/solaris/i386/10/wazuh-agent_v${this.state.wazuhVersion}-sol10-i386.pkg${this.wazuhPkgVariable}`;
        case 'solaris10-sparc':
          return `https://packages.wazuh.com/4.x/solaris/sparc/10/wazuh-agent_v${this.state.wazuhVersion}-sol10-sparc.pkg${this.wazuhPkgVariable}`;
        case 'solaris11-i386':
          return `https://packages.wazuh.com/4.x/solaris/i386/11/wazuh-agent_v${this.state.wazuhVersion}-sol11-i386.p5p${this.wazuhP5pVariable}`;
        case 'solaris11-sparc':
          return `https://packages.wazuh.com/4.x/solaris/sparc/11/wazuh-agent_v${this.state.wazuhVersion}-sol11-sparc.p5p${this.wazuhP5pVariable}`;
        default:
          return `https://packages.wazuh.com/4.x/solaris/sparc/11/wazuh-agent_v${this.state.wazuhVersion}-sol11-sparc.p5p${this.wazuhP5pVariable}`;
=======
          return `https://packages.wazuh.com/4.x/solaris/i386/10/wazuh-agent_v${this.state.wazuhVersion}-sol10-i386.pkg`;
        case 'solaris10-sparc':
          return `https://packages.wazuh.com/4.x/solaris/sparc/10/wazuh-agent_v${this.state.wazuhVersion}-sol10-sparc.pkg`;
        case 'solaris11-i386':
          return `https://packages.wazuh.com/4.x/solaris/i386/11/wazuh-agent_v${this.state.wazuhVersion}-sol11-i386.p5p`;
        case 'solaris11-sparc':
          return `https://packages.wazuh.com/4.x/solaris/sparc/11/wazuh-agent_v${this.state.wazuhVersion}-sol11-sparc.p5p`;
        default:
          return `https://packages.wazuh.com/4.x/solaris/sparc/11/wazuh-agent_v${this.state.wazuhVersion}-sol11-sparc.p5p`;
>>>>>>> 0b8d3944
      }
    }

    resolveAIXPackage() {
      switch (
        `${this.state.selectedVersion}-${this.state.selectedArchitecture}`
      ) {
        case '6.1 TL9-powerpc':
          return `https://packages.wazuh.com/4.x/yum/i386/wazuh-agent-${this.state.wazuhVersion}${this.addToVersion}.aix.ppc.rpm${this.wazuhRpmVariable}`;
        default:
          return `https://packages.wazuh.com/4.x/yum/i386/wazuh-agent-${this.state.wazuhVersion}${this.addToVersion}.aix.ppc.rpm${this.wazuhRpmVariable}`;
      }
    }

    resolveHPPackage() {
      switch (
        `${this.state.selectedVersion}-${this.state.selectedArchitecture}`
      ) {
        case '11.31-itanium2':
          return `https://packages.wazuh.com/4.x/yum/i386/wazuh-agent-${this.state.wazuhVersion}${this.addToVersion}-hpux-11v3-ia64.tar${this.wazuhTarVariable}`;
        default:
          return `https://packages.wazuh.com/4.x/yum/i386/wazuh-agent-${this.state.wazuhVersion}${this.addToVersion}-hpux-11v3-ia64.tar${this.wazuhTarVariable}`;
      }
    }

    optionalPackages() {
      switch (this.state.selectedOS) {
        case 'rpm':
          return this.resolveRPMPackage();
        case 'cent':
          return this.resolveCENTPackage();
        case 'deb':
          return this.resolveDEBPackage();
        case 'ubu':
          return this.resolveUBUNTUPackage();
        case 'open':
          return this.resolveOPENSUSEPackage();
        case 'sol':
          return this.resolveSOLARISPackage();
        case 'aix':
          return this.resolveAIXPackage();
        case 'hp':
          return this.resolveHPPackage();
        case 'amazonlinux':
          return this.resolveAMAZONLPackage();
        case 'fedora':
          return this.resolveFEDORAPachage();
        case 'oraclelinux':
          return this.resolveORACLELINUXPackage();
        case 'suse':
          return this.resolveSUSEPackage();
        case 'raspbian':
          return this.resolveRASPBIANPackage();
        case 'alpine':
          return this.resolveAlpinePackage();
        default:
          return `https://packages.wazuh.com/4.x/yum/x86_64/wazuh-agent-${this.state.wazuhVersion}${this.addToVersion}.x86_64.rpm${this.wazuhRpmVariable}`;
      }
    }

    checkMissingOSSelection() {
      if (!this.state.selectedOS) {
        return ['Operating system'];
      }
      switch (this.state.selectedOS) {
        case 'rpm':
          return [
            ...(!this.state.selectedVersion ? ['OS version'] : []),
            ...(this.state.selectedVersion && !this.state.selectedArchitecture
              ? ['OS architecture']
              : []),
          ];
        case 'cent':
          return [
            ...(!this.state.selectedVersion ? ['OS version'] : []),
            ...(this.state.selectedVersion && !this.state.selectedArchitecture
              ? ['OS architecture']
              : []),
          ];
        case 'deb':
          return [
            ...(!this.state.selectedVersion ? ['OS version'] : []),
            ...(this.state.selectedVersion && !this.state.selectedArchitecture
              ? ['OS architecture']
              : []),
          ];
        case 'ubu':
          return [
            ...(!this.state.selectedVersion ? ['OS version'] : []),
            ...(this.state.selectedVersion && !this.state.selectedArchitecture
              ? ['OS architecture']
              : []),
          ];
        case 'win':
          return [
            ...(!this.state.selectedVersion ? ['OS version'] : []),
            ...(this.state.selectedVersion && !this.state.selectedArchitecture
              ? ['OS architecture']
              : []),
          ];
        case 'macos':
          return [
            ...(!this.state.selectedVersion ? ['OS version'] : []),
            ...(this.state.selectedVersion && !this.state.selectedArchitecture
              ? ['OS architecture']
              : []),
          ];
        case 'open':
          return [
            ...(!this.state.selectedVersion ? ['OS version'] : []),
            ...(this.state.selectedVersion && !this.state.selectedArchitecture
              ? ['OS architecture']
              : []),
          ];
        case 'sol':
          return [
            ...(!this.state.selectedVersion ? ['OS version'] : []),
            ...(this.state.selectedVersion && !this.state.selectedArchitecture
              ? ['OS architecture']
              : []),
          ];
        case 'aix':
          return [
            ...(!this.state.selectedVersion ? ['OS version'] : []),
            ...(this.state.selectedVersion && !this.state.selectedArchitecture
              ? ['OS architecture']
              : []),
          ];
        case 'hp':
          return [
            ...(!this.state.selectedVersion ? ['OS version'] : []),
            ...(this.state.selectedVersion && !this.state.selectedArchitecture
              ? ['OS architecture']
              : []),
          ];
        case 'amazonlinux':
          return [
            ...(!this.state.selectedVersion ? ['OS version'] : []),
            ...(this.state.selectedVersion && !this.state.selectedArchitecture
              ? ['OS architecture']
              : []),
          ];
        case 'fedora':
          return [
            ...(!this.state.selectedVersion ? ['OS version'] : []),
            ...(this.state.selectedVersion && !this.state.selectedArchitecture
              ? ['OS architecture']
              : []),
          ];
        case 'oraclelinux':
          return [
            ...(!this.state.selectedVersion ? ['OS version'] : []),
            ...(this.state.selectedVersion && !this.state.selectedArchitecture
              ? ['OS architecture']
              : []),
          ];
        case 'suse':
          return [
            ...(!this.state.selectedVersion ? ['OS version'] : []),
            ...(this.state.selectedVersion && !this.state.selectedArchitecture
              ? ['OS architecture']
              : []),
          ];
        case 'raspbian':
          return [
            ...(!this.state.selectedVersion ? ['OS version'] : []),
            ...(this.state.selectedVersion && !this.state.selectedArchitecture
              ? ['OS architecture']
              : []),
          ];
        case 'alpine':
          return [
            ...(!this.state.selectedVersion ? ['OS version'] : []),
            ...(this.state.selectedVersion && !this.state.selectedArchitecture
              ? ['OS architecture']
              : []),
          ];
        default:
          return [];
      }
    }

    getHighlightCodeLanguage(selectedSO) {
      if (selectedSO.toLowerCase() === 'win') {
        return 'powershell';
      } else {
        return 'bash';
      }
    }

    render() {
      const appVersionMajorDotMinor = this.state.wazuhVersion
        .split('.')
        .slice(0, 2)
        .join('.');
      const urlCheckConnectionDocumentation = webDocumentationLink(
        'user-manual/agents/agent-connection.html',
        appVersionMajorDotMinor,
      );

      const urlWazuhAgentEnrollment = webDocumentationLink(
        'user-manual/agent-enrollment/index.html',
        appVersionMajorDotMinor,
      );

      const urlWindowsPackage = `https://packages.wazuh.com/4.x/windows/wazuh-agent-${this.state.wazuhVersion}-1.msi`;

      const missingOSSelection = this.checkMissingOSSelection();

      const agentName = (
        <EuiForm>
          <EuiFormRow
            isInvalid={this.state.agentNameError}
            error={[
              `The character${this.state.badCharacters.length <= 1 ? '' : 's'}
            ${this.state.badCharacters.map(char => ` "${char}"`)}
            ${this.state.badCharacters.length <= 1 ? 'is' : 'are'}
            not valid. Allowed characters are A-Z, a-z, ".", "-", "_"`,
            ]}
          >
            <EuiFieldText
              isInvalid={this.state.agentNameError}
              placeholder='Name agent'
              value={this.state.agentName}
              onChange={event => this.setAgentName(event)}
            />
          </EuiFormRow>
        </EuiForm>
      );
      const groupInput = (
        <>
          {!this.state.groups.length && (
            <>
              <EuiCallOut
                style={{ marginTop: '1.5rem' }}
                color='warning'
                title='This section could not be configured because you do not have permission to read groups.'
                iconType='iInCircle'
              />
            </>
          )}
        </>
      );

      const agentGroup = (
        <EuiText style={{ marginTop: '1.5rem' }}>
          <p>Select one or more existing groups</p>
          <EuiComboBox
            placeholder={!this.state.groups.length ? 'Default' : 'Select group'}
            options={this.state.groups}
            selectedOptions={this.state.selectedGroup}
            onChange={group => {
              this.setGroupName(group);
            }}
            isDisabled={!this.state.groups.length}
            isClearable={true}
            data-test-subj='demoComboBox'
          />
        </EuiText>
      );
      const passwordInput = (
        <EuiFieldText
          placeholder='Wazuh password'
          value={this.state.wazuhPassword}
          onChange={event => this.setWazuhPassword(event)}
        />
      );

      const codeBlock = {
        zIndex: '100',
      };

      const customTexts = {
        rpmText: `sudo ${this.optionalDeploymentVariables()}${this.agentNameVariable()}yum install -y ${this.optionalPackages()}`,
        alpineText: `wget -O /etc/apk/keys/cicd@wazuh.com-633d7457.rsa.pub ${this.optionalPackages()} >> /etc/apk/repositories && \
apk update && \
apk add wazuh-agent`,
        centText: `sudo ${this.optionalDeploymentVariables()}${this.agentNameVariable()}yum install -y ${this.optionalPackages()}`,
<<<<<<< HEAD
        debText: `curl -so wazuh-agent.deb ${this.optionalPackages()} && sudo ${this.optionalDeploymentVariables()}${this.agentNameVariable()}dpkg -i .${
          this.wazuhDebVariable
        }`,
        ubuText: `curl -so wazuh-agent.deb ${this.optionalPackages()} && sudo ${this.optionalDeploymentVariables()}${this.agentNameVariable()}dpkg -i .${
          this.wazuhDebVariable
        }`,
        macosText: `curl -so wazuh-agent.pkg https://packages.wazuh.com/4.x/macos/wazuh-agent-${
          this.state.wazuhVersion
        }-1.pkg${
          this.wazuhPkgVariable
        } && sudo launchctl setenv ${this.optionalDeploymentVariables()}${this.agentNameVariable()}&& sudo installer -pkg .${
          this.wazuhPkgVariable
        } -target /`,
        winText:
          this.state.selectedVersion == 'windowsxp' ||
          this.state.selectedVersion == 'windowsserver2008'
            ? `msiexec.exe /i wazuh-agent-${
                this.state.wazuhVersion
              }-1.msi /q ${this.optionalDeploymentVariables()}`
            : `Invoke-WebRequest -Uri https://packages.wazuh.com/4.x/windows/wazuh-agent-${
                this.state.wazuhVersion
              }-1.msi${
                this.wazuhMsiVariable
              } -OutFile \${env:tmp}\\wazuh-agent.msi; msiexec.exe /i \${env:tmp}\\wazuh-agent.msi /q ${this.optionalDeploymentVariables()}${this.agentNameVariable()}`,
        openText: `sudo rpm --import https://packages.wazuh.com/key/GPG-KEY-WAZUH && sudo ${this.optionalDeploymentVariables()}${this.agentNameVariable()}zypper install -y ${this.optionalPackages()}`,
        solText: `sudo curl -so ${
          this.state.selectedVersion == 'solaris11'
            ? 'wazuh-agent.p5p'
            : 'wazuh-agent.pkg'
        } ${this.optionalPackages()}${this.agentNameVariable()} && ${
=======
        debText: `curl -so wazuh-agent-${
          this.state.wazuhVersion
        }.deb ${this.optionalPackages()} && sudo ${this.optionalDeploymentVariables()}${this.agentNameVariable()}dpkg -i ./wazuh-agent-${
          this.state.wazuhVersion
        }.deb`,
        ubuText: `curl -so wazuh-agent-${
          this.state.wazuhVersion
        }.deb ${this.optionalPackages()} && sudo ${this.optionalDeploymentVariables()}${this.agentNameVariable()}dpkg -i ./wazuh-agent-${
          this.state.wazuhVersion
        }.deb`,
        macosText: `curl -so wazuh-agent-${
          this.state.wazuhVersion
        }.pkg https://packages.wazuh.com/4.x/macos/wazuh-agent-${
          this.state.wazuhVersion
        }-1.pkg && sudo launchctl setenv ${this.optionalDeploymentVariables()}${this.agentNameVariable()}&& sudo installer -pkg ./wazuh-agent-${
          this.state.wazuhVersion
        }.pkg -target /`,
        winText: `Invoke-WebRequest -Uri https://packages.wazuh.com/4.x/windows/wazuh-agent-${
          this.state.wazuhVersion
        }-1.msi -OutFile \${env:tmp}\\wazuh-agent-${
          this.state.wazuhVersion
        }.msi; msiexec.exe /i \${env:tmp}\\wazuh-agent-${
          this.state.wazuhVersion
        }.msi /q ${this.optionalDeploymentVariables()}${this.agentNameVariable()}`,
        openText: `sudo rpm --import https://packages.wazuh.com/key/GPG-KEY-WAZUH && sudo ${this.optionalDeploymentVariables()}${this.agentNameVariable()} zypper install -y ${this.optionalPackages()}`,
        solText: `sudo curl -so wazuh-agent.p5p ${this.optionalPackages()}/wazuh-agent.p5p ${this.agentNameVariable()}&& ${
>>>>>>> 0b8d3944
          this.state.selectedVersion == 'solaris11'
            ? 'pkg install -g wazuh-agent.p5p wazuh-agent'
            : 'pkgadd -d wazuh-agent.pkg'
        }`,
        aixText: `sudo ${this.optionalDeploymentVariables()}${this.agentNameVariable()}rpm -ivh ${this.optionalPackages()}`,
<<<<<<< HEAD
        hpText: `cd / && sudo curl -so wazuh-agent.tar ${this.optionalPackages()} && sudo groupadd wazuh && sudo useradd -G wazuh wazuh && sudo tar -xvf wazuh-agent.tar`,
=======
        hpText: `cd / && sudo curl -so ${this.optionalPackages()} && sudo groupadd wazuh && sudo useradd -G wazuh wazuh && sudo tar -xvf wazuh-agent.tar`,
>>>>>>> 0b8d3944
        amazonlinuxText: `sudo ${this.optionalDeploymentVariables()}${this.agentNameVariable()}yum install -y ${this.optionalPackages()}`,
        fedoraText: `sudo ${this.optionalDeploymentVariables()}${this.agentNameVariable()}yum install -y ${this.optionalPackages()}`,
        oraclelinuxText: `sudo ${this.optionalDeploymentVariables()}${this.agentNameVariable()}yum install -y ${this.optionalPackages()}${
          this.wazuhRpmVariable
        }`,
        suseText: `sudo ${this.optionalDeploymentVariables()}${this.agentNameVariable()}yum install -y ${this.optionalPackages()}`,
<<<<<<< HEAD
        raspbianText: `curl -so wazuh-agent.deb ${this.optionalPackages()} && sudo ${this.optionalDeploymentVariables()}${this.agentNameVariable()}dpkg -i .${
          this.wazuhDebVariable
        }`,
=======
        raspbianText: `curl -so wazuh-agent-${
          this.state.wazuhVersion
        }.deb ${this.optionalPackages()} && sudo ${this.optionalDeploymentVariables()}${this.agentNameVariable()}dpkg -i ./wazuh-agent-${
          this.state.wazuhVersion
        }.deb`,
>>>>>>> 0b8d3944
      };

      const field = `${this.state.selectedOS}Text`;
      const text = customTexts[field];
      const language = this.getHighlightCodeLanguage(this.state.selectedOS);
      const warningUpgrade =
        'If the installer finds another Wazuh agent in the system, it will upgrade it preserving the configuration.';
      const textAndLinkToCheckConnectionDocumentation = (
        <p>
          To verify the connection with the Wazuh server, please follow this{' '}
          <a
            href={urlCheckConnectionDocumentation}
            target='_blank'
            rel='noreferrer'
          >
            document.
          </a>
        </p>
      );
      const messageExtraSteps = (
        <p>
          After installing the agent, you need to enroll it in the Wazuh server.
          Check the Wazuh agent enrollment{' '}
          <a href={urlWazuhAgentEnrollment} target='_blank' rel='noreferrer'>
            Wazuh agent enrollment{' '}
          </a>
          section to learn more.
        </p>
      );
      const warningCommand = (
        <>
          <p>
            Please
            <a href={urlWindowsPackage}> download </a>
            the package from our repository and copy it to the Windows system
            where you are going to install it. Then run the following command to
            perform the installation:
          </p>
        </>
      );
      const windowsAdvice = this.state.selectedOS === 'win' && (
        <>
          <EuiCallOut title='Requirements' iconType='iInCircle'>
            <ul className='wz-callout-list'>
              <li>
                <span>
                  You will need administrator privileges to perform this
                  installation.
                </span>
              </li>
              <li>
                <span>PowerShell 3.0 or greater is required.</span>
              </li>
            </ul>
            <p>
              Keep in mind you need to run this command in a Windows PowerShell
              terminal.
            </p>
          </EuiCallOut>
          <EuiSpacer></EuiSpacer>
        </>
      );
      const restartAgentCommand =
        this.restartAgentCommand[this.state.selectedOS];
      const onTabClick = selectedTab => {
        this.selectSYS(selectedTab.id);
      };

      const calloutErrorRegistrationServiceInfo = this.state
        .gotErrorRegistrationServiceInfo ? (
        <EuiCallOut
          color='danger'
          title='This section could not be displayed because you do not have permission to get access to the registration service.'
          iconType='iInCircle'
        />
      ) : null;

      const guide = (
        <div>
          {this.state.gotErrorRegistrationServiceInfo ? (
            <EuiCallOut
              color='danger'
              title='This section could not be displayed because you do not have permission to get access to the registration service.'
              iconType='iInCircle'
            />
          ) : this.state.connectionSecure === true &&
            this.state.udpProtocol === false ? (
            <EuiText>
              {this.state.agentName.length > 0 ? (
                <p>
                  You can use this command to install and enroll the Wazuh
                  agent.
                </p>
              ) : (
                <p>
                  You can use this command to install and enroll the Wazuh agent
                  in one or more hosts.
                </p>
              )}
              <EuiCallOut
                color='warning'
                title={warningUpgrade}
                iconType='iInCircle'
              />
              <EuiSpacer />
              {windowsAdvice}
              {this.state.selectedVersion == 'windowsxp' ||
              this.state.selectedVersion == 'windowsserver2008' ? (
                <>
                  <EuiCallOut
                    color='warning'
                    title={warningCommand}
                    iconType='iInCircle'
                  />
                  <EuiSpacer />
                </>
              ) : (
                ''
              )}
              <div className='copy-codeblock-wrapper'>
                <EuiCodeBlock style={codeBlock} language={language}>
                  {this.state.wazuhPassword && !this.state.showPassword
                    ? this.obfuscatePassword(text)
                    : text}
                </EuiCodeBlock>
                <EuiCopy textToCopy={text}>
                  {copy => (
                    <div className='copy-overlay' onClick={copy}>
                      <p>
                        <EuiIcon type='copy' /> Copy command
                      </p>
                    </div>
                  )}
                </EuiCopy>
              </div>
              {this.state.selectedVersion == 'solaris10' ||
              this.state.selectedVersion == 'solaris11' ? (
                <EuiCallOut
                  color='warning'
                  className='message'
                  iconType='iInCircle'
                  title={
                    <span>
                      Might require some extra installation{' '}
                      <EuiLink
                        target='_blank'
                        href={webDocumentationLink(
                          'installation-guide/wazuh-agent/wazuh-agent-package-solaris.html',
                          appVersionMajorDotMinor,
                        )}
                      >
                        steps
                      </EuiLink>
                      .
                    </span>
                  }
                ></EuiCallOut>
              ) : this.state.selectedVersion == '6.1 TL9' ? (
                <EuiCallOut
                  color='warning'
                  className='message'
                  iconType='iInCircle'
                  title={
                    <span>
                      Might require some extra installation{' '}
                      <EuiLink
                        target='_blank'
                        href={webDocumentationLink(
                          'installation-guide/wazuh-agent/wazuh-agent-package-aix.html',
                          appVersionMajorDotMinor,
                        )}
                      >
                        steps
                      </EuiLink>
                      .
                    </span>
                  }
                ></EuiCallOut>
              ) : this.state.selectedVersion == '11.31' ? (
                <EuiCallOut
                  color='warning'
                  className='message'
                  iconType='iInCircle'
                  title={
                    <span>
                      Might require some extra installation{' '}
                      <EuiLink
                        target='_blank'
                        href={webDocumentationLink(
                          'installation-guide/wazuh-agent/wazuh-agent-package-hpux.html',
                          appVersionMajorDotMinor,
                        )}
                      >
                        steps
                      </EuiLink>
                      .
                    </span>
                  }
                ></EuiCallOut>
              ) : this.state.selectedVersion == '3.12.12' ? (
                <EuiCallOut
                  color='warning'
                  className='message'
                  iconType='iInCircle'
                  title={
                    <span>
                      Might require some extra installation{' '}
                      <EuiLink
                        target='_blank'
                        href={webDocumentationLink(
                          'installation-guide/wazuh-agent/wazuh-agent-package-linux.html',
                          appVersionMajorDotMinor,
                        )}
                      >
                        steps
                      </EuiLink>
                      .
                    </span>
                  }
                ></EuiCallOut>
              ) : this.state.selectedVersion == 'debian7' ||
                this.state.selectedVersion == 'debian8' ||
                this.state.selectedVersion == 'debian9' ||
                this.state.selectedVersion == 'debian10' ? (
                <EuiCallOut
                  color='warning'
                  className='message'
                  iconType='iInCircle'
                  title={
                    <span>
                      Might require some extra installation{' '}
                      <EuiLink
                        target='_blank'
                        href={webDocumentationLink(
                          'installation-guide/wazuh-agent/wazuh-agent-package-linux.html',
                          appVersionMajorDotMinor,
                        )}
                      >
                        steps
                      </EuiLink>
                      .
                    </span>
                  }
                ></EuiCallOut>
              ) : (
                ''
              )}
              {this.state.needsPassword && (
                <EuiSwitch
                  label='Show password'
                  checked={this.state.showPassword}
                  onChange={active => this.setShowPassword(active)}
                />
              )}
              <EuiSpacer />
            </EuiText>
          ) : this.state.connectionSecure === false ? (
            <EuiText>
              <p>
                You can use this command to install and enroll the Wazuh agent
                in one or more hosts.
              </p>
              <EuiCallOut
                color='warning'
                title={warningUpgrade}
                iconType='iInCircle'
              />
              <EuiSpacer />
              <EuiCallOut
                color='danger'
                title={
                  <>
                    Warning: there's no{' '}
                    <EuiLink
                      target='_blank'
                      href={webDocumentationLink(
                        'user-manual/deployment-variables/deployment-variables.html',
                        appVersionMajorDotMinor,
                      )}
                    >
                      secure protocol configured
                    </EuiLink>{' '}
                    and agents will not be able to communicate with the manager.
                  </>
                }
                iconType='iInCircle'
              />
              <EuiSpacer />
              {windowsAdvice}
              <div className='copy-codeblock-wrapper'>
                <EuiCodeBlock style={codeBlock} language={language}>
                  {this.state.wazuhPassword && !this.state.showPassword
                    ? this.obfuscatePassword(text)
                    : text}
                </EuiCodeBlock>
                <EuiCopy textToCopy={text || ''}>
                  {copy => (
                    <div className='copy-overlay' onClick={copy}>
                      <p>
                        <EuiIcon type='copy' /> Copy command
                      </p>
                    </div>
                  )}
                </EuiCopy>
              </div>
              {this.state.needsPassword && (
                <EuiSwitch
                  label='Show password'
                  checked={this.state.showPassword}
                  onChange={active => this.setShowPassword(active)}
                />
              )}
              <EuiSpacer />
            </EuiText>
          ) : (
            <EuiText>
              <p>
                You can use this command to install and enroll the Wazuh agent
                in one or more hosts.
              </p>
              <EuiCallOut
                color='warning'
                title={warningUpgrade}
                iconType='iInCircle'
              />
              <EuiSpacer />
              {windowsAdvice}
              <div className='copy-codeblock-wrapper'>
                <EuiCodeBlock style={codeBlock} language={language}>
                  {this.state.wazuhPassword && !this.state.showPassword
                    ? this.obfuscatePassword(text)
                    : text}
                </EuiCodeBlock>
                <EuiCopy textToCopy={text || ''}>
                  {copy => (
                    <div className='copy-overlay' onClick={copy}>
                      <p>
                        <EuiIcon type='copy' /> Copy command
                      </p>
                    </div>
                  )}
                </EuiCopy>
              </div>
              {this.state.needsPassword && (
                <EuiSwitch
                  label='Show password'
                  checked={this.state.showPassword}
                  onChange={active => this.setShowPassword(active)}
                />
              )}
              <EuiSpacer />
            </EuiText>
          )}
        </div>
      );

      const tabSysV = [
        {
          id: 'sysV',
          name: 'SysV Init',
          content: (
            <Fragment>
              <EuiSpacer />
              <EuiText>
                <div className='copy-codeblock-wrapper'>
                  <EuiCodeBlock style={codeBlock} language={language}>
                    {this.systemSelector()}
                  </EuiCodeBlock>
                  <EuiCopy textToCopy={this.systemSelector()}>
                    {copy => (
                      <div className='copy-overlay' onClick={copy}>
                        <p>
                          <EuiIcon type='copy' /> Copy command
                        </p>
                      </div>
                    )}
                  </EuiCopy>
                </div>
                <EuiSpacer size='s' />
                {textAndLinkToCheckConnectionDocumentation}
                {this.state.selectedOS == 'hp' || this.state.selectedOS == 'sol'
                  ? messageExtraSteps
                  : ''}
              </EuiText>
            </Fragment>
          ),
        },
      ];

      const tabSystemD = [
        {
          id: 'systemd',
          name: 'Systemd',
          content: (
            <Fragment>
              <EuiSpacer />
              <EuiText>
                <div className='copy-codeblock-wrapper'>
                  <EuiCodeBlock style={codeBlock} language={language}>
                    {this.systemSelector()}
                  </EuiCodeBlock>
                  <EuiCopy textToCopy={this.systemSelector()}>
                    {copy => (
                      <div className='copy-overlay' onClick={copy}>
                        <p>
                          <EuiIcon type='copy' /> Copy command
                        </p>
                      </div>
                    )}
                  </EuiCopy>
                </div>
                <EuiSpacer size='s' />
                {textAndLinkToCheckConnectionDocumentation}
                {this.state.selectedOS == 'hp' || this.state.selectedOS == 'sol'
                  ? messageExtraSteps
                  : ''}
              </EuiText>
            </Fragment>
          ),
        },
      ];

      const tabNet = [
        {
          id: 'NET',
          name: 'NET',
          content: (
            <Fragment>
              <EuiSpacer />
              <EuiText>
                <div className='copy-codeblock-wrapper'>
                  <EuiCodeBlock style={codeBlock} language={language}>
                    {this.systemSelectorNet()}
                  </EuiCodeBlock>
                  <EuiCopy textToCopy={this.systemSelectorNet()}>
                    {copy => (
                      <div className='copy-overlay' onClick={copy}>
                        <p>
                          <EuiIcon type='copy' /> Copy command
                        </p>
                      </div>
                    )}
                  </EuiCopy>
                </div>
                <EuiSpacer size='s' />
                {textAndLinkToCheckConnectionDocumentation}
                {this.state.selectedOS == 'hp' || this.state.selectedOS == 'sol'
                  ? messageExtraSteps
                  : ''}
              </EuiText>
            </Fragment>
          ),
        },
      ];

      const tabWazuhControlMacos = [
        {
          id: 'Wazuh-control-macos',
          name: 'Wazuh-control-macos',
          content: (
            <Fragment>
              <EuiSpacer />
              <EuiText>
                <div className='copy-codeblock-wrapper'>
                  <EuiCodeBlock style={codeBlock} language={language}>
                    {this.systemSelectorWazuhControlMacos()}
                  </EuiCodeBlock>
                  <EuiCopy textToCopy={this.systemSelectorWazuhControlMacos()}>
                    {copy => (
                      <div className='copy-overlay' onClick={copy}>
                        <p>
                          <EuiIcon type='copy' /> Copy command
                        </p>
                      </div>
                    )}
                  </EuiCopy>
                </div>
                <EuiSpacer size='s' />
                {textAndLinkToCheckConnectionDocumentation}
                {this.state.selectedOS == 'hp' || this.state.selectedOS == 'sol'
                  ? messageExtraSteps
                  : ''}
              </EuiText>
            </Fragment>
          ),
        },
      ];

      const tabWazuhControl = [
        {
          id: 'Wazuh-control',
          name: 'Wazuh-control',
          content: (
            <Fragment>
              <EuiSpacer />
              <EuiText>
                <div className='copy-codeblock-wrapper'>
                  <EuiCodeBlock style={codeBlock} language={language}>
                    {this.systemSelectorWazuhControl()}
                  </EuiCodeBlock>
                  <EuiCopy textToCopy={this.systemSelectorWazuhControl()}>
                    {copy => (
                      <div className='copy-overlay' onClick={copy}>
                        <p>
                          <EuiIcon type='copy' /> Copy command
                        </p>
                      </div>
                    )}
                  </EuiCopy>
                </div>
                <EuiSpacer size='s' />
                {textAndLinkToCheckConnectionDocumentation}
                {this.state.selectedOS == 'hp' || this.state.selectedOS == 'sol'
                  ? messageExtraSteps
                  : ''}
              </EuiText>
            </Fragment>
          ),
        },
      ];

      const buttonGroup = (legend, options, idSelected, onChange) => {
        return (
          <EuiButtonGroup
            color='primary'
            legend={legend}
            options={options}
            idSelected={idSelected}
            onChange={onChange}
            className={'wz-flex'}
          />
        );
      };

<<<<<<< HEAD
      const buttonGroupWithMessage = (
        legend,
        options,
        idSelected,
        onChange,
      ) => {
        return (
          <>
            <EuiButtonGroup
              color='primary'
              legend={legend}
              options={options}
              idSelected={idSelected}
              onChange={onChange}
              className={'wz-flex'}
            />

            {this.state.selectedVersion == 'solaris10' ||
            this.state.selectedVersion == 'solaris11' ? (
              <EuiCallOut
                color='warning'
                className='message'
                iconType='iInCircle'
                title={
                  <span>
                    Might require some extra installation{' '}
                    <EuiLink
                      target='_blank'
                      href={webDocumentationLink(
                        'installation-guide/wazuh-agent/wazuh-agent-package-solaris.html',
                        appVersionMajorDotMinor,
                      )}
                    >
                      steps
                    </EuiLink>
                    .
                  </span>
                }
              ></EuiCallOut>
            ) : this.state.selectedVersion == '6.1 TL9' ? (
              <EuiCallOut
                color='warning'
                className='message'
                iconType='iInCircle'
                title={
                  <span>
                    Might require some extra installation{' '}
                    <EuiLink
                      target='_blank'
                      href={webDocumentationLink(
                        'installation-guide/wazuh-agent/wazuh-agent-package-aix.html',
                        appVersionMajorDotMinor,
                      )}
                    >
                      steps
                    </EuiLink>
                    .
                  </span>
                }
              ></EuiCallOut>
            ) : this.state.selectedVersion == '11.31' ? (
              <EuiCallOut
                color='warning'
                className='message'
                iconType='iInCircle'
                title={
                  <span>
                    Might require some extra installation{' '}
                    <EuiLink
                      target='_blank'
                      href={webDocumentationLink(
                        'installation-guide/wazuh-agent/wazuh-agent-package-hpux.html',
                        appVersionMajorDotMinor,
                      )}
                    >
                      steps
                    </EuiLink>
                    .
                  </span>
                }
              ></EuiCallOut>
            ) : this.state.selectedVersion == '3.12.12' ? (
              <EuiCallOut
                color='warning'
                className='message'
                iconType='iInCircle'
                title={
                  <span>
                    Might require some extra installation{' '}
                    <EuiLink
                      target='_blank'
                      href={webDocumentationLink(
                        'installation-guide/wazuh-agent/wazuh-agent-package-linux.html',
                        appVersionMajorDotMinor,
                      )}
                    >
                      steps
                    </EuiLink>
                    .
                  </span>
                }
              ></EuiCallOut>
            ) : this.state.selectedVersion == 'debian7' ||
              this.state.selectedVersion == 'debian8' ||
              this.state.selectedVersion == 'debian9' ||
              this.state.selectedVersion == 'debian10' ? (
              <EuiCallOut
                color='warning'
                className='message'
                iconType='iInCircle'
                title={
                  <span>
                    Might require some extra installation{' '}
                    <EuiLink
                      target='_blank'
                      href={webDocumentationLink(
                        'installation-guide/wazuh-agent/wazuh-agent-package-linux.html',
                        appVersionMajorDotMinor,
                      )}
                    >
                      steps
                    </EuiLink>
                    .
                  </span>
                }
              ></EuiCallOut>
            ) : (
              ''
            )}
          </>
        );
      };

=======
>>>>>>> 0b8d3944
      const selectedVersionMac = (legend, options, idSelected, onChange) => {
        return (
          <EuiButtonGroup
            color='primary'
            legend={legend}
            options={options}
            idSelected={idSelected}
            onChange={onChange}
          />
        );
      };

      const onChangeServerAddress = async selectedNodes => {
        if (selectedNodes.length === 0) {
          this.setState({
            serverAddress: '',
            udpProtocol: false,
            connectionSecure: null,
          });
        } else {
          const nodeSelected = selectedNodes[0];
          try {
            const remoteConfig = await getConnectionConfig(nodeSelected);
            this.setState({
              serverAddress: remoteConfig.serverAddress,
              udpProtocol: remoteConfig.udpProtocol,
              connectionSecure: remoteConfig.connectionSecure,
            });
          } catch (error) {
            const options = {
              context: `${RegisterAgent.name}.onChangeServerAddress`,
              level: UI_LOGGER_LEVELS.ERROR,
              severity: UI_ERROR_SEVERITIES.BUSINESS,
              display: true,
              store: false,
              error: {
                error: error,
                message: error.message || error,
                title: error.name || error,
              },
            };
            getErrorOrchestrator().handleError(options);
            this.setState({
              serverAddress: nodeSelected.label,
              udpProtocol: false,
              connectionSecure: false,
            });
          }
        }
      };

      const steps = [
        {
          title: 'Choose the operating system',
          children: (
            <PrincipalButtonGroup
              legend='Choose the Operating system'
              options={osPrincipalButtons}
              idSelected={this.state.selectedOS}
              onChange={os => this.selectOS(os)}
            />
          ),
        },
        ...(this.state.selectedOS == 'rpm'
          ? [
              {
                title: 'Choose the version',
                children: buttonGroup(
                  'Choose the version',
                  versionButtonsRedHat,
                  this.state.selectedVersion,
                  version => this.setVersion(version),
                ),
              },
            ]
          : []),
        ...(this.state.selectedOS == 'oraclelinux'
          ? [
              {
                title: 'Choose the version',
                children: buttonGroup(
                  'Choose the version',
                  versionButtonsOracleLinux,
                  this.state.selectedVersion,
                  version => this.setVersion(version),
                ),
              },
            ]
          : []),
        ...(this.state.selectedOS == 'raspbian'
          ? [
              {
                title: 'Choose the version',
                children: buttonGroup(
                  'Choose the version',
                  versionButtonsRaspbian,
                  this.state.selectedVersion,
                  version => this.setVersion(version),
                ),
              },
            ]
          : []),
        ...(this.state.selectedOS == 'amazonlinux'
          ? [
              {
                title: 'Choose the version',
                children: buttonGroup(
                  'Choose the version',
                  versionButtonAmazonLinux,
                  this.state.selectedVersion,
                  version => this.setVersion(version),
                ),
              },
            ]
          : []),
        ...(this.state.selectedOS == 'cent'
          ? [
              {
                title: 'Choose the version',
                children: buttonGroup(
                  'Choose the version',
                  versionButtonsCentos,
                  this.state.selectedVersion,
                  version => this.setVersion(version),
                ),
              },
            ]
          : []),
        ...(this.state.selectedOS == 'fedora'
          ? [
              {
                title: 'Choose the version',
                children: buttonGroup(
                  'Choose the version',
                  versionButtonFedora,
                  this.state.selectedVersion,
                  version => this.setVersion(version),
                ),
              },
            ]
          : []),
        ...(this.state.selectedOS == 'deb'
          ? [
              {
                title: 'Choose the version',
                children: buttonGroup(
                  'Choose the version',
                  versionButtonsDebian,
                  this.state.selectedVersion,
                  version => this.setVersion(version),
                ),
              },
            ]
          : []),
        ...(this.state.selectedOS == 'ubu'
          ? [
              {
                title: 'Choose the version',
                children: buttonGroup(
                  'Choose the version',
                  versionButtonsUbuntu,
                  this.state.selectedVersion,
                  version => this.setVersion(version),
                ),
              },
            ]
          : []),
        ...(this.state.selectedOS == 'win'
          ? [
              {
                title: 'Choose the version',
<<<<<<< HEAD
                children: buttonGroup(
                  'Choose the version',
                  versionButtonsWindows,
                  this.state.selectedVersion,
                  version => this.setVersion(version),
                ),
=======
                children:
                  this.state.selectedVersion == 'windowsxp'
                    ? buttonGroupWithMessage(
                        'Choose the version',
                        versionButtonsWindows,
                        this.state.selectedVersion,
                        version => this.setVersion(version),
                      )
                    : buttonGroup(
                        'Choose the version',
                        versionButtonsWindows,
                        this.state.selectedVersion,
                        version => this.setVersion(version),
                      ),
>>>>>>> 0b8d3944
              },
            ]
          : []),
        ...(this.state.selectedOS == 'macos'
          ? [
              {
                title: 'Choose the version',
                children: selectedVersionMac(
                  'Choose the version',
                  versionButtonsMacOS,
                  this.state.selectedVersion,
                  version => this.setVersion(version),
                ),
              },
            ]
          : []),
        ...(this.state.selectedOS == 'suse'
          ? [
              {
                title: 'Choose the version',
                children: selectedVersionMac(
                  'Choose the version',
                  versionButtonsSuse,
                  this.state.selectedVersion,
                  version => this.setVersion(version),
                ),
              },
            ]
          : []),
        ...(this.state.selectedOS == 'open'
          ? [
              {
                title: 'Choose the version',
                children: buttonGroup(
                  'Choose the version',
                  versionButtonsOpenSuse,
                  this.state.selectedVersion,
                  version => this.setVersion(version),
                ),
              },
            ]
          : []),
        ...(this.state.selectedOS == 'sol'
          ? [
              {
                title: 'Choose the version',
                children: buttonGroup(
                  'Choose the version',
                  versionButtonsSolaris,
                  this.state.selectedVersion,
                  version => this.setVersion(version),
                ),
              },
            ]
          : []),
        ...(this.state.selectedOS == 'aix'
          ? [
              {
                title: 'Choose the version',
                children: buttonGroup(
                  'Choose the version',
                  versionButtonsAix,
                  this.state.selectedVersion,
                  version => this.setVersion(version),
                ),
              },
            ]
          : []),
        ...(this.state.selectedOS == 'hp'
          ? [
              {
                title: 'Choose the version',
                children: buttonGroup(
                  'Choose the version',
                  versionButtonsHPUX,
                  this.state.selectedVersion,
                  version => this.setVersion(version),
                ),
              },
            ]
<<<<<<< HEAD
          : []),
        ...(this.state.selectedOS == 'alpine'
          ? [
              {
                title: 'Choose the version',
                children: buttonGroup(
                  'Choose the version',
                  versionButtonAlpine,
                  this.state.selectedVersion,
                  version => this.setVersion(version),
                ),
              },
            ]
=======
>>>>>>> 0b8d3944
          : []),
        ...(this.state.selectedVersion == 'centos5' ||
        this.state.selectedVersion == 'redhat5' ||
        this.state.selectedVersion == 'oraclelinux5' ||
        this.state.selectedVersion == 'suse11'
          ? [
              {
<<<<<<< HEAD
=======
                title: 'Choose the version',
                children: buttonGroup(
                  'Choose the version',
                  versionButtonAlpine,
                  this.state.selectedVersion,
                  version => this.setVersion(version),
                ),
              },
            ]
          : []),
        ...(this.state.selectedVersion == 'centos5' ||
        this.state.selectedVersion == 'redhat5' ||
        this.state.selectedVersion == 'oraclelinux5' ||
        this.state.selectedVersion == 'suse11'
          ? [
              {
>>>>>>> 0b8d3944
                title: 'Choose the architecture',
                children: buttonGroup(
                  'Choose the architecture',
                  architecturei386Andx86_64,
                  this.state.selectedArchitecture,
                  architecture => this.setArchitecture(architecture),
                ),
              },
            ]
          : []),
        ...(this.state.selectedVersion == 'leap15'
          ? [
              {
                title: 'Choose the architecture',
                children: buttonGroup(
                  'Choose the architecture',
                  architectureButtonsOpenSuse,
                  this.state.selectedArchitecture,
                  architecture => this.setArchitecture(architecture),
                ),
              },
            ]
<<<<<<< HEAD
          : []),
        ...(this.state.selectedVersion == '3.12.12'
          ? [
              {
                title: 'Choose the architecture',
                children: buttonGroup(
                  'Choose the architecture',
                  architectureButtonsWithPPC64LE,
                  this.state.selectedArchitecture,
                  architecture => this.setArchitecture(architecture),
                ),
              },
            ]
=======
>>>>>>> 0b8d3944
          : []),
        ...(this.state.selectedVersion == 'centos6' ||
        this.state.selectedVersion == 'oraclelinux6' ||
        this.state.selectedVersion == 'amazonlinux1' ||
        this.state.selectedVersion == 'redhat6' ||
        this.state.selectedVersion == 'amazonlinux2022' ||
        this.state.selectedVersion == 'debian7' ||
        this.state.selectedVersion == 'debian8' ||
        this.state.selectedVersion == 'ubuntu14' ||
<<<<<<< HEAD
        this.state.selectedVersion == 'ubuntu15'
=======
        this.state.selectedVersion == 'ubuntu15' ||
        this.state.selectedVersion == 'ubuntu16'
>>>>>>> 0b8d3944
          ? [
              {
                title: 'Choose the architecture',
                children: buttonGroup(
                  'Choose the architecture',
                  architectureButtons,
                  this.state.selectedArchitecture,
                  architecture => this.setArchitecture(architecture),
                ),
              },
            ]
          : []),
        ...(this.state.selectedVersion == 'centos7' ||
        this.state.selectedVersion == 'redhat7' ||
        this.state.selectedVersion == 'amazonlinux2' ||
        this.state.selectedVersion == 'suse12' ||
        this.state.selectedVersion == '22' ||
        this.state.selectedVersion == 'debian9' ||
        this.state.selectedVersion == 'debian10' ||
        this.state.selectedVersion == 'busterorgreater'
          ? [
              {
                title: 'Choose the architecture',
                children: buttonGroup(
                  'Choose the architecture',
                  architectureButtonsWithPPC64LE,
                  this.state.selectedArchitecture,
                  architecture => this.setArchitecture(architecture),
                ),
              },
            ]
          : []),
        ...(this.state.selectedVersion == 'windowsxp' ||
<<<<<<< HEAD
        this.state.selectedVersion == 'windowsserver2008' ||
        this.state.selectedVersion == 'windows7'
=======
        this.state.selectedVersion == 'windows8'
>>>>>>> 0b8d3944
          ? [
              {
                title: 'Choose the architecture',
                children: buttonGroup(
                  'Choose the architecture',
                  architectureButtonsi386,
                  this.state.selectedArchitecture,
                  architecture => this.setArchitecture(architecture),
                ),
              },
            ]
          : []),
<<<<<<< HEAD
        ...(this.state.selectedVersion == 'sierra'
=======
        ...(this.state.selectedVersion == 'sierra' ||
        this.state.selectedVersion == 'highSierra' ||
        this.state.selectedVersion == 'mojave' ||
        this.state.selectedVersion == 'catalina' ||
        this.state.selectedVersion == 'bigSur' ||
        this.state.selectedVersion == 'monterrey' ||
        this.state.selectedVersion == 'ventura'
>>>>>>> 0b8d3944
          ? [
              {
                title: 'Choose the architecture',
                children: buttonGroup(
                  'Choose the architecture',
                  architectureButtonsMacos,
                  this.state.selectedArchitecture,
                  architecture => this.setArchitecture(architecture),
                ),
              },
            ]
          : []),
        ...(this.state.selectedVersion == 'solaris10' ||
        this.state.selectedVersion == 'solaris11'
          ? [
              {
                title: 'Choose the architecture',
                children: buttonGroup(
                  'Choose the architecture',
                  architectureButtonsSolaris,
                  this.state.selectedArchitecture,
                  architecture => this.setArchitecture(architecture),
                ),
              },
            ]
          : []),
        ...(this.state.selectedVersion == '6.1 TL9'
          ? [
              {
                title: 'Choose the architecture',
                children: buttonGroup(
                  'Choose the architecture',
                  architectureButtonsAix,
                  this.state.selectedArchitecture,
                  architecture => this.setArchitecture(architecture),
                ),
              },
            ]
          : []),
        ...(this.state.selectedVersion == '11.31'
          ? [
              {
                title: 'Choose the architecture',
                children: buttonGroup(
                  'Choose the architecture',
                  architectureButtonsHpUx,
                  this.state.selectedArchitecture,
                  architecture => this.setArchitecture(architecture),
                ),
              },
            ]
          : []),
        ...(!(
          this.state.selectedOS == 'hp' ||
          this.state.selectedOS == 'sol' ||
          this.state.selectedOS == 'alpine'
        )
          ? [
              {
                title: 'Wazuh server address',
                children: (
                  <Fragment>
                    <ServerAddress
                      defaultValue={this.state.defaultServerAddress}
                      onChange={onChangeServerAddress}
                      fetchOptions={fetchClusterNodesOptions}
                    />
                  </Fragment>
                ),
              },
            ]
          : []),
        ...(!(!this.state.needsPassword || this.state.hidePasswordInput)
          ? [
              {
                title: 'Wazuh password',
                children: <Fragment>{passwordInput}</Fragment>,
              },
            ]
<<<<<<< HEAD
          : []),
        ...(!(
          this.state.selectedOS == 'hp' ||
          this.state.selectedOS == 'sol' ||
          this.state.selectedOS == 'alpine'
        )
          ? [
              {
                title: 'Assign a name and a group to the agent',
                children: (
                  <Fragment>
                    {agentName}
                    {groupInput}
                    {agentGroup}
                  </Fragment>
                ),
              },
            ]
          : []),
        {
          title: 'Install and enroll the agent',
          children: this.state.gotErrorRegistrationServiceInfo ? (
            calloutErrorRegistrationServiceInfo
          ) : this.state.agentNameError ? (
            <EuiCallOut
              color='danger'
              title={'There are fields with errors. Please verify them.'}
              iconType='alert'
            />
          ) : missingOSSelection.length ? (
            <EuiCallOut
              color='warning'
              title={`Please select the ${missingOSSelection.join(', ')}.`}
              iconType='iInCircle'
            />
          ) : (
            <div>{guide}</div>
          ),
        },
        ...(this.state.selectedOS == 'rpm' ||
        this.state.selectedOS == 'cent' ||
        this.state.selectedOS == 'suse' ||
        this.state.selectedOS == 'fedora' ||
        this.state.selectedOS == 'oraclelinux' ||
        this.state.selectedOS == 'amazonlinux' ||
        this.state.selectedOS == 'deb' ||
        this.state.selectedOS == 'raspbian' ||
        this.state.selectedOS == 'ubu' ||
        this.state.selectedOS == 'win' ||
        this.state.selectedOS == 'macos' ||
        this.state.selectedOS == 'open' ||
        this.state.selectedOS == 'sol' ||
        this.state.selectedOS == 'aix' ||
        this.state.selectedOS == 'hp' ||
        this.state.selectedOS == 'alpine' ||
        this.state.selectedOS == ''
          ? [
              {
=======
          : []),
        ...(!(
          this.state.selectedOS == 'hp' ||
          this.state.selectedOS == 'sol' ||
          this.state.selectedOS == 'alpine'
        )
          ? [
              {
                title: 'Assign a name and a group to the agent',
                children: (
                  <Fragment>
                    {agentName}
                    {groupInput}
                    {agentGroup}
                  </Fragment>
                ),
              },
            ]
          : []),
        ...(!(
          this.state.selectedOS == 'hp' ||
          this.state.selectedOS == 'sol' ||
          this.state.selectedOS == 'alpine'
        )
          ? [
              {
                title: 'Install and enroll the agent',
                children: this.state.gotErrorRegistrationServiceInfo ? (
                  calloutErrorRegistrationServiceInfo
                ) : missingOSSelection.length ? (
                  <EuiCallOut
                    color='warning'
                    title={`Please select the ${missingOSSelection.join(
                      ', ',
                    )}.`}
                    iconType='iInCircle'
                  />
                ) : (
                  <div>{guide}</div>
                ),
              },
            ]
          : [
              {
                title: 'Install the agent',
                children: this.state.gotErrorRegistrationServiceInfo ? (
                  calloutErrorRegistrationServiceInfo
                ) : missingOSSelection.length ? (
                  <EuiCallOut
                    color='warning'
                    title={`Please select the ${missingOSSelection.join(
                      ', ',
                    )}.`}
                    iconType='iInCircle'
                  />
                ) : (
                  <div>{guide}</div>
                ),
              },
            ]),
        ...(this.state.selectedOS == 'rpm' ||
        this.state.selectedOS == 'cent' ||
        this.state.selectedOS == 'suse' ||
        this.state.selectedOS == 'fedora' ||
        this.state.selectedOS == 'oraclelinux' ||
        this.state.selectedOS == 'amazonlinux' ||
        this.state.selectedOS == 'deb' ||
        this.state.selectedOS == 'raspbian' ||
        this.state.selectedOS == 'ubu' ||
        this.state.selectedOS == 'win' ||
        this.state.selectedOS == 'macos' ||
        this.state.selectedOS == 'open' ||
        this.state.selectedOS == 'sol' ||
        this.state.selectedOS == 'aix' ||
        this.state.selectedOS == 'hp' ||
        this.state.selectedOS == 'alpine' ||
        this.state.selectedOS == ''
          ? [
              {
>>>>>>> 0b8d3944
                title: 'Start the agent',
                children: this.state.gotErrorRegistrationServiceInfo ? (
                  calloutErrorRegistrationServiceInfo
                ) : this.state.agentNameError ? (
                  <EuiCallOut
                    color='danger'
                    title={'There are fields with errors. Please verify them.'}
                    iconType='alert'
                  />
                ) : missingOSSelection.length ? (
                  <EuiCallOut
                    color='warning'
                    title={`Please select the ${missingOSSelection.join(
                      ', ',
                    )}.`}
                    iconType='iInCircle'
                  />
                ) : (
                  <EuiTabbedContent
                    tabs={
                      this.state.selectedVersion == 'redhat7' ||
                      this.state.selectedVersion == 'amazonlinux2022' ||
                      this.state.selectedVersion == 'centos7' ||
                      this.state.selectedVersion == 'suse11' ||
                      this.state.selectedVersion == 'suse12' ||
                      this.state.selectedVersion == 'oraclelinux5' ||
                      this.state.selectedVersion == 'amazonlinux2' ||
                      this.state.selectedVersion == '22' ||
                      this.state.selectedVersion == 'debian8' ||
                      this.state.selectedVersion == 'debian10' ||
                      this.state.selectedVersion == 'busterorgreater' ||
                      this.state.selectedVersion == 'busterorgreater' ||
                      this.state.selectedVersion === 'ubuntu15' ||
                      this.state.selectedVersion === 'leap15'
                        ? tabSystemD
                        : this.state.selectedVersion == 'windowsxp' ||
<<<<<<< HEAD
                          this.state.selectedVersion == 'windowsserver2008' ||
                          this.state.selectedVersion == 'windows7'
=======
                          this.state.selectedVersion == 'windows8'
>>>>>>> 0b8d3944
                        ? tabNet
                        : this.state.selectedVersion == 'sierra' ||
                          this.state.selectedVersion == 'highSierra' ||
                          this.state.selectedVersion == 'mojave' ||
                          this.state.selectedVersion == 'catalina' ||
                          this.state.selectedVersion == 'bigSur' ||
                          this.state.selectedVersion == 'monterrey' ||
                          this.state.selectedVersion == 'ventura'
                        ? tabWazuhControlMacos
                        : this.state.selectedVersion == 'solaris10' ||
                          this.state.selectedVersion == 'solaris11' ||
                          this.state.selectedVersion == '6.1 TL9' ||
<<<<<<< HEAD
                          this.state.selectedVersion == '11.31' ||
                          this.state.selectedVersion == '3.12.12'
=======
                          this.state.selectedVersion == '11.31'
>>>>>>> 0b8d3944
                        ? tabWazuhControl
                        : tabSysV
                    }
                    selectedTab={this.selectedSYS}
                    onTabClick={onTabClick}
                  />
                ),
              },
            ]
          : []),
        ...(!missingOSSelection.length &&
        this.state.selectedOS !== 'rpm' &&
        this.state.selectedOS !== 'deb' &&
        this.state.selectedOS !== 'cent' &&
        this.state.selectedOS !== 'ubu' &&
        this.state.selectedOS !== 'win' &&
        this.state.selectedOS !== 'macos' &&
        this.state.selectedOS !== 'open' &&
        this.state.selectedOS !== 'sol' &&
        this.state.selectedOS !== 'aix' &&
        this.state.selectedOS !== 'hp' &&
        this.state.selectedOS !== 'amazonlinux' &&
        this.state.selectedOS !== 'fedora' &&
        this.state.selectedOS !== 'oraclelinux' &&
        this.state.selectedOS !== 'suse' &&
        this.state.selectedOS !== 'raspbian' &&
<<<<<<< HEAD
        this.state.selectedOS !== 'alpine' &&
=======
>>>>>>> 0b8d3944
        restartAgentCommand
          ? [
              {
                title: 'Start the agent',
                children: this.state.gotErrorRegistrationServiceInfo ? (
                  calloutErrorRegistrationServiceInfo
                ) : (
                  <EuiFlexGroup direction='column'>
                    <EuiText>
                      <div className='copy-codeblock-wrapper'>
                        <EuiCodeBlock style={codeBlock} language={language}>
                          {restartAgentCommand}
                        </EuiCodeBlock>
                        <EuiCopy textToCopy={restartAgentCommand}>
                          {copy => (
                            <div className='copy-overlay' onClick={copy}>
                              <p>
                                <EuiIcon type='copy' /> Copy command
                              </p>
                            </div>
                          )}
                        </EuiCopy>
                      </div>
                    </EuiText>
                  </EuiFlexGroup>
                ),
              },
            ]
          : []),
      ];

      return (
        <div>
          <EuiPage restrictWidth='1000px' style={{ background: 'transparent' }}>
            <EuiPageBody>
              <EuiFlexGroup>
                <EuiFlexItem>
                  <EuiPanel>
                    <EuiFlexGroup>
                      <EuiFlexItem>
                        <EuiTitle>
                          <h2>Deploy a new agent</h2>
                        </EuiTitle>
                      </EuiFlexItem>
                      <EuiFlexItem grow={false}>
                        {this.props.hasAgents() && (
                          <EuiButtonEmpty
                            size='s'
                            onClick={() => this.props.addNewAgent(false)}
                            iconType='cross'
                          >
                            Close
                          </EuiButtonEmpty>
                        )}
                        {!this.props.hasAgents() && (
                          <EuiButtonEmpty
                            size='s'
                            onClick={() => this.props.reload()}
                            iconType='refresh'
                          >
                            Refresh
                          </EuiButtonEmpty>
                        )}
                      </EuiFlexItem>
                    </EuiFlexGroup>
                    <EuiSpacer />
                    {this.state.loading && (
                      <>
                        <EuiFlexItem>
                          <EuiProgress size='xs' color='primary' />
                        </EuiFlexItem>
                        <EuiSpacer></EuiSpacer>
                      </>
                    )}
                    {!this.state.loading && (
                      <EuiFlexItem>
                        <EuiSteps steps={steps} />
                      </EuiFlexItem>
                    )}
                  </EuiPanel>
                </EuiFlexItem>
              </EuiFlexGroup>
            </EuiPageBody>
          </EuiPage>
        </div>
      );
    }
  },
);<|MERGE_RESOLUTION|>--- conflicted
+++ resolved
@@ -289,12 +289,6 @@
       ) {
         return '/var/ossec/bin/wazuh-control start';
       } else {
-<<<<<<< HEAD
-=======
-        this.state.selectedVersion === '11.31';
-      }
-      {
->>>>>>> 0b8d3944
         return '/sbin/init.d/wazuh-agent start';
       }
     }
@@ -404,7 +398,6 @@
 
       return deployment;
     }
-
     agentNameVariable() {
       let agentName = `WAZUH_AGENT_NAME='${this.state.agentName}' `;
       if (
@@ -414,10 +407,7 @@
       ) {
         return agentName.replace(/=/g, ' ');
       }
-<<<<<<< HEAD
-
-=======
->>>>>>> 0b8d3944
+
       if (this.state.selectedArchitecture && this.state.agentName !== '') {
         return agentName;
       } else {
@@ -691,7 +681,6 @@
         `${this.state.selectedVersion}-${this.state.selectedArchitecture}`
       ) {
         case 'solaris10-i386':
-<<<<<<< HEAD
           return `https://packages.wazuh.com/4.x/solaris/i386/10/wazuh-agent_v${this.state.wazuhVersion}-sol10-i386.pkg${this.wazuhPkgVariable}`;
         case 'solaris10-sparc':
           return `https://packages.wazuh.com/4.x/solaris/sparc/10/wazuh-agent_v${this.state.wazuhVersion}-sol10-sparc.pkg${this.wazuhPkgVariable}`;
@@ -701,17 +690,6 @@
           return `https://packages.wazuh.com/4.x/solaris/sparc/11/wazuh-agent_v${this.state.wazuhVersion}-sol11-sparc.p5p${this.wazuhP5pVariable}`;
         default:
           return `https://packages.wazuh.com/4.x/solaris/sparc/11/wazuh-agent_v${this.state.wazuhVersion}-sol11-sparc.p5p${this.wazuhP5pVariable}`;
-=======
-          return `https://packages.wazuh.com/4.x/solaris/i386/10/wazuh-agent_v${this.state.wazuhVersion}-sol10-i386.pkg`;
-        case 'solaris10-sparc':
-          return `https://packages.wazuh.com/4.x/solaris/sparc/10/wazuh-agent_v${this.state.wazuhVersion}-sol10-sparc.pkg`;
-        case 'solaris11-i386':
-          return `https://packages.wazuh.com/4.x/solaris/i386/11/wazuh-agent_v${this.state.wazuhVersion}-sol11-i386.p5p`;
-        case 'solaris11-sparc':
-          return `https://packages.wazuh.com/4.x/solaris/sparc/11/wazuh-agent_v${this.state.wazuhVersion}-sol11-sparc.p5p`;
-        default:
-          return `https://packages.wazuh.com/4.x/solaris/sparc/11/wazuh-agent_v${this.state.wazuhVersion}-sol11-sparc.p5p`;
->>>>>>> 0b8d3944
       }
     }
 
@@ -990,7 +968,6 @@
 apk update && \
 apk add wazuh-agent`,
         centText: `sudo ${this.optionalDeploymentVariables()}${this.agentNameVariable()}yum install -y ${this.optionalPackages()}`,
-<<<<<<< HEAD
         debText: `curl -so wazuh-agent.deb ${this.optionalPackages()} && sudo ${this.optionalDeploymentVariables()}${this.agentNameVariable()}dpkg -i .${
           this.wazuhDebVariable
         }`,
@@ -1021,61 +998,21 @@
             ? 'wazuh-agent.p5p'
             : 'wazuh-agent.pkg'
         } ${this.optionalPackages()}${this.agentNameVariable()} && ${
-=======
-        debText: `curl -so wazuh-agent-${
-          this.state.wazuhVersion
-        }.deb ${this.optionalPackages()} && sudo ${this.optionalDeploymentVariables()}${this.agentNameVariable()}dpkg -i ./wazuh-agent-${
-          this.state.wazuhVersion
-        }.deb`,
-        ubuText: `curl -so wazuh-agent-${
-          this.state.wazuhVersion
-        }.deb ${this.optionalPackages()} && sudo ${this.optionalDeploymentVariables()}${this.agentNameVariable()}dpkg -i ./wazuh-agent-${
-          this.state.wazuhVersion
-        }.deb`,
-        macosText: `curl -so wazuh-agent-${
-          this.state.wazuhVersion
-        }.pkg https://packages.wazuh.com/4.x/macos/wazuh-agent-${
-          this.state.wazuhVersion
-        }-1.pkg && sudo launchctl setenv ${this.optionalDeploymentVariables()}${this.agentNameVariable()}&& sudo installer -pkg ./wazuh-agent-${
-          this.state.wazuhVersion
-        }.pkg -target /`,
-        winText: `Invoke-WebRequest -Uri https://packages.wazuh.com/4.x/windows/wazuh-agent-${
-          this.state.wazuhVersion
-        }-1.msi -OutFile \${env:tmp}\\wazuh-agent-${
-          this.state.wazuhVersion
-        }.msi; msiexec.exe /i \${env:tmp}\\wazuh-agent-${
-          this.state.wazuhVersion
-        }.msi /q ${this.optionalDeploymentVariables()}${this.agentNameVariable()}`,
-        openText: `sudo rpm --import https://packages.wazuh.com/key/GPG-KEY-WAZUH && sudo ${this.optionalDeploymentVariables()}${this.agentNameVariable()} zypper install -y ${this.optionalPackages()}`,
-        solText: `sudo curl -so wazuh-agent.p5p ${this.optionalPackages()}/wazuh-agent.p5p ${this.agentNameVariable()}&& ${
->>>>>>> 0b8d3944
           this.state.selectedVersion == 'solaris11'
             ? 'pkg install -g wazuh-agent.p5p wazuh-agent'
             : 'pkgadd -d wazuh-agent.pkg'
         }`,
         aixText: `sudo ${this.optionalDeploymentVariables()}${this.agentNameVariable()}rpm -ivh ${this.optionalPackages()}`,
-<<<<<<< HEAD
         hpText: `cd / && sudo curl -so wazuh-agent.tar ${this.optionalPackages()} && sudo groupadd wazuh && sudo useradd -G wazuh wazuh && sudo tar -xvf wazuh-agent.tar`,
-=======
-        hpText: `cd / && sudo curl -so ${this.optionalPackages()} && sudo groupadd wazuh && sudo useradd -G wazuh wazuh && sudo tar -xvf wazuh-agent.tar`,
->>>>>>> 0b8d3944
         amazonlinuxText: `sudo ${this.optionalDeploymentVariables()}${this.agentNameVariable()}yum install -y ${this.optionalPackages()}`,
         fedoraText: `sudo ${this.optionalDeploymentVariables()}${this.agentNameVariable()}yum install -y ${this.optionalPackages()}`,
         oraclelinuxText: `sudo ${this.optionalDeploymentVariables()}${this.agentNameVariable()}yum install -y ${this.optionalPackages()}${
           this.wazuhRpmVariable
         }`,
         suseText: `sudo ${this.optionalDeploymentVariables()}${this.agentNameVariable()}yum install -y ${this.optionalPackages()}`,
-<<<<<<< HEAD
         raspbianText: `curl -so wazuh-agent.deb ${this.optionalPackages()} && sudo ${this.optionalDeploymentVariables()}${this.agentNameVariable()}dpkg -i .${
           this.wazuhDebVariable
         }`,
-=======
-        raspbianText: `curl -so wazuh-agent-${
-          this.state.wazuhVersion
-        }.deb ${this.optionalPackages()} && sudo ${this.optionalDeploymentVariables()}${this.agentNameVariable()}dpkg -i ./wazuh-agent-${
-          this.state.wazuhVersion
-        }.deb`,
->>>>>>> 0b8d3944
       };
 
       const field = `${this.state.selectedOS}Text`;
@@ -1610,142 +1547,6 @@
         );
       };
 
-<<<<<<< HEAD
-      const buttonGroupWithMessage = (
-        legend,
-        options,
-        idSelected,
-        onChange,
-      ) => {
-        return (
-          <>
-            <EuiButtonGroup
-              color='primary'
-              legend={legend}
-              options={options}
-              idSelected={idSelected}
-              onChange={onChange}
-              className={'wz-flex'}
-            />
-
-            {this.state.selectedVersion == 'solaris10' ||
-            this.state.selectedVersion == 'solaris11' ? (
-              <EuiCallOut
-                color='warning'
-                className='message'
-                iconType='iInCircle'
-                title={
-                  <span>
-                    Might require some extra installation{' '}
-                    <EuiLink
-                      target='_blank'
-                      href={webDocumentationLink(
-                        'installation-guide/wazuh-agent/wazuh-agent-package-solaris.html',
-                        appVersionMajorDotMinor,
-                      )}
-                    >
-                      steps
-                    </EuiLink>
-                    .
-                  </span>
-                }
-              ></EuiCallOut>
-            ) : this.state.selectedVersion == '6.1 TL9' ? (
-              <EuiCallOut
-                color='warning'
-                className='message'
-                iconType='iInCircle'
-                title={
-                  <span>
-                    Might require some extra installation{' '}
-                    <EuiLink
-                      target='_blank'
-                      href={webDocumentationLink(
-                        'installation-guide/wazuh-agent/wazuh-agent-package-aix.html',
-                        appVersionMajorDotMinor,
-                      )}
-                    >
-                      steps
-                    </EuiLink>
-                    .
-                  </span>
-                }
-              ></EuiCallOut>
-            ) : this.state.selectedVersion == '11.31' ? (
-              <EuiCallOut
-                color='warning'
-                className='message'
-                iconType='iInCircle'
-                title={
-                  <span>
-                    Might require some extra installation{' '}
-                    <EuiLink
-                      target='_blank'
-                      href={webDocumentationLink(
-                        'installation-guide/wazuh-agent/wazuh-agent-package-hpux.html',
-                        appVersionMajorDotMinor,
-                      )}
-                    >
-                      steps
-                    </EuiLink>
-                    .
-                  </span>
-                }
-              ></EuiCallOut>
-            ) : this.state.selectedVersion == '3.12.12' ? (
-              <EuiCallOut
-                color='warning'
-                className='message'
-                iconType='iInCircle'
-                title={
-                  <span>
-                    Might require some extra installation{' '}
-                    <EuiLink
-                      target='_blank'
-                      href={webDocumentationLink(
-                        'installation-guide/wazuh-agent/wazuh-agent-package-linux.html',
-                        appVersionMajorDotMinor,
-                      )}
-                    >
-                      steps
-                    </EuiLink>
-                    .
-                  </span>
-                }
-              ></EuiCallOut>
-            ) : this.state.selectedVersion == 'debian7' ||
-              this.state.selectedVersion == 'debian8' ||
-              this.state.selectedVersion == 'debian9' ||
-              this.state.selectedVersion == 'debian10' ? (
-              <EuiCallOut
-                color='warning'
-                className='message'
-                iconType='iInCircle'
-                title={
-                  <span>
-                    Might require some extra installation{' '}
-                    <EuiLink
-                      target='_blank'
-                      href={webDocumentationLink(
-                        'installation-guide/wazuh-agent/wazuh-agent-package-linux.html',
-                        appVersionMajorDotMinor,
-                      )}
-                    >
-                      steps
-                    </EuiLink>
-                    .
-                  </span>
-                }
-              ></EuiCallOut>
-            ) : (
-              ''
-            )}
-          </>
-        );
-      };
-
-=======
->>>>>>> 0b8d3944
       const selectedVersionMac = (legend, options, idSelected, onChange) => {
         return (
           <EuiButtonGroup
@@ -1917,29 +1718,12 @@
           ? [
               {
                 title: 'Choose the version',
-<<<<<<< HEAD
                 children: buttonGroup(
                   'Choose the version',
                   versionButtonsWindows,
                   this.state.selectedVersion,
                   version => this.setVersion(version),
                 ),
-=======
-                children:
-                  this.state.selectedVersion == 'windowsxp'
-                    ? buttonGroupWithMessage(
-                        'Choose the version',
-                        versionButtonsWindows,
-                        this.state.selectedVersion,
-                        version => this.setVersion(version),
-                      )
-                    : buttonGroup(
-                        'Choose the version',
-                        versionButtonsWindows,
-                        this.state.selectedVersion,
-                        version => this.setVersion(version),
-                      ),
->>>>>>> 0b8d3944
               },
             ]
           : []),
@@ -2020,7 +1804,6 @@
                 ),
               },
             ]
-<<<<<<< HEAD
           : []),
         ...(this.state.selectedOS == 'alpine'
           ? [
@@ -2034,8 +1817,6 @@
                 ),
               },
             ]
-=======
->>>>>>> 0b8d3944
           : []),
         ...(this.state.selectedVersion == 'centos5' ||
         this.state.selectedVersion == 'redhat5' ||
@@ -2043,25 +1824,6 @@
         this.state.selectedVersion == 'suse11'
           ? [
               {
-<<<<<<< HEAD
-=======
-                title: 'Choose the version',
-                children: buttonGroup(
-                  'Choose the version',
-                  versionButtonAlpine,
-                  this.state.selectedVersion,
-                  version => this.setVersion(version),
-                ),
-              },
-            ]
-          : []),
-        ...(this.state.selectedVersion == 'centos5' ||
-        this.state.selectedVersion == 'redhat5' ||
-        this.state.selectedVersion == 'oraclelinux5' ||
-        this.state.selectedVersion == 'suse11'
-          ? [
-              {
->>>>>>> 0b8d3944
                 title: 'Choose the architecture',
                 children: buttonGroup(
                   'Choose the architecture',
@@ -2084,7 +1846,6 @@
                 ),
               },
             ]
-<<<<<<< HEAD
           : []),
         ...(this.state.selectedVersion == '3.12.12'
           ? [
@@ -2098,8 +1859,6 @@
                 ),
               },
             ]
-=======
->>>>>>> 0b8d3944
           : []),
         ...(this.state.selectedVersion == 'centos6' ||
         this.state.selectedVersion == 'oraclelinux6' ||
@@ -2109,12 +1868,7 @@
         this.state.selectedVersion == 'debian7' ||
         this.state.selectedVersion == 'debian8' ||
         this.state.selectedVersion == 'ubuntu14' ||
-<<<<<<< HEAD
         this.state.selectedVersion == 'ubuntu15'
-=======
-        this.state.selectedVersion == 'ubuntu15' ||
-        this.state.selectedVersion == 'ubuntu16'
->>>>>>> 0b8d3944
           ? [
               {
                 title: 'Choose the architecture',
@@ -2148,12 +1902,8 @@
             ]
           : []),
         ...(this.state.selectedVersion == 'windowsxp' ||
-<<<<<<< HEAD
         this.state.selectedVersion == 'windowsserver2008' ||
         this.state.selectedVersion == 'windows7'
-=======
-        this.state.selectedVersion == 'windows8'
->>>>>>> 0b8d3944
           ? [
               {
                 title: 'Choose the architecture',
@@ -2166,17 +1916,7 @@
               },
             ]
           : []),
-<<<<<<< HEAD
         ...(this.state.selectedVersion == 'sierra'
-=======
-        ...(this.state.selectedVersion == 'sierra' ||
-        this.state.selectedVersion == 'highSierra' ||
-        this.state.selectedVersion == 'mojave' ||
-        this.state.selectedVersion == 'catalina' ||
-        this.state.selectedVersion == 'bigSur' ||
-        this.state.selectedVersion == 'monterrey' ||
-        this.state.selectedVersion == 'ventura'
->>>>>>> 0b8d3944
           ? [
               {
                 title: 'Choose the architecture',
@@ -2256,7 +1996,6 @@
                 children: <Fragment>{passwordInput}</Fragment>,
               },
             ]
-<<<<<<< HEAD
           : []),
         ...(!(
           this.state.selectedOS == 'hp' ||
@@ -2315,87 +2054,6 @@
         this.state.selectedOS == ''
           ? [
               {
-=======
-          : []),
-        ...(!(
-          this.state.selectedOS == 'hp' ||
-          this.state.selectedOS == 'sol' ||
-          this.state.selectedOS == 'alpine'
-        )
-          ? [
-              {
-                title: 'Assign a name and a group to the agent',
-                children: (
-                  <Fragment>
-                    {agentName}
-                    {groupInput}
-                    {agentGroup}
-                  </Fragment>
-                ),
-              },
-            ]
-          : []),
-        ...(!(
-          this.state.selectedOS == 'hp' ||
-          this.state.selectedOS == 'sol' ||
-          this.state.selectedOS == 'alpine'
-        )
-          ? [
-              {
-                title: 'Install and enroll the agent',
-                children: this.state.gotErrorRegistrationServiceInfo ? (
-                  calloutErrorRegistrationServiceInfo
-                ) : missingOSSelection.length ? (
-                  <EuiCallOut
-                    color='warning'
-                    title={`Please select the ${missingOSSelection.join(
-                      ', ',
-                    )}.`}
-                    iconType='iInCircle'
-                  />
-                ) : (
-                  <div>{guide}</div>
-                ),
-              },
-            ]
-          : [
-              {
-                title: 'Install the agent',
-                children: this.state.gotErrorRegistrationServiceInfo ? (
-                  calloutErrorRegistrationServiceInfo
-                ) : missingOSSelection.length ? (
-                  <EuiCallOut
-                    color='warning'
-                    title={`Please select the ${missingOSSelection.join(
-                      ', ',
-                    )}.`}
-                    iconType='iInCircle'
-                  />
-                ) : (
-                  <div>{guide}</div>
-                ),
-              },
-            ]),
-        ...(this.state.selectedOS == 'rpm' ||
-        this.state.selectedOS == 'cent' ||
-        this.state.selectedOS == 'suse' ||
-        this.state.selectedOS == 'fedora' ||
-        this.state.selectedOS == 'oraclelinux' ||
-        this.state.selectedOS == 'amazonlinux' ||
-        this.state.selectedOS == 'deb' ||
-        this.state.selectedOS == 'raspbian' ||
-        this.state.selectedOS == 'ubu' ||
-        this.state.selectedOS == 'win' ||
-        this.state.selectedOS == 'macos' ||
-        this.state.selectedOS == 'open' ||
-        this.state.selectedOS == 'sol' ||
-        this.state.selectedOS == 'aix' ||
-        this.state.selectedOS == 'hp' ||
-        this.state.selectedOS == 'alpine' ||
-        this.state.selectedOS == ''
-          ? [
-              {
->>>>>>> 0b8d3944
                 title: 'Start the agent',
                 children: this.state.gotErrorRegistrationServiceInfo ? (
                   calloutErrorRegistrationServiceInfo
@@ -2432,12 +2090,8 @@
                       this.state.selectedVersion === 'leap15'
                         ? tabSystemD
                         : this.state.selectedVersion == 'windowsxp' ||
-<<<<<<< HEAD
                           this.state.selectedVersion == 'windowsserver2008' ||
                           this.state.selectedVersion == 'windows7'
-=======
-                          this.state.selectedVersion == 'windows8'
->>>>>>> 0b8d3944
                         ? tabNet
                         : this.state.selectedVersion == 'sierra' ||
                           this.state.selectedVersion == 'highSierra' ||
@@ -2450,12 +2104,8 @@
                         : this.state.selectedVersion == 'solaris10' ||
                           this.state.selectedVersion == 'solaris11' ||
                           this.state.selectedVersion == '6.1 TL9' ||
-<<<<<<< HEAD
                           this.state.selectedVersion == '11.31' ||
                           this.state.selectedVersion == '3.12.12'
-=======
-                          this.state.selectedVersion == '11.31'
->>>>>>> 0b8d3944
                         ? tabWazuhControl
                         : tabSysV
                     }
@@ -2482,10 +2132,7 @@
         this.state.selectedOS !== 'oraclelinux' &&
         this.state.selectedOS !== 'suse' &&
         this.state.selectedOS !== 'raspbian' &&
-<<<<<<< HEAD
         this.state.selectedOS !== 'alpine' &&
-=======
->>>>>>> 0b8d3944
         restartAgentCommand
           ? [
               {
