/*
 * Wazuh app - React component for registering agents.
 * Copyright (C) 2015-2022 Wazuh, Inc.
 *
 * This program is free software; you can redistribute it and/or modify
 * it under the terms of the GNU General Public License as published by
 * the Free Software Foundation; either version 2 of the License, or
 * (at your option) any later version.
 *
 * Find more information about this on the LICENSE file.
 */
import React, { Component, Fragment } from 'react';
import { version } from '../../../../package.json';
import { WazuhConfig } from '../../../react-services/wazuh-config';
import {
  EuiSteps,
  EuiTabbedContent,
  EuiFlexGroup,
  EuiFlexItem,
  EuiPanel,
  EuiComboBox,
  EuiFieldText,
  EuiText,
  EuiCodeBlock,
  EuiTitle,
  EuiButtonEmpty,
  EuiCopy,
  EuiPage,
  EuiPageBody,
  EuiCallOut,
  EuiSpacer,
  EuiProgress,
  EuiIcon,
  EuiSwitch,
  EuiLink,
  EuiFormRow,
  EuiForm,
} from '@elastic/eui';
import { WzRequest } from '../../../react-services/wz-request';
import { withErrorBoundary } from '../../../components/common/hocs';
import { UI_LOGGER_LEVELS } from '../../../../common/constants';
import { UI_ERROR_SEVERITIES } from '../../../react-services/error-orchestrator/types';
import { getErrorOrchestrator } from '../../../react-services/common-services';
import { webDocumentationLink } from '../../../../common/services/web_documentation';
import {
  architectureButtons,
  architectureButtonsi386,
  architecturei386Andx86_64,
  versionButtonsRaspbian,
  versionButtonsSuse,
  versionButtonsOracleLinux,
  versionButtonFedora,
  architectureButtonsSolaris,
  architectureButtonsWithPPC64LE,
  architectureButtonsAix,
  architectureButtonsHpUx,
  versionButtonAmazonLinux,
  versionButtonsRedHat,
  versionButtonsCentos,
  architectureButtonsMacos,
  osPrincipalButtons,
  versionButtonsDebian,
  versionButtonsUbuntu,
  versionButtonsWindows,
  versionButtonsMacOS,
  versionButtonsOpenSuse,
  versionButtonsSolaris,
  versionButtonsAix,
  versionButtonsHPUX,
  versionButtonAlpine,
  architectureButtonsWithPPC64LEAlpine,
} from '../wazuh-config';
import './register-agent.scss';
import WzManagerAddressInput from '../register-agent/steps/wz-manager-address';
import { getMasterRemoteConfiguration } from './register-agent-service';
import { PrincipalButtonGroup } from './wz-accordion';
import RegisterAgentButtonGroup from '../register-agent/register-agent-button-group';
import '../../../styles/common.scss';

export const RegisterAgent = withErrorBoundary(
  class RegisterAgent extends Component {
    constructor(props) {
      super(props);
      this.wazuhConfig = new WazuhConfig();
      this.configuration = this.wazuhConfig.getConfig();
      this.addToVersion = '-1';

      this.state = {
        status: 'incomplete',
        selectedOS: '',
        selectedSYS: '',
        neededSYS: false,
        selectedArchitecture: '',
        selectedVersion: '',
        version: '',
        wazuhVersion: '',
        serverAddress: '',
        agentName: '',
        agentNameError: false,
        badCharacters: [],
        wazuhPassword: '',
        groups: [],
        selectedGroup: [],
        defaultServerAddress: '',
        udpProtocol: false,
        showPassword: false,
        showProtocol: true,
        connectionSecure: true,
        isAccordionOpen: false,
      };
      this.restartAgentCommand = {
        rpm: this.systemSelector(),
        cent: this.systemSelector(),
        deb: this.systemSelector(),
        ubu: this.systemSelector(),
        oraclelinux: this.systemSelector(),
        macos: this.systemSelectorWazuhControlMacos(),
        win: this.systemSelectorNet(),
      };
    }

    async componentDidMount() {
      try {
        this.setState({ loading: true });
        const wazuhVersion = await this.props.getWazuhVersion();
        let wazuhPassword = '';
        let hidePasswordInput = false;
        this.getEnrollDNSConfig();
        await this.getRemoteConfig();
        let authInfo = await this.getAuthInfo();
        const needsPassword = (authInfo.auth || {}).use_password === 'yes';
        if (needsPassword) {
          wazuhPassword =
            this.configuration['enrollment.password'] ||
            authInfo['authd.pass'] ||
            '';
          if (wazuhPassword) {
            hidePasswordInput = true;
          }
        }
        const groups = await this.getGroups();
        this.setState({
          needsPassword,
          hidePasswordInput,
          versionButtonsRedHat,
          versionButtonsCentos,
          versionButtonsDebian,
          versionButtonsUbuntu,
          versionButtonsWindows,
          versionButtonsMacOS,
          versionButtonsOpenSuse,
          versionButtonsSolaris,
          versionButtonAmazonLinux,
          versionButtonsSuse,
          versionButtonsAix,
          versionButtonsHPUX,
          versionButtonsOracleLinux,
          versionButtonsRaspbian,
          versionButtonFedora,
          architectureButtons,
          architectureButtonsi386,
          architecturei386Andx86_64,
          architectureButtonsSolaris,
          architectureButtonsAix,
          architectureButtonsHpUx,
          architectureButtonsMacos,
          architectureButtonsWithPPC64LE,
          wazuhPassword,
          wazuhVersion,
          groups,
          loading: false,
        });
      } catch (error) {
        this.setState({
          wazuhVersion: version,
          loading: false,
        });
        const options = {
          context: `${RegisterAgent.name}.componentDidMount`,
          level: UI_LOGGER_LEVELS.ERROR,
          severity: UI_ERROR_SEVERITIES.BUSINESS,
          display: true,
          store: false,
          error: {
            error: error,
            message: error.message || error,
            title: error.name || error,
          },
        };
        getErrorOrchestrator().handleError(options);
      }
    }

    getEnrollDNSConfig = () => {
      const serverAddress = this.configuration['enrollment.dns'] || '';
      this.setState({ defaultServerAddress: serverAddress });
    };

    getRemoteConfig = async () => {
      const remoteConfig = await getMasterRemoteConfiguration();
      if (remoteConfig) {
        this.setState({
          haveUdpProtocol: remoteConfig.isUdp,
          haveConnectionSecure: remoteConfig.haveSecureConnection,
          udpProtocol: remoteConfig.isUdp,
          connectionSecure: remoteConfig.haveSecureConnection,
        });
      }
    };

    async getAuthInfo() {
      try {
        const result = await WzRequest.apiReq(
          'GET',
          '/agents/000/config/auth/auth',
          {},
        );
        return (result.data || {}).data || {};
      } catch (error) {
        this.setState({ gotErrorRegistrationServiceInfo: true });
        throw new Error(error);
      }
    }

    selectOS(os) {
      this.setState({
        selectedOS: os,
        selectedVersion: '',
        selectedArchitecture: '',
        selectedSYS: '',
      });
    }

    systemSelector() {
      if (
        this.state.selectedVersion === 'redhat7' ||
        this.state.selectedVersion === 'amazonlinux2022' ||
        this.state.selectedVersion === 'centos7' ||
        this.state.selectedVersion === 'suse11' ||
        this.state.selectedVersion === 'suse12' ||
        this.state.selectedVersion === 'oraclelinux5' ||
        this.state.selectedVersion === '22' ||
        this.state.selectedVersion === 'amazonlinux2' ||
        this.state.selectedVersion === 'debian8' ||
        this.state.selectedVersion === 'debian9' ||
        this.state.selectedVersion === 'debian10' ||
        this.state.selectedVersion === 'busterorgreater' ||
        this.state.selectedVersion === 'ubuntu15' ||
        this.state.selectedVersion === 'leap15'
      ) {
        return 'sudo systemctl daemon-reload\nsudo systemctl enable wazuh-agent\nsudo systemctl start wazuh-agent';
      } else if (
        this.state.selectedVersion === 'redhat5' ||
        this.state.selectedVersion === 'redhat6' ||
        this.state.selectedVersion === 'centos5' ||
        this.state.selectedVersion === 'centos6' ||
        this.state.selectedVersion === 'oraclelinux6' ||
        this.state.selectedVersion === 'amazonlinux1' ||
        this.state.selectedVersion === 'debian7' ||
        this.state.selectedVersion === 'ubuntu14'
      ) {
        return 'service wazuh-agent start';
      } else return '';
    }

    systemSelectorNet() {
      if (
        this.state.selectedVersion === 'windowsxp' ||
        this.state.selectedVersion === 'windowsserver2008' ||
        this.state.selectedVersion === 'windows7'
      ) {
        return 'NET START WazuhSvc';
      } else return '';
    }

    systemSelectorWazuhControlMacos() {
      if (this.state.selectedVersion == 'sierra') {
        return 'sudo /Library/Ossec/bin/wazuh-control start';
      } else return '';
    }

    systemSelectorWazuhControl() {
      if (
        this.state.selectedVersion === 'solaris10' ||
        this.state.selectedVersion === 'solaris11' ||
        this.state.selectedVersion === '6.1 TL9' ||
        this.state.selectedVersion === '3.12.12'
      ) {
        return '/var/ossec/bin/wazuh-control start';
      } else return '';
    }

    systemSelectorInitD() {
      if (this.state.selectedVersion === '11.31') {
        return '/sbin/init.d/wazuh-agent start';
      } else return '';
    }

    selectSYS(sys) {
      this.setState({ selectedSYS: sys });
    }

    setServerAddress(serverAddress) {
      this.setState({ serverAddress });
    }

    setAgentName(event) {
      const validation = /^[a-z0-9-_.]+$/i;
      if (
        (validation.test(event.target.value) &&
          event.target.value.length >= 2) ||
        event.target.value.length <= 0
      ) {
        this.setState({
          agentName: event.target.value,
          agentNameError: false,
          badCharacters: [],
        });
      } else {
        let badCharacters = event.target.value
          .split('')
          .map(char => char.replace(validation, ''))
          .join('');
        badCharacters = badCharacters
          .split('')
          .map(char => char.replace(/\s/, 'whitespace'));
        const characters = [...new Set(badCharacters)];
        this.setState({
          agentName: event.target.value,
          badCharacters: characters,
          agentNameError: true,
        });
      }
    }

    setGroupName(selectedGroup) {
      this.setState({ selectedGroup });
    }

    setArchitecture(selectedArchitecture) {
      this.setState({ selectedArchitecture });
    }

    setVersion(selectedVersion) {
      this.setState({ selectedVersion, selectedArchitecture: '' });
    }

    setWazuhPassword(event) {
      this.setState({ wazuhPassword: event.target.value });
    }

    setShowPassword(event) {
      this.setState({ showPassword: event.target.checked });
    }

    obfuscatePassword(text) {
      let obfuscate = '';
      const regex = /WAZUH_REGISTRATION_PASSWORD=?\040?\'(.*?)\'[\"| ]/gm;
      const match = regex.exec(text);
      const password = match[1];
      if (password) {
        [...password].forEach(() => (obfuscate += '*'));
        text = text.replace(password, obfuscate);
      }
      return text;
    }

    async getGroups() {
      try {
        const result = await WzRequest.apiReq('GET', '/groups', {});
        return result.data.data.affected_items.map(item => ({
          label: item.name,
          id: item.name,
        }));
      } catch (error) {
        throw new Error(error);
      }
    }

    optionalDeploymentVariables() {
      const escapeQuotes = (value) => value.replace(/'/g, "\\'");
      let deployment =
        this.state.serverAddress &&
        `WAZUH_MANAGER='${escapeQuotes(this.state.serverAddress)}' `;
      if (this.state.selectedOS == 'win') {
        deployment += `WAZUH_REGISTRATION_SERVER='${escapeQuotes(this.state.serverAddress)}' `;
      }

      if (this.state.needsPassword) {
        deployment += `WAZUH_REGISTRATION_PASSWORD='${escapeQuotes(this.state.wazuhPassword)}' `;
      }

      if (this.state.udpProtocol) {
        deployment += "WAZUH_PROTOCOL='UDP' ";
      }

      if (this.state.selectedGroup.length) {
        deployment += `WAZUH_AGENT_GROUP='${this.state.selectedGroup
          .map(item => item.label)
          .join(',')}' `;
      }

      return deployment;
    }

    agentNameVariable() {
      let agentName = `WAZUH_AGENT_NAME='${this.state.agentName}' `;
      if (this.state.selectedArchitecture && this.state.agentName !== '') {
        return agentName;
      } else {
        return '';
      }
    }

    resolveRPMPackage() {
      switch (
      `${this.state.selectedVersion}-${this.state.selectedArchitecture}`
      ) {
        case 'redhat5-i386':
          return `https://packages.wazuh.com/4.x/yum5/i386/wazuh-agent-${this.state.wazuhVersion}${this.addToVersion}.el5.i386.rpm`;
        case 'redhat5-x86_64':
          return `https://packages.wazuh.com/4.x/yum5/x86_64/wazuh-agent-${this.state.wazuhVersion}${this.addToVersion}.el5.x86_64.rpm`;
        case 'redhat6-i386':
          return `https://packages.wazuh.com/4.x/yum/wazuh-agent-${this.state.wazuhVersion}${this.addToVersion}.i386.rpm`;
        case 'redhat6-aarch64':
          return `https://packages.wazuh.com/4.x/yum/wazuh-agent-${this.state.wazuhVersion}${this.addToVersion}.aarch64.rpm`;
        case 'redhat6-x86_64':
          return `https://packages.wazuh.com/4.x/yum/wazuh-agent-${this.state.wazuhVersion}${this.addToVersion}.x86_64.rpm`;
        case 'redhat6-armhf':
          return `https://packages.wazuh.com/4.x/yum/wazuh-agent-${this.state.wazuhVersion}${this.addToVersion}.armv7hl.rpm`;
        case 'redhat7-i386':
          return `https://packages.wazuh.com/4.x/yum/wazuh-agent-${this.state.wazuhVersion}${this.addToVersion}.i386.rpm`;
        case 'redhat7-aarch64':
          return `https://packages.wazuh.com/4.x/yum/wazuh-agent-${this.state.wazuhVersion}${this.addToVersion}.aarch64.rpm`;
        case 'redhat7-x86_64':
          return `https://packages.wazuh.com/4.x/yum/wazuh-agent-${this.state.wazuhVersion}${this.addToVersion}.x86_64.rpm`;
        case 'redhat7-armhf':
          return `https://packages.wazuh.com/4.x/yum/wazuh-agent-${this.state.wazuhVersion}${this.addToVersion}.armv7hl.rpm`;
        case 'redhat7-powerpc':
          return `https://packages.wazuh.com/4.x/yum/wazuh-agent-${this.state.wazuhVersion}${this.addToVersion}.ppc64le.rpm`;
        default:
          return `https://packages.wazuh.com/4.x/yum/wazuh-agent-${this.state.wazuhVersion}${this.addToVersion}.x86_64.rpm`;
      }
    }

    resolveAlpinePackage() {
      switch (
      `${this.state.selectedVersion}-${this.state.selectedArchitecture}`
      ) {
        case '3.12.12-i386':
          return 'https://packages.wazuh.com/key/alpine-devel%40wazuh.com-633d7457.rsa.pub && echo "https://packages.wazuh.com/4.x/alpine/v3.12/main"';
        case '3.12.12-aarch64':
          return 'https://packages.wazuh.com/key/alpine-devel%40wazuh.com-633d7457.rsa.pub && echo "https://packages.wazuh.com/4.x/alpine/v3.12/main"';
        case '3.12.12-x86_64':
          return 'https://packages.wazuh.com/key/alpine-devel%40wazuh.com-633d7457.rsa.pub && echo "https://packages.wazuh.com/4.x/alpine/v3.12/main"';
        case '3.12.12-x86':
          return 'https://packages.wazuh.com/key/alpine-devel%40wazuh.com-633d7457.rsa.pub && echo "https://packages.wazuh.com/4.x/alpine/v3.12/main"';
        case '3.12.12-armhf':
          return 'https://packages.wazuh.com/key/alpine-devel%40wazuh.com-633d7457.rsa.pub && echo "https://packages.wazuh.com/4.x/alpine/v3.12/main"';
        case '3.12.12-powerpc':
          return 'https://packages.wazuh.com/key/alpine-devel%40wazuh.com-633d7457.rsa.pub && echo "https://packages.wazuh.com/4.x/alpine/v3.12/main"';
        default:
          return 'https://packages.wazuh.com/key/alpine-devel%40wazuh.com-633d7457.rsa.pub && echo "https://packages.wazuh.com/4.x/alpine/v3.12/main"';
      }
    }

    resolveORACLELINUXPackage() {
      switch (
      `${this.state.selectedVersion}-${this.state.selectedArchitecture}`
      ) {
        case 'oraclelinux5-i386':
          return `https://packages.wazuh.com/4.x/yum5/i386/wazuh-agent-${this.state.wazuhVersion}${this.addToVersion}.el5.i386.rpm`;
        case 'oraclelinux5-x86_64':
          return `https://packages.wazuh.com/4.x/yum5/x86_64/wazuh-agent-${this.state.wazuhVersion}${this.addToVersion}.el5.x86_64.rpm`;
        case 'oraclelinux6-i386':
          return `https://packages.wazuh.com/4.x/yum/wazuh-agent-${this.state.wazuhVersion}${this.addToVersion}.i386.rpm`;
        case 'oraclelinux6-aarch64':
          return `https://packages.wazuh.com/4.x/yum/wazuh-agent-${this.state.wazuhVersion}${this.addToVersion}.aarch64.rpm`;
        case 'oraclelinux6-x86_64':
          return `https://packages.wazuh.com/4.x/yum/wazuh-agent-${this.state.wazuhVersion}${this.addToVersion}.x86_64.rpm`;
        case 'oraclelinux6-armhf':
          return `https://packages.wazuh.com/4.x/yum/wazuh-agent-${this.state.wazuhVersion}${this.addToVersion}.armv7hl.rpm`;
        default:
          return `https://packages.wazuh.com/4.x/yum/wazuh-agent-${this.state.wazuhVersion}${this.addToVersion}.x86_64.rpm`;
      }
    }

    resolveCENTPackage() {
      switch (
      `${this.state.selectedVersion}-${this.state.selectedArchitecture}`
      ) {
        case 'centos5-i386':
          return `https://packages.wazuh.com/4.x/yum5/i386/wazuh-agent-${this.state.wazuhVersion}${this.addToVersion}.el5.i386.rpm`;
        case 'centos5-x86_64':
          return `https://packages.wazuh.com/4.x/yum5/x86_64/wazuh-agent-${this.state.wazuhVersion}${this.addToVersion}.el5.x86_64.rpm`;
        case 'centos6-i386':
          return `https://packages.wazuh.com/4.x/yum/wazuh-agent-${this.state.wazuhVersion}${this.addToVersion}.i386.rpm`;
        case 'centos6-aarch64':
          return `https://packages.wazuh.com/4.x/yum/wazuh-agent-${this.state.wazuhVersion}${this.addToVersion}.aarch64.rpm`;
        case 'centos6-x86_64':
          return `https://packages.wazuh.com/4.x/yum/wazuh-agent-${this.state.wazuhVersion}${this.addToVersion}.x86_64.rpm`;
        case 'centos6-armhf':
          return `https://packages.wazuh.com/4.x/yum/wazuh-agent-${this.state.wazuhVersion}${this.addToVersion}.armv7hl.rpm`;
        case 'centos7-i386':
          return `https://packages.wazuh.com/4.x/yum/wazuh-agent-${this.state.wazuhVersion}${this.addToVersion}.i386.rpm`;
        case 'centos7-aarch64':
          return `https://packages.wazuh.com/4.x/yum/wazuh-agent-${this.state.wazuhVersion}${this.addToVersion}.aarch64.rpm`;
        case 'centos7-x86_64':
          return `https://packages.wazuh.com/4.x/yum/wazuh-agent-${this.state.wazuhVersion}${this.addToVersion}.x86_64.rpm`;
        case 'centos7-armhf':
          return `https://packages.wazuh.com/4.x/yum/wazuh-agent-${this.state.wazuhVersion}${this.addToVersion}.armv7hl.rpm`;
        case 'centos7-powerpc':
          return `https://packages.wazuh.com/4.x/yum/wazuh-agent-${this.state.wazuhVersion}${this.addToVersion}.ppc64le.rpm`;
        default:
          return `https://packages.wazuh.com/4.x/yum/wazuh-agent-${this.state.wazuhVersion}${this.addToVersion}.x86_64.rpm`;
      }
    }

    resolveSUSEPackage() {
      switch (
      `${this.state.selectedVersion}-${this.state.selectedArchitecture}`
      ) {
        case 'suse11-i386':
          return `https://packages.wazuh.com/4.x/yum5/i386/wazuh-agent-${this.state.wazuhVersion}${this.addToVersion}.el5.i386.rpm`;
        case 'suse11-x86_64':
          return `https://packages.wazuh.com/4.x/yum5/x86_64/wazuh-agent-${this.state.wazuhVersion}${this.addToVersion}.el5.x86_64.rpm`;
        case 'suse12-i386':
          return `https://packages.wazuh.com/4.x/yum/wazuh-agent-${this.state.wazuhVersion}${this.addToVersion}.i386.rpm`;
        case 'suse12-aarch64':
          return `https://packages.wazuh.com/4.x/yum/wazuh-agent-${this.state.wazuhVersion}${this.addToVersion}.aarch64.rpm`;
        case 'suse12-x86_64':
          return `https://packages.wazuh.com/4.x/yum/wazuh-agent-${this.state.wazuhVersion}${this.addToVersion}.x86_64.rpm`;
        case 'suse12-armhf':
          return `https://packages.wazuh.com/4.x/yum/wazuh-agent-${this.state.wazuhVersion}${this.addToVersion}.armv7hl.rpm`;
        case 'suse12-powerpc':
          return `https://packages.wazuh.com/4.x/yum/wazuh-agent-${this.state.wazuhVersion}${this.addToVersion}.ppc64le.rpm`;
        default:
          return `https://packages.wazuh.com/4.x/yum/wazuh-agent-${this.state.wazuhVersion}${this.addToVersion}.x86_64.rpm`;
      }
    }

    resolveFEDORAPachage() {
      switch (
      `${this.state.selectedVersion}-${this.state.selectedArchitecture}`
      ) {
        case '22-i386':
          return `https://packages.wazuh.com/4.x/yum/wazuh-agent-${this.state.wazuhVersion}${this.addToVersion}.i386.rpm`;
        case '22-aarch64':
          return `https://packages.wazuh.com/4.x/yum/wazuh-agent-${this.state.wazuhVersion}${this.addToVersion}.aarch64.rpm`;
        case '22-x86_64':
          return `https://packages.wazuh.com/4.x/yum/wazuh-agent-${this.state.wazuhVersion}${this.addToVersion}.x86_64.rpm`;
        case '22-armhf':
          return `https://packages.wazuh.com/4.x/yum/wazuh-agent-${this.state.wazuhVersion}${this.addToVersion}.armv7hl.rpm`;
        case '22-powerpc':
          return `https://packages.wazuh.com/4.x/yum/wazuh-agent-${this.state.wazuhVersion}${this.addToVersion}.ppc64le.rpm`;
        default:
          return `https://packages.wazuh.com/4.x/yum/wazuh-agent-${this.state.wazuhVersion}${this.addToVersion}.x86_64.rpm`;
      }
    }

    resolveAMAZONLPackage() {
      switch (
      `${this.state.selectedVersion}-${this.state.selectedArchitecture}`
      ) {
        case 'amazonlinux1-i386':
          return `https://packages.wazuh.com/4.x/yum/wazuh-agent-${this.state.wazuhVersion}${this.addToVersion}.i386.rpm`;
        case 'amazonlinux1-aarch64':
          return `https://packages.wazuh.com/4.x/yum/wazuh-agent-${this.state.wazuhVersion}${this.addToVersion}.aarch64.rpm`;
        case 'amazonlinux1-x86_64':
          return `https://packages.wazuh.com/4.x/yum/wazuh-agent-${this.state.wazuhVersion}${this.addToVersion}.x86_64.rpm`;
        case 'amazonlinux1-armhf':
          return `https://packages.wazuh.com/4.x/yum/wazuh-agent-${this.state.wazuhVersion}${this.addToVersion}.armv7hl.rpm`;
        case 'amazonlinux2-i386':
          return `https://packages.wazuh.com/4.x/yum/wazuh-agent-${this.state.wazuhVersion}${this.addToVersion}.i386.rpm`;
        case 'amazonlinux2-aarch64':
          return `https://packages.wazuh.com/4.x/yum/wazuh-agent-${this.state.wazuhVersion}${this.addToVersion}.aarch64.rpm`;
        case 'amazonlinux2-x86_64':
          return `https://packages.wazuh.com/4.x/yum/wazuh-agent-${this.state.wazuhVersion}${this.addToVersion}.x86_64.rpm`;
        case 'amazonlinux2-armhf':
          return `https://packages.wazuh.com/4.x/yum/wazuh-agent-${this.state.wazuhVersion}${this.addToVersion}.armv7hl.rpm`;
        case 'amazonlinux2022-i386':
          return `https://packages.wazuh.com/4.x/yum/wazuh-agent-${this.state.wazuhVersion}${this.addToVersion}.i386.rpm`;
        case 'amazonlinux2022-aarch64':
          return `https://packages.wazuh.com/4.x/yum/wazuh-agent-${this.state.wazuhVersion}${this.addToVersion}.aarch64.rpm`;
        case 'amazonlinux2022-x86_64':
          return `https://packages.wazuh.com/4.x/yum/wazuh-agent-${this.state.wazuhVersion}${this.addToVersion}.x86_64.rpm`;
        case 'amazonlinux2022-armhf':
          return `https://packages.wazuh.com/4.x/yum/wazuh-agent-${this.state.wazuhVersion}${this.addToVersion}.armv7hl.rpm`;
        default:
          return `https://packages.wazuh.com/4.x/yum/wazuh-agent-${this.state.wazuhVersion}${this.addToVersion}.x86_64.rpm`;
      }
    }

    resolveDEBPackage() {
      switch (`${this.state.selectedArchitecture}`) {
        case 'i386':
          return `https://packages.wazuh.com/4.x/apt/pool/main/w/wazuh-agent/wazuh-agent_${this.state.wazuhVersion}${this.addToVersion}_i386.deb`;
        case 'aarch64':
          return `https://packages.wazuh.com/4.x/apt/pool/main/w/wazuh-agent/wazuh-agent_${this.state.wazuhVersion}${this.addToVersion}_arm64.deb`;
        case 'armhf':
          return `https://packages.wazuh.com/4.x/apt/pool/main/w/wazuh-agent/wazuh-agent_${this.state.wazuhVersion}${this.addToVersion}_armhf.deb`;
        case 'x86_64':
          return `https://packages.wazuh.com/4.x/apt/pool/main/w/wazuh-agent/wazuh-agent_${this.state.wazuhVersion}${this.addToVersion}_amd64.deb`;
        case 'powerpc':
          return `https://packages.wazuh.com/4.x/apt/pool/main/w/wazuh-agent/wazuh-agent_${this.state.wazuhVersion}${this.addToVersion}_ppc64el.deb`;
        default:
          return `https://packages.wazuh.com/4.x/apt/pool/main/w/wazuh-agent/wazuh-agent_${this.state.wazuhVersion}${this.addToVersion}_amd64.deb`;
      }
    }

    resolveRASPBIANPackage() {
      switch (
      `${this.state.selectedVersion}-${this.state.selectedArchitecture}`
      ) {
        case 'busterorgreater-i386':
          return `https://packages.wazuh.com/4.x/apt/pool/main/w/wazuh-agent/wazuh-agent_${this.state.wazuhVersion}${this.addToVersion}_i386.deb`;
        case 'busterorgreater-aarch64':
          return `https://packages.wazuh.com/4.x/apt/pool/main/w/wazuh-agent/wazuh-agent_${this.state.wazuhVersion}${this.addToVersion}_arm64.deb`;
        case 'busterorgreater-armhf':
          return `https://packages.wazuh.com/4.x/apt/pool/main/w/wazuh-agent/wazuh-agent_${this.state.wazuhVersion}${this.addToVersion}_armhf.deb`;
        case 'busterorgreater-x86_64':
          return `https://packages.wazuh.com/4.x/apt/pool/main/w/wazuh-agent/wazuh-agent_${this.state.wazuhVersion}${this.addToVersion}_amd64.deb`;
        case 'busterorgreater-powerpc':
          return `https://packages.wazuh.com/4.x/apt/pool/main/w/wazuh-agent/wazuh-agent_${this.state.wazuhVersion}${this.addToVersion}_ppc64el.deb`;
        default:
          return `https://packages.wazuh.com/4.x/apt/pool/main/w/wazuh-agent/wazuh-agent_${this.state.wazuhVersion}${this.addToVersion}_amd64.deb`;
      }
    }

    resolveUBUNTUPackage() {
      switch (
      `${this.state.selectedVersion}-${this.state.selectedArchitecture}`
      ) {
        case 'ubuntu14-i386':
          return `https://packages.wazuh.com/4.x/apt/pool/main/w/wazuh-agent/wazuh-agent_${this.state.wazuhVersion}${this.addToVersion}_i386.deb`;
        case 'ubuntu14-aarch64':
          return `https://packages.wazuh.com/4.x/apt/pool/main/w/wazuh-agent/wazuh-agent_${this.state.wazuhVersion}${this.addToVersion}_arm64.deb`;
        case 'ubuntu14-armhf':
          return `https://packages.wazuh.com/4.x/apt/pool/main/w/wazuh-agent/wazuh-agent_${this.state.wazuhVersion}${this.addToVersion}_armhf.deb`;
        case 'ubuntu14-x86_64':
          return `https://packages.wazuh.com/4.x/apt/pool/main/w/wazuh-agent/wazuh-agent_${this.state.wazuhVersion}${this.addToVersion}_amd64.deb`;
        case 'ubuntu15-i386':
          return `https://packages.wazuh.com/4.x/apt/pool/main/w/wazuh-agent/wazuh-agent_${this.state.wazuhVersion}${this.addToVersion}_i386.deb`;
        case 'ubuntu15-aarch64':
          return `https://packages.wazuh.com/4.x/apt/pool/main/w/wazuh-agent/wazuh-agent_${this.state.wazuhVersion}${this.addToVersion}_arm64.deb`;
        case 'ubuntu15-armhf':
          return `https://packages.wazuh.com/4.x/apt/pool/main/w/wazuh-agent/wazuh-agent_${this.state.wazuhVersion}${this.addToVersion}_armhf.deb`;
        case 'ubuntu15-x86_64':
          return `https://packages.wazuh.com/4.x/apt/pool/main/w/wazuh-agent/wazuh-agent_${this.state.wazuhVersion}${this.addToVersion}_amd64.deb`;
        default:
          return `https://packages.wazuh.com/4.x/apt/pool/main/w/wazuh-agent/wazuh-agent_${this.state.wazuhVersion}${this.addToVersion}_amd64.deb`;
      }
    }

    resolveOPENSUSEPackage() {
      switch (
      `${this.state.selectedVersion}-${this.state.selectedArchitecture}`
      ) {
        case 'leap15-i386':
          return `https://packages.wazuh.com/4.x/yum/wazuh-agent-${this.state.wazuhVersion}${this.addToVersion}.i386.rpm`;
        case 'leap15-aarch64':
          return `https://packages.wazuh.com/4.x/yum/wazuh-agent-${this.state.wazuhVersion}${this.addToVersion}.aarch64.rpm`;
        case 'leap15-x86_64':
          return `https://packages.wazuh.com/4.x/yum/wazuh-agent-${this.state.wazuhVersion}${this.addToVersion}.x86_64.rpm`;
        case 'leap15-armhf':
          return `https://packages.wazuh.com/4.x/yum/wazuh-agent-${this.state.wazuhVersion}${this.addToVersion}.armv7hl.rpm`;
        case 'leap15-powerpc':
          return `https://packages.wazuh.com/4.x/yum/wazuh-agent-${this.state.wazuhVersion}${this.addToVersion}.ppc64le.rpm`;
        default:
          return `https://packages.wazuh.com/4.x/yum/wazuh-agent-${this.state.wazuhVersion}${this.addToVersion}.x86_64.rpm`;
      }
    }

    resolveSOLARISPackage() {
      switch (
      `${this.state.selectedVersion}-${this.state.selectedArchitecture}`
      ) {
        case 'solaris10-i386':
          return `https://packages.wazuh.com/4.x/solaris/i386/10/wazuh-agent_v${this.state.wazuhVersion}-sol10-i386.pkg`;
        case 'solaris10-sparc':
          return `https://packages.wazuh.com/4.x/solaris/sparc/10/wazuh-agent_v${this.state.wazuhVersion}-sol10-sparc.pkg`;
        case 'solaris11-i386':
          return `https://packages.wazuh.com/4.x/solaris/i386/11/wazuh-agent_v${this.state.wazuhVersion}-sol11-i386.p5p`;
        case 'solaris11-sparc':
          return `https://packages.wazuh.com/4.x/solaris/sparc/11/wazuh-agent_v${this.state.wazuhVersion}-sol11-sparc.p5p`;
        default:
          return `https://packages.wazuh.com/4.x/solaris/sparc/11/wazuh-agent_v${this.state.wazuhVersion}-sol11-sparc.p5p`;
      }
    }

    resolveAIXPackage() {
      switch (
      `${this.state.selectedVersion}-${this.state.selectedArchitecture}`
      ) {
        case '6.1 TL9-powerpc':
          return `https://packages.wazuh.com/4.x/aix/wazuh-agent-${this.state.wazuhVersion}${this.addToVersion}.aix.ppc.rpm`;
        default:
          return `https://packages.wazuh.com/4.x/aix/wazuh-agent-${this.state.wazuhVersion}${this.addToVersion}.aix.ppc.rpm`;
      }
    }

    resolveHPPackage() {
      switch (
      `${this.state.selectedVersion}-${this.state.selectedArchitecture}`
      ) {
        case '11.31-itanium2':
          return `https://packages.wazuh.com/4.x/hp-ux/wazuh-agent-${this.state.wazuhVersion}${this.addToVersion}-hpux-11v3-ia64.tar`;
        default:
          return `https://packages.wazuh.com/4.x/hp-ux/wazuh-agent-${this.state.wazuhVersion}${this.addToVersion}-hpux-11v3-ia64.tar`;
      }
    }

    optionalPackages() {
      switch (this.state.selectedOS) {
        case 'rpm':
          return this.resolveRPMPackage();
        case 'cent':
          return this.resolveCENTPackage();
        case 'deb':
          return this.resolveDEBPackage();
        case 'ubu':
          return this.resolveUBUNTUPackage();
        case 'open':
          return this.resolveOPENSUSEPackage();
        case 'sol':
          return this.resolveSOLARISPackage();
        case 'aix':
          return this.resolveAIXPackage();
        case 'hp':
          return this.resolveHPPackage();
        case 'amazonlinux':
          return this.resolveAMAZONLPackage();
        case 'fedora':
          return this.resolveFEDORAPachage();
        case 'oraclelinux':
          return this.resolveORACLELINUXPackage();
        case 'suse':
          return this.resolveSUSEPackage();
        case 'raspbian':
          return this.resolveRASPBIANPackage();
        case 'alpine':
          return this.resolveAlpinePackage();
        default:
          return `https://packages.wazuh.com/4.x/yum/x86_64/wazuh-agent-${this.state.wazuhVersion}${this.addToVersion}.x86_64.rpm`;
      }
    }

    checkMissingOSSelection() {
      if (!this.state.selectedOS) {
        return ['Operating system'];
      }
      switch (this.state.selectedOS) {
        case 'rpm':
          return [
            ...(!this.state.selectedVersion ? ['OS version'] : []),
            ...(this.state.selectedVersion && !this.state.selectedArchitecture
              ? ['OS architecture']
              : []),
          ];
        case 'cent':
          return [
            ...(!this.state.selectedVersion ? ['OS version'] : []),
            ...(this.state.selectedVersion && !this.state.selectedArchitecture
              ? ['OS architecture']
              : []),
          ];
        case 'deb':
          return [
            ...(!this.state.selectedVersion ? ['OS version'] : []),
            ...(this.state.selectedVersion && !this.state.selectedArchitecture
              ? ['OS architecture']
              : []),
          ];
        case 'ubu':
          return [
            ...(!this.state.selectedVersion ? ['OS version'] : []),
            ...(this.state.selectedVersion && !this.state.selectedArchitecture
              ? ['OS architecture']
              : []),
          ];
        case 'win':
          return [
            ...(!this.state.selectedVersion ? ['OS version'] : []),
            ...(this.state.selectedVersion && !this.state.selectedArchitecture
              ? ['OS architecture']
              : []),
          ];
        case 'macos':
          return [
            ...(!this.state.selectedVersion ? ['OS version'] : []),
            ...(this.state.selectedVersion && !this.state.selectedArchitecture
              ? ['OS architecture']
              : []),
          ];
        case 'open':
          return [
            ...(!this.state.selectedVersion ? ['OS version'] : []),
            ...(this.state.selectedVersion && !this.state.selectedArchitecture
              ? ['OS architecture']
              : []),
          ];
        case 'sol':
          return [
            ...(!this.state.selectedVersion ? ['OS version'] : []),
            ...(this.state.selectedVersion && !this.state.selectedArchitecture
              ? ['OS architecture']
              : []),
          ];
        case 'aix':
          return [
            ...(!this.state.selectedVersion ? ['OS version'] : []),
            ...(this.state.selectedVersion && !this.state.selectedArchitecture
              ? ['OS architecture']
              : []),
          ];
        case 'hp':
          return [
            ...(!this.state.selectedVersion ? ['OS version'] : []),
            ...(this.state.selectedVersion && !this.state.selectedArchitecture
              ? ['OS architecture']
              : []),
          ];
        case 'amazonlinux':
          return [
            ...(!this.state.selectedVersion ? ['OS version'] : []),
            ...(this.state.selectedVersion && !this.state.selectedArchitecture
              ? ['OS architecture']
              : []),
          ];
        case 'fedora':
          return [
            ...(!this.state.selectedVersion ? ['OS version'] : []),
            ...(this.state.selectedVersion && !this.state.selectedArchitecture
              ? ['OS architecture']
              : []),
          ];
        case 'oraclelinux':
          return [
            ...(!this.state.selectedVersion ? ['OS version'] : []),
            ...(this.state.selectedVersion && !this.state.selectedArchitecture
              ? ['OS architecture']
              : []),
          ];
        case 'suse':
          return [
            ...(!this.state.selectedVersion ? ['OS version'] : []),
            ...(this.state.selectedVersion && !this.state.selectedArchitecture
              ? ['OS architecture']
              : []),
          ];
        case 'raspbian':
          return [
            ...(!this.state.selectedVersion ? ['OS version'] : []),
            ...(this.state.selectedVersion && !this.state.selectedArchitecture
              ? ['OS architecture']
              : []),
          ];
        case 'alpine':
          return [
            ...(!this.state.selectedVersion ? ['OS version'] : []),
            ...(this.state.selectedVersion && !this.state.selectedArchitecture
              ? ['OS architecture']
              : []),
          ];
        default:
          return [];
      }
    }

    getHighlightCodeLanguage(selectedSO) {
      if (selectedSO.toLowerCase() === 'win') {
        return 'powershell';
      } else {
        return 'bash';
      }
    }

    render() {
      const appVersionMajorDotMinor = this.state.wazuhVersion
        .split('.')
        .slice(0, 2)
        .join('.');
      const urlCheckConnectionDocumentation = webDocumentationLink(
        'user-manual/agents/agent-connection.html',
        appVersionMajorDotMinor,
      );

      const urlWazuhAgentEnrollment = webDocumentationLink(
        'user-manual/agent-enrollment/index.html',
        appVersionMajorDotMinor,
      );

      const urlWindowsPackage = `https://packages.wazuh.com/4.x/windows/wazuh-agent-${this.state.wazuhVersion}-1.msi`;
      const missingOSSelection = this.checkMissingOSSelection();
      const warningForAgentName =
        'The agent name must be unique. It can’t be changed once the agent has been enrolled.';

      const agentName = (
<<<<<<< HEAD
        <EuiText>
          <p>
            The deployment sets the endpoint hostname as the agent name by
            default. Optionally, you can set the agent name below.
          </p>
          <EuiText color='default'>Assign an agent name</EuiText>
          <EuiSpacer />
          <EuiForm>
            <EuiFormRow
              isInvalid={this.state.agentNameError}
              error={[
                this.state.badCharacters.length < 1
                  ? 'The minimum length is 2 characters.'
                  : `The character${
                      this.state.badCharacters.length <= 1 ? '' : 's'
                    }
=======
        <EuiForm>
          <EuiFormRow
            isInvalid={this.state.agentNameError}
            error={[
              this.state.badCharacters.length < 1
                ? 'The minimum length is 2 characters.'
                : `The character${this.state.badCharacters.length <= 1 ? '' : 's'
                }
>>>>>>> 55de4294
            ${this.state.badCharacters.map(char => ` "${char}"`)}
            ${this.state.badCharacters.length <= 1 ? 'is' : 'are'}
            not valid. Allowed characters are A-Z, a-z, ".", "-", "_"`,
              ]}
            >
              <EuiFieldText
                isInvalid={this.state.agentNameError}
                placeholder='Agent name'
                value={this.state.agentName}
                onChange={event => this.setAgentName(event)}
              />
            </EuiFormRow>
          </EuiForm>
          <EuiSpacer size='s' />
          <EuiCallOut
            color='warning'
            title={warningForAgentName}
            iconType='iInCircle'
          />
        </EuiText>
      );
      const groupInput = (
        <>
          {!this.state.groups.length && (
            <>
              <EuiCallOut
                style={{ marginTop: '1.5rem' }}
                color='warning'
                title='This section could not be configured because you do not have permission to read groups.'
                iconType='iInCircle'
              />
            </>
          )}
        </>
      );

      const agentGroup = (
        <EuiText style={{ marginTop: '1.5rem' }}>
          <p>Select one or more existing groups</p>
          <EuiComboBox
            placeholder={!this.state.groups.length ? 'Default' : 'Select group'}
            options={this.state.groups}
            selectedOptions={this.state.selectedGroup}
            onChange={group => {
              this.setGroupName(group);
            }}
            isDisabled={!this.state.groups.length}
            isClearable={true}
            data-test-subj='demoComboBox'
          />
        </EuiText>
      );
      const passwordInput = (
        <EuiFieldText
          placeholder='Wazuh password'
          value={this.state.wazuhPassword}
          onChange={event => this.setWazuhPassword(event)}
        />
      );

      const codeBlock = {
        zIndex: '100',
      };

      /*** macOS installation script customization ***/

      // Set macOS installation script with environment variables
      const macOSInstallationOptions = `${this.optionalDeploymentVariables()}${this.agentNameVariable()}`
        .replace(/\' ([a-zA-Z])/g, '\' && $1') // Separate environment variables with &&
        .replace(/\"/g, '\\"') // Escape double quotes
        .trim();

      // If no variables are set, the echo will be empty
      const macOSInstallationSetEnvVariablesScript = macOSInstallationOptions ?
        `sudo echo "${macOSInstallationOptions}" > /tmp/wazuh_envs && `
        : ``;

      // Merge environment variables with installation script
      const macOSInstallationScript = `curl -so wazuh-agent.pkg https://packages.wazuh.com/4.x/macos/wazuh-agent-${this.state.wazuhVersion
        }-1.pkg && ${macOSInstallationSetEnvVariablesScript}sudo installer -pkg ./wazuh-agent.pkg -target /`;

      /*** end macOS installation script customization ***/


      const customTexts = {
        rpmText: `sudo ${this.optionalDeploymentVariables()}${this.agentNameVariable()}yum install -y ${this.optionalPackages()}`,
        alpineText: `wget -O /etc/apk/keys/alpine-devel@wazuh.com-633d7457.rsa.pub ${this.optionalPackages()} >> /etc/apk/repositories && \
apk update && \
apk add wazuh-agent=${this.state.wazuhVersion}-r1`,
        centText: `sudo ${this.optionalDeploymentVariables()}${this.agentNameVariable()}yum install -y ${this.optionalPackages()}`,
        debText: `curl -so wazuh-agent.deb ${this.optionalPackages()} && sudo ${this.optionalDeploymentVariables()}${this.agentNameVariable()}dpkg -i ./wazuh-agent.deb`,
        ubuText: `curl -so wazuh-agent.deb ${this.optionalPackages()} && sudo ${this.optionalDeploymentVariables()}${this.agentNameVariable()}dpkg -i ./wazuh-agent.deb`,
        macosText: macOSInstallationScript,
        winText:
          this.state.selectedVersion == 'windowsxp' ||
            this.state.selectedVersion == 'windowsserver2008'
            ? `msiexec.exe /i wazuh-agent-${this.state.wazuhVersion
            }-1.msi /q ${this.optionalDeploymentVariables()}${this.agentNameVariable()}`
            : `Invoke-WebRequest -Uri https://packages.wazuh.com/4.x/windows/wazuh-agent-${this.state.wazuhVersion
            }-1.msi -OutFile \${env:tmp}\\wazuh-agent.msi; msiexec.exe /i \${env:tmp}\\wazuh-agent.msi /q ${this.optionalDeploymentVariables()}${this.agentNameVariable()}`,
        openText: `sudo rpm --import https://packages.wazuh.com/key/GPG-KEY-WAZUH && sudo ${this.optionalDeploymentVariables()}${this.agentNameVariable()}zypper install -y ${this.optionalPackages()}`,
        solText: `sudo curl -so ${this.state.selectedVersion == 'solaris11'
          ? 'wazuh-agent.p5p'
          : 'wazuh-agent.pkg'
          } ${this.optionalPackages()} && ${this.state.selectedVersion == 'solaris11'
            ? 'pkg install -g wazuh-agent.p5p wazuh-agent'
            : 'pkgadd -d wazuh-agent.pkg'
          }`,
        aixText: `sudo ${this.optionalDeploymentVariables()}${this.agentNameVariable()}rpm -ivh ${this.optionalPackages()}`,
        hpText: `cd / && sudo curl -so wazuh-agent.tar ${this.optionalPackages()} && sudo groupadd wazuh && sudo useradd -G wazuh wazuh && sudo tar -xvf wazuh-agent.tar`,
        amazonlinuxText: `sudo ${this.optionalDeploymentVariables()}${this.agentNameVariable()}yum install -y ${this.optionalPackages()}`,
        fedoraText: `sudo ${this.optionalDeploymentVariables()}${this.agentNameVariable()}yum install -y ${this.optionalPackages()}`,
        oraclelinuxText: `sudo ${this.optionalDeploymentVariables()}${this.agentNameVariable()}yum install -y ${this.optionalPackages()}`,
        suseText: `sudo ${this.optionalDeploymentVariables()}${this.agentNameVariable()}yum install -y ${this.optionalPackages()}`,
        raspbianText: `curl -so wazuh-agent.deb ${this.optionalPackages()} && sudo ${this.optionalDeploymentVariables()}${this.agentNameVariable()}dpkg -i ./wazuh-agent.deb`,
      };

      const field = `${this.state.selectedOS}Text`;
      const text = customTexts[field];
      const language = this.getHighlightCodeLanguage(this.state.selectedOS);
      const warningUpgrade =
        'If the installer finds another Wazuh agent in the system, it will upgrade it preserving the configuration.';
      const textAndLinkToCheckConnectionDocumentation = (
        <p>
          To verify the connection with the Wazuh server, please follow this{' '}
          <a
            href={urlCheckConnectionDocumentation}
            target='_blank'
            rel='noreferrer'
          >
            document.
          </a>
        </p>
      );

      const warningCommand = (
        <>
          <p>
            Please
            <a href={urlWindowsPackage}> download </a>
            the package from our repository and copy it to the Windows system
            where you are going to install it. Then run the following command to
            perform the installation:
          </p>
        </>
      );

      const windowsAdvice = this.state.selectedOS === 'win' && (
        <>
          <EuiCallOut title='Requirements' iconType='iInCircle'>
            <ul className='wz-callout-list'>
              <li>
                <span>
                  You will need administrator privileges to perform this
                  installation.
                </span>
              </li>
              <li>
                <span>PowerShell 3.0 or greater is required.</span>
              </li>
            </ul>
            <p>
              Keep in mind you need to run this command in a Windows PowerShell
              terminal.
            </p>
          </EuiCallOut>
          <EuiSpacer></EuiSpacer>
        </>
      );
      const restartAgentCommand =
        this.restartAgentCommand[this.state.selectedOS];
      const onTabClick = selectedTab => {
        this.selectSYS(selectedTab.id);
      };

      const calloutErrorRegistrationServiceInfo = this.state
        .gotErrorRegistrationServiceInfo ? (
        <EuiCallOut
          color='danger'
          title='This section could not be displayed because you do not have permission to get access to the registration service.'
          iconType='iInCircle'
        />
      ) : null;

      const guide = (
        <div>
          {this.state.gotErrorRegistrationServiceInfo ? (
            <EuiCallOut
              color='danger'
              title='This section could not be displayed because you do not have permission to get access to the registration service.'
              iconType='iInCircle'
            />
          ) : (
            this.state.selectedOS && (
              <EuiText>
                {this.state.agentName.length > 0 ? (
                  <p>
                    You can use this command to install and enroll the Wazuh
                    agent.
                  </p>
                ) : (
                  <p>
                    You can use this command to install and enroll the Wazuh
                    agent in one or more hosts.
                  </p>
                )}
                <EuiCallOut
                  color='warning'
                  title={warningUpgrade}
                  iconType='iInCircle'
                />

<<<<<<< HEAD
                {!this.state.connectionSecure && (
                  <>
                    <EuiSpacer />
                    {/** Warning connection NO SECURE */}
                    <EuiCallOut
                      color='danger'
                      title={
                        <>
                          Warning: there's no{' '}
                          <EuiLink
                            target='_blank'
                            href={webDocumentationLink(
                              'user-manual/deployment-variables/deployment-variables.html',
                              appVersionMajorDotMinor,
                            )}
                          >
                            secure protocol configured
                          </EuiLink>{' '}
                          and agents will not be able to communicate with the
                          manager.
                        </>
                      }
                      iconType='iInCircle'
                    />
                    {/** END Warning connection NO SECURE */}
                  </>
                )}
                <EuiSpacer />
                {windowsAdvice}
                {['windowsxp', 'windowsserver2008'].includes(
                  this.state.selectedVersion,
                ) && (
=======
              {!this.state.connectionSecure && (
                <>
                  <EuiSpacer />
                  {/** Warning connection NO SECURE */}
                  <EuiCallOut
                    color='danger'
                    title={
                      <>
                        Warning: there's no{' '}
                        <EuiLink
                          target='_blank'
                          href={webDocumentationLink(
                            'user-manual/deployment-variables/deployment-variables.html',
                            appVersionMajorDotMinor,
                          )}
                        >
                          secure protocol configured
                        </EuiLink>{' '}
                        and agents will not be able to communicate with the
                        manager.
                      </>
                    }
                    iconType='iInCircle'
                  />
                  {/** END Warning connection NO SECURE */}
                </>
              )}
              <EuiSpacer />
              {windowsAdvice}
              {['windowsxp', 'windowsserver2008'].includes(
                this.state.selectedVersion) && (
>>>>>>> 55de4294
                  <>
                    <EuiCallOut
                      color='warning'
                      title={warningCommand}
                      iconType='iInCircle'
                    />
                    <EuiSpacer />
                  </>
                )}
<<<<<<< HEAD
                <div className='copy-codeblock-wrapper'>
                  <EuiCodeBlock style={codeBlock} language={language}>
                    {this.state.wazuhPassword &&
                    !this.state.showPassword &&
                    !['sol', 'hp', 'alpine'].includes(this.state.selectedOS)
                      ? this.obfuscatePassword(text)
                      : text}
                  </EuiCodeBlock>
                  <EuiCopy textToCopy={text || ''}>
                    {copy => (
                      <div className='copy-overlay' onClick={copy}>
                        <p>
                          <EuiIcon type='copy' /> Copy command
                        </p>
                      </div>
                    )}
                  </EuiCopy>
                </div>
                {this.state.selectedVersion == 'solaris10' ||
                this.state.selectedVersion == 'solaris11' ? (
                  <>
                    <EuiCallOut
                      color='warning'
                      className='message'
                      iconType='iInCircle'
                      title={
                        <span>
                          Might require some extra installation{' '}
                          <EuiLink
                            target='_blank'
                            href={webDocumentationLink(
                              'installation-guide/wazuh-agent/wazuh-agent-package-solaris.html',
                              appVersionMajorDotMinor,
                            )}
                          >
                            steps
                          </EuiLink>
                          .
                        </span>
                      }
                    ></EuiCallOut>
                    <EuiSpacer size='m' />
                    <EuiCallOut
                      color='warning'
                      className='message'
                      iconType='iInCircle'
                      title={
                        <span>
                          After installing the agent, you need to enroll it in
                          the Wazuh server. Check the Wazuh agent enrollment{' '}
                          <EuiLink
                            target='_blank'
                            href={urlWazuhAgentEnrollment}
                          >
                            Wazuh agent enrollment
                          </EuiLink>{' '}
                          section to learn more.
                        </span>
                      }
                    ></EuiCallOut>
                  </>
                ) : this.state.selectedVersion == '6.1 TL9' ? (
                  <>
                    <EuiCallOut
                      color='warning'
                      className='message'
                      iconType='iInCircle'
                      title={
                        <span>
                          Might require some extra installation{' '}
                          <EuiLink
                            target='_blank'
                            href={webDocumentationLink(
                              'installation-guide/wazuh-agent/wazuh-agent-package-aix.html',
                              appVersionMajorDotMinor,
                            )}
                          >
                            steps
                          </EuiLink>
                          .
                        </span>
                      }
                    ></EuiCallOut>
                    <EuiSpacer />
                  </>
                ) : this.state.selectedVersion == '11.31' ? (
                  <>
                    <EuiCallOut
                      color='warning'
                      className='message'
                      iconType='iInCircle'
                      title={
                        <span>
                          Might require some extra installation{' '}
                          <EuiLink
                            target='_blank'
                            href={webDocumentationLink(
                              'installation-guide/wazuh-agent/wazuh-agent-package-hpux.html',
                              appVersionMajorDotMinor,
                            )}
                          >
                            steps
                          </EuiLink>
                          .
                        </span>
                      }
                    ></EuiCallOut>
                    <EuiSpacer size='m' />
                    <EuiCallOut
                      color='warning'
                      className='message'
                      iconType='iInCircle'
                      title={
                        <span>
                          After installing the agent, you need to enroll it in
                          the Wazuh server. Check the Wazuh agent enrollment{' '}
                          <EuiLink
                            target='_blank'
                            href={urlWazuhAgentEnrollment}
                          >
                            Wazuh agent enrollment{' '}
                          </EuiLink>
                          section to learn more.
                        </span>
                      }
                    ></EuiCallOut>
                  </>
                ) : this.state.selectedVersion == '3.12.12' ? (
                  <>
                    <EuiCallOut
                      color='warning'
                      className='message'
                      iconType='iInCircle'
                      title={
                        <span>
                          Might require some extra installation{' '}
                          <EuiLink
                            target='_blank'
                            href={webDocumentationLink(
                              'installation-guide/wazuh-agent/wazuh-agent-package-linux.html',
                              appVersionMajorDotMinor,
                            )}
                          >
                            steps
                          </EuiLink>
                          .
                        </span>
                      }
                    ></EuiCallOut>
                    <EuiSpacer size='m' />
                    <EuiCallOut
                      color='warning'
                      className='message'
                      iconType='iInCircle'
                      title={
                        <span>
                          After installing the agent, you need to enroll it in
                          the Wazuh server. Check the Wazuh agent enrollment{' '}
                          <EuiLink
                            target='_blank'
                            href={urlWazuhAgentEnrollment}
                          >
                            Wazuh agent enrollment{' '}
                          </EuiLink>
                          section to learn more.
                        </span>
                      }
                    ></EuiCallOut>
                  </>
                ) : this.state.selectedVersion == 'debian7' ||
                  this.state.selectedVersion == 'debian8' ||
                  this.state.selectedVersion == 'debian9' ||
                  this.state.selectedVersion == 'debian10' ? (
                  <>
                    <EuiCallOut
                      color='warning'
                      className='message'
                      iconType='iInCircle'
                      title={
                        <span>
                          Might require some extra installation{' '}
                          <EuiLink
                            target='_blank'
                            href={webDocumentationLink(
                              'installation-guide/wazuh-agent/wazuh-agent-package-linux.html',
                              appVersionMajorDotMinor,
                            )}
                          >
                            steps
                          </EuiLink>
                          .
                        </span>
                      }
                    ></EuiCallOut>
                    <EuiSpacer />
                  </>
                ) : (
                  ''
                )}
                {this.state.needsPassword &&
                !['sol', 'hp', 'alpine'].includes(this.state.selectedOS) ? (
                  <EuiSwitch
                    label='Show password'
                    checked={this.state.showPassword}
                    onChange={active => this.setShowPassword(active)}
                  />
                ) : (
                  ''
                )}
                <EuiSpacer />
              </EuiText>
            )
=======
              <div className='copy-codeblock-wrapper'>
                <EuiCodeBlock style={codeBlock} language={language}>
                  {this.state.wazuhPassword &&
                    !this.state.showPassword &&
                    !['sol', 'hp', 'alpine'].includes(this.state.selectedOS)
                    ? this.obfuscatePassword(text)
                    : text}
                </EuiCodeBlock>
                <EuiCopy textToCopy={text || ''}>
                  {copy => (
                    <div className='copy-overlay' onClick={copy}>
                      <p>
                        <EuiIcon type='copy' /> Copy command
                      </p>
                    </div>
                  )}
                </EuiCopy>
              </div>
              {this.state.selectedVersion == 'solaris10' ||
                this.state.selectedVersion == 'solaris11' ? (
                <>
                  <EuiCallOut
                    color='warning'
                    className='message'
                    iconType='iInCircle'
                    title={
                      <span>
                        Might require some extra installation{' '}
                        <EuiLink
                          target='_blank'
                          href={webDocumentationLink(
                            'installation-guide/wazuh-agent/wazuh-agent-package-solaris.html',
                            appVersionMajorDotMinor,
                          )}
                        >
                          steps
                        </EuiLink>
                        .
                      </span>
                    }
                  ></EuiCallOut>
                  <EuiSpacer size='m' />
                  <EuiCallOut
                    color='warning'
                    className='message'
                    iconType='iInCircle'
                    title={
                      <span>
                        After installing the agent, you need to enroll it in the
                        Wazuh server. Check the Wazuh agent enrollment{' '}
                        <EuiLink target='_blank' href={urlWazuhAgentEnrollment}>
                          Wazuh agent enrollment
                        </EuiLink>{' '}
                        section to learn more.
                      </span>
                    }
                  ></EuiCallOut>
                </>
              ) : this.state.selectedVersion == '6.1 TL9' ? (
                <>
                  <EuiCallOut
                    color='warning'
                    className='message'
                    iconType='iInCircle'
                    title={
                      <span>
                        Might require some extra installation{' '}
                        <EuiLink
                          target='_blank'
                          href={webDocumentationLink(
                            'installation-guide/wazuh-agent/wazuh-agent-package-aix.html',
                            appVersionMajorDotMinor,
                          )}
                        >
                          steps
                        </EuiLink>
                        .
                      </span>
                    }
                  ></EuiCallOut>
                  <EuiSpacer />
                </>
              ) : this.state.selectedVersion == '11.31' ? (
                <>
                  <EuiCallOut
                    color='warning'
                    className='message'
                    iconType='iInCircle'
                    title={
                      <span>
                        Might require some extra installation{' '}
                        <EuiLink
                          target='_blank'
                          href={webDocumentationLink(
                            'installation-guide/wazuh-agent/wazuh-agent-package-hpux.html',
                            appVersionMajorDotMinor,
                          )}
                        >
                          steps
                        </EuiLink>
                        .
                      </span>
                    }
                  ></EuiCallOut>
                  <EuiSpacer size='m' />
                  <EuiCallOut
                    color='warning'
                    className='message'
                    iconType='iInCircle'
                    title={
                      <span>
                        After installing the agent, you need to enroll it in the
                        Wazuh server. Check the Wazuh agent enrollment{' '}
                        <EuiLink target='_blank' href={urlWazuhAgentEnrollment}>
                          Wazuh agent enrollment{' '}
                        </EuiLink>
                        section to learn more.
                      </span>
                    }
                  ></EuiCallOut>
                </>
              ) : this.state.selectedVersion == '3.12.12' ? (
                <>
                  <EuiCallOut
                    color='warning'
                    className='message'
                    iconType='iInCircle'
                    title={
                      <span>
                        Might require some extra installation{' '}
                        <EuiLink
                          target='_blank'
                          href={webDocumentationLink(
                            'installation-guide/wazuh-agent/wazuh-agent-package-linux.html',
                            appVersionMajorDotMinor,
                          )}
                        >
                          steps
                        </EuiLink>
                        .
                      </span>
                    }
                  ></EuiCallOut>
                  <EuiSpacer size='m' />
                  <EuiCallOut
                    color='warning'
                    className='message'
                    iconType='iInCircle'
                    title={
                      <span>
                        After installing the agent, you need to enroll it in the
                        Wazuh server. Check the Wazuh agent enrollment{' '}
                        <EuiLink target='_blank' href={urlWazuhAgentEnrollment}>
                          Wazuh agent enrollment{' '}
                        </EuiLink>
                        section to learn more.
                      </span>
                    }
                  ></EuiCallOut>
                </>
              ) : this.state.selectedVersion == 'debian7' ||
                this.state.selectedVersion == 'debian8' ||
                this.state.selectedVersion == 'debian9' ||
                this.state.selectedVersion == 'debian10' ? (
                <>
                  <EuiCallOut
                    color='warning'
                    className='message'
                    iconType='iInCircle'
                    title={
                      <span>
                        Might require some extra installation{' '}
                        <EuiLink
                          target='_blank'
                          href={webDocumentationLink(
                            'installation-guide/wazuh-agent/wazuh-agent-package-linux.html',
                            appVersionMajorDotMinor,
                          )}
                        >
                          steps
                        </EuiLink>
                        .
                      </span>
                    }
                  ></EuiCallOut>
                  <EuiSpacer />
                </>
              ) : (
                ''
              )}
              {this.state.needsPassword &&
                !['sol', 'hp', 'alpine'].includes(this.state.selectedOS) ? (
                <EuiSwitch
                  label='Show password'
                  checked={this.state.showPassword}
                  onChange={active => this.setShowPassword(active)}
                />
              ) : (
                ''
              )}
              <EuiSpacer />
            </EuiText>
>>>>>>> 55de4294
          )}
        </div>
      );

      const tabSysV = [
        {
          id: 'sysV',
          name: 'SysV Init',
          content: (
            <Fragment>
              <EuiSpacer />
              <EuiText>
                <div className='copy-codeblock-wrapper'>
                  <EuiCodeBlock style={codeBlock} language={language}>
                    {this.systemSelector()}
                  </EuiCodeBlock>
                  <EuiCopy textToCopy={this.systemSelector()}>
                    {copy => (
                      <div className='copy-overlay' onClick={copy}>
                        <p>
                          <EuiIcon type='copy' /> Copy command
                        </p>
                      </div>
                    )}
                  </EuiCopy>
                </div>
                <EuiSpacer size='s' />
                {textAndLinkToCheckConnectionDocumentation}
              </EuiText>
            </Fragment>
          ),
        },
      ];

      const tabSystemD = [
        {
          id: 'systemd',
          name: 'Systemd',
          content: (
            <Fragment>
              <EuiSpacer />
              <EuiText>
                <div className='copy-codeblock-wrapper'>
                  <EuiCodeBlock style={codeBlock} language={language}>
                    {this.systemSelector()}
                  </EuiCodeBlock>
                  <EuiCopy textToCopy={this.systemSelector()}>
                    {copy => (
                      <div className='copy-overlay' onClick={copy}>
                        <p>
                          <EuiIcon type='copy' /> Copy command
                        </p>
                      </div>
                    )}
                  </EuiCopy>
                </div>
                <EuiSpacer size='s' />
                {textAndLinkToCheckConnectionDocumentation}
              </EuiText>
            </Fragment>
          ),
        },
      ];

      const tabNet = [
        {
          id: 'NET',
          name: 'NET',
          content: (
            <Fragment>
              <EuiSpacer />
              <EuiText>
                <div className='copy-codeblock-wrapper'>
                  <EuiCodeBlock style={codeBlock} language={language}>
                    {this.systemSelectorNet()}
                  </EuiCodeBlock>
                  <EuiCopy textToCopy={this.systemSelectorNet()}>
                    {copy => (
                      <div className='copy-overlay' onClick={copy}>
                        <p>
                          <EuiIcon type='copy' /> Copy command
                        </p>
                      </div>
                    )}
                  </EuiCopy>
                </div>
                <EuiSpacer size='s' />
                {textAndLinkToCheckConnectionDocumentation}
              </EuiText>
            </Fragment>
          ),
        },
      ];

      const tabWazuhControlMacos = [
        {
          id: 'Wazuh-control-macos',
          name: 'Wazuh-control-macos',
          content: (
            <Fragment>
              <EuiSpacer />
              <EuiText>
                <div className='copy-codeblock-wrapper'>
                  <EuiCodeBlock style={codeBlock} language={language}>
                    {this.systemSelectorWazuhControlMacos()}
                  </EuiCodeBlock>
                  <EuiCopy textToCopy={this.systemSelectorWazuhControlMacos()}>
                    {copy => (
                      <div className='copy-overlay' onClick={copy}>
                        <p>
                          <EuiIcon type='copy' /> Copy command
                        </p>
                      </div>
                    )}
                  </EuiCopy>
                </div>
                <EuiSpacer size='s' />
                {textAndLinkToCheckConnectionDocumentation}
              </EuiText>
            </Fragment>
          ),
        },
      ];

      const tabWazuhControl = [
        {
          id: 'Wazuh-control',
          name: 'Wazuh-control',
          content: (
            <Fragment>
              <EuiSpacer />
              <EuiText>
                <div className='copy-codeblock-wrapper'>
                  <EuiCodeBlock style={codeBlock} language={language}>
                    {this.systemSelectorWazuhControl()}
                  </EuiCodeBlock>
                  <EuiCopy textToCopy={this.systemSelectorWazuhControl()}>
                    {copy => (
                      <div className='copy-overlay' onClick={copy}>
                        <p>
                          <EuiIcon type='copy' /> Copy command
                        </p>
                      </div>
                    )}
                  </EuiCopy>
                </div>
                <EuiSpacer size='s' />
                {textAndLinkToCheckConnectionDocumentation}
              </EuiText>
            </Fragment>
          ),
        },
      ];

      const tabInitD = [
        {
          id: 'Init.d',
          name: 'Init.d',
          content: (
            <Fragment>
              <EuiSpacer />
              <EuiText>
                <div className='copy-codeblock-wrapper'>
                  <EuiCodeBlock style={codeBlock} language={language}>
                    {this.systemSelectorInitD()}
                  </EuiCodeBlock>
                  <EuiCopy textToCopy={this.systemSelectorInitD()}>
                    {copy => (
                      <div className='copy-overlay' onClick={copy}>
                        <p>
                          <EuiIcon type='copy' /> Copy command
                        </p>
                      </div>
                    )}
                  </EuiCopy>
                </div>
                <EuiSpacer size='s' />
                {textAndLinkToCheckConnectionDocumentation}
              </EuiText>
            </Fragment>
          ),
        },
      ];

      const onChangeServerAddress = async nodeSelected => {
        this.setState({
          serverAddress: nodeSelected,
          udpProtocol: this.state.haveUdpProtocol,
<<<<<<< HEAD
          connectionSecure: this.state.haveConnectionSecure,
=======
          connectionSecure: this.state.haveConnectionSecure
>>>>>>> 55de4294
        });
      };

      const steps = [
        {
          title: 'Choose the operating system',
          children: (
            <PrincipalButtonGroup
              legend='Choose the Operating system'
              options={osPrincipalButtons}
              idSelected={this.state.selectedOS}
              onChange={os => this.selectOS(os)}
            />
          ),
        },
        ...(this.state.selectedOS == 'rpm'
          ? [
            {
              title: 'Choose the version',
              children: (
                <RegisterAgentButtonGroup
                  legend='Choose the version'
                  options={versionButtonsRedHat}
                  idSelected={this.state.selectedVersion}
                  onChange={version => this.setVersion(version)}
                />
              ),
            },
          ]
          : []),
        ...(this.state.selectedOS == 'oraclelinux'
          ? [
            {
              title: 'Choose the version',
              children: (
                <RegisterAgentButtonGroup
                  legend='Choose the version'
                  options={versionButtonsOracleLinux}
                  idSelected={this.state.selectedVersion}
                  onChange={version => this.setVersion(version)}
                />
              ),
            },
          ]
          : []),
        ...(this.state.selectedOS == 'raspbian'
          ? [
            {
              title: 'Choose the version',
              children: (
                <RegisterAgentButtonGroup
                  legend='Choose the version'
                  options={versionButtonsRaspbian}
                  idSelected={this.state.selectedVersion}
                  onChange={version => this.setVersion(version)}
                />
              ),
            },
          ]
          : []),
        ...(this.state.selectedOS == 'amazonlinux'
          ? [
            {
              title: 'Choose the version',
              children: (
                <RegisterAgentButtonGroup
                  legend='Choose the version'
                  options={versionButtonAmazonLinux}
                  idSelected={this.state.selectedVersion}
                  onChange={version => this.setVersion(version)}
                />
              ),
            },
          ]
          : []),
        ...(this.state.selectedOS == 'cent'
          ? [
            {
              title: 'Choose the version',
              children: (
                <RegisterAgentButtonGroup
                  legend='Choose the version'
                  options={versionButtonsCentos}
                  idSelected={this.state.selectedVersion}
                  onChange={version => this.setVersion(version)}
                />
              ),
            },
          ]
          : []),
        ...(this.state.selectedOS == 'fedora'
          ? [
            {
              title: 'Choose the version',
              children: (
                <RegisterAgentButtonGroup
                  legend='Choose the version'
                  options={versionButtonFedora}
                  idSelected={this.state.selectedVersion}
                  onChange={version => this.setVersion(version)}
                />
              ),
            },
          ]
          : []),
        ...(this.state.selectedOS == 'deb'
          ? [
            {
              title: 'Choose the version',
              children: (
                <RegisterAgentButtonGroup
                  legend='Choose the version'
                  options={versionButtonsDebian}
                  idSelected={this.state.selectedVersion}
                  onChange={version => this.setVersion(version)}
                />
              ),
            },
          ]
          : []),
        ...(this.state.selectedOS == 'ubu'
          ? [
            {
              title: 'Choose the version',
              children: (
                <RegisterAgentButtonGroup
                  legend='Choose the version'
                  options={versionButtonsUbuntu}
                  idSelected={this.state.selectedVersion}
                  onChange={version => this.setVersion(version)}
                />
              ),
            },
          ]
          : []),
        ...(this.state.selectedOS == 'win'
          ? [
            {
              title: 'Choose the version',
              children: (
                <RegisterAgentButtonGroup
                  legend='Choose the version'
                  options={versionButtonsWindows}
                  idSelected={this.state.selectedVersion}
                  onChange={version => this.setVersion(version)}
                />
              ),
            },
          ]
          : []),
        ...(this.state.selectedOS == 'macos'
          ? [
            {
              title: 'Choose the version',
              children: (
                <RegisterAgentButtonGroup
                  legend='Choose the version'
                  options={versionButtonsMacOS}
                  idSelected={this.state.selectedVersion}
                  onChange={version => this.setVersion(version)}
                />
              ),
            },
          ]
          : []),
        ...(this.state.selectedOS == 'suse'
          ? [
            {
              title: 'Choose the version',
              children: (
                <RegisterAgentButtonGroup
                  legend='Choose the version'
                  options={versionButtonsSuse}
                  idSelected={this.state.selectedVersion}
                  onChange={version => this.setVersion(version)}
                />
              ),
            },
          ]
          : []),
        ...(this.state.selectedOS == 'open'
          ? [
            {
              title: 'Choose the version',
              children: (
                <RegisterAgentButtonGroup
                  legend='Choose the version'
                  options={versionButtonsOpenSuse}
                  idSelected={this.state.selectedVersion}
                  onChange={version => this.setVersion(version)}
                />
              ),
            },
          ]
          : []),
        ...(this.state.selectedOS == 'sol'
          ? [
            {
              title: 'Choose the version',
              children: (
                <RegisterAgentButtonGroup
                  legend='Choose the version'
                  options={versionButtonsSolaris}
                  idSelected={this.state.selectedVersion}
                  onChange={version => this.setVersion(version)}
                />
              ),
            },
          ]
          : []),
        ...(this.state.selectedOS == 'aix'
          ? [
            {
              title: 'Choose the version',
              children: (
                <RegisterAgentButtonGroup
                  legend='Choose the version'
                  options={versionButtonsAix}
                  idSelected={this.state.selectedVersion}
                  onChange={version => this.setVersion(version)}
                />
              ),
            },
          ]
          : []),
        ...(this.state.selectedOS == 'hp'
          ? [
            {
              title: 'Choose the version',
              children: (
                <RegisterAgentButtonGroup
                  legend='Choose the version'
                  options={versionButtonsHPUX}
                  idSelected={this.state.selectedVersion}
                  onChange={version => this.setVersion(version)}
                />
              ),
            },
          ]
          : []),
        ...(this.state.selectedOS == 'alpine'
          ? [
            {
              title: 'Choose the version',
              children: (
                <RegisterAgentButtonGroup
                  legend='Choose the version'
                  options={versionButtonAlpine}
                  idSelected={this.state.selectedVersion}
                  onChange={version => this.setVersion(version)}
                />
              ),
            },
          ]
          : []),
        ...(this.state.selectedVersion == 'centos5' ||
          this.state.selectedVersion == 'redhat5' ||
          this.state.selectedVersion == 'oraclelinux5' ||
          this.state.selectedVersion == 'suse11'
          ? [
            {
              title: 'Choose the architecture',
              children: (
                <RegisterAgentButtonGroup
                  legend='Choose the architecture'
                  options={architecturei386Andx86_64}
                  idSelected={this.state.selectedArchitecture}
                  onChange={architecture =>
                    this.setArchitecture(architecture)
                  }
                />
              ),
            },
          ]
          : []),
        ...(this.state.selectedVersion == 'leap15'
          ? [
            {
              title: 'Choose the architecture',
              children: (
                <RegisterAgentButtonGroup
                  legend='Choose the architecture'
                  options={architectureButtonsWithPPC64LE}
                  idSelected={this.state.selectedArchitecture}
                  onChange={architecture =>
                    this.setArchitecture(architecture)
                  }
                />
              ),
            },
          ]
          : []),
        ...(this.state.selectedVersion == '3.12.12'
          ? [
            {
              title: 'Choose the architecture',
              children: (
                <RegisterAgentButtonGroup
                  legend='Choose the architecture'
                  options={architectureButtonsWithPPC64LEAlpine}
                  idSelected={this.state.selectedArchitecture}
                  onChange={architecture =>
                    this.setArchitecture(architecture)
                  }
                />
              ),
            },
          ]
          : []),
        ...(this.state.selectedVersion == 'centos6' ||
          this.state.selectedVersion == 'oraclelinux6' ||
          this.state.selectedVersion == 'amazonlinux1' ||
          this.state.selectedVersion == 'redhat6' ||
          this.state.selectedVersion == 'amazonlinux2022' ||
          this.state.selectedVersion == 'amazonlinux2' ||
          this.state.selectedVersion == 'debian7' ||
          this.state.selectedVersion == 'debian8' ||
          this.state.selectedVersion == 'ubuntu14' ||
          this.state.selectedVersion == 'ubuntu15'
          ? [
            {
              title: 'Choose the architecture',
              children: (
                <RegisterAgentButtonGroup
                  legend='Choose the architecture'
                  options={architectureButtons}
                  idSelected={this.state.selectedArchitecture}
                  onChange={architecture =>
                    this.setArchitecture(architecture)
                  }
                />
              ),
            },
          ]
          : []),
        ...(this.state.selectedVersion == 'centos7' ||
          this.state.selectedVersion == 'redhat7' ||
          this.state.selectedVersion == 'suse12' ||
          this.state.selectedVersion == '22' ||
          this.state.selectedVersion == 'debian9' ||
          this.state.selectedVersion == 'busterorgreater'
          ? [
            {
              title: 'Choose the architecture',
              children: (
                <RegisterAgentButtonGroup
                  legend='Choose the architecture'
                  options={architectureButtonsWithPPC64LE}
                  idSelected={this.state.selectedArchitecture}
                  onChange={architecture =>
                    this.setArchitecture(architecture)
                  }
                />
              ),
            },
          ]
          : []),
        ...(this.state.selectedVersion == 'windowsxp' ||
          this.state.selectedVersion == 'windowsserver2008' ||
          this.state.selectedVersion == 'windows7'
          ? [
            {
              title: 'Choose the architecture',
              children: (
                <RegisterAgentButtonGroup
                  legend='Choose the architecture'
                  options={architectureButtonsi386}
                  idSelected={this.state.selectedArchitecture}
                  onChange={architecture =>
                    this.setArchitecture(architecture)
                  }
                />
              ),
            },
          ]
          : []),
        ...(this.state.selectedVersion == 'sierra'
          ? [
            {
              title: 'Choose the architecture',
              children: (
                <RegisterAgentButtonGroup
                  legend='Choose the architecture'
                  options={architectureButtonsMacos}
                  idSelected={this.state.selectedArchitecture}
                  onChange={architecture =>
                    this.setArchitecture(architecture)
                  }
                />
              ),
            },
          ]
          : []),
        ...(this.state.selectedVersion == 'solaris10' ||
          this.state.selectedVersion == 'solaris11'
          ? [
            {
              title: 'Choose the architecture',
              children: (
                <RegisterAgentButtonGroup
                  legend='Choose the architecture'
                  options={architectureButtonsSolaris}
                  idSelected={this.state.selectedArchitecture}
                  onChange={architecture =>
                    this.setArchitecture(architecture)
                  }
                />
              ),
            },
          ]
          : []),
        ...(this.state.selectedVersion == '6.1 TL9'
          ? [
            {
              title: 'Choose the architecture',
              children: (
                <RegisterAgentButtonGroup
                  legend='Choose the architecture'
                  options={architectureButtonsAix}
                  idSelected={this.state.selectedArchitecture}
                  onChange={architecture =>
                    this.setArchitecture(architecture)
                  }
                />
              ),
            },
          ]
          : []),
        ...(this.state.selectedVersion == '11.31'
          ? [
            {
              title: 'Choose the architecture',
              children: (
                <RegisterAgentButtonGroup
                  legend='Choose the architecture'
                  options={architectureButtonsHpUx}
                  idSelected={this.state.selectedArchitecture}
                  onChange={architecture =>
                    this.setArchitecture(architecture)
                  }
                />
              ),
            },
          ]
          : []),
        ...(!(
          this.state.selectedOS == 'hp' ||
          this.state.selectedOS == 'sol' ||
          this.state.selectedOS == 'alpine'
        )
          ? [
            {
              title: 'Wazuh server address',
              children: (
                <Fragment>
                  <WzManagerAddressInput
                    defaultValue={this.state.defaultServerAddress}
                    onChange={onChangeServerAddress}
                  />
                </Fragment>
              ),
            },
          ]
          : []),
        ...(!(
          !this.state.needsPassword ||
          this.state.hidePasswordInput ||
          !!['solaris10', 'solaris11', '11.31', '3.12.12'].includes(
            this.state.selectedVersion,
          )
        )
          ? [
            {
              title: 'Wazuh password',
              children: <Fragment>{passwordInput}</Fragment>,
            },
          ]
          : []),
        ...(!(
          this.state.selectedOS == 'hp' ||
          this.state.selectedOS == 'sol' ||
          this.state.selectedOS == 'alpine'
        )
          ? [
<<<<<<< HEAD
              {
                title: 'Optional settings',
                children: (
                  <Fragment>
                    {agentName}
                    {groupInput}
                    {agentGroup}
                  </Fragment>
                ),
              },
            ]
=======
            {
              title: 'Assign a name and a group to the agent',
              children: (
                <Fragment>
                  {agentName}
                  {groupInput}
                  {agentGroup}
                </Fragment>
              ),
            },
          ]
>>>>>>> 55de4294
          : []),
        {
          title: 'Install and enroll the agent',
          children: this.state.gotErrorRegistrationServiceInfo ? (
            calloutErrorRegistrationServiceInfo
          ) : this.state.agentNameError &&
            !['hp', 'sol', 'alpine'].includes(this.state.selectedOS) ? (
            <EuiCallOut
              color='danger'
              title={'There are fields with errors. Please verify them.'}
              iconType='alert'
            />
          ) : missingOSSelection.length ? (
            <EuiCallOut
              color='warning'
              title={`Please select the ${missingOSSelection.join(', ')}.`}
              iconType='iInCircle'
            />
          ) : (
            <div>{guide}</div>
          ),
        },
        ...(this.state.selectedOS == 'rpm' ||
          this.state.selectedOS == 'cent' ||
          this.state.selectedOS == 'suse' ||
          this.state.selectedOS == 'fedora' ||
          this.state.selectedOS == 'oraclelinux' ||
          this.state.selectedOS == 'amazonlinux' ||
          this.state.selectedOS == 'deb' ||
          this.state.selectedOS == 'raspbian' ||
          this.state.selectedOS == 'ubu' ||
          this.state.selectedOS == 'win' ||
          this.state.selectedOS == 'macos' ||
          this.state.selectedOS == 'open' ||
          this.state.selectedOS == 'sol' ||
          this.state.selectedOS == 'aix' ||
          this.state.selectedOS == 'hp' ||
          this.state.selectedOS == 'alpine' ||
          this.state.selectedOS == ''
          ? [
            {
              title: 'Start the agent',
              children: this.state.gotErrorRegistrationServiceInfo ? (
                calloutErrorRegistrationServiceInfo
              ) : this.state.agentNameError &&
                !['hp', 'sol', 'alpine'].includes(this.state.selectedOS) ? (
                <EuiCallOut
                  color='danger'
                  title={'There are fields with errors. Please verify them.'}
                  iconType='alert'
                />
              ) : missingOSSelection.length ? (
                <EuiCallOut
                  color='warning'
                  title={`Please select the ${missingOSSelection.join(
                    ', ',
                  )}.`}
                  iconType='iInCircle'
                />
              ) : (
                <EuiTabbedContent
                  tabs={
                    this.state.selectedVersion == 'redhat7' ||
                      this.state.selectedVersion == 'amazonlinux2022' ||
                      this.state.selectedVersion == 'centos7' ||
                      this.state.selectedVersion == 'suse11' ||
                      this.state.selectedVersion == 'suse12' ||
                      this.state.selectedVersion == 'amazonlinux2' ||
                      this.state.selectedVersion == '22' ||
                      this.state.selectedVersion == 'debian8' ||
                      this.state.selectedVersion == 'debian9' ||
                      this.state.selectedVersion == 'debian10' ||
                      this.state.selectedVersion == 'busterorgreater' ||
                      this.state.selectedVersion == 'busterorgreater' ||
                      this.state.selectedVersion === 'ubuntu15' ||
                      this.state.selectedVersion === 'leap15'
                      ? tabSystemD
                      : this.state.selectedVersion == 'windowsxp' ||
                        this.state.selectedVersion == 'windowsserver2008' ||
                        this.state.selectedVersion == 'windows7'
                        ? tabNet
                        : this.state.selectedVersion == 'sierra' ||
                          this.state.selectedVersion == 'highSierra' ||
                          this.state.selectedVersion == 'mojave' ||
                          this.state.selectedVersion == 'catalina' ||
                          this.state.selectedVersion == 'bigSur' ||
                          this.state.selectedVersion == 'monterrey' ||
                          this.state.selectedVersion == 'ventura'
                          ? tabWazuhControlMacos
                          : this.state.selectedVersion == 'solaris10' ||
                            this.state.selectedVersion == 'solaris11' ||
                            this.state.selectedVersion == '6.1 TL9' ||
                            this.state.selectedVersion == '3.12.12'
                            ? tabWazuhControl
                            : this.state.selectedVersion == '11.31'
                              ? tabInitD
                              : tabSysV
                  }
                  selectedTab={this.selectedSYS}
                  onTabClick={onTabClick}
                />
              ),
            },
          ]
          : []),
        ...(!missingOSSelection.length &&
          this.state.selectedOS !== 'rpm' &&
          this.state.selectedOS !== 'deb' &&
          this.state.selectedOS !== 'cent' &&
          this.state.selectedOS !== 'ubu' &&
          this.state.selectedOS !== 'win' &&
          this.state.selectedOS !== 'macos' &&
          this.state.selectedOS !== 'open' &&
          this.state.selectedOS !== 'sol' &&
          this.state.selectedOS !== 'aix' &&
          this.state.selectedOS !== 'hp' &&
          this.state.selectedOS !== 'amazonlinux' &&
          this.state.selectedOS !== 'fedora' &&
          this.state.selectedOS !== 'oraclelinux' &&
          this.state.selectedOS !== 'suse' &&
          this.state.selectedOS !== 'raspbian' &&
          this.state.selectedOS !== 'alpine' &&
          restartAgentCommand
          ? [
            {
              title: 'Start the agent',
              children: this.state.gotErrorRegistrationServiceInfo ? (
                calloutErrorRegistrationServiceInfo
              ) : (
                <EuiFlexGroup direction='column'>
                  <EuiText>
                    <div className='copy-codeblock-wrapper'>
                      <EuiCodeBlock style={codeBlock} language={language}>
                        {restartAgentCommand}
                      </EuiCodeBlock>
                      <EuiCopy textToCopy={restartAgentCommand}>
                        {copy => (
                          <div className='copy-overlay' onClick={copy}>
                            <p>
                              <EuiIcon type='copy' /> Copy command
                            </p>
                          </div>
                        )}
                      </EuiCopy>
                    </div>
                  </EuiText>
                </EuiFlexGroup>
              ),
            },
          ]
          : []),
      ];

      return (
        <div>
          <EuiPage restrictWidth='1000px' style={{ background: 'transparent' }}>
            <EuiPageBody>
              <EuiFlexGroup>
                <EuiFlexItem>
                  <EuiPanel>
                    <EuiFlexGroup>
                      <EuiFlexItem>
                        <EuiTitle>
                          <h2>Deploy a new agent</h2>
                        </EuiTitle>
                      </EuiFlexItem>
                      <EuiFlexItem grow={false}>
                        {this.props.hasAgents() && (
                          <EuiButtonEmpty
                            size='s'
                            onClick={() => this.props.addNewAgent(false)}
                            iconType='cross'
                          >
                            Close
                          </EuiButtonEmpty>
                        )}
                        {!this.props.hasAgents() && (
                          <EuiButtonEmpty
                            size='s'
                            onClick={() => this.props.reload()}
                            iconType='refresh'
                          >
                            Refresh
                          </EuiButtonEmpty>
                        )}
                      </EuiFlexItem>
                    </EuiFlexGroup>
                    <EuiSpacer />
                    {this.state.loading && (
                      <>
                        <EuiFlexItem>
                          <EuiProgress size='xs' color='primary' />
                        </EuiFlexItem>
                        <EuiSpacer></EuiSpacer>
                      </>
                    )}
                    {!this.state.loading && (
                      <EuiFlexItem>
                        <EuiSteps steps={steps} />
                      </EuiFlexItem>
                    )}
                  </EuiPanel>
                </EuiFlexItem>
              </EuiFlexGroup>
            </EuiPageBody>
          </EuiPage>
        </div>
      );
    }
  },
);<|MERGE_RESOLUTION|>--- conflicted
+++ resolved
@@ -896,7 +896,6 @@
         'The agent name must be unique. It can’t be changed once the agent has been enrolled.';
 
       const agentName = (
-<<<<<<< HEAD
         <EuiText>
           <p>
             The deployment sets the endpoint hostname as the agent name by
@@ -913,16 +912,6 @@
                   : `The character${
                       this.state.badCharacters.length <= 1 ? '' : 's'
                     }
-=======
-        <EuiForm>
-          <EuiFormRow
-            isInvalid={this.state.agentNameError}
-            error={[
-              this.state.badCharacters.length < 1
-                ? 'The minimum length is 2 characters.'
-                : `The character${this.state.badCharacters.length <= 1 ? '' : 's'
-                }
->>>>>>> 55de4294
             ${this.state.badCharacters.map(char => ` "${char}"`)}
             ${this.state.badCharacters.length <= 1 ? 'is' : 'are'}
             not valid. Allowed characters are A-Z, a-z, ".", "-", "_"`,
@@ -1135,7 +1124,6 @@
                   iconType='iInCircle'
                 />
 
-<<<<<<< HEAD
                 {!this.state.connectionSecure && (
                   <>
                     <EuiSpacer />
@@ -1168,39 +1156,6 @@
                 {['windowsxp', 'windowsserver2008'].includes(
                   this.state.selectedVersion,
                 ) && (
-=======
-              {!this.state.connectionSecure && (
-                <>
-                  <EuiSpacer />
-                  {/** Warning connection NO SECURE */}
-                  <EuiCallOut
-                    color='danger'
-                    title={
-                      <>
-                        Warning: there's no{' '}
-                        <EuiLink
-                          target='_blank'
-                          href={webDocumentationLink(
-                            'user-manual/deployment-variables/deployment-variables.html',
-                            appVersionMajorDotMinor,
-                          )}
-                        >
-                          secure protocol configured
-                        </EuiLink>{' '}
-                        and agents will not be able to communicate with the
-                        manager.
-                      </>
-                    }
-                    iconType='iInCircle'
-                  />
-                  {/** END Warning connection NO SECURE */}
-                </>
-              )}
-              <EuiSpacer />
-              {windowsAdvice}
-              {['windowsxp', 'windowsserver2008'].includes(
-                this.state.selectedVersion) && (
->>>>>>> 55de4294
                   <>
                     <EuiCallOut
                       color='warning'
@@ -1210,7 +1165,6 @@
                     <EuiSpacer />
                   </>
                 )}
-<<<<<<< HEAD
                 <div className='copy-codeblock-wrapper'>
                   <EuiCodeBlock style={codeBlock} language={language}>
                     {this.state.wazuhPassword &&
@@ -1423,210 +1377,6 @@
                 <EuiSpacer />
               </EuiText>
             )
-=======
-              <div className='copy-codeblock-wrapper'>
-                <EuiCodeBlock style={codeBlock} language={language}>
-                  {this.state.wazuhPassword &&
-                    !this.state.showPassword &&
-                    !['sol', 'hp', 'alpine'].includes(this.state.selectedOS)
-                    ? this.obfuscatePassword(text)
-                    : text}
-                </EuiCodeBlock>
-                <EuiCopy textToCopy={text || ''}>
-                  {copy => (
-                    <div className='copy-overlay' onClick={copy}>
-                      <p>
-                        <EuiIcon type='copy' /> Copy command
-                      </p>
-                    </div>
-                  )}
-                </EuiCopy>
-              </div>
-              {this.state.selectedVersion == 'solaris10' ||
-                this.state.selectedVersion == 'solaris11' ? (
-                <>
-                  <EuiCallOut
-                    color='warning'
-                    className='message'
-                    iconType='iInCircle'
-                    title={
-                      <span>
-                        Might require some extra installation{' '}
-                        <EuiLink
-                          target='_blank'
-                          href={webDocumentationLink(
-                            'installation-guide/wazuh-agent/wazuh-agent-package-solaris.html',
-                            appVersionMajorDotMinor,
-                          )}
-                        >
-                          steps
-                        </EuiLink>
-                        .
-                      </span>
-                    }
-                  ></EuiCallOut>
-                  <EuiSpacer size='m' />
-                  <EuiCallOut
-                    color='warning'
-                    className='message'
-                    iconType='iInCircle'
-                    title={
-                      <span>
-                        After installing the agent, you need to enroll it in the
-                        Wazuh server. Check the Wazuh agent enrollment{' '}
-                        <EuiLink target='_blank' href={urlWazuhAgentEnrollment}>
-                          Wazuh agent enrollment
-                        </EuiLink>{' '}
-                        section to learn more.
-                      </span>
-                    }
-                  ></EuiCallOut>
-                </>
-              ) : this.state.selectedVersion == '6.1 TL9' ? (
-                <>
-                  <EuiCallOut
-                    color='warning'
-                    className='message'
-                    iconType='iInCircle'
-                    title={
-                      <span>
-                        Might require some extra installation{' '}
-                        <EuiLink
-                          target='_blank'
-                          href={webDocumentationLink(
-                            'installation-guide/wazuh-agent/wazuh-agent-package-aix.html',
-                            appVersionMajorDotMinor,
-                          )}
-                        >
-                          steps
-                        </EuiLink>
-                        .
-                      </span>
-                    }
-                  ></EuiCallOut>
-                  <EuiSpacer />
-                </>
-              ) : this.state.selectedVersion == '11.31' ? (
-                <>
-                  <EuiCallOut
-                    color='warning'
-                    className='message'
-                    iconType='iInCircle'
-                    title={
-                      <span>
-                        Might require some extra installation{' '}
-                        <EuiLink
-                          target='_blank'
-                          href={webDocumentationLink(
-                            'installation-guide/wazuh-agent/wazuh-agent-package-hpux.html',
-                            appVersionMajorDotMinor,
-                          )}
-                        >
-                          steps
-                        </EuiLink>
-                        .
-                      </span>
-                    }
-                  ></EuiCallOut>
-                  <EuiSpacer size='m' />
-                  <EuiCallOut
-                    color='warning'
-                    className='message'
-                    iconType='iInCircle'
-                    title={
-                      <span>
-                        After installing the agent, you need to enroll it in the
-                        Wazuh server. Check the Wazuh agent enrollment{' '}
-                        <EuiLink target='_blank' href={urlWazuhAgentEnrollment}>
-                          Wazuh agent enrollment{' '}
-                        </EuiLink>
-                        section to learn more.
-                      </span>
-                    }
-                  ></EuiCallOut>
-                </>
-              ) : this.state.selectedVersion == '3.12.12' ? (
-                <>
-                  <EuiCallOut
-                    color='warning'
-                    className='message'
-                    iconType='iInCircle'
-                    title={
-                      <span>
-                        Might require some extra installation{' '}
-                        <EuiLink
-                          target='_blank'
-                          href={webDocumentationLink(
-                            'installation-guide/wazuh-agent/wazuh-agent-package-linux.html',
-                            appVersionMajorDotMinor,
-                          )}
-                        >
-                          steps
-                        </EuiLink>
-                        .
-                      </span>
-                    }
-                  ></EuiCallOut>
-                  <EuiSpacer size='m' />
-                  <EuiCallOut
-                    color='warning'
-                    className='message'
-                    iconType='iInCircle'
-                    title={
-                      <span>
-                        After installing the agent, you need to enroll it in the
-                        Wazuh server. Check the Wazuh agent enrollment{' '}
-                        <EuiLink target='_blank' href={urlWazuhAgentEnrollment}>
-                          Wazuh agent enrollment{' '}
-                        </EuiLink>
-                        section to learn more.
-                      </span>
-                    }
-                  ></EuiCallOut>
-                </>
-              ) : this.state.selectedVersion == 'debian7' ||
-                this.state.selectedVersion == 'debian8' ||
-                this.state.selectedVersion == 'debian9' ||
-                this.state.selectedVersion == 'debian10' ? (
-                <>
-                  <EuiCallOut
-                    color='warning'
-                    className='message'
-                    iconType='iInCircle'
-                    title={
-                      <span>
-                        Might require some extra installation{' '}
-                        <EuiLink
-                          target='_blank'
-                          href={webDocumentationLink(
-                            'installation-guide/wazuh-agent/wazuh-agent-package-linux.html',
-                            appVersionMajorDotMinor,
-                          )}
-                        >
-                          steps
-                        </EuiLink>
-                        .
-                      </span>
-                    }
-                  ></EuiCallOut>
-                  <EuiSpacer />
-                </>
-              ) : (
-                ''
-              )}
-              {this.state.needsPassword &&
-                !['sol', 'hp', 'alpine'].includes(this.state.selectedOS) ? (
-                <EuiSwitch
-                  label='Show password'
-                  checked={this.state.showPassword}
-                  onChange={active => this.setShowPassword(active)}
-                />
-              ) : (
-                ''
-              )}
-              <EuiSpacer />
-            </EuiText>
->>>>>>> 55de4294
           )}
         </div>
       );
@@ -1815,11 +1565,7 @@
         this.setState({
           serverAddress: nodeSelected,
           udpProtocol: this.state.haveUdpProtocol,
-<<<<<<< HEAD
           connectionSecure: this.state.haveConnectionSecure,
-=======
-          connectionSecure: this.state.haveConnectionSecure
->>>>>>> 55de4294
         });
       };
 
@@ -2304,7 +2050,6 @@
           this.state.selectedOS == 'alpine'
         )
           ? [
-<<<<<<< HEAD
               {
                 title: 'Optional settings',
                 children: (
@@ -2316,19 +2061,6 @@
                 ),
               },
             ]
-=======
-            {
-              title: 'Assign a name and a group to the agent',
-              children: (
-                <Fragment>
-                  {agentName}
-                  {groupInput}
-                  {agentGroup}
-                </Fragment>
-              ),
-            },
-          ]
->>>>>>> 55de4294
           : []),
         {
           title: 'Install and enroll the agent',
