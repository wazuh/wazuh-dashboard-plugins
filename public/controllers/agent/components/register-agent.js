/*
 * Wazuh app - React component for registering agents.
 * Copyright (C) 2015-2022 Wazuh, Inc.
 *
 * This program is free software; you can redistribute it and/or modify
 * it under the terms of the GNU General Public License as published by
 * the Free Software Foundation; either version 2 of the License, or
 * (at your option) any later version.
 *
 * Find more information about this on the LICENSE file.
 */
import React, { Component, Fragment } from 'react';
import { version } from '../../../../package.json';
import { WazuhConfig } from '../../../react-services/wazuh-config';
import {
  EuiSteps,
  EuiTabbedContent,
  EuiFlexGroup,
  EuiFlexItem,
  EuiPanel,
  EuiButtonGroup,
  EuiComboBox,
  EuiFieldText,
  EuiText,
  EuiCodeBlock,
  EuiTitle,
  EuiButtonEmpty,
  EuiCopy,
  EuiPage,
  EuiPageBody,
  EuiCallOut,
  EuiSpacer,
  EuiProgress,
  EuiIcon,
  EuiSwitch,
  EuiLink,
} from '@elastic/eui';
import { WzRequest } from '../../../react-services/wz-request';
import { withErrorBoundary } from '../../../components/common/hocs';
import { UI_LOGGER_LEVELS } from '../../../../common/constants';
import { UI_ERROR_SEVERITIES } from '../../../react-services/error-orchestrator/types';
import { getErrorOrchestrator } from '../../../react-services/common-services';
import { webDocumentationLink } from '../../../../common/services/web_documentation';
import {
  architectureButtons,
  architectureButtonsi386,
  architecturei386Andx86_64,
  versionButtonsRaspbian,
  versionButtonsSuse,
  versionButtonsOracleLinux,
  versionButtonFedora,
  architectureButtonsSolaris,
  architectureButtonsWithPPC64LE,
  architectureButtonsOpenSuse,
  architectureButtonsAix,
  architectureButtonsHpUx,
  versionButtonAmazonLinux,
  versionButtonsRedHat,
  versionButtonsCentos,
  architectureButtonsMacos,
<<<<<<< HEAD
  osPrincipalButtons,
=======
  osButtons,
>>>>>>> 35cc6c23
  versionButtonsDebian,
  versionButtonsUbuntu,
  versionButtonsWindows,
  versionButtonsMacOS,
  versionButtonsOpenSuse,
  versionButtonsSolaris,
  versionButtonsAix,
  versionButtonsHPUX,
<<<<<<< HEAD
  versionButtonAlpine,
} from '../wazuh-config';
=======
} from '../wazuh-config';
import './register-agent.scss';
>>>>>>> 35cc6c23
import ServerAddress from '../register-agent/steps/server-address';
import {
  getConnectionConfig,
  fetchClusterNodesOptions,
} from './register-agent-service';
<<<<<<< HEAD
import './register-agent.scss';
import { PrincipalButtonGroup } from './wz-accordion';
=======
>>>>>>> 35cc6c23

export const RegisterAgent = withErrorBoundary(
  class RegisterAgent extends Component {
    constructor(props) {
      super(props);
      this.wazuhConfig = new WazuhConfig();
      this.configuration = this.wazuhConfig.getConfig();
      this.state = {
        status: 'incomplete',
        selectedOS: '',
        selectedSYS: '',
        neededSYS: false,
        selectedArchitecture: '',
        selectedVersion: '',
        version: '',
        wazuhVersion: '',
        serverAddress: '',
        agentName: '',
        wazuhPassword: '',
        groups: [],
        selectedGroup: [],
        defaultServerAddress: '',
        udpProtocol: false,
        showPassword: false,
        showProtocol: true,
        connectionSecure: true,
<<<<<<< HEAD
        isAccordionOpen: false,
=======
>>>>>>> 35cc6c23
      };
      this.restartAgentCommand = {
        rpm: this.systemSelector(),
        cent: this.systemSelector(),
        deb: this.systemSelector(),
        ubu: this.systemSelector(),
        oraclelinux: this.systemSelector(),
<<<<<<< HEAD
        macos: this.systemSelectorWazuhControlMacos(),
        win: this.systemSelectorNet(),
=======
        macos: 'sudo /Library/Ossec/bin/wazuh-control start',
        win: 'NET START WazuhSvc',
>>>>>>> 35cc6c23
      };
    }

    async componentDidMount() {
      try {
        this.setState({ loading: true });
        const wazuhVersion = await this.props.getWazuhVersion();
        let wazuhPassword = '';
        let hidePasswordInput = false;
        this.getEnrollDNSConfig();
        let authInfo = await this.getAuthInfo();
        const needsPassword = (authInfo.auth || {}).use_password === 'yes';
        if (needsPassword) {
          wazuhPassword =
            this.configuration['enrollment.password'] ||
            authInfo['authd.pass'] ||
            '';
          if (wazuhPassword) {
            hidePasswordInput = true;
          }
        }
        const groups = await this.getGroups();
        this.setState({
          needsPassword,
          hidePasswordInput,
          versionButtonsRedHat,
          versionButtonsCentos,
          versionButtonsDebian,
          versionButtonsUbuntu,
          versionButtonsWindows,
          versionButtonsMacOS,
          versionButtonsOpenSuse,
          versionButtonsSolaris,
          versionButtonAmazonLinux,
          versionButtonsSuse,
          versionButtonsAix,
          versionButtonsHPUX,
          versionButtonsOracleLinux,
          versionButtonsRaspbian,
          versionButtonFedora,
          architectureButtons,
          architectureButtonsi386,
          architecturei386Andx86_64,
          architectureButtonsSolaris,
          architectureButtonsAix,
          architectureButtonsHpUx,
          architectureButtonsMacos,
          architectureButtonsWithPPC64LE,
          wazuhPassword,
          wazuhVersion,
          groups,
          loading: false,
        });
      } catch (error) {
        this.setState({
          wazuhVersion: version,
          loading: false,
        });
        const options = {
          context: `${RegisterAgent.name}.componentDidMount`,
          level: UI_LOGGER_LEVELS.ERROR,
          severity: UI_ERROR_SEVERITIES.BUSINESS,
          display: true,
          store: false,
          error: {
            error: error,
            message: error.message || error,
            title: error.name || error,
          },
        };
        getErrorOrchestrator().handleError(options);
      }
    }

    getEnrollDNSConfig = () => {
      let serverAddress = this.configuration['enrollment.dns'] || '';
      this.setState({ defaultServerAddress: serverAddress });
      if (serverAddress) {
        this.setState({ udpProtocol: true });
      } else {
        this.setState({ udpProtocol: false });
      }
    };

    async getAuthInfo() {
      try {
        const result = await WzRequest.apiReq(
          'GET',
          '/agents/000/config/auth/auth',
          {},
        );
        return (result.data || {}).data || {};
      } catch (error) {
        this.setState({ gotErrorRegistrationServiceInfo: true });
        throw new Error(error);
      }
    }

    selectOS(os) {
      this.setState({
        selectedOS: os,
        selectedVersion: '',
        selectedArchitecture: '',
        selectedSYS: '',
      });
    }

    systemSelector() {
      if (
        this.state.selectedVersion === 'redhat7' ||
        this.state.selectedVersion === 'amazonlinux2022' ||
        this.state.selectedVersion === 'centos7' ||
        this.state.selectedVersion === 'suse11' ||
        this.state.selectedVersion === 'suse12' ||
        this.state.selectedVersion === 'oraclelinux5' ||
        this.state.selectedVersion === '22' ||
        this.state.selectedVersion === 'amazonlinux2' ||
        this.state.selectedVersion === 'debian8' ||
        this.state.selectedVersion === 'debian9' ||
        this.state.selectedVersion === 'debian10' ||
        this.state.selectedVersion === 'busterorgreater' ||
        this.state.selectedVersion === 'ubuntu15' ||
<<<<<<< HEAD
=======
        this.state.selectedVersion === 'ubuntu16' ||
>>>>>>> 35cc6c23
        this.state.selectedVersion === 'leap15'
      ) {
        return 'sudo systemctl daemon-reload\nsudo systemctl enable wazuh-agent\nsudo systemctl start wazuh-agent';
      } else if (
        this.state.selectedVersion === 'redhat5' ||
        this.state.selectedVersion === 'redhat6' ||
        this.state.selectedVersion === 'centos5' ||
        this.state.selectedVersion === 'centos6' ||
        this.state.selectedVersion === 'oraclelinux6' ||
        this.state.selectedVersion === 'amazonlinux1' ||
        this.state.selectedVersion === 'debian7' ||
        this.state.selectedVersion === 'ubuntu14'
      ) {
        return 'service wazuh-agent start';
      }
    }

    systemSelectorNet() {
      if (
        this.state.selectedVersion === 'windowsxp' ||
<<<<<<< HEAD
        this.state.selectedVersion === 'windowsserver2008' ||
        this.state.selectedVersion === 'windows7'
      ) {
        return 'NET START WazuhSvc';
=======
        this.state.selectedVersion === 'windows8'
      ) {
        return 'update-rc.d wazuh-agent defaults && service wazuh-agent start';
>>>>>>> 35cc6c23
      }
    }

    systemSelectorWazuhControlMacos() {
<<<<<<< HEAD
      if (this.state.selectedVersion == 'sierra') {
=======
      if (
        this.state.selectedVersion == 'sierra' ||
        this.state.selectedVersion == 'highSierra' ||
        this.state.selectedVersion == 'mojave' ||
        this.state.selectedVersion == 'catalina' ||
        this.state.selectedVersion == 'bigSur' ||
        this.state.selectedVersion == 'monterrey' ||
        this.state.selectedVersion == 'ventura'
      ) {
>>>>>>> 35cc6c23
        return '/Library/Ossec/bin/wazuh-control start';
      }
    }

    systemSelectorWazuhControl() {
      if (
        this.state.selectedVersion === 'solaris10' ||
        this.state.selectedVersion === 'solaris11' ||
        this.state.selectedVersion === '6.1 TL9' ||
<<<<<<< HEAD
        this.state.selectedVersion === '11.31' ||
        this.state.selectedVersion === '3.12.12'
=======
        this.state.selectedVersion === '11.31'
>>>>>>> 35cc6c23
      ) {
        return '/var/ossec/bin/wazuh-control start';
      }
    }

    selectSYS(sys) {
      this.setState({ selectedSYS: sys });
    }

    setServerAddress(serverAddress) {
      this.setState({ serverAddress });
    }

    setAgentName(event) {
      this.setState({ agentName: event.target.value });
    }

    setGroupName(selectedGroup) {
      this.setState({ selectedGroup });
    }

    setArchitecture(selectedArchitecture) {
      this.setState({ selectedArchitecture });
    }

    setVersion(selectedVersion) {
      this.setState({ selectedVersion, selectedArchitecture: '' });
    }

    setWazuhPassword(event) {
      this.setState({ wazuhPassword: event.target.value });
    }

    setShowPassword(event) {
      this.setState({ showPassword: event.target.checked });
    }

    obfuscatePassword(text) {
      let obfuscate = '';
      const regex = /WAZUH_REGISTRATION_PASSWORD=?\040?\'(.*?)\'/gm;
      const match = regex.exec(text);
      const password = match[1];
      if (password) {
        [...password].forEach(() => (obfuscate += '*'));
        text = text.replace(password, obfuscate);
      }
      return text;
    }

    async getGroups() {
      try {
        const result = await WzRequest.apiReq('GET', '/groups', {});
        return result.data.data.affected_items.map(item => ({
          label: item.name,
          id: item.name,
        }));
      } catch (error) {
        throw new Error(error);
      }
    }

    optionalDeploymentVariables() {
      let deployment =
        this.state.serverAddress &&
        `WAZUH_MANAGER='${this.state.serverAddress}' `;
      const protocol = false;
      if (this.state.selectedOS == 'win') {
        deployment += `WAZUH_REGISTRATION_SERVER='${this.state.serverAddress}' `;
      }

      if (this.state.needsPassword) {
        deployment += `WAZUH_REGISTRATION_PASSWORD='${this.state.wazuhPassword}' `;
      }

      if (this.state.udpProtocol) {
        deployment += "WAZUH_PROTOCOL='UDP' ";
      }

      if (this.state.selectedGroup.length) {
        deployment += `WAZUH_AGENT_GROUP='${this.state.selectedGroup
          .map(item => item.label)
          .join(',')}' `;
      }

      // macos doesnt need = param
      if (this.state.selectedOS === 'macos') {
        return deployment.replace(/=/g, ' ');
      }

      return deployment;
    }

    agentNameVariable() {
      let agentName = `WAZUH_AGENT_NAME='${this.state.agentName}' `;
<<<<<<< HEAD
=======
      if (
        this.state.selectedOS === 'macos' &&
        this.state.selectedArchitecture &&
        this.state.agentName !== ''
      ) {
        return agentName.replace(/=/g, ' ');
      }
>>>>>>> 35cc6c23
      if (this.state.selectedArchitecture && this.state.agentName !== '') {
        return agentName;
      } else {
        return '';
      }
    }

    resolveRPMPackage() {
      switch (
        `${this.state.selectedVersion}-${this.state.selectedArchitecture}`
      ) {
        case 'redhat5-i386':
          return `https://packages.wazuh.com/4.x/yum5/i386/wazuh-agent-${this.state.wazuhVersion}-1.el5.i386.rpm`;
        case 'redhat5-x86_64':
          return `https://packages.wazuh.com/4.x/yum5/x86_64/wazuh-agent-${this.state.wazuhVersion}-1.el5.x86_64.rpm`;
        case 'redhat6-i386':
          return `https://packages.wazuh.com/4.x/yum/wazuh-agent-${this.state.wazuhVersion}-1.i386.rpm`;
        case 'redhat6-aarch64':
          return `https://packages.wazuh.com/4.x/yum/wazuh-agent-${this.state.wazuhVersion}-1.aarch64.rpm`;
        case 'redhat6-x86_64':
          return `https://packages.wazuh.com/4.x/yum/wazuh-agent-${this.state.wazuhVersion}-1.x86_64.rpm`;
        case 'redhat6-armhf':
          return `https://packages.wazuh.com/4.x/yum/wazuh-agent-${this.state.wazuhVersion}-1.armv7hl.rpm`;
        case 'redhat7-i386':
          return `https://packages.wazuh.com/4.x/yum/wazuh-agent-${this.state.wazuhVersion}-1.i386.rpm`;
        case 'redhat7-aarch64':
          return `https://packages.wazuh.com/4.x/yum/wazuh-agent-${this.state.wazuhVersion}-1.aarch64.rpm`;
        case 'redhat7-x86_64':
          return `https://packages.wazuh.com/4.x/yum/wazuh-agent-${this.state.wazuhVersion}-1.x86_64.rpm`;
        case 'redhat7-armhf':
          return `https://packages.wazuh.com/4.x/yum/wazuh-agent-${this.state.wazuhVersion}-1.armv7hl.rpm`;
        case 'redhat7-powerpc':
          return `https://packages.wazuh.com/4.x/yum/wazuh-agent-${this.state.wazuhVersion}.ppc64le.rpm`;
        default:
          return `https://packages.wazuh.com/4.x/yum/wazuh-agent-${this.state.wazuhVersion}-1.x86_64.rpm`;
      }
    }

    resolveAlpinePackage() {
      switch (
        `${this.state.selectedVersion}-${this.state.selectedArchitecture}`
      ) {
        case '3.12.12-i386':
          return `https://packages.wazuh.com/key/alpine-devel%40wazuh.com-633d7457.rsa.pub && \echo "https://packages.wazuh.com/4.x/alpine/v3.12/main"`;
        case '3.12.12-aarch64':
          return `https://packages.wazuh.com/key/alpine-devel%40wazuh.com-633d7457.rsa.pub && \echo "https://packages.wazuh.com/4.x/alpine/v3.12/main"`;
        case '3.12.12-x86_64':
          return `https://packages.wazuh.com/key/alpine-devel%40wazuh.com-633d7457.rsa.pub && \echo "https://packages.wazuh.com/4.x/alpine/v3.12/main"`;
        case '3.12.12-armhf':
          return `https://packages.wazuh.com/key/alpine-devel%40wazuh.com-633d7457.rsa.pub && \echo "https://packages.wazuh.com/4.x/alpine/v3.12/main"`;
        case '3.12.12-powerpc':
          return `https://packages.wazuh.com/key/alpine-devel%40wazuh.com-633d7457.rsa.pub && \echo "https://packages.wazuh.com/4.x/alpine/v3.12/main"`;
        default:
          return `https://packages.wazuh.com/key/alpine-devel%40wazuh.com-633d7457.rsa.pub && \echo "https://packages.wazuh.com/4.x/alpine/v3.12/main"`;
      }
    }

    resolveORACLELINUXPackage() {
      switch (
        `${this.state.selectedVersion}-${this.state.selectedArchitecture}`
      ) {
        case 'oraclelinux5-i386':
          return `https://packages.wazuh.com/4.x/yum/wazuh-agent-${this.state.wazuhVersion}-1.i386.rpm`;
        case 'oraclelinux5-aarch64':
          return `https://packages.wazuh.com/4.x/yum/wazuh-agent-${this.state.wazuhVersion}-1.aarch64.rpm`;
        case 'oraclelinux5-x86_64':
          return `https://packages.wazuh.com/4.x/yum/wazuh-agent-${this.state.wazuhVersion}-1.x86_64.rpm`;
        case 'oraclelinux5-armhf':
          return `https://packages.wazuh.com/4.x/yum/wazuh-agent-${this.state.wazuhVersion}-1.armv7hl.rpm`;
        case 'oraclelinux5-powerpc':
          return `https://packages.wazuh.com/4.x/yum/wazuh-agent-${this.state.wazuhVersion}.ppc64le.rpm`;
        case 'oraclelinux6-i386':
          return `https://packages.wazuh.com/4.x/yum/wazuh-agent-${this.state.wazuhVersion}.i386.rpm`;
        case 'oraclelinux6-aarch64':
          return `https://packages.wazuh.com/4.x/yum/wazuh-agent-${this.state.wazuhVersion}.aarch64.rpm`;
        case 'oraclelinux6-x86_64':
          return `https://packages.wazuh.com/4.x/yum/wazuh-agent-${this.state.wazuhVersion}.x86_64.rpm`;
        case 'oraclelinux6-armhf':
          return `https://packages.wazuh.com/4.x/yum/wazuh-agent-${this.state.wazuhVersion}.armv7hl.rpm`;
        default:
          return `https://packages.wazuh.com/4.x/yum/wazuh-agent-${this.state.wazuhVersion}-1.x86_64.rpm`;
      }
    }

    resolveCENTPackage() {
      switch (
        `${this.state.selectedVersion}-${this.state.selectedArchitecture}`
      ) {
        case 'centos5-i386':
          return `https://packages.wazuh.com/4.x/yum/i386/wazuh-agent-${this.state.wazuhVersion}.el5.i386.rpm`;
        case 'centos5-x86_64':
          return `https://packages.wazuh.com/4.x/yum/x86_64/wazuh-agent-${this.state.wazuhVersion}.el5.x86_64.rpm`;
        case 'centos6-i386':
          return `https://packages.wazuh.com/4.x/yum/wazuh-agent-${this.state.wazuhVersion}.i386.rpm`;
        case 'centos6-aarch64':
          return `https://packages.wazuh.com/4.x/yum/wazuh-agent-${this.state.wazuhVersion}.aarch64.rpm`;
        case 'centos6-x86_64':
          return `https://packages.wazuh.com/4.x/yum/wazuh-agent-${this.state.wazuhVersion}.x86_64.rpm`;
        case 'centos6-armhf':
          return `https://packages.wazuh.com/4.x/yum/wazuh-agent-${this.state.wazuhVersion}.armv7hl.rpm`;
        case 'centos7-i386':
          return `https://packages.wazuh.com/4.x/yum/wazuh-agent-${this.state.wazuhVersion}.i386.rpm`;
        case 'centos7-aarch64':
          return `https://packages.wazuh.com/4.x/yum/wazuh-agent-${this.state.wazuhVersion}.aarch64.rpm`;
        case 'centos7-x86_64':
          return `https://packages.wazuh.com/4.x/yum/wazuh-agent-${this.state.wazuhVersion}.x86_64.rpm`;
        case 'centos7-armhf':
          return `https://packages.wazuh.com/4.x/yum/wazuh-agent-${this.state.wazuhVersion}.armv7hl.rpm`;
        case 'centos7-powerpc':
          return `https://packages.wazuh.com/4.x/yum/wazuh-agent-${this.state.wazuhVersion}.ppc64le.rpm`;
        default:
          return `https://packages.wazuh.com/4.x/yum/wazuh-agent-${this.state.wazuhVersion}.x86_64.rpm`;
      }
    }

    resolveSUSEPackage() {
      switch (
        `${this.state.selectedVersion}-${this.state.selectedArchitecture}`
      ) {
        case 'suse11-i386':
          return `https://packages.wazuh.com/4.x/yum/wazuh-agent-${this.state.wazuhVersion}.i386.rpm`;
        case 'suse11-x86_64':
          return `https://packages.wazuh.com/4.x/yum/wazuh-agent-${this.state.wazuhVersion}.x86_64.rpm`;
        case 'suse12-i386':
          return `https://packages.wazuh.com/4.x/yum/wazuh-agent-${this.state.wazuhVersion}.i386.rpm`;
        case 'suse12-aarch64':
          return `https://packages.wazuh.com/4.x/yum/wazuh-agent-${this.state.wazuhVersion}.aarch64.rpm`;
        case 'suse12-x86_64':
          return `https://packages.wazuh.com/4.x/yum/wazuh-agent-${this.state.wazuhVersion}.x86_64.rpm`;
        case 'suse12-armhf':
          return `https://packages.wazuh.com/4.x/yum/wazuh-agent-${this.state.wazuhVersion}.armv7hl.rpm`;
        case 'suse12-powerpc':
          return `https://packages.wazuh.com/4.x/yum/wazuh-agent-${this.state.wazuhVersion}.ppc64le.rpm`;
        default:
          return `https://packages.wazuh.com/4.x/yum/wazuh-agent-${this.state.wazuhVersion}.x86_64.rpm`;
      }
    }

    resolveFEDORAPachage() {
      switch (
        `${this.state.selectedVersion}-${this.state.selectedArchitecture}`
      ) {
        case '22-i386':
          return `https://packages.wazuh.com/4.x/yum/i386/wazuh-agent-${this.state.wazuhVersion}-1.el5.i386.rpm`;
        case '22-aarch64':
          return `https://packages.wazuh.com/4.x/yum/wazuh-agent-${this.state.wazuhVersion}-1.aarch64.rpm`;
        case '22-x86_64':
          return `https://packages.wazuh.com/4.x/yum/wazuh-agent-${this.state.wazuhVersion}.x86_64.rpm`;
        case '22-armhf':
          return `https://packages.wazuh.com/4.x/yum/wazuh-agent-${this.state.wazuhVersion}.armv7hl.rpm`;
        case '22-powerpc':
          return `https://packages.wazuh.com/4.x/yum/wazuh-agent-${this.state.wazuhVersion}.ppc64le.rpm`;
        default:
          return `https://packages.wazuh.com/4.x/yum/wazuh-agent-${this.state.wazuhVersion}.x86_64.rpm`;
      }
    }

    resolveAMAZONLPackage() {
      switch (
        `${this.state.selectedVersion}-${this.state.selectedArchitecture}`
      ) {
        case 'amazonlinux1-i386':
          return `https://packages.wazuh.com/4.x/yum/wazuh-agent-${this.state.wazuhVersion}.i386.rpm`;
        case 'amazonlinux1-aarch64':
          return `https://packages.wazuh.com/4.x/yum/wazuh-agent-${this.state.wazuhVersion}.aarch64.rpm`;
        case 'amazonlinux1-x86_64':
          return `https://packages.wazuh.com/4.x/yum/wazuh-agent-${this.state.wazuhVersion}.x86_64.rpm`;
        case 'amazonlinux1-armhf':
          return `https://packages.wazuh.com/4.x/yum/wazuh-agent-${this.state.wazuhVersion}.armv7hl.rpm`;
        case 'amazonlinux1-powerpc':
          return `https://packages.wazuh.com/4.x/yum/wazuh-agent-${this.state.wazuhVersion}.ppc64le.rpm`;
        case 'amazonlinux2-i386':
          return `https://packages.wazuh.com/4.x/yum/wazuh-agent-${this.state.wazuhVersion}.i386.rpm`;
        case 'amazonlinux2-aarch64':
          return `https://packages.wazuh.com/4.x/yum/wazuh-agent-${this.state.wazuhVersion}.aarch64.rpm`;
        case 'amazonlinux2-x86_64':
          return `https://packages.wazuh.com/4.x/yum/wazuh-agent-${this.state.wazuhVersion}.x86_64.rpm`;
        case 'amazonlinux2-armhf':
          return `https://packages.wazuh.com/4.x/yum/wazuh-agent-${this.state.wazuhVersion}.armv7hl.rpm`;
        case 'amazonlinux2-powerpc':
          return `https://packages.wazuh.com/4.x/yum/wazuh-agent-${this.state.wazuhVersion}.ppc64le.rpm`;
        case 'amazonlinux2022-i386':
          return `https://packages.wazuh.com/4.x/yum/wazuh-agent-${this.state.wazuhVersion}-1.i386.rpm`;
        case 'amazonlinux2022-aarch64':
          return `https://packages.wazuh.com/4.x/yum/wazuh-agent-${this.state.wazuhVersion}-1.aarch64.rpm`;
        case 'amazonlinux2022-x86_64':
          return `https://packages.wazuh.com/4.x/yum/wazuh-agent-${this.state.wazuhVersion}-1.x86_64.rpm`;
        case 'amazonlinux2022-armhf':
          return `https://packages.wazuh.com/4.x/yum/wazuh-agent-${this.state.wazuhVersion}-1.armv7hl.rpm`;
        default:
          return `https://packages.wazuh.com/4.x/yum/wazuh-agent-${this.state.wazuhVersion}.x86_64.rpm`;
      }
    }

    resolveDEBPackage() {
      switch (`${this.state.selectedArchitecture}`) {
        case 'i386':
          return `https://packages.wazuh.com/4.x/apt/pool/main/w/wazuh-agent/wazuh-agent_${this.state.wazuhVersion}_i386.deb`;
        case 'aarch64':
          return `https://packages.wazuh.com/4.x/apt/pool/main/w/wazuh-agent/wazuh-agent_${this.state.wazuhVersion}_arm64.deb`;
        case 'armhf':
          return `https://packages.wazuh.com/4.x/apt/pool/main/w/wazuh-agent/wazuh-agent_${this.state.wazuhVersion}_armhf.deb`;
        case 'x86_64':
          return `https://packages.wazuh.com/4.x/apt/pool/main/w/wazuh-agent/wazuh-agent_${this.state.wazuhVersion}_amd64.deb`;
        case 'powerpc':
          return `https://packages.wazuh.com/4.x/apt/pool/main/w/wazuh-agent/wazuh-agent_${this.state.wazuhVersion}.ppc64el.deb`;
        default:
          return `https://packages.wazuh.com/4.x/apt/pool/main/w/wazuh-agent/wazuh-agent_${this.state.wazuhVersion}_amd64.deb`;
      }
    }

    resolveRASPBIANPackage() {
      switch (
        `${this.state.selectedVersion}-${this.state.selectedArchitecture}`
      ) {
        case 'busterorgreater-i386':
          return `https://packages.wazuh.com/4.x/apt/pool/main/w/wazuh-agent/wazuh-agent_${this.state.wazuhVersion}_i386.deb`;
        case 'busterorgreater-aarch64':
          return `https://packages.wazuh.com/4.x/apt/pool/main/w/wazuh-agent/wazuh-agent_${this.state.wazuhVersion}_arm64.deb`;
        case 'busterorgreater-armhf':
          return `https://packages.wazuh.com/4.x/apt/pool/main/w/wazuh-agent/wazuh-agent_${this.state.wazuhVersion}_armhf.deb`;
        case 'busterorgreater-x86_64':
          return `https://packages.wazuh.com/4.x/apt/pool/main/w/wazuh-agent/wazuh-agent_${this.state.wazuhVersion}_amd64.deb`;
        case 'busterorgreater-powerpc':
          return `https://packages.wazuh.com/4.x/apt/pool/main/w/wazuh-agent/wazuh-agent_${this.state.wazuhVersion}.ppc64el.deb`;
        default:
          return `https://packages.wazuh.com/4.x/apt/pool/main/w/wazuh-agent/wazuh-agent_${this.state.wazuhVersion}_amd64.deb`;
      }
    }

    resolveUBUNTUPackage() {
      switch (
        `${this.state.selectedVersion}-${this.state.selectedArchitecture}`
      ) {
        case 'ubuntu14-i386':
          return `https://packages.wazuh.com/4.x/apt/pool/main/w/wazuh-agent/wazuh-agent_${this.state.wazuhVersion}_i386.deb`;
        case 'ubuntu14-aarch64':
          return `https://packages.wazuh.com/4.x/apt/pool/main/w/wazuh-agent/wazuh-agent_${this.state.wazuhVersion}_arm64.deb`;
        case 'ubuntu14-armhf':
          return `https://packages.wazuh.com/4.x/apt/pool/main/w/wazuh-agent/wazuh-agent_${this.state.wazuhVersion}_armhf.deb`;
        case 'ubuntu14-x86_64':
          return `https://packages.wazuh.com/4.x/apt/pool/main/w/wazuh-agent/wazuh-agent_${this.state.wazuhVersion}_amd64.deb`;
        case 'ubuntu15-i386':
          return `https://packages.wazuh.com/4.x/apt/pool/main/w/wazuh-agent/wazuh-agent_${this.state.wazuhVersion}_i386.deb`;
        case 'ubuntu15-aarch64':
          return `https://packages.wazuh.com/4.x/apt/pool/main/w/wazuh-agent/wazuh-agent_${this.state.wazuhVersion}_arm64.deb`;
        case 'ubuntu15-armhf':
          return `https://packages.wazuh.com/4.x/apt/pool/main/w/wazuh-agent/wazuh-agent_${this.state.wazuhVersion}_armhf.deb`;
        case 'ubuntu15-x86_64':
          return `https://packages.wazuh.com/4.x/apt/pool/main/w/wazuh-agent/wazuh-agent_${this.state.wazuhVersion}_amd64.deb`;
        default:
          return `https://packages.wazuh.com/4.x/apt/pool/main/w/wazuh-agent/wazuh-agent_${this.state.wazuhVersion}_amd64.deb`;
      }
    }

    resolveOPENSUSEPackage() {
      switch (
        `${this.state.selectedVersion}-${this.state.selectedArchitecture}`
      ) {
        case 'leap15-x86_64':
          return `https://packages.wazuh.com/4.x/yum/i386/wazuh-agent-${this.state.wazuhVersion}.x86_64.rpm`;
        case 'leap15-ARM64':
          return `https://packages.wazuh.com/4.x/yum/x86_64/wazuh-agent-${this.state.wazuhVersion}.armv7hl.rpm`;
        default:
          return `https://packages.wazuh.com/4.x/yum/wazuh-agent-${this.state.wazuhVersion}.x86_64.rpm`;
      }
    }

    resolveSOLARISPackage() {
      switch (
        `${this.state.selectedVersion}-${this.state.selectedArchitecture}`
      ) {
        case 'solaris10-i386':
          return `https://packages.wazuh.com/4.x/solaris/i386/10/wazuh-agent-${this.state.wazuhVersion}-sol10-i386.pkg`;
        case 'solaris10-sparc':
          return `https://packages.wazuh.com/4.x/solaris/sparc/10/wazuh-agent-${this.state.wazuhVersion}-sol10-sparc.pkg`;
        case 'solaris11-i386':
          return `https://packages.wazuh.com/4.x/solaris/i386/11/wazuh-agent-${this.state.wazuhVersion}-sol11-i386.p5p`;
        case 'solaris11-sparc':
          return `https://packages.wazuh.com/4.x/solaris/sparc/11/wazuh-agent-${this.state.wazuhVersion}-sol11-sparc.p5p`;
        default:
          return `https://packages.wazuh.com/4.x/solaris/sparc/11/wazuh-agent-${this.state.wazuhVersion}-sol11-sparc.p5p`;
      }
    }

    resolveAIXPackage() {
      switch (
        `${this.state.selectedVersion}-${this.state.selectedArchitecture}`
      ) {
        case '6.1 TL9-powerpc':
          return `https://packages.wazuh.com/4.x/yum/i386/wazuh-agent-${this.state.wazuhVersion}.aix.ppc.rpm`;
        default:
          return `https://packages.wazuh.com/4.x/yum/i386/wazuh-agent-${this.state.wazuhVersion}.aix.ppc.rpm`;
      }
    }

    resolveHPPackage() {
      switch (
        `${this.state.selectedVersion}-${this.state.selectedArchitecture}`
      ) {
        case '11.31-itanium2':
          return `https://packages.wazuh.com/4.x/yum/i386/wazuh-agent-${this.state.wazuhVersion}-hpux-11v3-ia64.tar`;
        default:
          return `https://packages.wazuh.com/4.x/yum/i386/wazuh-agent-${this.state.wazuhVersion}-hpux-11v3-ia64.tar`;
      }
    }

    optionalPackages() {
      switch (this.state.selectedOS) {
        case 'rpm':
          return this.resolveRPMPackage();
        case 'cent':
          return this.resolveCENTPackage();
        case 'deb':
          return this.resolveDEBPackage();
        case 'ubu':
          return this.resolveUBUNTUPackage();
        case 'open':
          return this.resolveOPENSUSEPackage();
        case 'sol':
          return this.resolveSOLARISPackage();
        case 'aix':
          return this.resolveAIXPackage();
        case 'hp':
          return this.resolveHPPackage();
        case 'amazonlinux':
          return this.resolveAMAZONLPackage();
        case 'fedora':
          return this.resolveFEDORAPachage();
        case 'oraclelinux':
          return this.resolveORACLELINUXPackage();
        case 'suse':
          return this.resolveSUSEPackage();
        case 'raspbian':
          return this.resolveRASPBIANPackage();
        case 'alpine':
          return this.resolveAlpinePackage();
        default:
          return `https://packages.wazuh.com/4.x/yum/x86_64/wazuh-agent-${this.state.wazuhVersion}-1.x86_64.rpm`;
      }
    }

    checkMissingOSSelection() {
      if (!this.state.selectedOS) {
        return ['Operating system'];
      }
      switch (this.state.selectedOS) {
        case 'rpm':
          return [
            ...(!this.state.selectedVersion ? ['OS version'] : []),
            ...(this.state.selectedVersion && !this.state.selectedArchitecture
              ? ['OS architecture']
              : []),
          ];
        case 'cent':
          return [
            ...(!this.state.selectedVersion ? ['OS version'] : []),
            ...(this.state.selectedVersion && !this.state.selectedArchitecture
              ? ['OS architecture']
              : []),
          ];
        case 'deb':
          return [
            ...(!this.state.selectedVersion ? ['OS version'] : []),
            ...(this.state.selectedVersion && !this.state.selectedArchitecture
              ? ['OS architecture']
              : []),
          ];
        case 'ubu':
          return [
            ...(!this.state.selectedVersion ? ['OS version'] : []),
            ...(this.state.selectedVersion && !this.state.selectedArchitecture
              ? ['OS architecture']
              : []),
          ];
        case 'win':
          return [
            ...(!this.state.selectedVersion ? ['OS version'] : []),
            ...(this.state.selectedVersion && !this.state.selectedArchitecture
              ? ['OS architecture']
              : []),
          ];
        case 'macos':
          return [
            ...(!this.state.selectedVersion ? ['OS version'] : []),
            ...(this.state.selectedVersion && !this.state.selectedArchitecture
              ? ['OS architecture']
              : []),
          ];
        case 'open':
          return [
            ...(!this.state.selectedVersion ? ['OS version'] : []),
            ...(this.state.selectedVersion && !this.state.selectedArchitecture
              ? ['OS architecture']
              : []),
          ];
        case 'sol':
          return [
            ...(!this.state.selectedVersion ? ['OS version'] : []),
            ...(this.state.selectedVersion && !this.state.selectedArchitecture
              ? ['OS architecture']
              : []),
          ];
        case 'aix':
          return [
            ...(!this.state.selectedVersion ? ['OS version'] : []),
            ...(this.state.selectedVersion && !this.state.selectedArchitecture
              ? ['OS architecture']
              : []),
          ];
        case 'hp':
          return [
            ...(!this.state.selectedVersion ? ['OS version'] : []),
            ...(this.state.selectedVersion && !this.state.selectedArchitecture
              ? ['OS architecture']
              : []),
          ];
        case 'amazonlinux':
          return [
            ...(!this.state.selectedVersion ? ['OS version'] : []),
            ...(this.state.selectedVersion && !this.state.selectedArchitecture
              ? ['OS architecture']
              : []),
          ];
        case 'fedora':
          return [
            ...(!this.state.selectedVersion ? ['OS version'] : []),
            ...(this.state.selectedVersion && !this.state.selectedArchitecture
              ? ['OS architecture']
              : []),
          ];
        case 'oraclelinux':
          return [
            ...(!this.state.selectedVersion ? ['OS version'] : []),
            ...(this.state.selectedVersion && !this.state.selectedArchitecture
              ? ['OS architecture']
              : []),
          ];
        case 'suse':
          return [
            ...(!this.state.selectedVersion ? ['OS version'] : []),
            ...(this.state.selectedVersion && !this.state.selectedArchitecture
              ? ['OS architecture']
              : []),
          ];
        case 'raspbian':
          return [
            ...(!this.state.selectedVersion ? ['OS version'] : []),
            ...(this.state.selectedVersion && !this.state.selectedArchitecture
              ? ['OS architecture']
              : []),
          ];
        case 'alpine':
          return [
            ...(!this.state.selectedVersion ? ['OS version'] : []),
            ...(this.state.selectedVersion && !this.state.selectedArchitecture
              ? ['OS architecture']
              : []),
          ];
        default:
          return [];
      }
    }

    getHighlightCodeLanguage(selectedSO) {
      if (selectedSO.toLowerCase() === 'win') {
        return 'powershell';
      } else {
        return 'bash';
      }
    }

    render() {
      const appVersionMajorDotMinor = this.state.wazuhVersion
        .split('.')
        .slice(0, 2)
        .join('.');
      const urlCheckConnectionDocumentation = webDocumentationLink(
        'user-manual/agents/agent-connection.html',
        appVersionMajorDotMinor,
      );
<<<<<<< HEAD
      const urlWindowsPackage = `https://packages.wazuh.com/4.x/windows/wazuh-agent-${this.state.wazuhVersion}-1.msi`;

      const textAndLinkToCheckConnectionDocumentation = (
        <p>
          To verify the connection with the Wazuh server, please follow this{' '}
          <a href={urlCheckConnectionDocumentation} target='_blank'>
=======
      const textAndLinkToCheckConnectionDocumentation = (
        <p>
          To verify the connection with the Wazuh server, please follow this{' '}
          <a
            href={urlCheckConnectionDocumentation}
            target='_blank'
            rel='noreferrer'
          >
>>>>>>> 35cc6c23
            document.
          </a>
        </p>
      );
      const missingOSSelection = this.checkMissingOSSelection();

      const agentName = (
        <EuiFieldText
          placeholder='Name agent'
          value={this.state.agentName}
          onChange={event => this.setAgentName(event)}
        />
      );
      const groupInput = (
        <>
          {!this.state.groups.length && (
            <>
              <EuiCallOut
                style={{ marginTop: '1.5rem' }}
                color='warning'
                title='This section could not be configured because you do not have permission to read groups.'
                iconType='iInCircle'
              />
            </>
          )}
        </>
      );

      const agentGroup = (
        <EuiText style={{ marginTop: '1.5rem' }}>
          <p>Select one or more existing groups</p>
          <EuiComboBox
            placeholder={!this.state.groups.length ? 'Default' : 'Select group'}
            options={this.state.groups}
            selectedOptions={this.state.selectedGroup}
            onChange={group => {
              this.setGroupName(group);
            }}
            isDisabled={!this.state.groups.length}
            isClearable={true}
            data-test-subj='demoComboBox'
          />
        </EuiText>
      );
      const passwordInput = (
        <EuiFieldText
          placeholder='Wazuh password'
          value={this.state.wazuhPassword}
          onChange={event => this.setWazuhPassword(event)}
        />
      );

      const codeBlock = {
        zIndex: '100',
      };

      const customTexts = {
        rpmText: `sudo ${this.optionalDeploymentVariables()}${this.agentNameVariable()}yum install -y ${this.optionalPackages()}`,
        alpineText: `wget -O /etc/apk/keys/alpine-devel@wazuh.com-633d7457.rsa.pub ${this.optionalPackages()} >> /etc/apk/repositories && \
apk update && \
apk add wazuh-agent`,

        centText: `sudo ${this.optionalDeploymentVariables()}${this.agentNameVariable()}yum install -y ${this.optionalPackages()}`,
        debText: `curl -so wazuh-agent-${
          this.state.wazuhVersion
        }.deb ${this.optionalPackages()} && sudo ${this.optionalDeploymentVariables()}${this.agentNameVariable()}dpkg -i ./wazuh-agent-${
          this.state.wazuhVersion
        }.deb`,
        ubuText: `curl -so wazuh-agent-${
          this.state.wazuhVersion
        }.deb ${this.optionalPackages()} && sudo ${this.optionalDeploymentVariables()}${this.agentNameVariable()}dpkg -i ./wazuh-agent-${
          this.state.wazuhVersion
        }.deb`,
        macosText: `curl -so wazuh-agent-${
          this.state.wazuhVersion
        }.pkg https://packages.wazuh.com/4.x/macos/wazuh-agent-${
          this.state.wazuhVersion
        }-1.pkg && sudo launchctl setenv ${this.optionalDeploymentVariables()}${this.agentNameVariable()}&& sudo installer -pkg ./wazuh-agent-${
          this.state.wazuhVersion
        }.pkg -target /`,
<<<<<<< HEAD
        winText:
          this.state.selectedVersion == 'windowsxp' ||
          this.state.selectedVersion == 'windowsserver2008'
            ? `msiexec.exe /i wazuh-agent-${
                this.state.wazuhVersion
              }-1.msi /q ${this.optionalDeploymentVariables()}`
            : `Invoke-WebRequest -Uri https://packages.wazuh.com/4.x/windows/wazuh-agent-${
                this.state.wazuhVersion
              }-1.msi -OutFile \${env:tmp}\\wazuh-agent-${
                this.state.wazuhVersion
              }.msi; msiexec.exe /i \${env:tmp}\\wazuh-agent-${
                this.state.wazuhVersion
              }.msi /q ${this.optionalDeploymentVariables()}${this.agentNameVariable()}`,
=======
        winText: `Invoke-WebRequest -Uri https://packages.wazuh.com/4.x/windows/wazuh-agent-${
          this.state.wazuhVersion
        }-1.msi -OutFile \${env:tmp}\\wazuh-agent-${
          this.state.wazuhVersion
        }.msi; msiexec.exe /i \${env:tmp}\\wazuh-agent-${
          this.state.wazuhVersion
        }.msi /q ${this.optionalDeploymentVariables()}${this.agentNameVariable()}`,
>>>>>>> 35cc6c23
        openText: `sudo rpm --import https://packages.wazuh.com/key/GPG-KEY-WAZUH && sudo ${this.optionalDeploymentVariables()}${this.agentNameVariable()} zypper install -y ${this.optionalPackages()}`,
        solText: `sudo curl -so ${this.optionalPackages()} && sudo ${this.agentNameVariable()}&& ${
          this.state.selectedVersion == 'solaris11'
            ? 'pkg install -g wazuh-agent.p5p wazuh-agent'
            : 'pkgadd -d wazuh-agent.pkg'
        }`,
        aixText: `sudo ${this.optionalDeploymentVariables()}${this.agentNameVariable()}rpm -ivh ${this.optionalPackages()}`,
        hpText: `cd / && sudo curl -so ${this.optionalPackages()} && sudo ${this.agentNameVariable()}groupadd wazuh && sudo useradd -G wazuh wazuh && sudo tar -xvf wazuh-agent.tar`,
        amazonlinuxText: `sudo ${this.optionalDeploymentVariables()}${this.agentNameVariable()}yum install -y ${this.optionalPackages()}`,
        fedoraText: `sudo ${this.optionalDeploymentVariables()}${this.agentNameVariable()}yum install -y ${this.optionalPackages()}`,
        oraclelinuxText: `sudo ${this.optionalDeploymentVariables()}${this.agentNameVariable()}yum install -y ${this.optionalPackages()}`,
        suseText: `sudo ${this.optionalDeploymentVariables()}${this.agentNameVariable()}yum install -y ${this.optionalPackages()}`,
        raspbianText: `curl -so wazuh-agent-${
          this.state.wazuhVersion
        }.deb ${this.optionalPackages()} && sudo ${this.optionalDeploymentVariables()}${this.agentNameVariable()}dpkg -i ./wazuh-agent-${
          this.state.wazuhVersion
        }.deb`,
      };

      const field = `${this.state.selectedOS}Text`;
      const text = customTexts[field];
      const language = this.getHighlightCodeLanguage(this.state.selectedOS);
      const warningUpgrade =
        'If the installer finds another Wazuh agent in the system, it will upgrade it preserving the configuration.';
<<<<<<< HEAD
      const warningCommand = (
        <p>
          Please
          <a href={urlWindowsPackage}> download </a>
          the package from our repository and copy it to the Windows system
          where you are going to install it. Then run the following command to
          perform the installation:
        </p>
      );
      const windowsAdvice = this.state.selectedOS === 'win' && (
        <>
          <EuiCallOut title='Requirements' iconType='iInCircle'>
            <ul class='wz-callout-list'>
=======
      const windowsAdvice = this.state.selectedOS === 'win' && (
        <>
          <EuiCallOut title='Requirements' iconType='iInCircle'>
            <ul className='wz-callout-list'>
>>>>>>> 35cc6c23
              <li>
                <span>
                  You will need administrator privileges to perform this
                  installation.
                </span>
              </li>
              <li>
                <span>PowerShell 3.0 or greater is required.</span>
              </li>
            </ul>
            <p>
              Keep in mind you need to run this command in a Windows PowerShell
              terminal.
            </p>
          </EuiCallOut>
          <EuiSpacer></EuiSpacer>
        </>
      );
      const restartAgentCommand =
        this.restartAgentCommand[this.state.selectedOS];
      const onTabClick = selectedTab => {
        this.selectSYS(selectedTab.id);
      };

      const calloutErrorRegistrationServiceInfo = this.state
        .gotErrorRegistrationServiceInfo ? (
        <EuiCallOut
          color='danger'
          title='This section could not be displayed because you do not have permission to get access to the registration service.'
          iconType='iInCircle'
        />
      ) : null;

      const guide = (
        <div>
          {this.state.gotErrorRegistrationServiceInfo ? (
            <EuiCallOut
              color='danger'
              title='This section could not be displayed because you do not have permission to get access to the registration service.'
              iconType='iInCircle'
            />
          ) : this.state.connectionSecure === true &&
            this.state.udpProtocol === false ? (
            <EuiText>
              <p>
                You can use this command to install and enroll the Wazuh agent
                in one or more hosts.
              </p>
              <EuiCallOut
                color='warning'
                title={warningUpgrade}
                iconType='iInCircle'
              />
              <EuiSpacer />
              {windowsAdvice}
<<<<<<< HEAD
              {this.state.selectedVersion == 'windowsxp' ||
              this.state.selectedVersion == 'windowsserver2008' ? (
                <EuiCallOut
                  color='warning'
                  title={warningCommand}
                  iconType='iInCircle'
                />
              ) : (
                ''
              )}
              <EuiSpacer />
=======
>>>>>>> 35cc6c23
              <div className='copy-codeblock-wrapper'>
                <EuiCodeBlock style={codeBlock} language={language}>
                  {this.state.wazuhPassword && !this.state.showPassword
                    ? this.obfuscatePassword(text)
                    : text}
                </EuiCodeBlock>
                <EuiCopy textToCopy={text}>
                  {copy => (
                    <div className='copy-overlay' onClick={copy}>
                      <p>
                        <EuiIcon type='copy' /> Copy command
                      </p>
                    </div>
                  )}
                </EuiCopy>
              </div>
              {this.state.needsPassword && (
                <EuiSwitch
                  label='Show password'
                  checked={this.state.showPassword}
                  onChange={active => this.setShowPassword(active)}
                />
              )}
              <EuiSpacer />
            </EuiText>
          ) : this.state.connectionSecure === false ? (
            <EuiText>
              <p>
                You can use this command to install and enroll the Wazuh agent
                in one or more hosts.
              </p>
              <EuiCallOut
                color='warning'
                title={warningUpgrade}
                iconType='iInCircle'
              />
              <EuiSpacer />
              <EuiCallOut
                color='danger'
                title={
                  <>
                    Warning: there's no{' '}
                    <EuiLink
                      target='_blank'
                      href={webDocumentationLink(
                        'user-manual/deployment-variables/deployment-variables.html',
                        appVersionMajorDotMinor,
                      )}
                    >
                      secure protocol configured
                    </EuiLink>{' '}
                    and agents will not be able to communicate with the manager.
                  </>
                }
                iconType='iInCircle'
              />
              <EuiSpacer />
              {windowsAdvice}
              <div className='copy-codeblock-wrapper'>
                <EuiCodeBlock style={codeBlock} language={language}>
                  {this.state.wazuhPassword && !this.state.showPassword
                    ? this.obfuscatePassword(text)
                    : text}
                </EuiCodeBlock>
                <EuiCopy textToCopy={text || ''}>
                  {copy => (
                    <div className='copy-overlay' onClick={copy}>
                      <p>
                        <EuiIcon type='copy' /> Copy command
                      </p>
                    </div>
                  )}
                </EuiCopy>
              </div>
              {this.state.needsPassword && (
                <EuiSwitch
                  label='Show password'
                  checked={this.state.showPassword}
                  onChange={active => this.setShowPassword(active)}
                />
              )}
              <EuiSpacer />
            </EuiText>
          ) : (
            <EuiText>
              <p>
                You can use this command to install and enroll the Wazuh agent
                in one or more hosts.
              </p>
              <EuiCallOut
                color='warning'
                title={warningUpgrade}
                iconType='iInCircle'
              />
              <EuiSpacer />
              {windowsAdvice}
              <div className='copy-codeblock-wrapper'>
                <EuiCodeBlock style={codeBlock} language={language}>
                  {this.state.wazuhPassword && !this.state.showPassword
                    ? this.obfuscatePassword(text)
                    : text}
                </EuiCodeBlock>
                <EuiCopy textToCopy={text || ''}>
                  {copy => (
                    <div className='copy-overlay' onClick={copy}>
                      <p>
                        <EuiIcon type='copy' /> Copy command
                      </p>
                    </div>
                  )}
                </EuiCopy>
              </div>
              {this.state.needsPassword && (
                <EuiSwitch
                  label='Show password'
                  checked={this.state.showPassword}
                  onChange={active => this.setShowPassword(active)}
                />
              )}
              <EuiSpacer />
            </EuiText>
          )}
        </div>
      );

      const tabSysV = [
        {
          id: 'sysV',
          name: 'SysV Init',
          content: (
            <Fragment>
              <EuiSpacer />
              <EuiText>
                <div className='copy-codeblock-wrapper'>
                  <EuiCodeBlock style={codeBlock} language={language}>
                    {this.systemSelector()}
                  </EuiCodeBlock>
                  <EuiCopy textToCopy={this.systemSelector()}>
                    {copy => (
                      <div className='copy-overlay' onClick={copy}>
                        <p>
                          <EuiIcon type='copy' /> Copy command
                        </p>
                      </div>
                    )}
                  </EuiCopy>
                </div>
                <EuiSpacer size='s' />
                {textAndLinkToCheckConnectionDocumentation}
              </EuiText>
            </Fragment>
          ),
        },
      ];

      const tabSystemD = [
        {
          id: 'systemd',
          name: 'Systemd',
          content: (
            <Fragment>
              <EuiSpacer />
              <EuiText>
                <div className='copy-codeblock-wrapper'>
                  <EuiCodeBlock style={codeBlock} language={language}>
                    {this.systemSelector()}
                  </EuiCodeBlock>
                  <EuiCopy textToCopy={this.systemSelector()}>
                    {copy => (
                      <div className='copy-overlay' onClick={copy}>
                        <p>
                          <EuiIcon type='copy' /> Copy command
                        </p>
                      </div>
                    )}
                  </EuiCopy>
                </div>
                <EuiSpacer size='s' />
                {textAndLinkToCheckConnectionDocumentation}
              </EuiText>
            </Fragment>
          ),
        },
      ];

      const tabNet = [
        {
          id: 'NET',
          name: 'NET',
          content: (
            <Fragment>
              <EuiSpacer />
              <EuiText>
                <div className='copy-codeblock-wrapper'>
                  <EuiCodeBlock style={codeBlock} language={language}>
                    {this.systemSelectorNet()}
                  </EuiCodeBlock>
                  <EuiCopy textToCopy={this.systemSelectorNet()}>
                    {copy => (
                      <div className='copy-overlay' onClick={copy}>
                        <p>
                          <EuiIcon type='copy' /> Copy command
                        </p>
                      </div>
                    )}
                  </EuiCopy>
                </div>
                <EuiSpacer size='s' />
                {textAndLinkToCheckConnectionDocumentation}
              </EuiText>
            </Fragment>
          ),
        },
      ];

      const tabWazuhControlMacos = [
        {
          id: 'Wazuh-control-macos',
          name: 'Wazuh-control-macos',
          content: (
            <Fragment>
              <EuiSpacer />
              <EuiText>
                <div className='copy-codeblock-wrapper'>
                  <EuiCodeBlock style={codeBlock} language={language}>
                    {this.systemSelectorWazuhControlMacos()}
                  </EuiCodeBlock>
                  <EuiCopy textToCopy={this.systemSelectorWazuhControlMacos()}>
                    {copy => (
                      <div className='copy-overlay' onClick={copy}>
                        <p>
                          <EuiIcon type='copy' /> Copy command
                        </p>
                      </div>
                    )}
                  </EuiCopy>
                </div>
                <EuiSpacer size='s' />
                {textAndLinkToCheckConnectionDocumentation}
              </EuiText>
            </Fragment>
          ),
        },
      ];

      const tabWazuhControl = [
        {
          id: 'Wazuh-control',
          name: 'Wazuh-control',
          content: (
            <Fragment>
              <EuiSpacer />
              <EuiText>
                <div className='copy-codeblock-wrapper'>
                  <EuiCodeBlock style={codeBlock} language={language}>
                    {this.systemSelectorWazuhControl()}
                  </EuiCodeBlock>
                  <EuiCopy textToCopy={this.systemSelectorWazuhControl()}>
                    {copy => (
                      <div className='copy-overlay' onClick={copy}>
                        <p>
                          <EuiIcon type='copy' /> Copy command
                        </p>
                      </div>
                    )}
                  </EuiCopy>
                </div>
                <EuiSpacer size='s' />
                {textAndLinkToCheckConnectionDocumentation}
              </EuiText>
            </Fragment>
          ),
        },
      ];

      const buttonGroup = (legend, options, idSelected, onChange) => {
        return (
          <EuiButtonGroup
            color='primary'
            legend={legend}
            options={options}
            idSelected={idSelected}
            onChange={onChange}
            // className={'osButtonsStyle'}
            className={'wz-flex'}
          />
        );
      };

      const buttonGroupWithMessage = (
        legend,
        options,
        idSelected,
        onChange,
      ) => {
        return (
          <>
            <EuiButtonGroup
              color='primary'
              legend={legend}
              options={options}
              idSelected={idSelected}
              onChange={onChange}
              className={'wz-flex'}
            />
<<<<<<< HEAD

=======
>>>>>>> 35cc6c23
            {this.state.selectedVersion == 'solaris10' ||
            this.state.selectedVersion == 'solaris11' ? (
              <EuiCallOut
                color='warning'
<<<<<<< HEAD
                className='message'
=======
                className='wz-callout-message'
>>>>>>> 35cc6c23
                iconType='iInCircle'
                title={
                  <span>
                    Might require some extra installation{' '}
                    <EuiLink
                      target='_blank'
                      href={webDocumentationLink(
                        'installation-guide/wazuh-agent/wazuh-agent-package-solaris.html',
                        appVersionMajorDotMinor,
                      )}
                    >
                      steps
                    </EuiLink>
                    .
                  </span>
                }
              ></EuiCallOut>
            ) : this.state.selectedVersion == '6.1 TL9' ? (
              <EuiCallOut
                color='warning'
<<<<<<< HEAD
                className='message'
=======
                className='wz-callout-message'
>>>>>>> 35cc6c23
                iconType='iInCircle'
                title={
                  <span>
                    Might require some extra installation{' '}
                    <EuiLink
                      target='_blank'
                      href={webDocumentationLink(
                        'installation-guide/wazuh-agent/wazuh-agent-package-aix.html',
                        appVersionMajorDotMinor,
                      )}
                    >
                      steps
                    </EuiLink>
                    .
                  </span>
                }
              ></EuiCallOut>
            ) : this.state.selectedVersion == '11.31' ? (
              <EuiCallOut
                color='warning'
<<<<<<< HEAD
                className='message'
=======
                className='wz-callout-message'
>>>>>>> 35cc6c23
                iconType='iInCircle'
                title={
                  <span>
                    Might require some extra installation{' '}
                    <EuiLink
                      target='_blank'
                      href={webDocumentationLink(
                        'installation-guide/wazuh-agent/wazuh-agent-package-hpux.html',
                        appVersionMajorDotMinor,
                      )}
                    >
                      steps
                    </EuiLink>
                    .
                  </span>
                }
              ></EuiCallOut>
<<<<<<< HEAD
            ) : this.state.selectedVersion == '3.12.12' ? (
              <EuiCallOut
                color='warning'
                className='message'
                iconType='iInCircle'
                title={
                  <span>
                    Might require some extra installation{' '}
                    <EuiLink
                      target='_blank'
                      href={webDocumentationLink(
                        'installation-guide/wazuh-agent/wazuh-agent-package-linux.html',
                        appVersionMajorDotMinor,
                      )}
                    >
                      steps
                    </EuiLink>
                    .
                  </span>
                }
              ></EuiCallOut>
=======
>>>>>>> 35cc6c23
            ) : this.state.selectedVersion == 'debian7' ||
              this.state.selectedVersion == 'debian8' ||
              this.state.selectedVersion == 'debian9' ||
              this.state.selectedVersion == 'debian10' ? (
              <EuiCallOut
                color='warning'
<<<<<<< HEAD
                className='message'
=======
                className='wz-callout-message'
>>>>>>> 35cc6c23
                iconType='iInCircle'
                title={
                  <span>
                    Might require some extra installation{' '}
                    <EuiLink
                      target='_blank'
                      href={webDocumentationLink(
                        'installation-guide/wazuh-agent/wazuh-agent-package-linux.html',
                        appVersionMajorDotMinor,
                      )}
                    >
                      steps
                    </EuiLink>
                    .
                  </span>
                }
              ></EuiCallOut>
            ) : (
              ''
            )}
          </>
        );
      };

      const selectedVersionMac = (legend, options, idSelected, onChange) => {
        return (
          <EuiButtonGroup
            color='primary'
            legend={legend}
            options={options}
            idSelected={idSelected}
            onChange={onChange}
<<<<<<< HEAD
            // className={'osButtonsStyleMac'}
=======
>>>>>>> 35cc6c23
          />
        );
      };

      const onChangeServerAddress = async selectedNodes => {
        if (selectedNodes.length === 0) {
          this.setState({
            serverAddress: '',
            udpProtocol: false,
            connectionSecure: null,
          });
        } else {
          const nodeSelected = selectedNodes[0];
          try {
            const remoteConfig = await getConnectionConfig(nodeSelected);
            this.setState({
              serverAddress: remoteConfig.serverAddress,
              udpProtocol: remoteConfig.udpProtocol,
              connectionSecure: remoteConfig.connectionSecure,
            });
          } catch (error) {
            const options = {
              context: `${RegisterAgent.name}.onChangeServerAddress`,
              level: UI_LOGGER_LEVELS.ERROR,
              severity: UI_ERROR_SEVERITIES.BUSINESS,
              display: true,
              store: false,
              error: {
                error: error,
                message: error.message || error,
                title: error.name || error,
              },
            };
            getErrorOrchestrator().handleError(options);
            this.setState({
              serverAddress: nodeSelected.label,
              udpProtocol: false,
              connectionSecure: false,
            });
          }
        }
      };

      const steps = [
        {
          title: 'Choose the operating system',
<<<<<<< HEAD
          children: (
            <PrincipalButtonGroup
              legend='Choose the Operating system'
              options={osPrincipalButtons}
              idSelected={this.state.selectedOS}
              onChange={os => this.selectOS(os)}
            />
=======
          children: buttonGroup(
            'Choose the Operating system',
            osButtons,
            this.state.selectedOS,
            os => this.selectOS(os),
>>>>>>> 35cc6c23
          ),
        },
        ...(this.state.selectedOS == 'rpm'
          ? [
              {
                title: 'Choose the version',
                children:
                  this.state.selectedVersion == 'redhat5' ||
                  this.state.selectedVersion == 'redhat6'
                    ? buttonGroupWithMessage(
                        'Choose the version',
                        versionButtonsRedHat,
                        this.state.selectedVersion,
                        version => this.setVersion(version),
                      )
                    : buttonGroup(
                        'Choose the version',
                        versionButtonsRedHat,
                        this.state.selectedVersion,
                        version => this.setVersion(version),
                      ),
              },
            ]
          : []),
        ...(this.state.selectedOS == 'oraclelinux'
          ? [
              {
                title: 'Choose the version',
                children: buttonGroup(
                  'Choose the version',
                  versionButtonsOracleLinux,
                  this.state.selectedVersion,
                  version => this.setVersion(version),
                ),
              },
            ]
          : []),
        ...(this.state.selectedOS == 'raspbian'
          ? [
              {
                title: 'Choose the version',
                children: buttonGroup(
                  'Choose the version',
                  versionButtonsRaspbian,
                  this.state.selectedVersion,
                  version => this.setVersion(version),
                ),
              },
            ]
          : []),
        ...(this.state.selectedOS == 'amazonlinux'
          ? [
              {
                title: 'Choose the version',
                children: buttonGroup(
                  'Choose the version',
                  versionButtonAmazonLinux,
                  this.state.selectedVersion,
                  version => this.setVersion(version),
                ),
              },
            ]
          : []),
        ...(this.state.selectedOS == 'cent'
          ? [
              {
                title: 'Choose the version',
                children:
                  this.state.selectedVersion == 'centos5' ||
                  this.state.selectedVersion == 'centos6'
                    ? buttonGroupWithMessage(
                        'Choose the version',
                        versionButtonsCentos,
                        this.state.selectedVersion,
                        version => this.setVersion(version),
                      )
                    : buttonGroup(
                        'Choose the version',
                        versionButtonsCentos,
                        this.state.selectedVersion,
                        version => this.setVersion(version),
                      ),
              },
            ]
          : []),
        ...(this.state.selectedOS == 'fedora'
          ? [
              {
                title: 'Choose the version',
                children: buttonGroup(
                  'Choose the version',
                  versionButtonFedora,
                  this.state.selectedVersion,
                  version => this.setVersion(version),
                ),
              },
            ]
          : []),
        ...(this.state.selectedOS == 'deb'
          ? [
              {
                title: 'Choose the version',
                children:
                  this.state.selectedVersion == 'debian7' ||
                  this.state.selectedVersion == 'debian8' ||
                  this.state.selectedVersion == 'debian9' ||
                  this.state.selectedVersion == 'debian10'
                    ? buttonGroupWithMessage(
                        'Choose the version',
                        versionButtonsDebian,
                        this.state.selectedVersion,
                        version => this.setVersion(version),
                      )
                    : buttonGroup(
                        'Choose the version',
                        versionButtonsDebian,
                        this.state.selectedVersion,
                        version => this.setVersion(version),
                      ),
              },
            ]
          : []),
        ...(this.state.selectedOS == 'ubu'
          ? [
              {
                title: 'Choose the version',
                children:
                  this.state.selectedVersion == 'ubuntu14'
                    ? buttonGroupWithMessage(
                        'Choose the version',
                        versionButtonsUbuntu,
                        this.state.selectedVersion,
                        version => this.setVersion(version),
                      )
                    : buttonGroup(
                        'Choose the version',
                        versionButtonsUbuntu,
                        this.state.selectedVersion,
                        version => this.setVersion(version),
                      ),
              },
            ]
          : []),
        ...(this.state.selectedOS == 'win'
          ? [
              {
                title: 'Choose the version',
<<<<<<< HEAD
                children: buttonGroup(
                  'Choose the version',
                  versionButtonsWindows,
                  this.state.selectedVersion,
                  version => this.setVersion(version),
                ),
=======
                children:
                  this.state.selectedVersion == 'windowsxp'
                    ? buttonGroupWithMessage(
                        'Choose the version',
                        versionButtonsWindows,
                        this.state.selectedVersion,
                        version => this.setVersion(version),
                      )
                    : buttonGroup(
                        'Choose the version',
                        versionButtonsWindows,
                        this.state.selectedVersion,
                        version => this.setVersion(version),
                      ),
>>>>>>> 35cc6c23
              },
            ]
          : []),
        ...(this.state.selectedOS == 'macos'
          ? [
              {
                title: 'Choose the version',
                children: selectedVersionMac(
                  'Choose the version',
                  versionButtonsMacOS,
                  this.state.selectedVersion,
                  version => this.setVersion(version),
                ),
              },
            ]
          : []),
        ...(this.state.selectedOS == 'suse'
          ? [
              {
                title: 'Choose the version',
                children: selectedVersionMac(
                  'Choose the version',
                  versionButtonsSuse,
                  this.state.selectedVersion,
                  version => this.setVersion(version),
                ),
              },
            ]
          : []),
        ...(this.state.selectedOS == 'open'
          ? [
              {
                title: 'Choose the version',
                children: buttonGroup(
                  'Choose the version',
                  versionButtonsOpenSuse,
                  this.state.selectedVersion,
                  version => this.setVersion(version),
                ),
              },
            ]
          : []),
        ...(this.state.selectedOS == 'sol'
          ? [
              {
                title: 'Choose the version',
                children:
                  this.state.selectedVersion == 'solaris10' ||
                  this.state.selectedVersion == 'solaris11'
                    ? buttonGroupWithMessage(
                        'Choose the version',
                        versionButtonsSolaris,
                        this.state.selectedVersion,
                        version => this.setVersion(version),
                      )
                    : buttonGroup(
                        'Choose the version',
                        versionButtonsSolaris,
                        this.state.selectedVersion,
                        version => this.setVersion(version),
                      ),
              },
            ]
          : []),
        ...(this.state.selectedOS == 'aix'
          ? [
              {
                title: 'Choose the version',
                children:
                  this.state.selectedVersion == '6.1 TL9'
                    ? buttonGroupWithMessage(
                        'Choose the version',
                        versionButtonsAix,
                        this.state.selectedVersion,
                        version => this.setVersion(version),
                      )
                    : buttonGroup(
                        'Choose the version',
                        versionButtonsAix,
                        this.state.selectedVersion,
                        version => this.setVersion(version),
                      ),
              },
            ]
          : []),
        ...(this.state.selectedOS == 'hp'
          ? [
              {
                title: 'Choose the version',
                children:
                  this.state.selectedVersion == '11.31'
                    ? buttonGroupWithMessage(
                        'Choose the version',
                        versionButtonsHPUX,
                        this.state.selectedVersion,
                        version => this.setVersion(version),
                      )
                    : buttonGroup(
                        'Choose the version',
                        versionButtonsHPUX,
                        this.state.selectedVersion,
                        version => this.setVersion(version),
                      ),
              },
            ]
          : []),
<<<<<<< HEAD
        ...(this.state.selectedOS == 'alpine'
          ? [
              {
                title: 'Choose the version',
                children:
                  this.state.selectedVersion == '3.12.12'
                    ? buttonGroupWithMessage(
                        'Choose the version',
                        versionButtonAlpine,
                        this.state.selectedVersion,
                        version => this.setVersion(version),
                      )
                    : buttonGroup(
                        'Choose the version',
                        versionButtonAlpine,
                        this.state.selectedVersion,
                        version => this.setVersion(version),
                      ),
              },
            ]
          : []),
        ...(this.state.selectedVersion == 'centos5' ||
        this.state.selectedVersion == 'redhat5' ||
        this.state.selectedVersion == 'oraclelinux5' ||
        this.state.selectedVersion == 'suse11'
          ? [
              {
=======
        ...(this.state.selectedVersion == 'centos5' ||
        this.state.selectedVersion == 'redhat5' ||
        this.state.selectedVersion == 'oraclelinux5' ||
        this.state.selectedVersion == 'suse11'
          ? [
              {
>>>>>>> 35cc6c23
                title: 'Choose the architecture',
                children: buttonGroup(
                  'Choose the architecture',
                  architecturei386Andx86_64,
                  this.state.selectedArchitecture,
                  architecture => this.setArchitecture(architecture),
                ),
              },
            ]
          : []),
        ...(this.state.selectedVersion == 'leap15'
          ? [
              {
                title: 'Choose the architecture',
                children: buttonGroup(
                  'Choose the architecture',
                  architectureButtonsOpenSuse,
                  this.state.selectedArchitecture,
                  architecture => this.setArchitecture(architecture),
                ),
              },
            ]
          : []),
<<<<<<< HEAD
        ...(this.state.selectedVersion == '3.12.12'
=======
        ...(this.state.selectedVersion == 'centos6' ||
        this.state.selectedVersion == 'oraclelinux6' ||
        this.state.selectedVersion == 'amazonlinux1' ||
        this.state.selectedVersion == 'redhat6' ||
        this.state.selectedVersion == 'amazonlinux2022' ||
        this.state.selectedVersion == 'debian7' ||
        this.state.selectedVersion == 'debian8' ||
        this.state.selectedVersion == 'ubuntu14' ||
        this.state.selectedVersion == 'ubuntu15' ||
        this.state.selectedVersion == 'ubuntu16'
>>>>>>> 35cc6c23
          ? [
              {
                title: 'Choose the architecture',
                children: buttonGroup(
                  'Choose the architecture',
<<<<<<< HEAD
                  architectureButtonsWithPPC64LE,
=======
                  architectureButtons,
>>>>>>> 35cc6c23
                  this.state.selectedArchitecture,
                  architecture => this.setArchitecture(architecture),
                ),
              },
            ]
          : []),
<<<<<<< HEAD
        ...(this.state.selectedVersion == 'centos6' ||
        this.state.selectedVersion == 'oraclelinux6' ||
        this.state.selectedVersion == 'amazonlinux1' ||
        this.state.selectedVersion == 'redhat6' ||
        this.state.selectedVersion == 'amazonlinux2022' ||
        this.state.selectedVersion == 'debian7' ||
        this.state.selectedVersion == 'debian8' ||
        this.state.selectedVersion == 'ubuntu14' ||
        this.state.selectedVersion == 'ubuntu15'
=======
        ...(this.state.selectedVersion == 'centos7' ||
        this.state.selectedVersion == 'redhat7' ||
        this.state.selectedVersion == 'amazonlinux2' ||
        this.state.selectedVersion == 'suse12' ||
        this.state.selectedVersion == '22' ||
        this.state.selectedVersion == 'debian9' ||
        this.state.selectedVersion == 'debian10' ||
        this.state.selectedVersion == 'busterorgreater'
>>>>>>> 35cc6c23
          ? [
              {
                title: 'Choose the architecture',
                children: buttonGroup(
                  'Choose the architecture',
<<<<<<< HEAD
                  architectureButtons,
=======
                  architectureButtonsWithPPC64LE,
>>>>>>> 35cc6c23
                  this.state.selectedArchitecture,
                  architecture => this.setArchitecture(architecture),
                ),
              },
            ]
          : []),
<<<<<<< HEAD
        ...(this.state.selectedVersion == 'centos7' ||
        this.state.selectedVersion == 'redhat7' ||
        this.state.selectedVersion == 'amazonlinux2' ||
        this.state.selectedVersion == 'suse12' ||
        this.state.selectedVersion == '22' ||
        this.state.selectedVersion == 'debian9' ||
        this.state.selectedVersion == 'debian10' ||
        this.state.selectedVersion == 'busterorgreater'
=======
        ...(this.state.selectedVersion == 'windowsxp' ||
        this.state.selectedVersion == 'windows8'
>>>>>>> 35cc6c23
          ? [
              {
                title: 'Choose the architecture',
                children: buttonGroup(
                  'Choose the architecture',
<<<<<<< HEAD
                  architectureButtonsWithPPC64LE,
=======
                  architectureButtonsi386,
>>>>>>> 35cc6c23
                  this.state.selectedArchitecture,
                  architecture => this.setArchitecture(architecture),
                ),
              },
            ]
          : []),
<<<<<<< HEAD
        ...(this.state.selectedVersion == 'windowsxp' ||
        this.state.selectedVersion == 'windowsserver2008' ||
        this.state.selectedVersion == 'windows7'
=======
        ...(this.state.selectedVersion == 'sierra' ||
        this.state.selectedVersion == 'highSierra' ||
        this.state.selectedVersion == 'mojave' ||
        this.state.selectedVersion == 'catalina' ||
        this.state.selectedVersion == 'bigSur' ||
        this.state.selectedVersion == 'monterrey' ||
        this.state.selectedVersion == 'ventura'
>>>>>>> 35cc6c23
          ? [
              {
                title: 'Choose the architecture',
                children: buttonGroup(
                  'Choose the architecture',
<<<<<<< HEAD
                  architectureButtonsi386,
                  this.state.selectedArchitecture,
                  architecture => this.setArchitecture(architecture),
                ),
              },
            ]
          : []),
        ...(this.state.selectedVersion == 'sierra'
          ? [
              {
                title: 'Choose the architecture',
                children: buttonGroup(
                  'Choose the architecture',
=======
>>>>>>> 35cc6c23
                  architectureButtonsMacos,
                  this.state.selectedArchitecture,
                  architecture => this.setArchitecture(architecture),
                ),
              },
            ]
          : []),
        ...(this.state.selectedVersion == 'solaris10' ||
        this.state.selectedVersion == 'solaris11'
          ? [
              {
                title: 'Choose the architecture',
                children: buttonGroup(
                  'Choose the architecture',
                  architectureButtonsSolaris,
                  this.state.selectedArchitecture,
                  architecture => this.setArchitecture(architecture),
                ),
              },
            ]
          : []),
        ...(this.state.selectedVersion == '6.1 TL9'
          ? [
              {
                title: 'Choose the architecture',
                children: buttonGroup(
                  'Choose the architecture',
                  architectureButtonsAix,
                  this.state.selectedArchitecture,
                  architecture => this.setArchitecture(architecture),
                ),
              },
            ]
          : []),
        ...(this.state.selectedVersion == '11.31'
          ? [
              {
                title: 'Choose the architecture',
                children: buttonGroup(
                  'Choose the architecture',
                  architectureButtonsHpUx,
                  this.state.selectedArchitecture,
                  architecture => this.setArchitecture(architecture),
                ),
              },
            ]
          : []),
        {
          title: 'Wazuh server address',
          children: (
            <Fragment>
              <ServerAddress
                defaultValue={this.state.defaultServerAddress}
                onChange={onChangeServerAddress}
                fetchOptions={fetchClusterNodesOptions}
              />
            </Fragment>
          ),
        },
        ...(!(!this.state.needsPassword || this.state.hidePasswordInput)
          ? [
              {
                title: 'Wazuh password',
                children: <Fragment>{passwordInput}</Fragment>,
              },
            ]
          : []),
        {
          title: 'Assign a name and a group to the agent',
          children: (
            <Fragment>
              {agentName}
              {groupInput}
              {agentGroup}
            </Fragment>
          ),
        },
        {
          title: 'Install and enroll the agent',
          children: this.state.gotErrorRegistrationServiceInfo ? (
            calloutErrorRegistrationServiceInfo
          ) : missingOSSelection.length ? (
            <EuiCallOut
              color='warning'
              title={`Please select the ${missingOSSelection.join(', ')}.`}
              iconType='iInCircle'
            />
          ) : (
            <div>{guide}</div>
          ),
        },
        ...(this.state.selectedOS == 'rpm' ||
        this.state.selectedOS == 'cent' ||
        this.state.selectedOS == 'suse' ||
        this.state.selectedOS == 'fedora' ||
        this.state.selectedOS == 'oraclelinux' ||
        this.state.selectedOS == 'amazonlinux' ||
        this.state.selectedOS == 'deb' ||
        this.state.selectedOS == 'raspbian' ||
        this.state.selectedOS == 'ubu' ||
        this.state.selectedOS == 'win' ||
        this.state.selectedOS == 'macos' ||
        this.state.selectedOS == 'open' ||
        this.state.selectedOS == 'sol' ||
        this.state.selectedOS == 'aix' ||
<<<<<<< HEAD
        this.state.selectedOS == 'hp' ||
        this.state.selectedOS == 'alpine'
=======
        this.state.selectedOS == 'hp'
>>>>>>> 35cc6c23
          ? [
              {
                title: 'Start the agent',
                children: this.state.gotErrorRegistrationServiceInfo ? (
                  calloutErrorRegistrationServiceInfo
                ) : missingOSSelection.length ? (
                  <EuiCallOut
                    color='warning'
                    title={`Please select the ${missingOSSelection.join(
                      ', ',
                    )}.`}
                    iconType='iInCircle'
                  />
                ) : (
                  <EuiTabbedContent
                    tabs={
                      this.state.selectedVersion == 'redhat7' ||
                      this.state.selectedVersion == 'amazonlinux2022' ||
                      this.state.selectedVersion == 'centos7' ||
                      this.state.selectedVersion == 'suse11' ||
                      this.state.selectedVersion == 'suse12' ||
                      this.state.selectedVersion == 'oraclelinux5' ||
                      this.state.selectedVersion == 'amazonlinux2' ||
                      this.state.selectedVersion == '22' ||
                      this.state.selectedVersion == 'debian8' ||
                      this.state.selectedVersion == 'debian10' ||
                      this.state.selectedVersion == 'busterorgreater' ||
                      this.state.selectedVersion == 'busterorgreater' ||
                      this.state.selectedVersion === 'ubuntu15' ||
<<<<<<< HEAD
                      this.state.selectedVersion === 'leap15'
                        ? tabSystemD
                        : this.state.selectedVersion == 'windowsxp' ||
                          this.state.selectedVersion == 'windowsserver2008' ||
                          this.state.selectedVersion == 'windows7'
=======
                      this.state.selectedVersion === 'ubuntu16' ||
                      this.state.selectedVersion === 'leap15'
                        ? tabSystemD
                        : this.state.selectedVersion == 'windowsxp' ||
                          this.state.selectedVersion == 'windows8'
>>>>>>> 35cc6c23
                        ? tabNet
                        : this.state.selectedVersion == 'sierra' ||
                          this.state.selectedVersion == 'highSierra' ||
                          this.state.selectedVersion == 'mojave' ||
                          this.state.selectedVersion == 'catalina' ||
                          this.state.selectedVersion == 'bigSur' ||
                          this.state.selectedVersion == 'monterrey' ||
                          this.state.selectedVersion == 'ventura'
                        ? tabWazuhControlMacos
                        : this.state.selectedVersion == 'solaris10' ||
                          this.state.selectedVersion == 'solaris11' ||
                          this.state.selectedVersion == '6.1 TL9' ||
<<<<<<< HEAD
                          this.state.selectedVersion == '11.31' ||
                          this.state.selectedVersion == '3.12.12'
=======
                          this.state.selectedVersion == '11.31'
>>>>>>> 35cc6c23
                        ? tabWazuhControl
                        : tabSysV
                    }
                    selectedTab={this.selectedSYS}
                    onTabClick={onTabClick}
                  />
                ),
              },
            ]
          : []),
        ...(!missingOSSelection.length &&
        this.state.selectedOS !== 'rpm' &&
        this.state.selectedOS !== 'deb' &&
        this.state.selectedOS !== 'cent' &&
        this.state.selectedOS !== 'ubu' &&
        this.state.selectedOS !== 'win' &&
        this.state.selectedOS !== 'macos' &&
        this.state.selectedOS !== 'open' &&
        this.state.selectedOS !== 'sol' &&
        this.state.selectedOS !== 'aix' &&
        this.state.selectedOS !== 'hp' &&
        this.state.selectedOS !== 'amazonlinux' &&
        this.state.selectedOS !== 'fedora' &&
        this.state.selectedOS !== 'oraclelinux' &&
        this.state.selectedOS !== 'suse' &&
        this.state.selectedOS !== 'raspbian' &&
<<<<<<< HEAD
        this.state.selectedOS !== 'alpine' &&
=======
>>>>>>> 35cc6c23
        restartAgentCommand
          ? [
              {
                title: 'Start the agent',
                children: this.state.gotErrorRegistrationServiceInfo ? (
                  calloutErrorRegistrationServiceInfo
                ) : (
                  <EuiFlexGroup direction='column'>
                    <EuiText>
                      <div className='copy-codeblock-wrapper'>
                        <EuiCodeBlock style={codeBlock} language={language}>
                          {restartAgentCommand}
                        </EuiCodeBlock>
                        <EuiCopy textToCopy={restartAgentCommand}>
                          {copy => (
                            <div className='copy-overlay' onClick={copy}>
                              <p>
                                <EuiIcon type='copy' /> Copy command
                              </p>
                            </div>
                          )}
                        </EuiCopy>
                      </div>
                    </EuiText>
                  </EuiFlexGroup>
                ),
              },
            ]
          : []),
      ];

      return (
        <div>
          <EuiPage restrictWidth='1000px' style={{ background: 'transparent' }}>
            <EuiPageBody>
              <EuiFlexGroup>
                <EuiFlexItem>
                  <EuiPanel>
                    <EuiFlexGroup>
                      <EuiFlexItem>
                        <EuiTitle>
                          <h2>Deploy a new agent</h2>
                        </EuiTitle>
                      </EuiFlexItem>
                      <EuiFlexItem grow={false}>
                        {this.props.hasAgents() && (
                          <EuiButtonEmpty
                            size='s'
                            onClick={() => this.props.addNewAgent(false)}
                            iconType='cross'
                          >
                            Close
                          </EuiButtonEmpty>
                        )}
                        {!this.props.hasAgents() && (
                          <EuiButtonEmpty
                            size='s'
                            onClick={() => this.props.reload()}
                            iconType='refresh'
                          >
                            Refresh
                          </EuiButtonEmpty>
                        )}
                      </EuiFlexItem>
                    </EuiFlexGroup>
                    <EuiSpacer />
                    {this.state.loading && (
                      <>
                        <EuiFlexItem>
                          <EuiProgress size='xs' color='primary' />
                        </EuiFlexItem>
                        <EuiSpacer></EuiSpacer>
                      </>
                    )}
                    {!this.state.loading && (
                      <EuiFlexItem>
                        <EuiSteps steps={steps} />
                      </EuiFlexItem>
                    )}
                  </EuiPanel>
                </EuiFlexItem>
              </EuiFlexGroup>
            </EuiPageBody>
          </EuiPage>
        </div>
      );
    }
  },
);<|MERGE_RESOLUTION|>--- conflicted
+++ resolved
@@ -34,6 +34,7 @@
   EuiIcon,
   EuiSwitch,
   EuiLink,
+  EuiLink,
 } from '@elastic/eui';
 import { WzRequest } from '../../../react-services/wz-request';
 import { withErrorBoundary } from '../../../components/common/hocs';
@@ -58,11 +59,7 @@
   versionButtonsRedHat,
   versionButtonsCentos,
   architectureButtonsMacos,
-<<<<<<< HEAD
   osPrincipalButtons,
-=======
-  osButtons,
->>>>>>> 35cc6c23
   versionButtonsDebian,
   versionButtonsUbuntu,
   versionButtonsWindows,
@@ -71,23 +68,15 @@
   versionButtonsSolaris,
   versionButtonsAix,
   versionButtonsHPUX,
-<<<<<<< HEAD
   versionButtonAlpine,
 } from '../wazuh-config';
-=======
-} from '../wazuh-config';
-import './register-agent.scss';
->>>>>>> 35cc6c23
 import ServerAddress from '../register-agent/steps/server-address';
 import {
   getConnectionConfig,
   fetchClusterNodesOptions,
 } from './register-agent-service';
-<<<<<<< HEAD
 import './register-agent.scss';
 import { PrincipalButtonGroup } from './wz-accordion';
-=======
->>>>>>> 35cc6c23
 
 export const RegisterAgent = withErrorBoundary(
   class RegisterAgent extends Component {
@@ -114,10 +103,7 @@
         showPassword: false,
         showProtocol: true,
         connectionSecure: true,
-<<<<<<< HEAD
         isAccordionOpen: false,
-=======
->>>>>>> 35cc6c23
       };
       this.restartAgentCommand = {
         rpm: this.systemSelector(),
@@ -125,13 +111,8 @@
         deb: this.systemSelector(),
         ubu: this.systemSelector(),
         oraclelinux: this.systemSelector(),
-<<<<<<< HEAD
         macos: this.systemSelectorWazuhControlMacos(),
         win: this.systemSelectorNet(),
-=======
-        macos: 'sudo /Library/Ossec/bin/wazuh-control start',
-        win: 'NET START WazuhSvc',
->>>>>>> 35cc6c23
       };
     }
 
@@ -254,10 +235,6 @@
         this.state.selectedVersion === 'debian10' ||
         this.state.selectedVersion === 'busterorgreater' ||
         this.state.selectedVersion === 'ubuntu15' ||
-<<<<<<< HEAD
-=======
-        this.state.selectedVersion === 'ubuntu16' ||
->>>>>>> 35cc6c23
         this.state.selectedVersion === 'leap15'
       ) {
         return 'sudo systemctl daemon-reload\nsudo systemctl enable wazuh-agent\nsudo systemctl start wazuh-agent';
@@ -278,33 +255,15 @@
     systemSelectorNet() {
       if (
         this.state.selectedVersion === 'windowsxp' ||
-<<<<<<< HEAD
         this.state.selectedVersion === 'windowsserver2008' ||
         this.state.selectedVersion === 'windows7'
       ) {
         return 'NET START WazuhSvc';
-=======
-        this.state.selectedVersion === 'windows8'
-      ) {
-        return 'update-rc.d wazuh-agent defaults && service wazuh-agent start';
->>>>>>> 35cc6c23
       }
     }
 
     systemSelectorWazuhControlMacos() {
-<<<<<<< HEAD
       if (this.state.selectedVersion == 'sierra') {
-=======
-      if (
-        this.state.selectedVersion == 'sierra' ||
-        this.state.selectedVersion == 'highSierra' ||
-        this.state.selectedVersion == 'mojave' ||
-        this.state.selectedVersion == 'catalina' ||
-        this.state.selectedVersion == 'bigSur' ||
-        this.state.selectedVersion == 'monterrey' ||
-        this.state.selectedVersion == 'ventura'
-      ) {
->>>>>>> 35cc6c23
         return '/Library/Ossec/bin/wazuh-control start';
       }
     }
@@ -314,12 +273,8 @@
         this.state.selectedVersion === 'solaris10' ||
         this.state.selectedVersion === 'solaris11' ||
         this.state.selectedVersion === '6.1 TL9' ||
-<<<<<<< HEAD
         this.state.selectedVersion === '11.31' ||
         this.state.selectedVersion === '3.12.12'
-=======
-        this.state.selectedVersion === '11.31'
->>>>>>> 35cc6c23
       ) {
         return '/var/ossec/bin/wazuh-control start';
       }
@@ -414,16 +369,6 @@
 
     agentNameVariable() {
       let agentName = `WAZUH_AGENT_NAME='${this.state.agentName}' `;
-<<<<<<< HEAD
-=======
-      if (
-        this.state.selectedOS === 'macos' &&
-        this.state.selectedArchitecture &&
-        this.state.agentName !== ''
-      ) {
-        return agentName.replace(/=/g, ' ');
-      }
->>>>>>> 35cc6c23
       if (this.state.selectedArchitecture && this.state.agentName !== '') {
         return agentName;
       } else {
@@ -905,23 +850,12 @@
         'user-manual/agents/agent-connection.html',
         appVersionMajorDotMinor,
       );
-<<<<<<< HEAD
       const urlWindowsPackage = `https://packages.wazuh.com/4.x/windows/wazuh-agent-${this.state.wazuhVersion}-1.msi`;
 
       const textAndLinkToCheckConnectionDocumentation = (
         <p>
           To verify the connection with the Wazuh server, please follow this{' '}
           <a href={urlCheckConnectionDocumentation} target='_blank'>
-=======
-      const textAndLinkToCheckConnectionDocumentation = (
-        <p>
-          To verify the connection with the Wazuh server, please follow this{' '}
-          <a
-            href={urlCheckConnectionDocumentation}
-            target='_blank'
-            rel='noreferrer'
-          >
->>>>>>> 35cc6c23
             document.
           </a>
         </p>
@@ -1002,7 +936,6 @@
         }-1.pkg && sudo launchctl setenv ${this.optionalDeploymentVariables()}${this.agentNameVariable()}&& sudo installer -pkg ./wazuh-agent-${
           this.state.wazuhVersion
         }.pkg -target /`,
-<<<<<<< HEAD
         winText:
           this.state.selectedVersion == 'windowsxp' ||
           this.state.selectedVersion == 'windowsserver2008'
@@ -1016,15 +949,6 @@
               }.msi; msiexec.exe /i \${env:tmp}\\wazuh-agent-${
                 this.state.wazuhVersion
               }.msi /q ${this.optionalDeploymentVariables()}${this.agentNameVariable()}`,
-=======
-        winText: `Invoke-WebRequest -Uri https://packages.wazuh.com/4.x/windows/wazuh-agent-${
-          this.state.wazuhVersion
-        }-1.msi -OutFile \${env:tmp}\\wazuh-agent-${
-          this.state.wazuhVersion
-        }.msi; msiexec.exe /i \${env:tmp}\\wazuh-agent-${
-          this.state.wazuhVersion
-        }.msi /q ${this.optionalDeploymentVariables()}${this.agentNameVariable()}`,
->>>>>>> 35cc6c23
         openText: `sudo rpm --import https://packages.wazuh.com/key/GPG-KEY-WAZUH && sudo ${this.optionalDeploymentVariables()}${this.agentNameVariable()} zypper install -y ${this.optionalPackages()}`,
         solText: `sudo curl -so ${this.optionalPackages()} && sudo ${this.agentNameVariable()}&& ${
           this.state.selectedVersion == 'solaris11'
@@ -1049,7 +973,6 @@
       const language = this.getHighlightCodeLanguage(this.state.selectedOS);
       const warningUpgrade =
         'If the installer finds another Wazuh agent in the system, it will upgrade it preserving the configuration.';
-<<<<<<< HEAD
       const warningCommand = (
         <p>
           Please
@@ -1063,12 +986,6 @@
         <>
           <EuiCallOut title='Requirements' iconType='iInCircle'>
             <ul class='wz-callout-list'>
-=======
-      const windowsAdvice = this.state.selectedOS === 'win' && (
-        <>
-          <EuiCallOut title='Requirements' iconType='iInCircle'>
-            <ul className='wz-callout-list'>
->>>>>>> 35cc6c23
               <li>
                 <span>
                   You will need administrator privileges to perform this
@@ -1124,7 +1041,6 @@
               />
               <EuiSpacer />
               {windowsAdvice}
-<<<<<<< HEAD
               {this.state.selectedVersion == 'windowsxp' ||
               this.state.selectedVersion == 'windowsserver2008' ? (
                 <EuiCallOut
@@ -1136,8 +1052,6 @@
                 ''
               )}
               <EuiSpacer />
-=======
->>>>>>> 35cc6c23
               <div className='copy-codeblock-wrapper'>
                 <EuiCodeBlock style={codeBlock} language={language}>
                   {this.state.wazuhPassword && !this.state.showPassword
@@ -1443,19 +1357,12 @@
               onChange={onChange}
               className={'wz-flex'}
             />
-<<<<<<< HEAD
-
-=======
->>>>>>> 35cc6c23
+
             {this.state.selectedVersion == 'solaris10' ||
             this.state.selectedVersion == 'solaris11' ? (
               <EuiCallOut
                 color='warning'
-<<<<<<< HEAD
                 className='message'
-=======
-                className='wz-callout-message'
->>>>>>> 35cc6c23
                 iconType='iInCircle'
                 title={
                   <span>
@@ -1476,11 +1383,7 @@
             ) : this.state.selectedVersion == '6.1 TL9' ? (
               <EuiCallOut
                 color='warning'
-<<<<<<< HEAD
                 className='message'
-=======
-                className='wz-callout-message'
->>>>>>> 35cc6c23
                 iconType='iInCircle'
                 title={
                   <span>
@@ -1501,11 +1404,7 @@
             ) : this.state.selectedVersion == '11.31' ? (
               <EuiCallOut
                 color='warning'
-<<<<<<< HEAD
                 className='message'
-=======
-                className='wz-callout-message'
->>>>>>> 35cc6c23
                 iconType='iInCircle'
                 title={
                   <span>
@@ -1523,7 +1422,6 @@
                   </span>
                 }
               ></EuiCallOut>
-<<<<<<< HEAD
             ) : this.state.selectedVersion == '3.12.12' ? (
               <EuiCallOut
                 color='warning'
@@ -1545,19 +1443,13 @@
                   </span>
                 }
               ></EuiCallOut>
-=======
->>>>>>> 35cc6c23
             ) : this.state.selectedVersion == 'debian7' ||
               this.state.selectedVersion == 'debian8' ||
               this.state.selectedVersion == 'debian9' ||
               this.state.selectedVersion == 'debian10' ? (
               <EuiCallOut
                 color='warning'
-<<<<<<< HEAD
                 className='message'
-=======
-                className='wz-callout-message'
->>>>>>> 35cc6c23
                 iconType='iInCircle'
                 title={
                   <span>
@@ -1590,10 +1482,7 @@
             options={options}
             idSelected={idSelected}
             onChange={onChange}
-<<<<<<< HEAD
             // className={'osButtonsStyleMac'}
-=======
->>>>>>> 35cc6c23
           />
         );
       };
@@ -1640,7 +1529,6 @@
       const steps = [
         {
           title: 'Choose the operating system',
-<<<<<<< HEAD
           children: (
             <PrincipalButtonGroup
               legend='Choose the Operating system'
@@ -1648,13 +1536,6 @@
               idSelected={this.state.selectedOS}
               onChange={os => this.selectOS(os)}
             />
-=======
-          children: buttonGroup(
-            'Choose the Operating system',
-            osButtons,
-            this.state.selectedOS,
-            os => this.selectOS(os),
->>>>>>> 35cc6c23
           ),
         },
         ...(this.state.selectedOS == 'rpm'
@@ -1802,29 +1683,12 @@
           ? [
               {
                 title: 'Choose the version',
-<<<<<<< HEAD
                 children: buttonGroup(
                   'Choose the version',
                   versionButtonsWindows,
                   this.state.selectedVersion,
                   version => this.setVersion(version),
                 ),
-=======
-                children:
-                  this.state.selectedVersion == 'windowsxp'
-                    ? buttonGroupWithMessage(
-                        'Choose the version',
-                        versionButtonsWindows,
-                        this.state.selectedVersion,
-                        version => this.setVersion(version),
-                      )
-                    : buttonGroup(
-                        'Choose the version',
-                        versionButtonsWindows,
-                        this.state.selectedVersion,
-                        version => this.setVersion(version),
-                      ),
->>>>>>> 35cc6c23
               },
             ]
           : []),
@@ -1931,7 +1795,6 @@
               },
             ]
           : []),
-<<<<<<< HEAD
         ...(this.state.selectedOS == 'alpine'
           ? [
               {
@@ -1959,14 +1822,6 @@
         this.state.selectedVersion == 'suse11'
           ? [
               {
-=======
-        ...(this.state.selectedVersion == 'centos5' ||
-        this.state.selectedVersion == 'redhat5' ||
-        this.state.selectedVersion == 'oraclelinux5' ||
-        this.state.selectedVersion == 'suse11'
-          ? [
-              {
->>>>>>> 35cc6c23
                 title: 'Choose the architecture',
                 children: buttonGroup(
                   'Choose the architecture',
@@ -1990,37 +1845,19 @@
               },
             ]
           : []),
-<<<<<<< HEAD
         ...(this.state.selectedVersion == '3.12.12'
-=======
-        ...(this.state.selectedVersion == 'centos6' ||
-        this.state.selectedVersion == 'oraclelinux6' ||
-        this.state.selectedVersion == 'amazonlinux1' ||
-        this.state.selectedVersion == 'redhat6' ||
-        this.state.selectedVersion == 'amazonlinux2022' ||
-        this.state.selectedVersion == 'debian7' ||
-        this.state.selectedVersion == 'debian8' ||
-        this.state.selectedVersion == 'ubuntu14' ||
-        this.state.selectedVersion == 'ubuntu15' ||
-        this.state.selectedVersion == 'ubuntu16'
->>>>>>> 35cc6c23
           ? [
               {
                 title: 'Choose the architecture',
                 children: buttonGroup(
                   'Choose the architecture',
-<<<<<<< HEAD
                   architectureButtonsWithPPC64LE,
-=======
-                  architectureButtons,
->>>>>>> 35cc6c23
                   this.state.selectedArchitecture,
                   architecture => this.setArchitecture(architecture),
                 ),
               },
             ]
           : []),
-<<<<<<< HEAD
         ...(this.state.selectedVersion == 'centos6' ||
         this.state.selectedVersion == 'oraclelinux6' ||
         this.state.selectedVersion == 'amazonlinux1' ||
@@ -2030,7 +1867,18 @@
         this.state.selectedVersion == 'debian8' ||
         this.state.selectedVersion == 'ubuntu14' ||
         this.state.selectedVersion == 'ubuntu15'
-=======
+          ? [
+              {
+                title: 'Choose the architecture',
+                children: buttonGroup(
+                  'Choose the architecture',
+                  architectureButtons,
+                  this.state.selectedArchitecture,
+                  architecture => this.setArchitecture(architecture),
+                ),
+              },
+            ]
+          : []),
         ...(this.state.selectedVersion == 'centos7' ||
         this.state.selectedVersion == 'redhat7' ||
         this.state.selectedVersion == 'amazonlinux2' ||
@@ -2039,71 +1887,26 @@
         this.state.selectedVersion == 'debian9' ||
         this.state.selectedVersion == 'debian10' ||
         this.state.selectedVersion == 'busterorgreater'
->>>>>>> 35cc6c23
           ? [
               {
                 title: 'Choose the architecture',
                 children: buttonGroup(
                   'Choose the architecture',
-<<<<<<< HEAD
-                  architectureButtons,
-=======
                   architectureButtonsWithPPC64LE,
->>>>>>> 35cc6c23
                   this.state.selectedArchitecture,
                   architecture => this.setArchitecture(architecture),
                 ),
               },
             ]
           : []),
-<<<<<<< HEAD
-        ...(this.state.selectedVersion == 'centos7' ||
-        this.state.selectedVersion == 'redhat7' ||
-        this.state.selectedVersion == 'amazonlinux2' ||
-        this.state.selectedVersion == 'suse12' ||
-        this.state.selectedVersion == '22' ||
-        this.state.selectedVersion == 'debian9' ||
-        this.state.selectedVersion == 'debian10' ||
-        this.state.selectedVersion == 'busterorgreater'
-=======
         ...(this.state.selectedVersion == 'windowsxp' ||
-        this.state.selectedVersion == 'windows8'
->>>>>>> 35cc6c23
+        this.state.selectedVersion == 'windowsserver2008' ||
+        this.state.selectedVersion == 'windows7'
           ? [
               {
                 title: 'Choose the architecture',
                 children: buttonGroup(
                   'Choose the architecture',
-<<<<<<< HEAD
-                  architectureButtonsWithPPC64LE,
-=======
-                  architectureButtonsi386,
->>>>>>> 35cc6c23
-                  this.state.selectedArchitecture,
-                  architecture => this.setArchitecture(architecture),
-                ),
-              },
-            ]
-          : []),
-<<<<<<< HEAD
-        ...(this.state.selectedVersion == 'windowsxp' ||
-        this.state.selectedVersion == 'windowsserver2008' ||
-        this.state.selectedVersion == 'windows7'
-=======
-        ...(this.state.selectedVersion == 'sierra' ||
-        this.state.selectedVersion == 'highSierra' ||
-        this.state.selectedVersion == 'mojave' ||
-        this.state.selectedVersion == 'catalina' ||
-        this.state.selectedVersion == 'bigSur' ||
-        this.state.selectedVersion == 'monterrey' ||
-        this.state.selectedVersion == 'ventura'
->>>>>>> 35cc6c23
-          ? [
-              {
-                title: 'Choose the architecture',
-                children: buttonGroup(
-                  'Choose the architecture',
-<<<<<<< HEAD
                   architectureButtonsi386,
                   this.state.selectedArchitecture,
                   architecture => this.setArchitecture(architecture),
@@ -2117,8 +1920,6 @@
                 title: 'Choose the architecture',
                 children: buttonGroup(
                   'Choose the architecture',
-=======
->>>>>>> 35cc6c23
                   architectureButtonsMacos,
                   this.state.selectedArchitecture,
                   architecture => this.setArchitecture(architecture),
@@ -2224,12 +2025,8 @@
         this.state.selectedOS == 'open' ||
         this.state.selectedOS == 'sol' ||
         this.state.selectedOS == 'aix' ||
-<<<<<<< HEAD
         this.state.selectedOS == 'hp' ||
         this.state.selectedOS == 'alpine'
-=======
-        this.state.selectedOS == 'hp'
->>>>>>> 35cc6c23
           ? [
               {
                 title: 'Start the agent',
@@ -2259,19 +2056,11 @@
                       this.state.selectedVersion == 'busterorgreater' ||
                       this.state.selectedVersion == 'busterorgreater' ||
                       this.state.selectedVersion === 'ubuntu15' ||
-<<<<<<< HEAD
                       this.state.selectedVersion === 'leap15'
                         ? tabSystemD
                         : this.state.selectedVersion == 'windowsxp' ||
                           this.state.selectedVersion == 'windowsserver2008' ||
                           this.state.selectedVersion == 'windows7'
-=======
-                      this.state.selectedVersion === 'ubuntu16' ||
-                      this.state.selectedVersion === 'leap15'
-                        ? tabSystemD
-                        : this.state.selectedVersion == 'windowsxp' ||
-                          this.state.selectedVersion == 'windows8'
->>>>>>> 35cc6c23
                         ? tabNet
                         : this.state.selectedVersion == 'sierra' ||
                           this.state.selectedVersion == 'highSierra' ||
@@ -2284,12 +2073,8 @@
                         : this.state.selectedVersion == 'solaris10' ||
                           this.state.selectedVersion == 'solaris11' ||
                           this.state.selectedVersion == '6.1 TL9' ||
-<<<<<<< HEAD
                           this.state.selectedVersion == '11.31' ||
                           this.state.selectedVersion == '3.12.12'
-=======
-                          this.state.selectedVersion == '11.31'
->>>>>>> 35cc6c23
                         ? tabWazuhControl
                         : tabSysV
                     }
@@ -2316,10 +2101,7 @@
         this.state.selectedOS !== 'oraclelinux' &&
         this.state.selectedOS !== 'suse' &&
         this.state.selectedOS !== 'raspbian' &&
-<<<<<<< HEAD
         this.state.selectedOS !== 'alpine' &&
-=======
->>>>>>> 35cc6c23
         restartAgentCommand
           ? [
               {
