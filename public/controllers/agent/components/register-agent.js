--- conflicted
+++ resolved
@@ -1126,16 +1126,17 @@
                       <>
                         Warning: there's no{' '}
                         <EuiLink
+                          rel='noopener noreferrer'
                           target='_blank'
                           href={webDocumentationLink(
                             'user-manual/deployment-variables/deployment-variables.html',
                             appVersionMajorDotMinor,
                           )}
+                          external
                         >
                           secure protocol configured
                         </EuiLink>{' '}
-                        and agents will not be able to communicate with the
-                        manager.
+                        and agents will not be able to communicate with the manager.
                       </>
                     }
                     iconType='iInCircle'
@@ -1207,16 +1208,12 @@
                       <span>
                         After installing the agent, you need to enroll it in the
                         Wazuh server. Check the Wazuh agent enrollment{' '}
-<<<<<<< HEAD
                         <EuiLink
                           target='_blank'
                           href={urlWazuhAgentEnrollment}
                           external
                           rel='noopener noreferrer'
                         >
-=======
-                        <EuiLink target='_blank' href={urlWazuhAgentEnrollment}>
->>>>>>> d2159945
                           Wazuh agent enrollment
                         </EuiLink>{' '}
                         section to learn more.
@@ -1382,153 +1379,6 @@
               )}
               <EuiSpacer />
             </EuiText>
-<<<<<<< HEAD
-          ) : this.state.selectedOS && this.state.connectionSecure === false ? (
-            <EuiText>
-              <p>
-                You can use this command to install and enroll the Wazuh agent
-                in one or more hosts.
-              </p>
-              <EuiCallOut
-                color='warning'
-                title={warningUpgrade}
-                iconType='iInCircle'
-              />
-              <EuiSpacer />
-              <EuiCallOut
-                color='danger'
-                title={
-                  <>
-                    Warning: there's no{' '}
-                    <EuiLink
-                      rel='noopener noreferrer'
-                      target='_blank'
-                      href={webDocumentationLink(
-                        'user-manual/deployment-variables/deployment-variables.html',
-                        appVersionMajorDotMinor,
-                      )}
-                      external
-                    >
-                      secure protocol configured
-                    </EuiLink>{' '}
-                    and agents will not be able to communicate with the manager.
-                  </>
-                }
-                iconType='iInCircle'
-              />
-              <EuiSpacer />
-              {windowsAdvice}
-              {this.state.selectedVersion === 'windowsxp' && (
-                <>
-                  <EuiCallOut
-                    color='warning'
-                    title={warningCommand}
-                    iconType='iInCircle'
-                  />
-                  <EuiSpacer />
-                </>
-              )}
-              {this.state.selectedVersion === 'windowsserver2008' && (
-                <>
-                  <EuiCallOut
-                    color='warning'
-                    title={warningCommand}
-                    iconType='iInCircle'
-                  />
-                  <EuiSpacer />
-                </>
-              )}
-              <div className='copy-codeblock-wrapper'>
-                <EuiCodeBlock style={codeBlock} language={language}>
-                  {this.state.wazuhPassword &&
-                  !this.state.showPassword &&
-                  !['sol', 'hp', 'alpine'].includes(this.state.selectedOS)
-                    ? this.obfuscatePassword(text)
-                    : text}
-                </EuiCodeBlock>
-                <EuiCopy textToCopy={text || ''}>
-                  {copy => (
-                    <div className='copy-overlay' onClick={copy}>
-                      <p>
-                        <EuiIcon type='copy' /> Copy command
-                      </p>
-                    </div>
-                  )}
-                </EuiCopy>
-              </div>
-              {this.state.needsPassword && (
-                <EuiSwitch
-                  label='Show password'
-                  checked={this.state.showPassword}
-                  onChange={active => this.setShowPassword(active)}
-                />
-              )}
-              <EuiSpacer />
-            </EuiText>
-          ) : (
-            this.state.selectedOS && (
-              <EuiText>
-                <p>
-                  You can use this command to install and enroll the Wazuh agent
-                  in one or more hosts.
-                </p>
-                <EuiCallOut
-                  color='warning'
-                  title={warningUpgrade}
-                  iconType='iInCircle'
-                />
-                <EuiSpacer />
-                {windowsAdvice}
-                {this.state.selectedVersion === 'windowsxp' && (
-                  <>
-                    <EuiCallOut
-                      color='warning'
-                      title={warningCommand}
-                      iconType='iInCircle'
-                    />
-                    <EuiSpacer />
-                  </>
-                )}
-                {this.state.selectedVersion === 'windowsserver2008' && (
-                  <>
-                    <EuiCallOut
-                      color='warning'
-                      title={warningCommand}
-                      iconType='iInCircle'
-                    />
-                    <EuiSpacer />
-                  </>
-                )}
-                <div className='copy-codeblock-wrapper'>
-                  <EuiCodeBlock style={codeBlock} language={language}>
-                    {this.state.wazuhPassword &&
-                    !this.state.showPassword &&
-                    !['sol', 'hp', 'alpine'].includes(this.state.selectedOS)
-                      ? this.obfuscatePassword(text)
-                      : text}
-                  </EuiCodeBlock>
-                  <EuiCopy textToCopy={text || ''}>
-                    {copy => (
-                      <div className='copy-overlay' onClick={copy}>
-                        <p>
-                          <EuiIcon type='copy' /> Copy command
-                        </p>
-                      </div>
-                    )}
-                  </EuiCopy>
-                </div>
-                {this.state.needsPassword && (
-                  <EuiSwitch
-                    label='Show password'
-                    checked={this.state.showPassword}
-                    onChange={active => this.setShowPassword(active)}
-                  />
-                )}
-                <EuiSpacer />
-              </EuiText>
-            )
-=======
->>>>>>> d2159945
           )}
         </div>
       );
