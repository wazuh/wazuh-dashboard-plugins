/*
 * Wazuh app - React component for registering agents.
 * Copyright (C) 2015-2022 Wazuh, Inc.
 *
 * This program is free software; you can redistribute it and/or modify
 * it under the terms of the GNU General Public License as published by
 * the Free Software Foundation; either version 2 of the License, or
 * (at your option) any later version.
 *
 * Find more information about this on the LICENSE file.
 */
import React, { Component, Fragment } from 'react';
import { version } from '../../../../package.json';
import { WazuhConfig } from '../../../react-services/wazuh-config';
import {
  EuiSteps,
  EuiTabbedContent,
  EuiFlexGroup,
  EuiFlexItem,
  EuiPanel,
  EuiButtonGroup,
  EuiComboBox,
  EuiFieldText,
  EuiText,
  EuiCodeBlock,
  EuiTitle,
  EuiButtonEmpty,
  EuiCopy,
  EuiPage,
  EuiPageBody,
  EuiCallOut,
  EuiSpacer,
  EuiProgress,
  EuiIcon,
  EuiSwitch,
  EuiLink,
  EuiFormRow,
  EuiFormControlLayout,
  EuiForm
} from '@elastic/eui';
import { WzRequest } from '../../../react-services/wz-request';
import { withErrorBoundary } from '../../../components/common/hocs';
import { UI_LOGGER_LEVELS } from '../../../../common/constants';
import { UI_ERROR_SEVERITIES } from '../../../react-services/error-orchestrator/types';
import { getErrorOrchestrator } from '../../../react-services/common-services';
import { webDocumentationLink } from '../../../../common/services/web_documentation';
import {
  architectureButtons,
  architectureButtonsi386,
  architecturei386Andx86_64,
  versionButtonsRaspbian,
  versionButtonsSuse,
  versionButtonsOracleLinux,
  versionButtonFedora,
  architectureButtonsSolaris,
  architectureButtonsWithPPC64LE,
  architectureButtonsOpenSuse,
  architectureButtonsAix,
  architectureButtonsHpUx,
  versionButtonAmazonLinux,
  versionButtonsRedHat,
  versionButtonsCentos,
  architectureButtonsMacos,
  osPrincipalButtons,
  versionButtonsDebian,
  versionButtonsUbuntu,
  versionButtonsWindows,
  versionButtonsMacOS,
  versionButtonsOpenSuse,
  versionButtonsSolaris,
  versionButtonsAix,
  versionButtonsHPUX,
  versionButtonAlpine,
} from '../wazuh-config';
import ServerAddress from '../register-agent/steps/server-address';
import {
  getConnectionConfig,
  fetchClusterNodesOptions,
} from './register-agent-service';
import './register-agent.scss';
import { PrincipalButtonGroup } from './wz-accordion';

export const RegisterAgent = withErrorBoundary(
  class RegisterAgent extends Component {
    constructor(props) {
      super(props);
      this.wazuhConfig = new WazuhConfig();
      this.configuration = this.wazuhConfig.getConfig();
      this.addToVersion = '-1';
<<<<<<< HEAD
      this.wazuhRpmVariable = '/wazuh-agent.rpm';
      this.wazuhDebVariable = '/wazuh-agent.deb';
      this.wazuhMsiVariable = '/wazuh-agent.msi';
      this.wazuhPkgVariable = '/wazuh-agent.pkg';
      this.wazuhP5pVariable = '/wazuh-agent.p5p';
      this.wazuhTarVariable = '/wazuh-agent.tar';

=======
>>>>>>> e507b41f
      this.state = {
        status: 'incomplete',
        selectedOS: '',
        selectedSYS: '',
        neededSYS: false,
        selectedArchitecture: '',
        selectedVersion: '',
        version: '',
        wazuhVersion: '',
        serverAddress: '',
        agentName: '',
        agentNameError: false,
        badCharacters: [],
        wazuhPassword: '',
        groups: [],
        selectedGroup: [],
        defaultServerAddress: '',
        udpProtocol: false,
        showPassword: false,
        showProtocol: true,
        connectionSecure: true,
        isAccordionOpen: false,
      };
      this.restartAgentCommand = {
        rpm: this.systemSelector(),
        cent: this.systemSelector(),
        deb: this.systemSelector(),
        ubu: this.systemSelector(),
        oraclelinux: this.systemSelector(),
        macos: this.systemSelectorWazuhControlMacos(),
        win: this.systemSelectorNet(),
      };
    }

    async componentDidMount() {
      try {
        this.setState({ loading: true });
        const wazuhVersion = await this.props.getWazuhVersion();
        let wazuhPassword = '';
        let hidePasswordInput = false;
        this.getEnrollDNSConfig();
        let authInfo = await this.getAuthInfo();
        const needsPassword = (authInfo.auth || {}).use_password === 'yes';
        if (needsPassword) {
          wazuhPassword =
            this.configuration['enrollment.password'] ||
            authInfo['authd.pass'] ||
            '';
          if (wazuhPassword) {
            hidePasswordInput = true;
          }
        }
        const groups = await this.getGroups();
        this.setState({
          needsPassword,
          hidePasswordInput,
          versionButtonsRedHat,
          versionButtonsCentos,
          versionButtonsDebian,
          versionButtonsUbuntu,
          versionButtonsWindows,
          versionButtonsMacOS,
          versionButtonsOpenSuse,
          versionButtonsSolaris,
          versionButtonAmazonLinux,
          versionButtonsSuse,
          versionButtonsAix,
          versionButtonsHPUX,
          versionButtonsOracleLinux,
          versionButtonsRaspbian,
          versionButtonFedora,
          architectureButtons,
          architectureButtonsi386,
          architecturei386Andx86_64,
          architectureButtonsSolaris,
          architectureButtonsAix,
          architectureButtonsHpUx,
          architectureButtonsMacos,
          architectureButtonsWithPPC64LE,
          wazuhPassword,
          wazuhVersion,
          groups,
          loading: false,
        });
      } catch (error) {
        this.setState({
          wazuhVersion: version,
          loading: false,
        });
        const options = {
          context: `${RegisterAgent.name}.componentDidMount`,
          level: UI_LOGGER_LEVELS.ERROR,
          severity: UI_ERROR_SEVERITIES.BUSINESS,
          display: true,
          store: false,
          error: {
            error: error,
            message: error.message || error,
            title: error.name || error,
          },
        };
        getErrorOrchestrator().handleError(options);
      }
    }

    getEnrollDNSConfig = () => {
      let serverAddress = this.configuration['enrollment.dns'] || '';
      this.setState({ defaultServerAddress: serverAddress });
      if (serverAddress) {
        this.setState({ udpProtocol: true });
      } else {
        this.setState({ udpProtocol: false });
      }
    };

    async getAuthInfo() {
      try {
        const result = await WzRequest.apiReq(
          'GET',
          '/agents/000/config/auth/auth',
          {},
        );
        return (result.data || {}).data || {};
      } catch (error) {
        this.setState({ gotErrorRegistrationServiceInfo: true });
        throw new Error(error);
      }
    }

    selectOS(os) {
      this.setState({
        selectedOS: os,
        selectedVersion: '',
        selectedArchitecture: '',
        selectedSYS: '',
      });
    }

    systemSelector() {
      if (
        this.state.selectedVersion === 'redhat7' ||
        this.state.selectedVersion === 'amazonlinux2022' ||
        this.state.selectedVersion === 'centos7' ||
        this.state.selectedVersion === 'suse11' ||
        this.state.selectedVersion === 'suse12' ||
        this.state.selectedVersion === 'oraclelinux5' ||
        this.state.selectedVersion === '22' ||
        this.state.selectedVersion === 'amazonlinux2' ||
        this.state.selectedVersion === 'debian8' ||
        this.state.selectedVersion === 'debian9' ||
        this.state.selectedVersion === 'debian10' ||
        this.state.selectedVersion === 'busterorgreater' ||
        this.state.selectedVersion === 'ubuntu15' ||
        this.state.selectedVersion === 'leap15'
      ) {
        return 'sudo systemctl daemon-reload\nsudo systemctl enable wazuh-agent\nsudo systemctl start wazuh-agent';
      } else if (
        this.state.selectedVersion === 'redhat5' ||
        this.state.selectedVersion === 'redhat6' ||
        this.state.selectedVersion === 'centos5' ||
        this.state.selectedVersion === 'centos6' ||
        this.state.selectedVersion === 'oraclelinux6' ||
        this.state.selectedVersion === 'amazonlinux1' ||
        this.state.selectedVersion === 'debian7' ||
        this.state.selectedVersion === 'ubuntu14'
      ) {
        return 'service wazuh-agent start';
      }
    }

    systemSelectorNet() {
      if (
        this.state.selectedVersion === 'windowsxp' ||
        this.state.selectedVersion === 'windowsserver2008' ||
        this.state.selectedVersion === 'windows7'
      ) {
        return 'NET START WazuhSvc';
      }
    }

    systemSelectorWazuhControlMacos() {
      if (this.state.selectedVersion == 'sierra') {
        return '/Library/Ossec/bin/wazuh-control start';
      }
    }

    systemSelectorWazuhControl() {
      if (
        this.state.selectedVersion === 'solaris10' ||
        this.state.selectedVersion === 'solaris11' ||
        this.state.selectedVersion === '6.1 TL9' ||
        this.state.selectedVersion === '3.12.12'
      ) {
        return '/var/ossec/bin/wazuh-control start';
      } else this.state.selectedVersion === '11.31';
      {
        return '/sbin/init.d/wazuh-agent start';
      }
    }

    selectSYS(sys) {
      this.setState({ selectedSYS: sys });
    }

    setServerAddress(serverAddress) {
      this.setState({ serverAddress });
    }

    setAgentName(event) {
      const validation = /^[a-z0-9-_.]+$/i;
      this.setState({ agentName: event.target.value });
<<<<<<< HEAD
=======
      if (validation.test(event.target.value) || event.target.value.length <= 0) {
        this.setState({ agentNameError: false });
        this.setState({ badCharacters: [] });
      } else {
        let badCharacters = event.target.value.split('').map(char =>
          char.replace(validation, '')).join('');
        badCharacters = badCharacters.split('').map(char =>
          char.replace(/\s/, 'whitespace'));
        const characters = [...new Set(badCharacters)];
        this.setState({ badCharacters: characters });
        this.setState({ agentNameError: true });
      }
>>>>>>> e507b41f
    }

    setGroupName(selectedGroup) {
      this.setState({ selectedGroup });
    }

    setArchitecture(selectedArchitecture) {
      this.setState({ selectedArchitecture });
    }

    setVersion(selectedVersion) {
      this.setState({ selectedVersion, selectedArchitecture: '' });
    }

    setWazuhPassword(event) {
      this.setState({ wazuhPassword: event.target.value });
    }

    setShowPassword(event) {
      this.setState({ showPassword: event.target.checked });
    }

    obfuscatePassword(text) {
      let obfuscate = '';
      const regex = /WAZUH_REGISTRATION_PASSWORD=?\040?\'(.*?)\'/gm;
      const match = regex.exec(text);
      const password = match[1];
      if (password) {
        [...password].forEach(() => (obfuscate += '*'));
        text = text.replace(password, obfuscate);
      }
      return text;
    }

    async getGroups() {
      try {
        const result = await WzRequest.apiReq('GET', '/groups', {});
        return result.data.data.affected_items.map(item => ({
          label: item.name,
          id: item.name,
        }));
      } catch (error) {
        throw new Error(error);
      }
    }

    optionalDeploymentVariables() {
      let deployment =
        this.state.serverAddress &&
        `WAZUH_MANAGER='${this.state.serverAddress}' `;
      const protocol = false;
      if (this.state.selectedOS == 'win') {
        deployment += `WAZUH_REGISTRATION_SERVER='${this.state.serverAddress}' `;
      }

      if (this.state.needsPassword) {
        deployment += `WAZUH_REGISTRATION_PASSWORD='${this.state.wazuhPassword}' `;
      }

      if (this.state.udpProtocol) {
        deployment += "WAZUH_PROTOCOL='UDP' ";
      }

      if (this.state.selectedGroup.length) {
        deployment += `WAZUH_AGENT_GROUP='${this.state.selectedGroup
          .map(item => item.label)
          .join(',')}' `;
      }

      // macos doesnt need = param
      if (this.state.selectedOS === 'macos') {
        return deployment.replace(/=/g, ' ');
      }

      return deployment;
    }

    agentNameVariable() {
      let agentName = `WAZUH_AGENT_NAME='${this.state.agentName}' `;
<<<<<<< HEAD
      if (
        this.state.selectedOS === 'macos' &&
        this.state.selectedArchitecture &&
        this.state.agentName !== ''
      ) {
        return agentName.replace(/=/g, ' ');
      }

=======
>>>>>>> e507b41f
      if (this.state.selectedArchitecture && this.state.agentName !== '') {
        return agentName;
      } else {
        return '';
      }
    }

    resolveRPMPackage() {
      switch (
      `${this.state.selectedVersion}-${this.state.selectedArchitecture}`
      ) {
        case 'redhat5-i386':
<<<<<<< HEAD
          return `https://packages.wazuh.com/4.x/yum5/i386/wazuh-agent-${this.state.wazuhVersion}${this.addToVersion}.el5.i386.rpm${this.wazuhRpmVariable}`;
        case 'redhat5-x86_64':
          return `https://packages.wazuh.com/4.x/yum5/x86_64/wazuh-agent-${this.state.wazuhVersion}${this.addToVersion}.el5.x86_64.rpm${this.wazuhRpmVariable}`;
        case 'redhat6-i386':
          return `https://packages.wazuh.com/4.x/yum/wazuh-agent-${this.state.wazuhVersion}${this.addToVersion}.i386.rpm${this.wazuhRpmVariable}`;
        case 'redhat6-aarch64':
          return `https://packages.wazuh.com/4.x/yum/wazuh-agent-${this.state.wazuhVersion}${this.addToVersion}.aarch64.rpm${this.wazuhRpmVariable}`;
        case 'redhat6-x86_64':
          return `https://packages.wazuh.com/4.x/yum/wazuh-agent-${this.state.wazuhVersion}${this.addToVersion}.x86_64.rpm${this.wazuhRpmVariable}`;
        case 'redhat6-armhf':
          return `https://packages.wazuh.com/4.x/yum/wazuh-agent-${this.state.wazuhVersion}${this.addToVersion}.armv7hl.rpm${this.wazuhRpmVariable}`;
        case 'redhat7-i386':
          return `https://packages.wazuh.com/4.x/yum/wazuh-agent-${this.state.wazuhVersion}${this.addToVersion}.i386.rpm${this.wazuhRpmVariable}`;
        case 'redhat7-aarch64':
          return `https://packages.wazuh.com/4.x/yum/wazuh-agent-${this.state.wazuhVersion}${this.addToVersion}.aarch64.rpm${this.wazuhRpmVariable}`;
        case 'redhat7-x86_64':
          return `https://packages.wazuh.com/4.x/yum/wazuh-agent-${this.state.wazuhVersion}${this.addToVersion}.x86_64.rpm${this.wazuhRpmVariable}`;
        case 'redhat7-armhf':
          return `https://packages.wazuh.com/4.x/yum/wazuh-agent-${this.state.wazuhVersion}${this.addToVersion}.armv7hl.rpm${this.wazuhRpmVariable}`;
        case 'redhat7-powerpc':
          return `https://packages.wazuh.com/4.x/yum/wazuh-agent-${this.state.wazuhVersion}${this.addToVersion}.ppc64le.rpm${this.wazuhRpmVariable}`;
        default:
          return `https://packages.wazuh.com/4.x/yum/wazuh-agent-${this.state.wazuhVersion}${this.addToVersion}.x86_64.rpm${this.wazuhRpmVariable}`;
=======
          return `https://packages.wazuh.com/4.x/yum5/i386/wazuh-agent-${this.state.wazuhVersion}${this.addToVersion}.el5.i386.rpm`;
        case 'redhat5-x86_64':
          return `https://packages.wazuh.com/4.x/yum5/x86_64/wazuh-agent-${this.state.wazuhVersion}${this.addToVersion}.el5.x86_64.rpm`;
        case 'redhat6-i386':
          return `https://packages.wazuh.com/4.x/yum/wazuh-agent-${this.state.wazuhVersion}${this.addToVersion}.i386.rpm`;
        case 'redhat6-aarch64':
          return `https://packages.wazuh.com/4.x/yum/wazuh-agent-${this.state.wazuhVersion}${this.addToVersion}.aarch64.rpm`;
        case 'redhat6-x86_64':
          return `https://packages.wazuh.com/4.x/yum/wazuh-agent-${this.state.wazuhVersion}${this.addToVersion}.x86_64.rpm`;
        case 'redhat6-armhf':
          return `https://packages.wazuh.com/4.x/yum/wazuh-agent-${this.state.wazuhVersion}${this.addToVersion}.armv7hl.rpm`;
        case 'redhat7-i386':
          return `https://packages.wazuh.com/4.x/yum/wazuh-agent-${this.state.wazuhVersion}${this.addToVersion}.i386.rpm`;
        case 'redhat7-aarch64':
          return `https://packages.wazuh.com/4.x/yum/wazuh-agent-${this.state.wazuhVersion}${this.addToVersion}.aarch64.rpm`;
        case 'redhat7-x86_64':
          return `https://packages.wazuh.com/4.x/yum/wazuh-agent-${this.state.wazuhVersion}${this.addToVersion}.x86_64.rpm`;
        case 'redhat7-armhf':
          return `https://packages.wazuh.com/4.x/yum/wazuh-agent-${this.state.wazuhVersion}${this.addToVersion}.armv7hl.rpm`;
        case 'redhat7-powerpc':
          return `https://packages.wazuh.com/4.x/yum/wazuh-agent-${this.state.wazuhVersion}${this.addToVersion}.ppc64le.rpm`;
        default:
          return `https://packages.wazuh.com/4.x/yum/wazuh-agent-${this.state.wazuhVersion}${this.addToVersion}.x86_64.rpm`;
>>>>>>> e507b41f
      }
    }

    resolveAlpinePackage() {
      switch (
<<<<<<< HEAD
        `${this.state.selectedVersion}-${this.state.selectedArchitecture}`
      ) {
        case '3.12.12-i386':
          return `https://packages.wazuh.com/key/alpine-devel%40wazuh.com-633d7457.rsa.pub && \echo "https://packages.wazuh.com/4.x/alpine/v3.12/main"`;
        case '3.12.12-aarch64':
          return `https://packages.wazuh.com/key/alpine-devel%40wazuh.com-633d7457.rsa.pub && \echo "https://packages.wazuh.com/4.x/alpine/v3.12/main"`;
        case '3.12.12-x86_64':
          return `https://packages.wazuh.com/key/alpine-devel%40wazuh.com-633d7457.rsa.pub && \echo "https://packages.wazuh.com/4.x/alpine/v3.12/main"`;
        case '3.12.12-armhf':
          return `https://packages.wazuh.com/key/alpine-devel%40wazuh.com-633d7457.rsa.pub && \echo "https://packages.wazuh.com/4.x/alpine/v3.12/main"`;
        case '3.12.12-powerpc':
          return `https://packages.wazuh.com/key/alpine-devel%40wazuh.com-633d7457.rsa.pub && \echo "https://packages.wazuh.com/4.x/alpine/v3.12/main"`;
        default:
          return `https://packages.wazuh.com/key/alpine-devel%40wazuh.com-633d7457.rsa.pub && \echo "https://packages.wazuh.com/4.x/alpine/v3.12/main"`;
=======
      `${this.state.selectedVersion}-${this.state.selectedArchitecture}`
      ) {
        case '3.12.12-i386':
          return 'https://packages.wazuh.com/key/alpine-devel%40wazuh.com-633d7457.rsa.pub && echo "https://packages.wazuh.com/4.x/alpine/v3.12/main"';
        case '3.12.12-aarch64':
          return 'https://packages.wazuh.com/key/alpine-devel%40wazuh.com-633d7457.rsa.pub && echo "https://packages.wazuh.com/4.x/alpine/v3.12/main"';
        case '3.12.12-x86_64':
          return 'https://packages.wazuh.com/key/alpine-devel%40wazuh.com-633d7457.rsa.pub && echo "https://packages.wazuh.com/4.x/alpine/v3.12/main"';
        case '3.12.12-armhf':
          return 'https://packages.wazuh.com/key/alpine-devel%40wazuh.com-633d7457.rsa.pub && echo "https://packages.wazuh.com/4.x/alpine/v3.12/main"';
        case '3.12.12-powerpc':
          return 'https://packages.wazuh.com/key/alpine-devel%40wazuh.com-633d7457.rsa.pub && echo "https://packages.wazuh.com/4.x/alpine/v3.12/main"';
        default:
          return 'https://packages.wazuh.com/key/alpine-devel%40wazuh.com-633d7457.rsa.pub && echo "https://packages.wazuh.com/4.x/alpine/v3.12/main"';
>>>>>>> e507b41f
      }
    }

    resolveORACLELINUXPackage() {
      switch (
      `${this.state.selectedVersion}-${this.state.selectedArchitecture}`
      ) {
        case 'oraclelinux5-i386':
<<<<<<< HEAD
          return `https://packages.wazuh.com/4.x/yum/wazuh-agent-${this.state.wazuhVersion}${this.addToVersion}.i386.rpm${this.wazuhRpmVariable}`;
        case 'oraclelinux5-aarch64':
          return `https://packages.wazuh.com/4.x/yum/wazuh-agent-${this.state.wazuhVersion}${this.addToVersion}.aarch64.rpm${this.wazuhRpmVariable}`;
        case 'oraclelinux5-x86_64':
          return `https://packages.wazuh.com/4.x/yum/wazuh-agent-${this.state.wazuhVersion}${this.addToVersion}.x86_64.rpm${this.wazuhRpmVariable}`;
        case 'oraclelinux5-armhf':
          return `https://packages.wazuh.com/4.x/yum/wazuh-agent-${this.state.wazuhVersion}${this.addToVersion}.armv7hl.rpm${this.wazuhRpmVariable}`;
        case 'oraclelinux5-powerpc':
          return `https://packages.wazuh.com/4.x/yum/wazuh-agent-${this.state.wazuhVersion}${this.addToVersion}.ppc64le.rpm${this.wazuhRpmVariable}`;
        case 'oraclelinux6-i386':
          return `https://packages.wazuh.com/4.x/yum/wazuh-agent-${this.state.wazuhVersion}${this.addToVersion}.i386.rpm${this.wazuhRpmVariable}`;
        case 'oraclelinux6-aarch64':
          return `https://packages.wazuh.com/4.x/yum/wazuh-agent-${this.state.wazuhVersion}${this.addToVersion}.aarch64.rpm${this.wazuhRpmVariable}`;
        case 'oraclelinux6-x86_64':
          return `https://packages.wazuh.com/4.x/yum/wazuh-agent-${this.state.wazuhVersion}${this.addToVersion}.x86_64.rpm${this.wazuhRpmVariable}`;
        case 'oraclelinux6-armhf':
          return `https://packages.wazuh.com/4.x/yum/wazuh-agent-${this.state.wazuhVersion}${this.addToVersion}.armv7hl.rpm${this.wazuhRpmVariable}`;
        default:
          return `https://packages.wazuh.com/4.x/yum/wazuh-agent-${this.state.wazuhVersion}${this.addToVersion}.x86_64.rpm${this.wazuhRpmVariable}`;
=======
          return `https://packages.wazuh.com/4.x/yum/wazuh-agent-${this.state.wazuhVersion}${this.addToVersion}.i386.rpm`;
        case 'oraclelinux5-aarch64':
          return `https://packages.wazuh.com/4.x/yum/wazuh-agent-${this.state.wazuhVersion}${this.addToVersion}.aarch64.rpm`;
        case 'oraclelinux5-x86_64':
          return `https://packages.wazuh.com/4.x/yum/wazuh-agent-${this.state.wazuhVersion}${this.addToVersion}.x86_64.rpm`;
        case 'oraclelinux5-armhf':
          return `https://packages.wazuh.com/4.x/yum/wazuh-agent-${this.state.wazuhVersion}${this.addToVersion}.armv7hl.rpm`;
        case 'oraclelinux5-powerpc':
          return `https://packages.wazuh.com/4.x/yum/wazuh-agent-${this.state.wazuhVersion}${this.addToVersion}.ppc64le.rpm`;
        case 'oraclelinux6-i386':
          return `https://packages.wazuh.com/4.x/yum/wazuh-agent-${this.state.wazuhVersion}${this.addToVersion}.i386.rpm`;
        case 'oraclelinux6-aarch64':
          return `https://packages.wazuh.com/4.x/yum/wazuh-agent-${this.state.wazuhVersion}${this.addToVersion}.aarch64.rpm`;
        case 'oraclelinux6-x86_64':
          return `https://packages.wazuh.com/4.x/yum/wazuh-agent-${this.state.wazuhVersion}${this.addToVersion}.x86_64.rpm`;
        case 'oraclelinux6-armhf':
          return `https://packages.wazuh.com/4.x/yum/wazuh-agent-${this.state.wazuhVersion}${this.addToVersion}.armv7hl.rpm`;
        default:
          return `https://packages.wazuh.com/4.x/yum/wazuh-agent-${this.state.wazuhVersion}${this.addToVersion}.x86_64.rpm`;
>>>>>>> e507b41f
      }
    }

    resolveCENTPackage() {
      switch (
      `${this.state.selectedVersion}-${this.state.selectedArchitecture}`
      ) {
        case 'centos5-i386':
<<<<<<< HEAD
          return `https://packages.wazuh.com/4.x/yum/i386/wazuh-agent-${this.state.wazuhVersion}${this.addToVersion}.el5.i386.rpm${this.wazuhRpmVariable}`;
        case 'centos5-x86_64':
          return `https://packages.wazuh.com/4.x/yum/x86_64/wazuh-agent-${this.state.wazuhVersion}${this.addToVersion}.el5.x86_64.rpm${this.wazuhRpmVariable}`;
        case 'centos6-i386':
          return `https://packages.wazuh.com/4.x/yum/wazuh-agent-${this.state.wazuhVersion}${this.addToVersion}.i386.rpm${this.wazuhRpmVariable}`;
        case 'centos6-aarch64':
          return `https://packages.wazuh.com/4.x/yum/wazuh-agent-${this.state.wazuhVersion}${this.addToVersion}.aarch64.rpm${this.wazuhRpmVariable}`;
        case 'centos6-x86_64':
          return `https://packages.wazuh.com/4.x/yum/wazuh-agent-${this.state.wazuhVersion}${this.addToVersion}.x86_64.rpm${this.wazuhRpmVariable}`;
        case 'centos6-armhf':
          return `https://packages.wazuh.com/4.x/yum/wazuh-agent-${this.state.wazuhVersion}${this.addToVersion}.armv7hl.rpm${this.wazuhRpmVariable}`;
        case 'centos7-i386':
          return `https://packages.wazuh.com/4.x/yum/wazuh-agent-${this.state.wazuhVersion}${this.addToVersion}.i386.rpm${this.wazuhRpmVariable}`;
        case 'centos7-aarch64':
          return `https://packages.wazuh.com/4.x/yum/wazuh-agent-${this.state.wazuhVersion}${this.addToVersion}.aarch64.rpm${this.wazuhRpmVariable}`;
        case 'centos7-x86_64':
          return `https://packages.wazuh.com/4.x/yum/wazuh-agent-${this.state.wazuhVersion}${this.addToVersion}.x86_64.rpm${this.wazuhRpmVariable}`;
        case 'centos7-armhf':
          return `https://packages.wazuh.com/4.x/yum/wazuh-agent-${this.state.wazuhVersion}${this.addToVersion}.armv7hl.rpm${this.wazuhRpmVariable}`;
        case 'centos7-powerpc':
          return `https://packages.wazuh.com/4.x/yum/wazuh-agent-${this.state.wazuhVersion}${this.addToVersion}.ppc64le.rpm${this.wazuhRpmVariable}`;
        default:
          return `https://packages.wazuh.com/4.x/yum/wazuh-agent-${this.state.wazuhVersion}${this.addToVersion}.x86_64.rpm${this.wazuhRpmVariable}`;
=======
          return `https://packages.wazuh.com/4.x/yum/i386/wazuh-agent-${this.state.wazuhVersion}${this.addToVersion}.el5.i386.rpm`;
        case 'centos5-x86_64':
          return `https://packages.wazuh.com/4.x/yum/x86_64/wazuh-agent-${this.state.wazuhVersion}${this.addToVersion}.el5.x86_64.rpm`;
        case 'centos6-i386':
          return `https://packages.wazuh.com/4.x/yum/wazuh-agent-${this.state.wazuhVersion}${this.addToVersion}.i386.rpm`;
        case 'centos6-aarch64':
          return `https://packages.wazuh.com/4.x/yum/wazuh-agent-${this.state.wazuhVersion}${this.addToVersion}.aarch64.rpm`;
        case 'centos6-x86_64':
          return `https://packages.wazuh.com/4.x/yum/wazuh-agent-${this.state.wazuhVersion}${this.addToVersion}.x86_64.rpm`;
        case 'centos6-armhf':
          return `https://packages.wazuh.com/4.x/yum/wazuh-agent-${this.state.wazuhVersion}${this.addToVersion}.armv7hl.rpm`;
        case 'centos7-i386':
          return `https://packages.wazuh.com/4.x/yum/wazuh-agent-${this.state.wazuhVersion}${this.addToVersion}.i386.rpm`;
        case 'centos7-aarch64':
          return `https://packages.wazuh.com/4.x/yum/wazuh-agent-${this.state.wazuhVersion}${this.addToVersion}.aarch64.rpm`;
        case 'centos7-x86_64':
          return `https://packages.wazuh.com/4.x/yum/wazuh-agent-${this.state.wazuhVersion}${this.addToVersion}.x86_64.rpm`;
        case 'centos7-armhf':
          return `https://packages.wazuh.com/4.x/yum/wazuh-agent-${this.state.wazuhVersion}${this.addToVersion}.armv7hl.rpm`;
        case 'centos7-powerpc':
          return `https://packages.wazuh.com/4.x/yum/wazuh-agent-${this.state.wazuhVersion}${this.addToVersion}.ppc64le.rpm`;
        default:
          return `https://packages.wazuh.com/4.x/yum/wazuh-agent-${this.state.wazuhVersion}${this.addToVersion}.x86_64.rpm`;
>>>>>>> e507b41f
      }
    }

    resolveSUSEPackage() {
      switch (
      `${this.state.selectedVersion}-${this.state.selectedArchitecture}`
      ) {
        case 'suse11-i386':
<<<<<<< HEAD
          return `https://packages.wazuh.com/4.x/yum/wazuh-agent-${this.state.wazuhVersion}${this.addToVersion}.i386.rpm${this.wazuhRpmVariable}`;
        case 'suse11-x86_64':
          return `https://packages.wazuh.com/4.x/yum/wazuh-agent-${this.state.wazuhVersion}${this.addToVersion}.x86_64.rpm${this.wazuhRpmVariable}`;
        case 'suse12-i386':
          return `https://packages.wazuh.com/4.x/yum/wazuh-agent-${this.state.wazuhVersion}${this.addToVersion}.i386.rpm${this.wazuhRpmVariable}`;
        case 'suse12-aarch64':
          return `https://packages.wazuh.com/4.x/yum/wazuh-agent-${this.state.wazuhVersion}${this.addToVersion}.aarch64.rpm${this.wazuhRpmVariable}`;
        case 'suse12-x86_64':
          return `https://packages.wazuh.com/4.x/yum/wazuh-agent-${this.state.wazuhVersion}${this.addToVersion}.x86_64.rpm${this.wazuhRpmVariable}`;
        case 'suse12-armhf':
          return `https://packages.wazuh.com/4.x/yum/wazuh-agent-${this.state.wazuhVersion}${this.addToVersion}.armv7hl.rpm${this.wazuhRpmVariable}`;
        case 'suse12-powerpc':
          return `https://packages.wazuh.com/4.x/yum/wazuh-agent-${this.state.wazuhVersion}${this.addToVersion}.ppc64le.rpm${this.wazuhRpmVariable}`;
        default:
          return `https://packages.wazuh.com/4.x/yum/wazuh-agent-${this.state.wazuhVersion}${this.addToVersion}.x86_64.rpm${this.wazuhRpmVariable}`;
=======
          return `https://packages.wazuh.com/4.x/yum/wazuh-agent-${this.state.wazuhVersion}${this.addToVersion}.i386.rpm`;
        case 'suse11-x86_64':
          return `https://packages.wazuh.com/4.x/yum/wazuh-agent-${this.state.wazuhVersion}${this.addToVersion}.x86_64.rpm`;
        case 'suse12-i386':
          return `https://packages.wazuh.com/4.x/yum/wazuh-agent-${this.state.wazuhVersion}${this.addToVersion}.i386.rpm`;
        case 'suse12-aarch64':
          return `https://packages.wazuh.com/4.x/yum/wazuh-agent-${this.state.wazuhVersion}${this.addToVersion}.aarch64.rpm`;
        case 'suse12-x86_64':
          return `https://packages.wazuh.com/4.x/yum/wazuh-agent-${this.state.wazuhVersion}${this.addToVersion}.x86_64.rpm`;
        case 'suse12-armhf':
          return `https://packages.wazuh.com/4.x/yum/wazuh-agent-${this.state.wazuhVersion}${this.addToVersion}.armv7hl.rpm`;
        case 'suse12-powerpc':
          return `https://packages.wazuh.com/4.x/yum/wazuh-agent-${this.state.wazuhVersion}${this.addToVersion}.ppc64le.rpm`;
        default:
          return `https://packages.wazuh.com/4.x/yum/wazuh-agent-${this.state.wazuhVersion}${this.addToVersion}.x86_64.rpm`;
>>>>>>> e507b41f
      }
    }

    resolveFEDORAPachage() {
      switch (
      `${this.state.selectedVersion}-${this.state.selectedArchitecture}`
      ) {
        case '22-i386':
<<<<<<< HEAD
          return `https://packages.wazuh.com/4.x/yum/i386/wazuh-agent-${this.state.wazuhVersion}${this.addToVersion}.el5.i386.rpm${this.wazuhRpmVariable}`;
        case '22-aarch64':
          return `https://packages.wazuh.com/4.x/yum/wazuh-agent-${this.state.wazuhVersion}${this.addToVersion}.aarch64.rpm${this.wazuhRpmVariable}`;
        case '22-x86_64':
          return `https://packages.wazuh.com/4.x/yum/wazuh-agent-${this.state.wazuhVersion}${this.addToVersion}.x86_64.rpm${this.wazuhRpmVariable}`;
        case '22-armhf':
          return `https://packages.wazuh.com/4.x/yum/wazuh-agent-${this.state.wazuhVersion}${this.addToVersion}.armv7hl.rpm${this.wazuhRpmVariable}`;
        case '22-powerpc':
          return `https://packages.wazuh.com/4.x/yum/wazuh-agent-${this.state.wazuhVersion}${this.addToVersion}.ppc64le.rpm${this.wazuhRpmVariable}`;
        default:
          return `https://packages.wazuh.com/4.x/yum/wazuh-agent-${this.state.wazuhVersion}${this.addToVersion}.x86_64.rpm${this.wazuhRpmVariable}`;
=======
          return `https://packages.wazuh.com/4.x/yum/i386/wazuh-agent-${this.state.wazuhVersion}${this.addToVersion}.el5.i386.rpm`;
        case '22-aarch64':
          return `https://packages.wazuh.com/4.x/yum/wazuh-agent-${this.state.wazuhVersion}${this.addToVersion}.aarch64.rpm`;
        case '22-x86_64':
          return `https://packages.wazuh.com/4.x/yum/wazuh-agent-${this.state.wazuhVersion}${this.addToVersion}.x86_64.rpm`;
        case '22-armhf':
          return `https://packages.wazuh.com/4.x/yum/wazuh-agent-${this.state.wazuhVersion}${this.addToVersion}.armv7hl.rpm`;
        case '22-powerpc':
          return `https://packages.wazuh.com/4.x/yum/wazuh-agent-${this.state.wazuhVersion}${this.addToVersion}.ppc64le.rpm`;
        default:
          return `https://packages.wazuh.com/4.x/yum/wazuh-agent-${this.state.wazuhVersion}${this.addToVersion}.x86_64.rpm`;
>>>>>>> e507b41f
      }
    }

    resolveAMAZONLPackage() {
      switch (
      `${this.state.selectedVersion}-${this.state.selectedArchitecture}`
      ) {
        case 'amazonlinux1-i386':
<<<<<<< HEAD
          return `https://packages.wazuh.com/4.x/yum/wazuh-agent-${this.state.wazuhVersion}${this.addToVersion}.i386.rpm${this.wazuhRpmVariable}`;
        case 'amazonlinux1-aarch64':
          return `https://packages.wazuh.com/4.x/yum/wazuh-agent-${this.state.wazuhVersion}${this.addToVersion}.aarch64.rpm${this.wazuhRpmVariable}`;
        case 'amazonlinux1-x86_64':
          return `https://packages.wazuh.com/4.x/yum/wazuh-agent-${this.state.wazuhVersion}${this.addToVersion}.x86_64.rpm${this.wazuhRpmVariable}`;
        case 'amazonlinux1-armhf':
          return `https://packages.wazuh.com/4.x/yum/wazuh-agent-${this.state.wazuhVersion}${this.addToVersion}.armv7hl.rpm${this.wazuhRpmVariable}`;
        case 'amazonlinux1-powerpc':
          return `https://packages.wazuh.com/4.x/yum/wazuh-agent-${this.state.wazuhVersion}${this.addToVersion}.ppc64le.rpm${this.wazuhRpmVariable}`;
        case 'amazonlinux2-i386':
          return `https://packages.wazuh.com/4.x/yum/wazuh-agent-${this.state.wazuhVersion}${this.addToVersion}.i386.rpm${this.wazuhRpmVariable}`;
        case 'amazonlinux2-aarch64':
          return `https://packages.wazuh.com/4.x/yum/wazuh-agent-${this.state.wazuhVersion}${this.addToVersion}.aarch64.rpm${this.wazuhRpmVariable}`;
        case 'amazonlinux2-x86_64':
          return `https://packages.wazuh.com/4.x/yum/wazuh-agent-${this.state.wazuhVersion}${this.addToVersion}.x86_64.rpm${this.wazuhRpmVariable}`;
        case 'amazonlinux2-armhf':
          return `https://packages.wazuh.com/4.x/yum/wazuh-agent-${this.state.wazuhVersion}${this.addToVersion}.armv7hl.rpm${this.wazuhRpmVariable}`;
        case 'amazonlinux2-powerpc':
          return `https://packages.wazuh.com/4.x/yum/wazuh-agent-${this.state.wazuhVersion}${this.addToVersion}.ppc64le.rpm${this.wazuhRpmVariable}`;
        case 'amazonlinux2022-i386':
          return `https://packages.wazuh.com/4.x/yum/wazuh-agent-${this.state.wazuhVersion}${this.addToVersion}.i386.rpm${this.wazuhRpmVariable}`;
        case 'amazonlinux2022-aarch64':
          return `https://packages.wazuh.com/4.x/yum/wazuh-agent-${this.state.wazuhVersion}${this.addToVersion}.aarch64.rpm${this.wazuhRpmVariable}`;
        case 'amazonlinux2022-x86_64':
          return `https://packages.wazuh.com/4.x/yum/wazuh-agent-${this.state.wazuhVersion}${this.addToVersion}.x86_64.rpm${this.wazuhRpmVariable}`;
        case 'amazonlinux2022-armhf':
          return `https://packages.wazuh.com/4.x/yum/wazuh-agent-${this.state.wazuhVersion}${this.addToVersion}.armv7hl.rpm${this.wazuhRpmVariable}`;
        default:
          return `https://packages.wazuh.com/4.x/yum/wazuh-agent-${this.state.wazuhVersion}${this.addToVersion}.x86_64.rpm${this.wazuhRpmVariable}`;
=======
          return `https://packages.wazuh.com/4.x/yum/wazuh-agent-${this.state.wazuhVersion}${this.addToVersion}.i386.rpm`;
        case 'amazonlinux1-aarch64':
          return `https://packages.wazuh.com/4.x/yum/wazuh-agent-${this.state.wazuhVersion}${this.addToVersion}.aarch64.rpm`;
        case 'amazonlinux1-x86_64':
          return `https://packages.wazuh.com/4.x/yum/wazuh-agent-${this.state.wazuhVersion}${this.addToVersion}.x86_64.rpm`;
        case 'amazonlinux1-armhf':
          return `https://packages.wazuh.com/4.x/yum/wazuh-agent-${this.state.wazuhVersion}${this.addToVersion}.armv7hl.rpm`;
        case 'amazonlinux1-powerpc':
          return `https://packages.wazuh.com/4.x/yum/wazuh-agent-${this.state.wazuhVersion}${this.addToVersion}.ppc64le.rpm`;
        case 'amazonlinux2-i386':
          return `https://packages.wazuh.com/4.x/yum/wazuh-agent-${this.state.wazuhVersion}${this.addToVersion}.i386.rpm`;
        case 'amazonlinux2-aarch64':
          return `https://packages.wazuh.com/4.x/yum/wazuh-agent-${this.state.wazuhVersion}${this.addToVersion}.aarch64.rpm`;
        case 'amazonlinux2-x86_64':
          return `https://packages.wazuh.com/4.x/yum/wazuh-agent-${this.state.wazuhVersion}${this.addToVersion}.x86_64.rpm`;
        case 'amazonlinux2-armhf':
          return `https://packages.wazuh.com/4.x/yum/wazuh-agent-${this.state.wazuhVersion}${this.addToVersion}.armv7hl.rpm`;
        case 'amazonlinux2-powerpc':
          return `https://packages.wazuh.com/4.x/yum/wazuh-agent-${this.state.wazuhVersion}${this.addToVersion}.ppc64le.rpm`;
        case 'amazonlinux2022-i386':
          return `https://packages.wazuh.com/4.x/yum/wazuh-agent-${this.state.wazuhVersion}${this.addToVersion}.i386.rpm`;
        case 'amazonlinux2022-aarch64':
          return `https://packages.wazuh.com/4.x/yum/wazuh-agent-${this.state.wazuhVersion}${this.addToVersion}.aarch64.rpm`;
        case 'amazonlinux2022-x86_64':
          return `https://packages.wazuh.com/4.x/yum/wazuh-agent-${this.state.wazuhVersion}${this.addToVersion}.x86_64.rpm`;
        case 'amazonlinux2022-armhf':
          return `https://packages.wazuh.com/4.x/yum/wazuh-agent-${this.state.wazuhVersion}${this.addToVersion}.armv7hl.rpm`;
        default:
          return `https://packages.wazuh.com/4.x/yum/wazuh-agent-${this.state.wazuhVersion}${this.addToVersion}.x86_64.rpm`;
>>>>>>> e507b41f
      }
    }

    resolveDEBPackage() {
      switch (`${this.state.selectedArchitecture}`) {
        case 'i386':
<<<<<<< HEAD
          return `https://packages.wazuh.com/4.x/apt/pool/main/w/wazuh-agent/wazuh-agent_${this.state.wazuhVersion}${this.addToVersion}_i386.deb${this.wazuhDebVariable}`;
        case 'aarch64':
          return `https://packages.wazuh.com/4.x/apt/pool/main/w/wazuh-agent/wazuh-agent_${this.state.wazuhVersion}${this.addToVersion}_arm64.deb${this.wazuhDebVariable}`;
        case 'armhf':
          return `https://packages.wazuh.com/4.x/apt/pool/main/w/wazuh-agent/wazuh-agent_${this.state.wazuhVersion}${this.addToVersion}_armhf.deb${this.wazuhDebVariable}`;
        case 'x86_64':
          return `https://packages.wazuh.com/4.x/apt/pool/main/w/wazuh-agent/wazuh-agent_${this.state.wazuhVersion}${this.addToVersion}_amd64.deb${this.wazuhDebVariable}`;
        case 'powerpc':
          return `https://packages.wazuh.com/4.x/apt/pool/main/w/wazuh-agent/wazuh-agent_${this.state.wazuhVersion}${this.addToVersion}_ppc64el.deb${this.wazuhDebVariable}`;
        default:
          return `https://packages.wazuh.com/4.x/apt/pool/main/w/wazuh-agent/wazuh-agent_${this.state.wazuhVersion}${this.addToVersion}_amd64.deb${this.wazuhDebVariable}`;
=======
          return `https://packages.wazuh.com/4.x/apt/pool/main/w/wazuh-agent/wazuh-agent_${this.state.wazuhVersion}${this.addToVersion}_i386.deb`;
        case 'aarch64':
          return `https://packages.wazuh.com/4.x/apt/pool/main/w/wazuh-agent/wazuh-agent_${this.state.wazuhVersion}${this.addToVersion}_arm64.deb`;
        case 'armhf':
          return `https://packages.wazuh.com/4.x/apt/pool/main/w/wazuh-agent/wazuh-agent_${this.state.wazuhVersion}${this.addToVersion}_armhf.deb`;
        case 'x86_64':
          return `https://packages.wazuh.com/4.x/apt/pool/main/w/wazuh-agent/wazuh-agent_${this.state.wazuhVersion}${this.addToVersion}_amd64.deb`;
        case 'powerpc':
          return `https://packages.wazuh.com/4.x/apt/pool/main/w/wazuh-agent/wazuh-agent_${this.state.wazuhVersion}${this.addToVersion}.ppc64el.deb`;
        default:
          return `https://packages.wazuh.com/4.x/apt/pool/main/w/wazuh-agent/wazuh-agent_${this.state.wazuhVersion}${this.addToVersion}_amd64.deb`;
>>>>>>> e507b41f
      }
    }

    resolveRASPBIANPackage() {
      switch (
      `${this.state.selectedVersion}-${this.state.selectedArchitecture}`
      ) {
        case 'busterorgreater-i386':
<<<<<<< HEAD
          return `https://packages.wazuh.com/4.x/apt/pool/main/w/wazuh-agent/wazuh-agent_${this.state.wazuhVersion}${this.addToVersion}_i386.deb${this.wazuhDebVariable}`;
        case 'busterorgreater-aarch64':
          return `https://packages.wazuh.com/4.x/apt/pool/main/w/wazuh-agent/wazuh-agent_${this.state.wazuhVersion}${this.addToVersion}_arm64.deb${this.wazuhDebVariable}`;
        case 'busterorgreater-armhf':
          return `https://packages.wazuh.com/4.x/apt/pool/main/w/wazuh-agent/wazuh-agent_${this.state.wazuhVersion}${this.addToVersion}_armhf.deb${this.wazuhDebVariable}`;
        case 'busterorgreater-x86_64':
          return `https://packages.wazuh.com/4.x/apt/pool/main/w/wazuh-agent/wazuh-agent_${this.state.wazuhVersion}${this.addToVersion}_amd64.deb${this.wazuhDebVariable}`;
        case 'busterorgreater-powerpc':
          return `https://packages.wazuh.com/4.x/apt/pool/main/w/wazuh-agent/wazuh-agent_${this.state.wazuhVersion}_ppc64el.deb${this.wazuhDebVariable}`;
        default:
          return `https://packages.wazuh.com/4.x/apt/pool/main/w/wazuh-agent/wazuh-agent_${this.state.wazuhVersion}${this.addToVersion}_amd64.deb${this.wazuhDebVariable}`;
=======
          return `https://packages.wazuh.com/4.x/apt/pool/main/w/wazuh-agent/wazuh-agent_${this.state.wazuhVersion}${this.addToVersion}_i386.deb`;
        case 'busterorgreater-aarch64':
          return `https://packages.wazuh.com/4.x/apt/pool/main/w/wazuh-agent/wazuh-agent_${this.state.wazuhVersion}${this.addToVersion}_arm64.deb`;
        case 'busterorgreater-armhf':
          return `https://packages.wazuh.com/4.x/apt/pool/main/w/wazuh-agent/wazuh-agent_${this.state.wazuhVersion}${this.addToVersion}_armhf.deb`;
        case 'busterorgreater-x86_64':
          return `https://packages.wazuh.com/4.x/apt/pool/main/w/wazuh-agent/wazuh-agent_${this.state.wazuhVersion}${this.addToVersion}_amd64.deb`;
        case 'busterorgreater-powerpc':
          return `https://packages.wazuh.com/4.x/apt/pool/main/w/wazuh-agent/wazuh-agent_${this.state.wazuhVersion}${this.addToVersion}.ppc64el.deb`;
        default:
          return `https://packages.wazuh.com/4.x/apt/pool/main/w/wazuh-agent/wazuh-agent_${this.state.wazuhVersion}${this.addToVersion}_amd64.deb`;
>>>>>>> e507b41f
      }
    }

    resolveUBUNTUPackage() {
      switch (
      `${this.state.selectedVersion}-${this.state.selectedArchitecture}`
      ) {
        case 'ubuntu14-i386':
<<<<<<< HEAD
          return `https://packages.wazuh.com/4.x/apt/pool/main/w/wazuh-agent/wazuh-agent_${this.state.wazuhVersion}${this.addToVersion}_i386.deb${this.wazuhDebVariable}`;
        case 'ubuntu14-aarch64':
          return `https://packages.wazuh.com/4.x/apt/pool/main/w/wazuh-agent/wazuh-agent_${this.state.wazuhVersion}${this.addToVersion}_arm64.deb${this.wazuhDebVariable}`;
        case 'ubuntu14-armhf':
          return `https://packages.wazuh.com/4.x/apt/pool/main/w/wazuh-agent/wazuh-agent_${this.state.wazuhVersion}${this.addToVersion}_armhf.deb${this.wazuhDebVariable}`;
        case 'ubuntu14-x86_64':
          return `https://packages.wazuh.com/4.x/apt/pool/main/w/wazuh-agent/wazuh-agent_${this.state.wazuhVersion}${this.addToVersion}_amd64.deb${this.wazuhDebVariable}`;
        case 'ubuntu15-i386':
          return `https://packages.wazuh.com/4.x/apt/pool/main/w/wazuh-agent/wazuh-agent_${this.state.wazuhVersion}${this.addToVersion}_i386.deb${this.wazuhDebVariable}`;
        case 'ubuntu15-aarch64':
          return `https://packages.wazuh.com/4.x/apt/pool/main/w/wazuh-agent/wazuh-agent_${this.state.wazuhVersion}${this.addToVersion}_arm64.deb${this.wazuhDebVariable}`;
        case 'ubuntu15-armhf':
          return `https://packages.wazuh.com/4.x/apt/pool/main/w/wazuh-agent/wazuh-agent_${this.state.wazuhVersion}${this.addToVersion}_armhf.deb${this.wazuhDebVariable}`;
        case 'ubuntu15-x86_64':
          return `https://packages.wazuh.com/4.x/apt/pool/main/w/wazuh-agent/wazuh-agent_${this.state.wazuhVersion}${this.addToVersion}_amd64.deb${this.wazuhDebVariable}`;
        default:
          return `https://packages.wazuh.com/4.x/apt/pool/main/w/wazuh-agent/wazuh-agent_${this.state.wazuhVersion}${this.addToVersion}_amd64.deb${this.wazuhDebVariable}`;
=======
          return `https://packages.wazuh.com/4.x/apt/pool/main/w/wazuh-agent/wazuh-agent_${this.state.wazuhVersion}${this.addToVersion}_i386.deb`;
        case 'ubuntu14-aarch64':
          return `https://packages.wazuh.com/4.x/apt/pool/main/w/wazuh-agent/wazuh-agent_${this.state.wazuhVersion}${this.addToVersion}_arm64.deb`;
        case 'ubuntu14-armhf':
          return `https://packages.wazuh.com/4.x/apt/pool/main/w/wazuh-agent/wazuh-agent_${this.state.wazuhVersion}${this.addToVersion}_armhf.deb`;
        case 'ubuntu14-x86_64':
          return `https://packages.wazuh.com/4.x/apt/pool/main/w/wazuh-agent/wazuh-agent_${this.state.wazuhVersion}${this.addToVersion}_amd64.deb`;
        case 'ubuntu15-i386':
          return `https://packages.wazuh.com/4.x/apt/pool/main/w/wazuh-agent/wazuh-agent_${this.state.wazuhVersion}${this.addToVersion}_i386.deb`;
        case 'ubuntu15-aarch64':
          return `https://packages.wazuh.com/4.x/apt/pool/main/w/wazuh-agent/wazuh-agent_${this.state.wazuhVersion}${this.addToVersion}_arm64.deb`;
        case 'ubuntu15-armhf':
          return `https://packages.wazuh.com/4.x/apt/pool/main/w/wazuh-agent/wazuh-agent_${this.state.wazuhVersion}${this.addToVersion}_armhf.deb`;
        case 'ubuntu15-x86_64':
          return `https://packages.wazuh.com/4.x/apt/pool/main/w/wazuh-agent/wazuh-agent_${this.state.wazuhVersion}${this.addToVersion}_amd64.deb`;
        default:
          return `https://packages.wazuh.com/4.x/apt/pool/main/w/wazuh-agent/wazuh-agent_${this.state.wazuhVersion}${this.addToVersion}_amd64.deb`;
>>>>>>> e507b41f
      }
    }

    resolveOPENSUSEPackage() {
      switch (
      `${this.state.selectedVersion}-${this.state.selectedArchitecture}`
      ) {
        case 'leap15-x86_64':
<<<<<<< HEAD
          return `https://packages.wazuh.com/4.x/yum/i386/wazuh-agent-${this.state.wazuhVersion}${this.addToVersion}.x86_64.rpm${this.wazuhRpmVariable}`;
        case 'leap15-ARM64':
          return `https://packages.wazuh.com/4.x/yum/x86_64/wazuh-agent-${this.state.wazuhVersion}${this.addToVersion}.armv7hl.rpm${this.wazuhRpmVariable}`;
        default:
          return `https://packages.wazuh.com/4.x/yum/wazuh-agent-${this.state.wazuhVersion}${this.addToVersion}.x86_64.rpm${this.wazuhRpmVariable}`;
=======
          return `https://packages.wazuh.com/4.x/yum/i386/wazuh-agent-${this.state.wazuhVersion}${this.addToVersion}.x86_64.rpm`;
        case 'leap15-ARM64':
          return `https://packages.wazuh.com/4.x/yum/x86_64/wazuh-agent-${this.state.wazuhVersion}${this.addToVersion}.armv7hl.rpm`;
        default:
          return `https://packages.wazuh.com/4.x/yum/wazuh-agent-${this.state.wazuhVersion}${this.addToVersion}.x86_64.rpm`;
>>>>>>> e507b41f
      }
    }

    resolveSOLARISPackage() {
      switch (
      `${this.state.selectedVersion}-${this.state.selectedArchitecture}`
      ) {
        case 'solaris10-i386':
          return `https://packages.wazuh.com/4.x/solaris/i386/10/wazuh-agent_v${this.state.wazuhVersion}-sol10-i386.pkg${this.wazuhPkgVariable}`;
        case 'solaris10-sparc':
          return `https://packages.wazuh.com/4.x/solaris/sparc/10/wazuh-agent_v${this.state.wazuhVersion}-sol10-sparc.pkg${this.wazuhPkgVariable}`;
        case 'solaris11-i386':
          return `https://packages.wazuh.com/4.x/solaris/i386/11/wazuh-agent_v${this.state.wazuhVersion}-sol11-i386.p5p${this.wazuhP5pVariable}`;
        case 'solaris11-sparc':
          return `https://packages.wazuh.com/4.x/solaris/sparc/11/wazuh-agent_v${this.state.wazuhVersion}-sol11-sparc.p5p${this.wazuhP5pVariable}`;
        default:
          return `https://packages.wazuh.com/4.x/solaris/sparc/11/wazuh-agent_v${this.state.wazuhVersion}-sol11-sparc.p5p${this.wazuhP5pVariable}`;
      }
    }

    resolveAIXPackage() {
      switch (
      `${this.state.selectedVersion}-${this.state.selectedArchitecture}`
      ) {
        case '6.1 TL9-powerpc':
<<<<<<< HEAD
          return `https://packages.wazuh.com/4.x/yum/i386/wazuh-agent-${this.state.wazuhVersion}${this.addToVersion}.aix.ppc.rpm${this.wazuhRpmVariable}`;
        default:
          return `https://packages.wazuh.com/4.x/yum/i386/wazuh-agent-${this.state.wazuhVersion}${this.addToVersion}.aix.ppc.rpm${this.wazuhRpmVariable}`;
=======
          return `https://packages.wazuh.com/4.x/yum/i386/wazuh-agent-${this.state.wazuhVersion}${this.addToVersion}.aix.ppc.rpm`;
        default:
          return `https://packages.wazuh.com/4.x/yum/i386/wazuh-agent-${this.state.wazuhVersion}${this.addToVersion}.aix.ppc.rpm`;
>>>>>>> e507b41f
      }
    }

    resolveHPPackage() {
      switch (
      `${this.state.selectedVersion}-${this.state.selectedArchitecture}`
      ) {
        case '11.31-itanium2':
<<<<<<< HEAD
          return `https://packages.wazuh.com/4.x/yum/i386/wazuh-agent-${this.state.wazuhVersion}${this.addToVersion}-hpux-11v3-ia64.tar${this.wazuhTarVariable}`;
        default:
          return `https://packages.wazuh.com/4.x/yum/i386/wazuh-agent-${this.state.wazuhVersion}${this.addToVersion}-hpux-11v3-ia64.tar${this.wazuhTarVariable}`;
=======
          return `https://packages.wazuh.com/4.x/yum/i386/wazuh-agent-${this.state.wazuhVersion}${this.addToVersion}-hpux-11v3-ia64.tar`;
        default:
          return `https://packages.wazuh.com/4.x/yum/i386/wazuh-agent-${this.state.wazuhVersion}${this.addToVersion}-hpux-11v3-ia64.tar`;
>>>>>>> e507b41f
      }
    }

    optionalPackages() {
      switch (this.state.selectedOS) {
        case 'rpm':
          return this.resolveRPMPackage();
        case 'cent':
          return this.resolveCENTPackage();
        case 'deb':
          return this.resolveDEBPackage();
        case 'ubu':
          return this.resolveUBUNTUPackage();
        case 'open':
          return this.resolveOPENSUSEPackage();
        case 'sol':
          return this.resolveSOLARISPackage();
        case 'aix':
          return this.resolveAIXPackage();
        case 'hp':
          return this.resolveHPPackage();
        case 'amazonlinux':
          return this.resolveAMAZONLPackage();
        case 'fedora':
          return this.resolveFEDORAPachage();
        case 'oraclelinux':
          return this.resolveORACLELINUXPackage();
        case 'suse':
          return this.resolveSUSEPackage();
        case 'raspbian':
          return this.resolveRASPBIANPackage();
        case 'alpine':
          return this.resolveAlpinePackage();
        default:
<<<<<<< HEAD
          return `https://packages.wazuh.com/4.x/yum/x86_64/wazuh-agent-${this.state.wazuhVersion}${this.addToVersion}.x86_64.rpm${this.wazuhRpmVariable}`;
=======
          return `https://packages.wazuh.com/4.x/yum/x86_64/wazuh-agent-${this.state.wazuhVersion}${this.addToVersion}.x86_64.rpm`;
>>>>>>> e507b41f
      }
    }

    checkMissingOSSelection() {
      if (!this.state.selectedOS) {
        return ['Operating system'];
      }
      switch (this.state.selectedOS) {
        case 'rpm':
          return [
            ...(!this.state.selectedVersion ? ['OS version'] : []),
            ...(this.state.selectedVersion && !this.state.selectedArchitecture
              ? ['OS architecture']
              : []),
          ];
        case 'cent':
          return [
            ...(!this.state.selectedVersion ? ['OS version'] : []),
            ...(this.state.selectedVersion && !this.state.selectedArchitecture
              ? ['OS architecture']
              : []),
          ];
        case 'deb':
          return [
            ...(!this.state.selectedVersion ? ['OS version'] : []),
            ...(this.state.selectedVersion && !this.state.selectedArchitecture
              ? ['OS architecture']
              : []),
          ];
        case 'ubu':
          return [
            ...(!this.state.selectedVersion ? ['OS version'] : []),
            ...(this.state.selectedVersion && !this.state.selectedArchitecture
              ? ['OS architecture']
              : []),
          ];
        case 'win':
          return [
            ...(!this.state.selectedVersion ? ['OS version'] : []),
            ...(this.state.selectedVersion && !this.state.selectedArchitecture
              ? ['OS architecture']
              : []),
          ];
        case 'macos':
          return [
            ...(!this.state.selectedVersion ? ['OS version'] : []),
            ...(this.state.selectedVersion && !this.state.selectedArchitecture
              ? ['OS architecture']
              : []),
          ];
        case 'open':
          return [
            ...(!this.state.selectedVersion ? ['OS version'] : []),
            ...(this.state.selectedVersion && !this.state.selectedArchitecture
              ? ['OS architecture']
              : []),
          ];
        case 'sol':
          return [
            ...(!this.state.selectedVersion ? ['OS version'] : []),
            ...(this.state.selectedVersion && !this.state.selectedArchitecture
              ? ['OS architecture']
              : []),
          ];
        case 'aix':
          return [
            ...(!this.state.selectedVersion ? ['OS version'] : []),
            ...(this.state.selectedVersion && !this.state.selectedArchitecture
              ? ['OS architecture']
              : []),
          ];
        case 'hp':
          return [
            ...(!this.state.selectedVersion ? ['OS version'] : []),
            ...(this.state.selectedVersion && !this.state.selectedArchitecture
              ? ['OS architecture']
              : []),
          ];
        case 'amazonlinux':
          return [
            ...(!this.state.selectedVersion ? ['OS version'] : []),
            ...(this.state.selectedVersion && !this.state.selectedArchitecture
              ? ['OS architecture']
              : []),
          ];
        case 'fedora':
          return [
            ...(!this.state.selectedVersion ? ['OS version'] : []),
            ...(this.state.selectedVersion && !this.state.selectedArchitecture
              ? ['OS architecture']
              : []),
          ];
        case 'oraclelinux':
          return [
            ...(!this.state.selectedVersion ? ['OS version'] : []),
            ...(this.state.selectedVersion && !this.state.selectedArchitecture
              ? ['OS architecture']
              : []),
          ];
        case 'suse':
          return [
            ...(!this.state.selectedVersion ? ['OS version'] : []),
            ...(this.state.selectedVersion && !this.state.selectedArchitecture
              ? ['OS architecture']
              : []),
          ];
        case 'raspbian':
          return [
            ...(!this.state.selectedVersion ? ['OS version'] : []),
            ...(this.state.selectedVersion && !this.state.selectedArchitecture
              ? ['OS architecture']
              : []),
          ];
        case 'alpine':
          return [
            ...(!this.state.selectedVersion ? ['OS version'] : []),
            ...(this.state.selectedVersion && !this.state.selectedArchitecture
              ? ['OS architecture']
              : []),
          ];
        default:
          return [];
      }
    }

    getHighlightCodeLanguage(selectedSO) {
      if (selectedSO.toLowerCase() === 'win') {
        return 'powershell';
      } else {
        return 'bash';
      }
    }

    render() {
      const appVersionMajorDotMinor = this.state.wazuhVersion
        .split('.')
        .slice(0, 2)
        .join('.');
      const urlCheckConnectionDocumentation = webDocumentationLink(
        'user-manual/agents/agent-connection.html',
        appVersionMajorDotMinor,
      );

      const urlWazuhAgentEnrollment = webDocumentationLink(
        'user-manual/agent-enrollment/index.html',
        appVersionMajorDotMinor,
      );

      const urlWindowsPackage = `https://packages.wazuh.com/4.x/windows/wazuh-agent-${this.state.wazuhVersion}-1.msi`;

      const missingOSSelection = this.checkMissingOSSelection();

      const agentName = (
        <EuiForm>
          <EuiFormRow
            isInvalid={this.state.agentNameError}
            error={[`The character${this.state.badCharacters.length <= 1 ? ('') : ('s')}
            ${this.state.badCharacters.map(char => ` "${char}"`)}
            ${this.state.badCharacters.length <= 1 ? ('is') : ('are')}
            not valid. Allowed characters are A-Z, a-z, ".", "-", "_"`]}>
            <EuiFieldText
              isInvalid={this.state.agentNameError}
              placeholder='Name agent'
              value={this.state.agentName}
              onChange={event => this.setAgentName(event)} />
          </EuiFormRow>
        </EuiForm >
      );
      const groupInput = (
        <>
          {!this.state.groups.length && (
            <>
              <EuiCallOut
                style={{ marginTop: '1.5rem' }}
                color='warning'
                title='This section could not be configured because you do not have permission to read groups.'
                iconType='iInCircle'
              />
            </>
          )}
        </>
      );

      const agentGroup = (
        <EuiText style={{ marginTop: '1.5rem' }}>
          <p>Select one or more existing groups</p>
          <EuiComboBox
            placeholder={!this.state.groups.length ? 'Default' : 'Select group'}
            options={this.state.groups}
            selectedOptions={this.state.selectedGroup}
            onChange={group => {
              this.setGroupName(group);
            }}
            isDisabled={!this.state.groups.length}
            isClearable={true}
            data-test-subj='demoComboBox'
          />
        </EuiText>
      );
      const passwordInput = (
        <EuiFieldText
          placeholder='Wazuh password'
          value={this.state.wazuhPassword}
          onChange={event => this.setWazuhPassword(event)}
        />
      );

      const codeBlock = {
        zIndex: '100',
      };

      const customTexts = {
        rpmText: `sudo ${this.optionalDeploymentVariables()}${this.agentNameVariable()}yum install -y ${this.optionalPackages()}`,
        alpineText: `wget -O /etc/apk/keys/alpine-devel@wazuh.com-633d7457.rsa.pub ${this.optionalPackages()} >> /etc/apk/repositories && \
apk update && \
apk add wazuh-agent`,
        centText: `sudo ${this.optionalDeploymentVariables()}${this.agentNameVariable()}yum install -y ${this.optionalPackages()}`,
<<<<<<< HEAD
        debText: `curl -so wazuh-agent.deb ${this.optionalPackages()} && sudo ${this.optionalDeploymentVariables()}${this.agentNameVariable()}dpkg -i .${
          this.wazuhDebVariable
        }`,
        ubuText: `curl -so wazuh-agent.deb ${this.optionalPackages()} && sudo ${this.optionalDeploymentVariables()}${this.agentNameVariable()}dpkg -i .${
          this.wazuhDebVariable
        }`,
        macosText: `curl -so wazuh-agent.pkg https://packages.wazuh.com/4.x/macos/wazuh-agent-${
          this.state.wazuhVersion
        }-1.pkg${
          this.wazuhPkgVariable
        } && sudo launchctl setenv ${this.optionalDeploymentVariables()}${this.agentNameVariable()}&& sudo installer -pkg .${
          this.wazuhPkgVariable
        } -target /`,
        winText:
          this.state.selectedVersion == 'windowsxp' ||
          this.state.selectedVersion == 'windowsserver2008'
            ? `msiexec.exe /i wazuh-agent-${
                this.state.wazuhVersion
              }-1.msi /q ${this.optionalDeploymentVariables()}`
            : `Invoke-WebRequest -Uri https://packages.wazuh.com/4.x/windows/wazuh-agent-${
                this.state.wazuhVersion
              }-1.msi${
                this.wazuhMsiVariable
              } -OutFile \${env:tmp}\\wazuh-agent.msi; msiexec.exe /i \${env:tmp}\\wazuh-agent.msi /q ${this.optionalDeploymentVariables()}${this.agentNameVariable()}`,
        openText: `sudo rpm --import https://packages.wazuh.com/key/GPG-KEY-WAZUH && sudo ${this.optionalDeploymentVariables()}${this.agentNameVariable()}zypper install -y ${this.optionalPackages()}`,
        solText: `sudo curl -so ${
          this.state.selectedVersion == 'solaris11'
            ? 'wazuh-agent.p5p'
            : 'wazuh-agent.pkg'
        } ${this.optionalPackages()}${this.agentNameVariable()} && ${
          this.state.selectedVersion == 'solaris11'
            ? 'pkg install -g wazuh-agent.p5p wazuh-agent'
            : 'pkgadd -d wazuh-agent.pkg'
        }`,
=======
        debText: `curl -so wazuh-agent-${this.state.wazuhVersion
          }.deb ${this.optionalPackages()} && sudo ${this.optionalDeploymentVariables()}${this.agentNameVariable()}dpkg -i ./wazuh-agent-${this.state.wazuhVersion
          }.deb`,
        ubuText: `curl -so wazuh-agent-${this.state.wazuhVersion
          }.deb ${this.optionalPackages()} && sudo ${this.optionalDeploymentVariables()}${this.agentNameVariable()}dpkg -i ./wazuh-agent-${this.state.wazuhVersion
          }.deb`,
        macosText: `curl -so wazuh-agent-${this.state.wazuhVersion
          }.pkg https://packages.wazuh.com/4.x/macos/wazuh-agent-${this.state.wazuhVersion
          }-1.pkg && sudo launchctl setenv ${this.optionalDeploymentVariables()}${this.agentNameVariable()}&& sudo installer -pkg ./wazuh-agent-${this.state.wazuhVersion
          }.pkg -target /`,
        winText: `Invoke-WebRequest -Uri https://packages.wazuh.com/4.x/windows/wazuh-agent-${this.state.wazuhVersion
          }-1.msi -OutFile \${env:tmp}\\wazuh-agent-${this.state.wazuhVersion
          }.msi; msiexec.exe /i \${env:tmp}\\wazuh-agent-${this.state.wazuhVersion
          }.msi /q ${this.optionalDeploymentVariables()}${this.agentNameVariable()}`,
        openText: `sudo rpm --import https://packages.wazuh.com/key/GPG-KEY-WAZUH && sudo ${this.optionalDeploymentVariables()}${this.agentNameVariable()} zypper install -y ${this.optionalPackages()}`,
        solText: `sudo curl -so ${this.optionalPackages()} && sudo ${this.agentNameVariable()}&& ${this.state.selectedVersion == 'solaris11'
          ? 'pkg install -g wazuh-agent.p5p wazuh-agent'
          : 'pkgadd -d wazuh-agent.pkg'
          }`,
>>>>>>> e507b41f
        aixText: `sudo ${this.optionalDeploymentVariables()}${this.agentNameVariable()}rpm -ivh ${this.optionalPackages()}`,
        hpText: `cd / && sudo curl -so wazuh-agent.tar ${this.optionalPackages()} && sudo groupadd wazuh && sudo useradd -G wazuh wazuh && sudo tar -xvf wazuh-agent.tar`,
        amazonlinuxText: `sudo ${this.optionalDeploymentVariables()}${this.agentNameVariable()}yum install -y ${this.optionalPackages()}`,
        fedoraText: `sudo ${this.optionalDeploymentVariables()}${this.agentNameVariable()}yum install -y ${this.optionalPackages()}`,
        oraclelinuxText: `sudo ${this.optionalDeploymentVariables()}${this.agentNameVariable()}yum install -y ${this.optionalPackages()}${
          this.wazuhRpmVariable
        }`,
        suseText: `sudo ${this.optionalDeploymentVariables()}${this.agentNameVariable()}yum install -y ${this.optionalPackages()}`,
<<<<<<< HEAD
        raspbianText: `curl -so wazuh-agent.deb ${this.optionalPackages()} && sudo ${this.optionalDeploymentVariables()}${this.agentNameVariable()}dpkg -i .${
          this.wazuhDebVariable
        }`,
=======
        raspbianText: `curl -so wazuh-agent-${this.state.wazuhVersion
          }.deb ${this.optionalPackages()} && sudo ${this.optionalDeploymentVariables()}${this.agentNameVariable()}dpkg -i ./wazuh-agent-${this.state.wazuhVersion
          }.deb`,
>>>>>>> e507b41f
      };

      const field = `${this.state.selectedOS}Text`;
      const text = customTexts[field];
      const language = this.getHighlightCodeLanguage(this.state.selectedOS);
      const warningUpgrade =
        'If the installer finds another Wazuh agent in the system, it will upgrade it preserving the configuration.';
      const textAndLinkToCheckConnectionDocumentation = (
        <p>
          To verify the connection with the Wazuh server, please follow this{' '}
          <a href={urlCheckConnectionDocumentation} target='_blank'>
            document.
          </a>
        </p>
      );
      const messageExtraSteps = (
        <p>
          After installing the agent, you need to enroll it in the Wazuh server.
          Check the Wazuh agent enrollment{' '}
          <a href={urlWazuhAgentEnrollment} target='_blank'>
            Wazuh agent enrollment{' '}
          </a>
          section to learn more.
        </p>
      );
      const warningCommand = (
        <>
          <p>
            Please
            <a href={urlWindowsPackage}> download </a>
            the package from our repository and copy it to the Windows system
            where you are going to install it. Then run the following command to
            perform the installation:
          </p>
        </>
      );
      const windowsAdvice = this.state.selectedOS === 'win' && (
        <>
          <EuiCallOut title='Requirements' iconType='iInCircle'>
            <ul class='wz-callout-list'>
              <li>
                <span>
                  You will need administrator privileges to perform this
                  installation.
                </span>
              </li>
              <li>
                <span>PowerShell 3.0 or greater is required.</span>
              </li>
            </ul>
            <p>
              Keep in mind you need to run this command in a Windows PowerShell
              terminal.
            </p>
          </EuiCallOut>
          <EuiSpacer></EuiSpacer>
        </>
      );
      const restartAgentCommand =
        this.restartAgentCommand[this.state.selectedOS];
      const onTabClick = selectedTab => {
        this.selectSYS(selectedTab.id);
      };

      const calloutErrorRegistrationServiceInfo = this.state
        .gotErrorRegistrationServiceInfo ? (
        <EuiCallOut
          color='danger'
          title='This section could not be displayed because you do not have permission to get access to the registration service.'
          iconType='iInCircle'
        />
      ) : null;

      const guide = (
        <div>
          {this.state.gotErrorRegistrationServiceInfo ? (
            <EuiCallOut
              color='danger'
              title='This section could not be displayed because you do not have permission to get access to the registration service.'
              iconType='iInCircle'
            />
          ) : this.state.connectionSecure === true &&
            this.state.udpProtocol === false ? (
            <EuiText>
              {this.state.agentName.length > 0 ? (
                <p>
                  You can use this command to install and enroll the Wazuh
                  agent.
                </p>
              ) : (
                <p>
                  You can use this command to install and enroll the Wazuh agent
                  in one or more hosts.
                </p>
              )}
              <EuiCallOut
                color='warning'
                title={warningUpgrade}
                iconType='iInCircle'
              />
              <EuiSpacer />
              {windowsAdvice}
              {this.state.selectedVersion == 'windowsxp' ||
              this.state.selectedVersion == 'windowsserver2008' ? (
                <>
                  <EuiCallOut
                    color='warning'
                    title={warningCommand}
                    iconType='iInCircle'
                  />
                  <EuiSpacer />
                </>
              ) : (
                ''
              )}
              <div className='copy-codeblock-wrapper'>
                <EuiCodeBlock style={codeBlock} language={language}>
                  {this.state.wazuhPassword && !this.state.showPassword
                    ? this.obfuscatePassword(text)
                    : text}
                </EuiCodeBlock>
                <EuiCopy textToCopy={text}>
                  {copy => (
                    <div className='copy-overlay' onClick={copy}>
                      <p>
                        <EuiIcon type='copy' /> Copy command
                      </p>
                    </div>
                  )}
                </EuiCopy>
              </div>
              {this.state.selectedVersion == 'solaris10' ||
              this.state.selectedVersion == 'solaris11' ? (
                <EuiCallOut
                  color='warning'
                  className='message'
                  iconType='iInCircle'
                  title={
                    <span>
                      Might require some extra installation{' '}
                      <EuiLink
                        target='_blank'
                        href={webDocumentationLink(
                          'installation-guide/wazuh-agent/wazuh-agent-package-solaris.html',
                          appVersionMajorDotMinor,
                        )}
                      >
                        steps
                      </EuiLink>
                      .
                    </span>
                  }
                ></EuiCallOut>
              ) : this.state.selectedVersion == '6.1 TL9' ? (
                <EuiCallOut
                  color='warning'
                  className='message'
                  iconType='iInCircle'
                  title={
                    <span>
                      Might require some extra installation{' '}
                      <EuiLink
                        target='_blank'
                        href={webDocumentationLink(
                          'installation-guide/wazuh-agent/wazuh-agent-package-aix.html',
                          appVersionMajorDotMinor,
                        )}
                      >
                        steps
                      </EuiLink>
                      .
                    </span>
                  }
                ></EuiCallOut>
              ) : this.state.selectedVersion == '11.31' ? (
                <EuiCallOut
                  color='warning'
                  className='message'
                  iconType='iInCircle'
                  title={
                    <span>
                      Might require some extra installation{' '}
                      <EuiLink
                        target='_blank'
                        href={webDocumentationLink(
                          'installation-guide/wazuh-agent/wazuh-agent-package-hpux.html',
                          appVersionMajorDotMinor,
                        )}
                      >
                        steps
                      </EuiLink>
                      .
                    </span>
                  }
                ></EuiCallOut>
              ) : this.state.selectedVersion == '3.12.12' ? (
                <EuiCallOut
                  color='warning'
                  className='message'
                  iconType='iInCircle'
                  title={
                    <span>
                      Might require some extra installation{' '}
                      <EuiLink
                        target='_blank'
                        href={webDocumentationLink(
                          'installation-guide/wazuh-agent/wazuh-agent-package-linux.html',
                          appVersionMajorDotMinor,
                        )}
                      >
                        steps
                      </EuiLink>
                      .
                    </span>
                  }
                ></EuiCallOut>
              ) : this.state.selectedVersion == 'debian7' ||
                this.state.selectedVersion == 'debian8' ||
                this.state.selectedVersion == 'debian9' ||
                this.state.selectedVersion == 'debian10' ? (
                <EuiCallOut
                  color='warning'
                  className='message'
                  iconType='iInCircle'
                  title={
                    <span>
                      Might require some extra installation{' '}
                      <EuiLink
                        target='_blank'
                        href={webDocumentationLink(
                          'installation-guide/wazuh-agent/wazuh-agent-package-linux.html',
                          appVersionMajorDotMinor,
                        )}
                      >
                        steps
                      </EuiLink>
                      .
                    </span>
                  }
                ></EuiCallOut>
              ) : (
                ''
              )}
              {this.state.needsPassword && (
                <EuiSwitch
                  label='Show password'
                  checked={this.state.showPassword}
                  onChange={active => this.setShowPassword(active)}
                />
              )}
              <EuiSpacer />
            </EuiText>
          ) : this.state.connectionSecure === false ? (
            <EuiText>
              <p>
                You can use this command to install and enroll the Wazuh agent
                in one or more hosts.
              </p>
              <EuiCallOut
                color='warning'
                title={warningUpgrade}
                iconType='iInCircle'
              />
              <EuiSpacer />
              <EuiCallOut
                color='danger'
                title={
                  <>
                    Warning: there's no{' '}
                    <EuiLink
                      target='_blank'
                      href={webDocumentationLink(
                        'user-manual/deployment-variables/deployment-variables.html',
                        appVersionMajorDotMinor,
                      )}
                    >
                      secure protocol configured
                    </EuiLink>{' '}
                    and agents will not be able to communicate with the manager.
                  </>
                }
                iconType='iInCircle'
              />
              <EuiSpacer />
              {windowsAdvice}
              <div className='copy-codeblock-wrapper'>
                <EuiCodeBlock style={codeBlock} language={language}>
                  {this.state.wazuhPassword && !this.state.showPassword
                    ? this.obfuscatePassword(text)
                    : text}
                </EuiCodeBlock>
                <EuiCopy textToCopy={text || ''}>
                  {copy => (
                    <div className='copy-overlay' onClick={copy}>
                      <p>
                        <EuiIcon type='copy' /> Copy command
                      </p>
                    </div>
                  )}
                </EuiCopy>
              </div>
              {this.state.needsPassword && (
                <EuiSwitch
                  label='Show password'
                  checked={this.state.showPassword}
                  onChange={active => this.setShowPassword(active)}
                />
              )}
              <EuiSpacer />
            </EuiText>
          ) : (
            <EuiText>
              <p>
                You can use this command to install and enroll the Wazuh agent
                in one or more hosts.
              </p>
              <EuiCallOut
                color='warning'
                title={warningUpgrade}
                iconType='iInCircle'
              />
              <EuiSpacer />
              {windowsAdvice}
              <div className='copy-codeblock-wrapper'>
                <EuiCodeBlock style={codeBlock} language={language}>
                  {this.state.wazuhPassword && !this.state.showPassword
                    ? this.obfuscatePassword(text)
                    : text}
                </EuiCodeBlock>
                <EuiCopy textToCopy={text || ''}>
                  {copy => (
                    <div className='copy-overlay' onClick={copy}>
                      <p>
                        <EuiIcon type='copy' /> Copy command
                      </p>
                    </div>
                  )}
                </EuiCopy>
              </div>
              {this.state.needsPassword && (
                <EuiSwitch
                  label='Show password'
                  checked={this.state.showPassword}
                  onChange={active => this.setShowPassword(active)}
                />
              )}
              <EuiSpacer />
            </EuiText>
          )}
        </div>
      );

      const tabSysV = [
        {
          id: 'sysV',
          name: 'SysV Init',
          content: (
            <Fragment>
              <EuiSpacer />
              <EuiText>
                <div className='copy-codeblock-wrapper'>
                  <EuiCodeBlock style={codeBlock} language={language}>
                    {this.systemSelector()}
                  </EuiCodeBlock>
                  <EuiCopy textToCopy={this.systemSelector()}>
                    {copy => (
                      <div className='copy-overlay' onClick={copy}>
                        <p>
                          <EuiIcon type='copy' /> Copy command
                        </p>
                      </div>
                    )}
                  </EuiCopy>
                </div>
                <EuiSpacer size='s' />
                {textAndLinkToCheckConnectionDocumentation}
                {this.state.selectedOS == 'hp' || this.state.selectedOS == 'sol'
                  ? messageExtraSteps
                  : ''}
              </EuiText>
            </Fragment>
          ),
        },
      ];

      const tabSystemD = [
        {
          id: 'systemd',
          name: 'Systemd',
          content: (
            <Fragment>
              <EuiSpacer />
              <EuiText>
                <div className='copy-codeblock-wrapper'>
                  <EuiCodeBlock style={codeBlock} language={language}>
                    {this.systemSelector()}
                  </EuiCodeBlock>
                  <EuiCopy textToCopy={this.systemSelector()}>
                    {copy => (
                      <div className='copy-overlay' onClick={copy}>
                        <p>
                          <EuiIcon type='copy' /> Copy command
                        </p>
                      </div>
                    )}
                  </EuiCopy>
                </div>
                <EuiSpacer size='s' />
                {textAndLinkToCheckConnectionDocumentation}
                {this.state.selectedOS == 'hp' || this.state.selectedOS == 'sol'
                  ? messageExtraSteps
                  : ''}
              </EuiText>
            </Fragment>
          ),
        },
      ];

      const tabNet = [
        {
          id: 'NET',
          name: 'NET',
          content: (
            <Fragment>
              <EuiSpacer />
              <EuiText>
                <div className='copy-codeblock-wrapper'>
                  <EuiCodeBlock style={codeBlock} language={language}>
                    {this.systemSelectorNet()}
                  </EuiCodeBlock>
                  <EuiCopy textToCopy={this.systemSelectorNet()}>
                    {copy => (
                      <div className='copy-overlay' onClick={copy}>
                        <p>
                          <EuiIcon type='copy' /> Copy command
                        </p>
                      </div>
                    )}
                  </EuiCopy>
                </div>
                <EuiSpacer size='s' />
                {textAndLinkToCheckConnectionDocumentation}
                {this.state.selectedOS == 'hp' || this.state.selectedOS == 'sol'
                  ? messageExtraSteps
                  : ''}
              </EuiText>
            </Fragment>
          ),
        },
      ];

      const tabWazuhControlMacos = [
        {
          id: 'Wazuh-control-macos',
          name: 'Wazuh-control-macos',
          content: (
            <Fragment>
              <EuiSpacer />
              <EuiText>
                <div className='copy-codeblock-wrapper'>
                  <EuiCodeBlock style={codeBlock} language={language}>
                    {this.systemSelectorWazuhControlMacos()}
                  </EuiCodeBlock>
                  <EuiCopy textToCopy={this.systemSelectorWazuhControlMacos()}>
                    {copy => (
                      <div className='copy-overlay' onClick={copy}>
                        <p>
                          <EuiIcon type='copy' /> Copy command
                        </p>
                      </div>
                    )}
                  </EuiCopy>
                </div>
                <EuiSpacer size='s' />
                {textAndLinkToCheckConnectionDocumentation}
                {this.state.selectedOS == 'hp' || this.state.selectedOS == 'sol'
                  ? messageExtraSteps
                  : ''}
              </EuiText>
            </Fragment>
          ),
        },
      ];

      const tabWazuhControl = [
        {
          id: 'Wazuh-control',
          name: 'Wazuh-control',
          content: (
            <Fragment>
              <EuiSpacer />
              <EuiText>
                <div className='copy-codeblock-wrapper'>
                  <EuiCodeBlock style={codeBlock} language={language}>
                    {this.systemSelectorWazuhControl()}
                  </EuiCodeBlock>
                  <EuiCopy textToCopy={this.systemSelectorWazuhControl()}>
                    {copy => (
                      <div className='copy-overlay' onClick={copy}>
                        <p>
                          <EuiIcon type='copy' /> Copy command
                        </p>
                      </div>
                    )}
                  </EuiCopy>
                </div>
                <EuiSpacer size='s' />
                {textAndLinkToCheckConnectionDocumentation}
                {this.state.selectedOS == 'hp' || this.state.selectedOS == 'sol'
                  ? messageExtraSteps
                  : ''}
              </EuiText>
            </Fragment>
          ),
        },
      ];

      const buttonGroup = (legend, options, idSelected, onChange) => {
        return (
          <EuiButtonGroup
            color='primary'
            legend={legend}
            options={options}
            idSelected={idSelected}
            onChange={onChange}
            className={'wz-flex'}
          />
        );
      };

      const buttonGroupWithMessage = (
        legend,
        options,
        idSelected,
        onChange,
      ) => {
        return (
          <>
            <EuiButtonGroup
              color='primary'
              legend={legend}
              options={options}
              idSelected={idSelected}
              onChange={onChange}
              className={'wz-flex'}
            />

            {this.state.selectedVersion == 'solaris10' ||
              this.state.selectedVersion == 'solaris11' ? (
              <EuiCallOut
                color='warning'
                className='message'
                iconType='iInCircle'
                title={
                  <span>
                    Might require some extra installation{' '}
                    <EuiLink
                      target='_blank'
                      href={webDocumentationLink(
                        'installation-guide/wazuh-agent/wazuh-agent-package-solaris.html',
                        appVersionMajorDotMinor,
                      )}
                    >
                      steps
                    </EuiLink>
                    .
                  </span>
                }
              ></EuiCallOut>
            ) : this.state.selectedVersion == '6.1 TL9' ? (
              <EuiCallOut
                color='warning'
                className='message'
                iconType='iInCircle'
                title={
                  <span>
                    Might require some extra installation{' '}
                    <EuiLink
                      target='_blank'
                      href={webDocumentationLink(
                        'installation-guide/wazuh-agent/wazuh-agent-package-aix.html',
                        appVersionMajorDotMinor,
                      )}
                    >
                      steps
                    </EuiLink>
                    .
                  </span>
                }
              ></EuiCallOut>
            ) : this.state.selectedVersion == '11.31' ? (
              <EuiCallOut
                color='warning'
                className='message'
                iconType='iInCircle'
                title={
                  <span>
                    Might require some extra installation{' '}
                    <EuiLink
                      target='_blank'
                      href={webDocumentationLink(
                        'installation-guide/wazuh-agent/wazuh-agent-package-hpux.html',
                        appVersionMajorDotMinor,
                      )}
                    >
                      steps
                    </EuiLink>
                    .
                  </span>
                }
              ></EuiCallOut>
            ) : this.state.selectedVersion == '3.12.12' ? (
              <EuiCallOut
                color='warning'
                className='message'
                iconType='iInCircle'
                title={
                  <span>
                    Might require some extra installation{' '}
                    <EuiLink
                      target='_blank'
                      href={webDocumentationLink(
                        'installation-guide/wazuh-agent/wazuh-agent-package-linux.html',
                        appVersionMajorDotMinor,
                      )}
                    >
                      steps
                    </EuiLink>
                    .
                  </span>
                }
              ></EuiCallOut>
            ) : this.state.selectedVersion == 'debian7' ||
              this.state.selectedVersion == 'debian8' ||
              this.state.selectedVersion == 'debian9' ||
              this.state.selectedVersion == 'debian10' ? (
              <EuiCallOut
                color='warning'
                className='message'
                iconType='iInCircle'
                title={
                  <span>
                    Might require some extra installation{' '}
                    <EuiLink
                      target='_blank'
                      href={webDocumentationLink(
                        'installation-guide/wazuh-agent/wazuh-agent-package-linux.html',
                        appVersionMajorDotMinor,
                      )}
                    >
                      steps
                    </EuiLink>
                    .
                  </span>
                }
              ></EuiCallOut>
            ) : (
              ''
            )}
          </>
        );
      };

      const selectedVersionMac = (legend, options, idSelected, onChange) => {
        return (
          <EuiButtonGroup
            color='primary'
            legend={legend}
            options={options}
            idSelected={idSelected}
            onChange={onChange}
            // className={'osButtonsStyleMac'}
          />
        );
      };

      const onChangeServerAddress = async selectedNodes => {
        if (selectedNodes.length === 0) {
          this.setState({
            serverAddress: '',
            udpProtocol: false,
            connectionSecure: null,
          });
        } else {
          const nodeSelected = selectedNodes[0];
          try {
            const remoteConfig = await getConnectionConfig(nodeSelected);
            this.setState({
              serverAddress: remoteConfig.serverAddress,
              udpProtocol: remoteConfig.udpProtocol,
              connectionSecure: remoteConfig.connectionSecure,
            });
          } catch (error) {
            const options = {
              context: `${RegisterAgent.name}.onChangeServerAddress`,
              level: UI_LOGGER_LEVELS.ERROR,
              severity: UI_ERROR_SEVERITIES.BUSINESS,
              display: true,
              store: false,
              error: {
                error: error,
                message: error.message || error,
                title: error.name || error,
              },
            };
            getErrorOrchestrator().handleError(options);
            this.setState({
              serverAddress: nodeSelected.label,
              udpProtocol: false,
              connectionSecure: false,
            });
          }
        }
      };

      const steps = [
        {
          title: 'Choose the operating system',
          children: (
            <PrincipalButtonGroup
              legend='Choose the Operating system'
              options={osPrincipalButtons}
              idSelected={this.state.selectedOS}
              onChange={os => this.selectOS(os)}
            />
          ),
        },
        ...(this.state.selectedOS == 'rpm'
          ? [
<<<<<<< HEAD
              {
                title: 'Choose the version',
                children: buttonGroup(
                  'Choose the version',
                  versionButtonsRedHat,
                  this.state.selectedVersion,
                  version => this.setVersion(version),
                ),
              },
            ]
=======
            {
              title: 'Choose the version',
              children:
                this.state.selectedVersion == 'redhat5' ||
                  this.state.selectedVersion == 'redhat6'
                  ? buttonGroupWithMessage(
                    'Choose the version',
                    versionButtonsRedHat,
                    this.state.selectedVersion,
                    version => this.setVersion(version),
                  )
                  : buttonGroup(
                    'Choose the version',
                    versionButtonsRedHat,
                    this.state.selectedVersion,
                    version => this.setVersion(version),
                  ),
            },
          ]
>>>>>>> e507b41f
          : []),
        ...(this.state.selectedOS == 'oraclelinux'
          ? [
            {
              title: 'Choose the version',
              children: buttonGroup(
                'Choose the version',
                versionButtonsOracleLinux,
                this.state.selectedVersion,
                version => this.setVersion(version),
              ),
            },
          ]
          : []),
        ...(this.state.selectedOS == 'raspbian'
          ? [
            {
              title: 'Choose the version',
              children: buttonGroup(
                'Choose the version',
                versionButtonsRaspbian,
                this.state.selectedVersion,
                version => this.setVersion(version),
              ),
            },
          ]
          : []),
        ...(this.state.selectedOS == 'amazonlinux'
          ? [
            {
              title: 'Choose the version',
              children: buttonGroup(
                'Choose the version',
                versionButtonAmazonLinux,
                this.state.selectedVersion,
                version => this.setVersion(version),
              ),
            },
          ]
          : []),
        ...(this.state.selectedOS == 'cent'
          ? [
<<<<<<< HEAD
              {
                title: 'Choose the version',
                children: buttonGroup(
                  'Choose the version',
                  versionButtonsCentos,
                  this.state.selectedVersion,
                  version => this.setVersion(version),
                ),
              },
            ]
=======
            {
              title: 'Choose the version',
              children:
                this.state.selectedVersion == 'centos5' ||
                  this.state.selectedVersion == 'centos6'
                  ? buttonGroupWithMessage(
                    'Choose the version',
                    versionButtonsCentos,
                    this.state.selectedVersion,
                    version => this.setVersion(version),
                  )
                  : buttonGroup(
                    'Choose the version',
                    versionButtonsCentos,
                    this.state.selectedVersion,
                    version => this.setVersion(version),
                  ),
            },
          ]
>>>>>>> e507b41f
          : []),
        ...(this.state.selectedOS == 'fedora'
          ? [
            {
              title: 'Choose the version',
              children: buttonGroup(
                'Choose the version',
                versionButtonFedora,
                this.state.selectedVersion,
                version => this.setVersion(version),
              ),
            },
          ]
          : []),
        ...(this.state.selectedOS == 'deb'
          ? [
<<<<<<< HEAD
              {
                title: 'Choose the version',
                children: buttonGroup(
                  'Choose the version',
                  versionButtonsDebian,
                  this.state.selectedVersion,
                  version => this.setVersion(version),
                ),
              },
            ]
          : []),
        ...(this.state.selectedOS == 'ubu'
          ? [
              {
                title: 'Choose the version',
                children: buttonGroup(
                  'Choose the version',
                  versionButtonsUbuntu,
                  this.state.selectedVersion,
                  version => this.setVersion(version),
                ),
              },
            ]
          : []),
        ...(this.state.selectedOS == 'win'
          ? [
              {
                title: 'Choose the version',
                children: buttonGroup(
                  'Choose the version',
                  versionButtonsWindows,
                  this.state.selectedVersion,
                  version => this.setVersion(version),
                ),
              },
            ]
=======
            {
              title: 'Choose the version',
              children:
                this.state.selectedVersion == 'debian7' ||
                  this.state.selectedVersion == 'debian8' ||
                  this.state.selectedVersion == 'debian9' ||
                  this.state.selectedVersion == 'debian10'
                  ? buttonGroupWithMessage(
                    'Choose the version',
                    versionButtonsDebian,
                    this.state.selectedVersion,
                    version => this.setVersion(version),
                  )
                  : buttonGroup(
                    'Choose the version',
                    versionButtonsDebian,
                    this.state.selectedVersion,
                    version => this.setVersion(version),
                  ),
            },
          ]
          : []),
        ...(this.state.selectedOS == 'ubu'
          ? [
            {
              title: 'Choose the version',
              children:
                this.state.selectedVersion == 'ubuntu14'
                  ? buttonGroupWithMessage(
                    'Choose the version',
                    versionButtonsUbuntu,
                    this.state.selectedVersion,
                    version => this.setVersion(version),
                  )
                  : buttonGroup(
                    'Choose the version',
                    versionButtonsUbuntu,
                    this.state.selectedVersion,
                    version => this.setVersion(version),
                  ),
            },
          ]
          : []),
        ...(this.state.selectedOS == 'win'
          ? [
            {
              title: 'Choose the version',
              children:
                this.state.selectedVersion == 'windowsxp'
                  ? buttonGroupWithMessage(
                    'Choose the version',
                    versionButtonsWindows,
                    this.state.selectedVersion,
                    version => this.setVersion(version),
                  )
                  : buttonGroup(
                    'Choose the version',
                    versionButtonsWindows,
                    this.state.selectedVersion,
                    version => this.setVersion(version),
                  ),
            },
          ]
>>>>>>> e507b41f
          : []),
        ...(this.state.selectedOS == 'macos'
          ? [
            {
              title: 'Choose the version',
              children: selectedVersionMac(
                'Choose the version',
                versionButtonsMacOS,
                this.state.selectedVersion,
                version => this.setVersion(version),
              ),
            },
          ]
          : []),
        ...(this.state.selectedOS == 'suse'
          ? [
            {
              title: 'Choose the version',
              children: selectedVersionMac(
                'Choose the version',
                versionButtonsSuse,
                this.state.selectedVersion,
                version => this.setVersion(version),
              ),
            },
          ]
          : []),
        ...(this.state.selectedOS == 'open'
          ? [
            {
              title: 'Choose the version',
              children: buttonGroup(
                'Choose the version',
                versionButtonsOpenSuse,
                this.state.selectedVersion,
                version => this.setVersion(version),
              ),
            },
          ]
          : []),
        ...(this.state.selectedOS == 'sol'
          ? [
<<<<<<< HEAD
              {
                title: 'Choose the version',
                children: buttonGroup(
                  'Choose the version',
                  versionButtonsSolaris,
                  this.state.selectedVersion,
                  version => this.setVersion(version),
                ),
              },
            ]
          : []),
        ...(this.state.selectedOS == 'aix'
          ? [
              {
                title: 'Choose the version',
                children: buttonGroup(
                  'Choose the version',
                  versionButtonsAix,
                  this.state.selectedVersion,
                  version => this.setVersion(version),
                ),
              },
            ]
          : []),
        ...(this.state.selectedOS == 'hp'
          ? [
              {
                title: 'Choose the version',
                children: buttonGroup(
                  'Choose the version',
                  versionButtonsHPUX,
                  this.state.selectedVersion,
                  version => this.setVersion(version),
                ),
              },
            ]
          : []),
        ...(this.state.selectedOS == 'alpine'
          ? [
              {
                title: 'Choose the version',
                children: buttonGroup(
                  'Choose the version',
                  versionButtonAlpine,
                  this.state.selectedVersion,
                  version => this.setVersion(version),
                ),
              },
            ]
=======
            {
              title: 'Choose the version',
              children:
                this.state.selectedVersion == 'solaris10' ||
                  this.state.selectedVersion == 'solaris11'
                  ? buttonGroupWithMessage(
                    'Choose the version',
                    versionButtonsSolaris,
                    this.state.selectedVersion,
                    version => this.setVersion(version),
                  )
                  : buttonGroup(
                    'Choose the version',
                    versionButtonsSolaris,
                    this.state.selectedVersion,
                    version => this.setVersion(version),
                  ),
            },
          ]
          : []),
        ...(this.state.selectedOS == 'aix'
          ? [
            {
              title: 'Choose the version',
              children:
                this.state.selectedVersion == '6.1 TL9'
                  ? buttonGroupWithMessage(
                    'Choose the version',
                    versionButtonsAix,
                    this.state.selectedVersion,
                    version => this.setVersion(version),
                  )
                  : buttonGroup(
                    'Choose the version',
                    versionButtonsAix,
                    this.state.selectedVersion,
                    version => this.setVersion(version),
                  ),
            },
          ]
          : []),
        ...(this.state.selectedOS == 'hp'
          ? [
            {
              title: 'Choose the version',
              children:
                this.state.selectedVersion == '11.31'
                  ? buttonGroupWithMessage(
                    'Choose the version',
                    versionButtonsHPUX,
                    this.state.selectedVersion,
                    version => this.setVersion(version),
                  )
                  : buttonGroup(
                    'Choose the version',
                    versionButtonsHPUX,
                    this.state.selectedVersion,
                    version => this.setVersion(version),
                  ),
            },
          ]
>>>>>>> e507b41f
          : []),
        ...(this.state.selectedVersion == 'centos5' ||
          this.state.selectedVersion == 'redhat5' ||
          this.state.selectedVersion == 'oraclelinux5' ||
          this.state.selectedVersion == 'suse11'
          ? [
            {
              title: 'Choose the architecture',
              children: buttonGroup(
                'Choose the architecture',
                architecturei386Andx86_64,
                this.state.selectedArchitecture,
                architecture => this.setArchitecture(architecture),
              ),
            },
          ]
          : []),
        ...(this.state.selectedVersion == 'leap15'
          ? [
            {
              title: 'Choose the architecture',
              children: buttonGroup(
                'Choose the architecture',
                architectureButtonsOpenSuse,
                this.state.selectedArchitecture,
                architecture => this.setArchitecture(architecture),
              ),
            },
          ]
          : []),
        ...(this.state.selectedVersion == '3.12.12'
          ? [
              {
                title: 'Choose the architecture',
                children: buttonGroup(
                  'Choose the architecture',
                  architectureButtonsWithPPC64LE,
                  this.state.selectedArchitecture,
                  architecture => this.setArchitecture(architecture),
                ),
              },
            ]
          : []),
        ...(this.state.selectedVersion == 'centos6' ||
<<<<<<< HEAD
        this.state.selectedVersion == 'oraclelinux6' ||
        this.state.selectedVersion == 'amazonlinux1' ||
        this.state.selectedVersion == 'redhat6' ||
        this.state.selectedVersion == 'amazonlinux2022' ||
        this.state.selectedVersion == 'debian7' ||
        this.state.selectedVersion == 'debian8' ||
        this.state.selectedVersion == 'ubuntu14' ||
        this.state.selectedVersion == 'ubuntu15'
=======
          this.state.selectedVersion == 'oraclelinux6' ||
          this.state.selectedVersion == 'amazonlinux1' ||
          this.state.selectedVersion == 'redhat6' ||
          this.state.selectedVersion == 'amazonlinux2022' ||
          this.state.selectedVersion == 'debian7' ||
          this.state.selectedVersion == 'debian8' ||
          this.state.selectedVersion == 'ubuntu14' ||
          this.state.selectedVersion == 'ubuntu15' ||
          this.state.selectedVersion == 'ubuntu16'
>>>>>>> e507b41f
          ? [
            {
              title: 'Choose the architecture',
              children: buttonGroup(
                'Choose the architecture',
                architectureButtons,
                this.state.selectedArchitecture,
                architecture => this.setArchitecture(architecture),
              ),
            },
          ]
          : []),
        ...(this.state.selectedVersion == 'centos7' ||
          this.state.selectedVersion == 'redhat7' ||
          this.state.selectedVersion == 'amazonlinux2' ||
          this.state.selectedVersion == 'suse12' ||
          this.state.selectedVersion == '22' ||
          this.state.selectedVersion == 'debian9' ||
          this.state.selectedVersion == 'debian10' ||
          this.state.selectedVersion == 'busterorgreater'
          ? [
            {
              title: 'Choose the architecture',
              children: buttonGroup(
                'Choose the architecture',
                architectureButtonsWithPPC64LE,
                this.state.selectedArchitecture,
                architecture => this.setArchitecture(architecture),
              ),
            },
          ]
          : []),
        ...(this.state.selectedVersion == 'windowsxp' ||
<<<<<<< HEAD
        this.state.selectedVersion == 'windowsserver2008' ||
        this.state.selectedVersion == 'windows7'
=======
          this.state.selectedVersion == 'windows8'
>>>>>>> e507b41f
          ? [
            {
              title: 'Choose the architecture',
              children: buttonGroup(
                'Choose the architecture',
                architectureButtonsi386,
                this.state.selectedArchitecture,
                architecture => this.setArchitecture(architecture),
              ),
            },
          ]
          : []),
<<<<<<< HEAD
        ...(this.state.selectedVersion == 'sierra'
=======
        ...(this.state.selectedVersion == 'sierra' ||
          this.state.selectedVersion == 'highSierra' ||
          this.state.selectedVersion == 'mojave' ||
          this.state.selectedVersion == 'catalina' ||
          this.state.selectedVersion == 'bigSur' ||
          this.state.selectedVersion == 'monterrey' ||
          this.state.selectedVersion == 'ventura'
>>>>>>> e507b41f
          ? [
            {
              title: 'Choose the architecture',
              children: buttonGroup(
                'Choose the architecture',
                architectureButtonsMacos,
                this.state.selectedArchitecture,
                architecture => this.setArchitecture(architecture),
              ),
            },
          ]
          : []),
        ...(this.state.selectedVersion == 'solaris10' ||
          this.state.selectedVersion == 'solaris11'
          ? [
            {
              title: 'Choose the architecture',
              children: buttonGroup(
                'Choose the architecture',
                architectureButtonsSolaris,
                this.state.selectedArchitecture,
                architecture => this.setArchitecture(architecture),
              ),
            },
          ]
          : []),
        ...(this.state.selectedVersion == '6.1 TL9'
          ? [
            {
              title: 'Choose the architecture',
              children: buttonGroup(
                'Choose the architecture',
                architectureButtonsAix,
                this.state.selectedArchitecture,
                architecture => this.setArchitecture(architecture),
              ),
            },
          ]
          : []),
        ...(this.state.selectedVersion == '11.31'
          ? [
            {
              title: 'Choose the architecture',
              children: buttonGroup(
                'Choose the architecture',
                architectureButtonsHpUx,
                this.state.selectedArchitecture,
                architecture => this.setArchitecture(architecture),
              ),
            },
          ]
          : []),
        ...(!(
          this.state.selectedOS == 'hp' ||
          this.state.selectedOS == 'sol' ||
          this.state.selectedOS == 'alpine'
        )
          ? [
              {
                title: 'Wazuh server address',
                children: (
                  <Fragment>
                    <ServerAddress
                      defaultValue={this.state.defaultServerAddress}
                      onChange={onChangeServerAddress}
                      fetchOptions={fetchClusterNodesOptions}
                    />
                  </Fragment>
                ),
              },
            ]
          : []),
        ...(!(!this.state.needsPassword || this.state.hidePasswordInput)
          ? [
            {
              title: 'Wazuh password',
              children: <Fragment>{passwordInput}</Fragment>,
            },
          ]
          : []),
        ...(!(
          this.state.selectedOS == 'hp' ||
          this.state.selectedOS == 'sol' ||
          this.state.selectedOS == 'alpine'
        )
          ? [
              {
                title: 'Assign a name and a group to the agent',
                children: (
                  <Fragment>
                    {agentName}
                    {groupInput}
                    {agentGroup}
                  </Fragment>
                ),
              },
            ]
          : []),
        {
          title: 'Install and enroll the agent',
          children: this.state.gotErrorRegistrationServiceInfo ? (
            calloutErrorRegistrationServiceInfo
          ) : this.state.agentNameError ? (
            <EuiCallOut
              color='danger'
              title={`There are fields with errors. Please verify them.`}
              iconType='alert'
            />
          ) : missingOSSelection.length ? (
            <EuiCallOut
              color='warning'
              title={`Please select the ${missingOSSelection.join(', ')}.`}
              iconType='iInCircle'
            />
          ) : (
            <div>{guide}</div>
          ),
        },
        ...(this.state.selectedOS == 'rpm' ||
<<<<<<< HEAD
        this.state.selectedOS == 'cent' ||
        this.state.selectedOS == 'suse' ||
        this.state.selectedOS == 'fedora' ||
        this.state.selectedOS == 'oraclelinux' ||
        this.state.selectedOS == 'amazonlinux' ||
        this.state.selectedOS == 'deb' ||
        this.state.selectedOS == 'raspbian' ||
        this.state.selectedOS == 'ubu' ||
        this.state.selectedOS == 'win' ||
        this.state.selectedOS == 'macos' ||
        this.state.selectedOS == 'open' ||
        this.state.selectedOS == 'sol' ||
        this.state.selectedOS == 'aix' ||
        this.state.selectedOS == 'hp' ||
        this.state.selectedOS == 'alpine' ||
        this.state.selectedOS == ''
=======
          this.state.selectedOS == 'cent' ||
          this.state.selectedOS == 'suse' ||
          this.state.selectedOS == 'fedora' ||
          this.state.selectedOS == 'oraclelinux' ||
          this.state.selectedOS == 'amazonlinux' ||
          this.state.selectedOS == 'deb' ||
          this.state.selectedOS == 'raspbian' ||
          this.state.selectedOS == 'ubu' ||
          this.state.selectedOS == 'win' ||
          this.state.selectedOS == 'macos' ||
          this.state.selectedOS == 'open' ||
          this.state.selectedOS == 'sol' ||
          this.state.selectedOS == 'aix' ||
          this.state.selectedOS == 'hp'
>>>>>>> e507b41f
          ? [
            {
              title: 'Start the agent',
              children: this.state.gotErrorRegistrationServiceInfo ? (
                calloutErrorRegistrationServiceInfo
              ) : this.state.agentNameError ? (
                <EuiCallOut
                  color='danger'
                  title={`There are fields with errors. Please verify them.`}
                  iconType='alert'
                />
              ) : missingOSSelection.length ? (
                <EuiCallOut
                  color='warning'
                  title={`Please select the ${missingOSSelection.join(', ')}.`}
                  iconType='iInCircle'
                />
              ) : (
                <EuiTabbedContent
                  tabs={
                    this.state.selectedVersion == 'redhat7' ||
                      this.state.selectedVersion == 'amazonlinux2022' ||
                      this.state.selectedVersion == 'centos7' ||
                      this.state.selectedVersion == 'suse11' ||
                      this.state.selectedVersion == 'suse12' ||
                      this.state.selectedVersion == 'oraclelinux5' ||
                      this.state.selectedVersion == 'amazonlinux2' ||
                      this.state.selectedVersion == '22' ||
                      this.state.selectedVersion == 'debian8' ||
                      this.state.selectedVersion == 'debian10' ||
                      this.state.selectedVersion == 'busterorgreater' ||
                      this.state.selectedVersion == 'busterorgreater' ||
                      this.state.selectedVersion === 'ubuntu15' ||
                      this.state.selectedVersion === 'leap15'
<<<<<<< HEAD
                        ? tabSystemD
                        : this.state.selectedVersion == 'windowsxp' ||
                          this.state.selectedVersion == 'windowsserver2008' ||
                          this.state.selectedVersion == 'windows7'
=======
                      ? tabSystemD
                      : this.state.selectedVersion == 'windowsxp' ||
                        this.state.selectedVersion == 'windows8'
>>>>>>> e507b41f
                        ? tabNet
                        : this.state.selectedVersion == 'sierra' ||
                          this.state.selectedVersion == 'highSierra' ||
                          this.state.selectedVersion == 'mojave' ||
                          this.state.selectedVersion == 'catalina' ||
                          this.state.selectedVersion == 'bigSur' ||
                          this.state.selectedVersion == 'monterrey' ||
                          this.state.selectedVersion == 'ventura'
<<<<<<< HEAD
                        ? tabWazuhControlMacos
                        : this.state.selectedVersion == 'solaris10' ||
                          this.state.selectedVersion == 'solaris11' ||
                          this.state.selectedVersion == '6.1 TL9' ||
                          this.state.selectedVersion == '11.31' ||
                          this.state.selectedVersion == '3.12.12'
                        ? tabWazuhControl
                        : tabSysV
                    }
                    selectedTab={this.selectedSYS}
                    onTabClick={onTabClick}
                  />
                ),
              },
            ]
=======
                          ? tabWazuhControlMacos
                          : this.state.selectedVersion == 'solaris10' ||
                            this.state.selectedVersion == 'solaris11' ||
                            this.state.selectedVersion == '6.1 TL9' ||
                            this.state.selectedVersion == '11.31'
                            ? tabWazuhControl
                            : tabSysV
                  }
                  selectedTab={this.selectedSYS}
                  onTabClick={onTabClick}
                />
              ),
            },
          ]
>>>>>>> e507b41f
          : []),
        ...(!missingOSSelection.length &&
<<<<<<< HEAD
        this.state.selectedOS !== 'rpm' &&
        this.state.selectedOS !== 'deb' &&
        this.state.selectedOS !== 'cent' &&
        this.state.selectedOS !== 'ubu' &&
        this.state.selectedOS !== 'win' &&
        this.state.selectedOS !== 'macos' &&
        this.state.selectedOS !== 'open' &&
        this.state.selectedOS !== 'sol' &&
        this.state.selectedOS !== 'aix' &&
        this.state.selectedOS !== 'hp' &&
        this.state.selectedOS !== 'amazonlinux' &&
        this.state.selectedOS !== 'fedora' &&
        this.state.selectedOS !== 'oraclelinux' &&
        this.state.selectedOS !== 'suse' &&
        this.state.selectedOS !== 'raspbian' &&
        this.state.selectedOS !== 'alpine' &&
        restartAgentCommand
=======
          this.state.selectedOS !== 'rpm' &&
          this.state.selectedOS !== 'deb' &&
          this.state.selectedOS !== 'cent' &&
          this.state.selectedOS !== 'ubu' &&
          this.state.selectedOS !== 'win' &&
          this.state.selectedOS !== 'macos' &&
          this.state.selectedOS !== 'open' &&
          this.state.selectedOS !== 'sol' &&
          this.state.selectedOS !== 'aix' &&
          this.state.selectedOS !== 'hp' &&
          this.state.selectedOS !== 'amazonlinux' &&
          this.state.selectedOS !== 'fedora' &&
          this.state.selectedOS !== 'oraclelinux' &&
          this.state.selectedOS !== 'suse' &&
          this.state.selectedOS !== 'raspbian' &&
          restartAgentCommand
>>>>>>> e507b41f
          ? [
            {
              title: 'Start the agent',
              children: this.state.gotErrorRegistrationServiceInfo ? (
                calloutErrorRegistrationServiceInfo
              ) : (
                <EuiFlexGroup direction='column'>
                  <EuiText>
                    <div className='copy-codeblock-wrapper'>
                      <EuiCodeBlock style={codeBlock} language={language}>
                        {restartAgentCommand}
                      </EuiCodeBlock>
                      <EuiCopy textToCopy={restartAgentCommand}>
                        {copy => (
                          <div className='copy-overlay' onClick={copy}>
                            <p>
                              <EuiIcon type='copy' /> Copy command
                            </p>
                          </div>
                        )}
                      </EuiCopy>
                    </div>
                  </EuiText>
                </EuiFlexGroup>
              ),
            },
          ]
          : []),
      ];

      return (
        <div>
          <EuiPage restrictWidth='1000px' style={{ background: 'transparent' }}>
            <EuiPageBody>
              <EuiFlexGroup>
                <EuiFlexItem>
                  <EuiPanel>
                    <EuiFlexGroup>
                      <EuiFlexItem>
                        <EuiTitle>
                          <h2>Deploy a new agent</h2>
                        </EuiTitle>
                      </EuiFlexItem>
                      <EuiFlexItem grow={false}>
                        {this.props.hasAgents() && (
                          <EuiButtonEmpty
                            size='s'
                            onClick={() => this.props.addNewAgent(false)}
                            iconType='cross'
                          >
                            Close
                          </EuiButtonEmpty>
                        )}
                        {!this.props.hasAgents() && (
                          <EuiButtonEmpty
                            size='s'
                            onClick={() => this.props.reload()}
                            iconType='refresh'
                          >
                            Refresh
                          </EuiButtonEmpty>
                        )}
                      </EuiFlexItem>
                    </EuiFlexGroup>
                    <EuiSpacer />
                    {this.state.loading && (
                      <>
                        <EuiFlexItem>
                          <EuiProgress size='xs' color='primary' />
                        </EuiFlexItem>
                        <EuiSpacer></EuiSpacer>
                      </>
                    )}
                    {!this.state.loading && (
                      <EuiFlexItem>
                        <EuiSteps steps={steps} />
                      </EuiFlexItem>
                    )}
                  </EuiPanel>
                </EuiFlexItem>
              </EuiFlexGroup>
            </EuiPageBody>
          </EuiPage>
        </div>
      );
    }
  },
);<|MERGE_RESOLUTION|>--- conflicted
+++ resolved
@@ -36,7 +36,7 @@
   EuiLink,
   EuiFormRow,
   EuiFormControlLayout,
-  EuiForm
+  EuiForm,
 } from '@elastic/eui';
 import { WzRequest } from '../../../react-services/wz-request';
 import { withErrorBoundary } from '../../../components/common/hocs';
@@ -87,7 +87,6 @@
       this.wazuhConfig = new WazuhConfig();
       this.configuration = this.wazuhConfig.getConfig();
       this.addToVersion = '-1';
-<<<<<<< HEAD
       this.wazuhRpmVariable = '/wazuh-agent.rpm';
       this.wazuhDebVariable = '/wazuh-agent.deb';
       this.wazuhMsiVariable = '/wazuh-agent.msi';
@@ -95,8 +94,6 @@
       this.wazuhP5pVariable = '/wazuh-agent.p5p';
       this.wazuhTarVariable = '/wazuh-agent.tar';
 
-=======
->>>>>>> e507b41f
       this.state = {
         status: 'incomplete',
         selectedOS: '',
@@ -308,21 +305,24 @@
     setAgentName(event) {
       const validation = /^[a-z0-9-_.]+$/i;
       this.setState({ agentName: event.target.value });
-<<<<<<< HEAD
-=======
-      if (validation.test(event.target.value) || event.target.value.length <= 0) {
+      if (
+        validation.test(event.target.value) ||
+        event.target.value.length <= 0
+      ) {
         this.setState({ agentNameError: false });
         this.setState({ badCharacters: [] });
       } else {
-        let badCharacters = event.target.value.split('').map(char =>
-          char.replace(validation, '')).join('');
-        badCharacters = badCharacters.split('').map(char =>
-          char.replace(/\s/, 'whitespace'));
+        let badCharacters = event.target.value
+          .split('')
+          .map(char => char.replace(validation, ''))
+          .join('');
+        badCharacters = badCharacters
+          .split('')
+          .map(char => char.replace(/\s/, 'whitespace'));
         const characters = [...new Set(badCharacters)];
         this.setState({ badCharacters: characters });
         this.setState({ agentNameError: true });
       }
->>>>>>> e507b41f
     }
 
     setGroupName(selectedGroup) {
@@ -402,7 +402,6 @@
 
     agentNameVariable() {
       let agentName = `WAZUH_AGENT_NAME='${this.state.agentName}' `;
-<<<<<<< HEAD
       if (
         this.state.selectedOS === 'macos' &&
         this.state.selectedArchitecture &&
@@ -411,8 +410,6 @@
         return agentName.replace(/=/g, ' ');
       }
 
-=======
->>>>>>> e507b41f
       if (this.state.selectedArchitecture && this.state.agentName !== '') {
         return agentName;
       } else {
@@ -422,10 +419,9 @@
 
     resolveRPMPackage() {
       switch (
-      `${this.state.selectedVersion}-${this.state.selectedArchitecture}`
+        `${this.state.selectedVersion}-${this.state.selectedArchitecture}`
       ) {
         case 'redhat5-i386':
-<<<<<<< HEAD
           return `https://packages.wazuh.com/4.x/yum5/i386/wazuh-agent-${this.state.wazuhVersion}${this.addToVersion}.el5.i386.rpm${this.wazuhRpmVariable}`;
         case 'redhat5-x86_64':
           return `https://packages.wazuh.com/4.x/yum5/x86_64/wazuh-agent-${this.state.wazuhVersion}${this.addToVersion}.el5.x86_64.rpm${this.wazuhRpmVariable}`;
@@ -449,37 +445,11 @@
           return `https://packages.wazuh.com/4.x/yum/wazuh-agent-${this.state.wazuhVersion}${this.addToVersion}.ppc64le.rpm${this.wazuhRpmVariable}`;
         default:
           return `https://packages.wazuh.com/4.x/yum/wazuh-agent-${this.state.wazuhVersion}${this.addToVersion}.x86_64.rpm${this.wazuhRpmVariable}`;
-=======
-          return `https://packages.wazuh.com/4.x/yum5/i386/wazuh-agent-${this.state.wazuhVersion}${this.addToVersion}.el5.i386.rpm`;
-        case 'redhat5-x86_64':
-          return `https://packages.wazuh.com/4.x/yum5/x86_64/wazuh-agent-${this.state.wazuhVersion}${this.addToVersion}.el5.x86_64.rpm`;
-        case 'redhat6-i386':
-          return `https://packages.wazuh.com/4.x/yum/wazuh-agent-${this.state.wazuhVersion}${this.addToVersion}.i386.rpm`;
-        case 'redhat6-aarch64':
-          return `https://packages.wazuh.com/4.x/yum/wazuh-agent-${this.state.wazuhVersion}${this.addToVersion}.aarch64.rpm`;
-        case 'redhat6-x86_64':
-          return `https://packages.wazuh.com/4.x/yum/wazuh-agent-${this.state.wazuhVersion}${this.addToVersion}.x86_64.rpm`;
-        case 'redhat6-armhf':
-          return `https://packages.wazuh.com/4.x/yum/wazuh-agent-${this.state.wazuhVersion}${this.addToVersion}.armv7hl.rpm`;
-        case 'redhat7-i386':
-          return `https://packages.wazuh.com/4.x/yum/wazuh-agent-${this.state.wazuhVersion}${this.addToVersion}.i386.rpm`;
-        case 'redhat7-aarch64':
-          return `https://packages.wazuh.com/4.x/yum/wazuh-agent-${this.state.wazuhVersion}${this.addToVersion}.aarch64.rpm`;
-        case 'redhat7-x86_64':
-          return `https://packages.wazuh.com/4.x/yum/wazuh-agent-${this.state.wazuhVersion}${this.addToVersion}.x86_64.rpm`;
-        case 'redhat7-armhf':
-          return `https://packages.wazuh.com/4.x/yum/wazuh-agent-${this.state.wazuhVersion}${this.addToVersion}.armv7hl.rpm`;
-        case 'redhat7-powerpc':
-          return `https://packages.wazuh.com/4.x/yum/wazuh-agent-${this.state.wazuhVersion}${this.addToVersion}.ppc64le.rpm`;
-        default:
-          return `https://packages.wazuh.com/4.x/yum/wazuh-agent-${this.state.wazuhVersion}${this.addToVersion}.x86_64.rpm`;
->>>>>>> e507b41f
       }
     }
 
     resolveAlpinePackage() {
       switch (
-<<<<<<< HEAD
         `${this.state.selectedVersion}-${this.state.selectedArchitecture}`
       ) {
         case '3.12.12-i386':
@@ -494,31 +464,14 @@
           return `https://packages.wazuh.com/key/alpine-devel%40wazuh.com-633d7457.rsa.pub && \echo "https://packages.wazuh.com/4.x/alpine/v3.12/main"`;
         default:
           return `https://packages.wazuh.com/key/alpine-devel%40wazuh.com-633d7457.rsa.pub && \echo "https://packages.wazuh.com/4.x/alpine/v3.12/main"`;
-=======
-      `${this.state.selectedVersion}-${this.state.selectedArchitecture}`
-      ) {
-        case '3.12.12-i386':
-          return 'https://packages.wazuh.com/key/alpine-devel%40wazuh.com-633d7457.rsa.pub && echo "https://packages.wazuh.com/4.x/alpine/v3.12/main"';
-        case '3.12.12-aarch64':
-          return 'https://packages.wazuh.com/key/alpine-devel%40wazuh.com-633d7457.rsa.pub && echo "https://packages.wazuh.com/4.x/alpine/v3.12/main"';
-        case '3.12.12-x86_64':
-          return 'https://packages.wazuh.com/key/alpine-devel%40wazuh.com-633d7457.rsa.pub && echo "https://packages.wazuh.com/4.x/alpine/v3.12/main"';
-        case '3.12.12-armhf':
-          return 'https://packages.wazuh.com/key/alpine-devel%40wazuh.com-633d7457.rsa.pub && echo "https://packages.wazuh.com/4.x/alpine/v3.12/main"';
-        case '3.12.12-powerpc':
-          return 'https://packages.wazuh.com/key/alpine-devel%40wazuh.com-633d7457.rsa.pub && echo "https://packages.wazuh.com/4.x/alpine/v3.12/main"';
-        default:
-          return 'https://packages.wazuh.com/key/alpine-devel%40wazuh.com-633d7457.rsa.pub && echo "https://packages.wazuh.com/4.x/alpine/v3.12/main"';
->>>>>>> e507b41f
       }
     }
 
     resolveORACLELINUXPackage() {
       switch (
-      `${this.state.selectedVersion}-${this.state.selectedArchitecture}`
+        `${this.state.selectedVersion}-${this.state.selectedArchitecture}`
       ) {
         case 'oraclelinux5-i386':
-<<<<<<< HEAD
           return `https://packages.wazuh.com/4.x/yum/wazuh-agent-${this.state.wazuhVersion}${this.addToVersion}.i386.rpm${this.wazuhRpmVariable}`;
         case 'oraclelinux5-aarch64':
           return `https://packages.wazuh.com/4.x/yum/wazuh-agent-${this.state.wazuhVersion}${this.addToVersion}.aarch64.rpm${this.wazuhRpmVariable}`;
@@ -538,36 +491,14 @@
           return `https://packages.wazuh.com/4.x/yum/wazuh-agent-${this.state.wazuhVersion}${this.addToVersion}.armv7hl.rpm${this.wazuhRpmVariable}`;
         default:
           return `https://packages.wazuh.com/4.x/yum/wazuh-agent-${this.state.wazuhVersion}${this.addToVersion}.x86_64.rpm${this.wazuhRpmVariable}`;
-=======
-          return `https://packages.wazuh.com/4.x/yum/wazuh-agent-${this.state.wazuhVersion}${this.addToVersion}.i386.rpm`;
-        case 'oraclelinux5-aarch64':
-          return `https://packages.wazuh.com/4.x/yum/wazuh-agent-${this.state.wazuhVersion}${this.addToVersion}.aarch64.rpm`;
-        case 'oraclelinux5-x86_64':
-          return `https://packages.wazuh.com/4.x/yum/wazuh-agent-${this.state.wazuhVersion}${this.addToVersion}.x86_64.rpm`;
-        case 'oraclelinux5-armhf':
-          return `https://packages.wazuh.com/4.x/yum/wazuh-agent-${this.state.wazuhVersion}${this.addToVersion}.armv7hl.rpm`;
-        case 'oraclelinux5-powerpc':
-          return `https://packages.wazuh.com/4.x/yum/wazuh-agent-${this.state.wazuhVersion}${this.addToVersion}.ppc64le.rpm`;
-        case 'oraclelinux6-i386':
-          return `https://packages.wazuh.com/4.x/yum/wazuh-agent-${this.state.wazuhVersion}${this.addToVersion}.i386.rpm`;
-        case 'oraclelinux6-aarch64':
-          return `https://packages.wazuh.com/4.x/yum/wazuh-agent-${this.state.wazuhVersion}${this.addToVersion}.aarch64.rpm`;
-        case 'oraclelinux6-x86_64':
-          return `https://packages.wazuh.com/4.x/yum/wazuh-agent-${this.state.wazuhVersion}${this.addToVersion}.x86_64.rpm`;
-        case 'oraclelinux6-armhf':
-          return `https://packages.wazuh.com/4.x/yum/wazuh-agent-${this.state.wazuhVersion}${this.addToVersion}.armv7hl.rpm`;
-        default:
-          return `https://packages.wazuh.com/4.x/yum/wazuh-agent-${this.state.wazuhVersion}${this.addToVersion}.x86_64.rpm`;
->>>>>>> e507b41f
       }
     }
 
     resolveCENTPackage() {
       switch (
-      `${this.state.selectedVersion}-${this.state.selectedArchitecture}`
+        `${this.state.selectedVersion}-${this.state.selectedArchitecture}`
       ) {
         case 'centos5-i386':
-<<<<<<< HEAD
           return `https://packages.wazuh.com/4.x/yum/i386/wazuh-agent-${this.state.wazuhVersion}${this.addToVersion}.el5.i386.rpm${this.wazuhRpmVariable}`;
         case 'centos5-x86_64':
           return `https://packages.wazuh.com/4.x/yum/x86_64/wazuh-agent-${this.state.wazuhVersion}${this.addToVersion}.el5.x86_64.rpm${this.wazuhRpmVariable}`;
@@ -591,40 +522,14 @@
           return `https://packages.wazuh.com/4.x/yum/wazuh-agent-${this.state.wazuhVersion}${this.addToVersion}.ppc64le.rpm${this.wazuhRpmVariable}`;
         default:
           return `https://packages.wazuh.com/4.x/yum/wazuh-agent-${this.state.wazuhVersion}${this.addToVersion}.x86_64.rpm${this.wazuhRpmVariable}`;
-=======
-          return `https://packages.wazuh.com/4.x/yum/i386/wazuh-agent-${this.state.wazuhVersion}${this.addToVersion}.el5.i386.rpm`;
-        case 'centos5-x86_64':
-          return `https://packages.wazuh.com/4.x/yum/x86_64/wazuh-agent-${this.state.wazuhVersion}${this.addToVersion}.el5.x86_64.rpm`;
-        case 'centos6-i386':
-          return `https://packages.wazuh.com/4.x/yum/wazuh-agent-${this.state.wazuhVersion}${this.addToVersion}.i386.rpm`;
-        case 'centos6-aarch64':
-          return `https://packages.wazuh.com/4.x/yum/wazuh-agent-${this.state.wazuhVersion}${this.addToVersion}.aarch64.rpm`;
-        case 'centos6-x86_64':
-          return `https://packages.wazuh.com/4.x/yum/wazuh-agent-${this.state.wazuhVersion}${this.addToVersion}.x86_64.rpm`;
-        case 'centos6-armhf':
-          return `https://packages.wazuh.com/4.x/yum/wazuh-agent-${this.state.wazuhVersion}${this.addToVersion}.armv7hl.rpm`;
-        case 'centos7-i386':
-          return `https://packages.wazuh.com/4.x/yum/wazuh-agent-${this.state.wazuhVersion}${this.addToVersion}.i386.rpm`;
-        case 'centos7-aarch64':
-          return `https://packages.wazuh.com/4.x/yum/wazuh-agent-${this.state.wazuhVersion}${this.addToVersion}.aarch64.rpm`;
-        case 'centos7-x86_64':
-          return `https://packages.wazuh.com/4.x/yum/wazuh-agent-${this.state.wazuhVersion}${this.addToVersion}.x86_64.rpm`;
-        case 'centos7-armhf':
-          return `https://packages.wazuh.com/4.x/yum/wazuh-agent-${this.state.wazuhVersion}${this.addToVersion}.armv7hl.rpm`;
-        case 'centos7-powerpc':
-          return `https://packages.wazuh.com/4.x/yum/wazuh-agent-${this.state.wazuhVersion}${this.addToVersion}.ppc64le.rpm`;
-        default:
-          return `https://packages.wazuh.com/4.x/yum/wazuh-agent-${this.state.wazuhVersion}${this.addToVersion}.x86_64.rpm`;
->>>>>>> e507b41f
       }
     }
 
     resolveSUSEPackage() {
       switch (
-      `${this.state.selectedVersion}-${this.state.selectedArchitecture}`
+        `${this.state.selectedVersion}-${this.state.selectedArchitecture}`
       ) {
         case 'suse11-i386':
-<<<<<<< HEAD
           return `https://packages.wazuh.com/4.x/yum/wazuh-agent-${this.state.wazuhVersion}${this.addToVersion}.i386.rpm${this.wazuhRpmVariable}`;
         case 'suse11-x86_64':
           return `https://packages.wazuh.com/4.x/yum/wazuh-agent-${this.state.wazuhVersion}${this.addToVersion}.x86_64.rpm${this.wazuhRpmVariable}`;
@@ -640,32 +545,14 @@
           return `https://packages.wazuh.com/4.x/yum/wazuh-agent-${this.state.wazuhVersion}${this.addToVersion}.ppc64le.rpm${this.wazuhRpmVariable}`;
         default:
           return `https://packages.wazuh.com/4.x/yum/wazuh-agent-${this.state.wazuhVersion}${this.addToVersion}.x86_64.rpm${this.wazuhRpmVariable}`;
-=======
-          return `https://packages.wazuh.com/4.x/yum/wazuh-agent-${this.state.wazuhVersion}${this.addToVersion}.i386.rpm`;
-        case 'suse11-x86_64':
-          return `https://packages.wazuh.com/4.x/yum/wazuh-agent-${this.state.wazuhVersion}${this.addToVersion}.x86_64.rpm`;
-        case 'suse12-i386':
-          return `https://packages.wazuh.com/4.x/yum/wazuh-agent-${this.state.wazuhVersion}${this.addToVersion}.i386.rpm`;
-        case 'suse12-aarch64':
-          return `https://packages.wazuh.com/4.x/yum/wazuh-agent-${this.state.wazuhVersion}${this.addToVersion}.aarch64.rpm`;
-        case 'suse12-x86_64':
-          return `https://packages.wazuh.com/4.x/yum/wazuh-agent-${this.state.wazuhVersion}${this.addToVersion}.x86_64.rpm`;
-        case 'suse12-armhf':
-          return `https://packages.wazuh.com/4.x/yum/wazuh-agent-${this.state.wazuhVersion}${this.addToVersion}.armv7hl.rpm`;
-        case 'suse12-powerpc':
-          return `https://packages.wazuh.com/4.x/yum/wazuh-agent-${this.state.wazuhVersion}${this.addToVersion}.ppc64le.rpm`;
-        default:
-          return `https://packages.wazuh.com/4.x/yum/wazuh-agent-${this.state.wazuhVersion}${this.addToVersion}.x86_64.rpm`;
->>>>>>> e507b41f
       }
     }
 
     resolveFEDORAPachage() {
       switch (
-      `${this.state.selectedVersion}-${this.state.selectedArchitecture}`
+        `${this.state.selectedVersion}-${this.state.selectedArchitecture}`
       ) {
         case '22-i386':
-<<<<<<< HEAD
           return `https://packages.wazuh.com/4.x/yum/i386/wazuh-agent-${this.state.wazuhVersion}${this.addToVersion}.el5.i386.rpm${this.wazuhRpmVariable}`;
         case '22-aarch64':
           return `https://packages.wazuh.com/4.x/yum/wazuh-agent-${this.state.wazuhVersion}${this.addToVersion}.aarch64.rpm${this.wazuhRpmVariable}`;
@@ -677,28 +564,14 @@
           return `https://packages.wazuh.com/4.x/yum/wazuh-agent-${this.state.wazuhVersion}${this.addToVersion}.ppc64le.rpm${this.wazuhRpmVariable}`;
         default:
           return `https://packages.wazuh.com/4.x/yum/wazuh-agent-${this.state.wazuhVersion}${this.addToVersion}.x86_64.rpm${this.wazuhRpmVariable}`;
-=======
-          return `https://packages.wazuh.com/4.x/yum/i386/wazuh-agent-${this.state.wazuhVersion}${this.addToVersion}.el5.i386.rpm`;
-        case '22-aarch64':
-          return `https://packages.wazuh.com/4.x/yum/wazuh-agent-${this.state.wazuhVersion}${this.addToVersion}.aarch64.rpm`;
-        case '22-x86_64':
-          return `https://packages.wazuh.com/4.x/yum/wazuh-agent-${this.state.wazuhVersion}${this.addToVersion}.x86_64.rpm`;
-        case '22-armhf':
-          return `https://packages.wazuh.com/4.x/yum/wazuh-agent-${this.state.wazuhVersion}${this.addToVersion}.armv7hl.rpm`;
-        case '22-powerpc':
-          return `https://packages.wazuh.com/4.x/yum/wazuh-agent-${this.state.wazuhVersion}${this.addToVersion}.ppc64le.rpm`;
-        default:
-          return `https://packages.wazuh.com/4.x/yum/wazuh-agent-${this.state.wazuhVersion}${this.addToVersion}.x86_64.rpm`;
->>>>>>> e507b41f
       }
     }
 
     resolveAMAZONLPackage() {
       switch (
-      `${this.state.selectedVersion}-${this.state.selectedArchitecture}`
+        `${this.state.selectedVersion}-${this.state.selectedArchitecture}`
       ) {
         case 'amazonlinux1-i386':
-<<<<<<< HEAD
           return `https://packages.wazuh.com/4.x/yum/wazuh-agent-${this.state.wazuhVersion}${this.addToVersion}.i386.rpm${this.wazuhRpmVariable}`;
         case 'amazonlinux1-aarch64':
           return `https://packages.wazuh.com/4.x/yum/wazuh-agent-${this.state.wazuhVersion}${this.addToVersion}.aarch64.rpm${this.wazuhRpmVariable}`;
@@ -728,44 +601,12 @@
           return `https://packages.wazuh.com/4.x/yum/wazuh-agent-${this.state.wazuhVersion}${this.addToVersion}.armv7hl.rpm${this.wazuhRpmVariable}`;
         default:
           return `https://packages.wazuh.com/4.x/yum/wazuh-agent-${this.state.wazuhVersion}${this.addToVersion}.x86_64.rpm${this.wazuhRpmVariable}`;
-=======
-          return `https://packages.wazuh.com/4.x/yum/wazuh-agent-${this.state.wazuhVersion}${this.addToVersion}.i386.rpm`;
-        case 'amazonlinux1-aarch64':
-          return `https://packages.wazuh.com/4.x/yum/wazuh-agent-${this.state.wazuhVersion}${this.addToVersion}.aarch64.rpm`;
-        case 'amazonlinux1-x86_64':
-          return `https://packages.wazuh.com/4.x/yum/wazuh-agent-${this.state.wazuhVersion}${this.addToVersion}.x86_64.rpm`;
-        case 'amazonlinux1-armhf':
-          return `https://packages.wazuh.com/4.x/yum/wazuh-agent-${this.state.wazuhVersion}${this.addToVersion}.armv7hl.rpm`;
-        case 'amazonlinux1-powerpc':
-          return `https://packages.wazuh.com/4.x/yum/wazuh-agent-${this.state.wazuhVersion}${this.addToVersion}.ppc64le.rpm`;
-        case 'amazonlinux2-i386':
-          return `https://packages.wazuh.com/4.x/yum/wazuh-agent-${this.state.wazuhVersion}${this.addToVersion}.i386.rpm`;
-        case 'amazonlinux2-aarch64':
-          return `https://packages.wazuh.com/4.x/yum/wazuh-agent-${this.state.wazuhVersion}${this.addToVersion}.aarch64.rpm`;
-        case 'amazonlinux2-x86_64':
-          return `https://packages.wazuh.com/4.x/yum/wazuh-agent-${this.state.wazuhVersion}${this.addToVersion}.x86_64.rpm`;
-        case 'amazonlinux2-armhf':
-          return `https://packages.wazuh.com/4.x/yum/wazuh-agent-${this.state.wazuhVersion}${this.addToVersion}.armv7hl.rpm`;
-        case 'amazonlinux2-powerpc':
-          return `https://packages.wazuh.com/4.x/yum/wazuh-agent-${this.state.wazuhVersion}${this.addToVersion}.ppc64le.rpm`;
-        case 'amazonlinux2022-i386':
-          return `https://packages.wazuh.com/4.x/yum/wazuh-agent-${this.state.wazuhVersion}${this.addToVersion}.i386.rpm`;
-        case 'amazonlinux2022-aarch64':
-          return `https://packages.wazuh.com/4.x/yum/wazuh-agent-${this.state.wazuhVersion}${this.addToVersion}.aarch64.rpm`;
-        case 'amazonlinux2022-x86_64':
-          return `https://packages.wazuh.com/4.x/yum/wazuh-agent-${this.state.wazuhVersion}${this.addToVersion}.x86_64.rpm`;
-        case 'amazonlinux2022-armhf':
-          return `https://packages.wazuh.com/4.x/yum/wazuh-agent-${this.state.wazuhVersion}${this.addToVersion}.armv7hl.rpm`;
-        default:
-          return `https://packages.wazuh.com/4.x/yum/wazuh-agent-${this.state.wazuhVersion}${this.addToVersion}.x86_64.rpm`;
->>>>>>> e507b41f
       }
     }
 
     resolveDEBPackage() {
       switch (`${this.state.selectedArchitecture}`) {
         case 'i386':
-<<<<<<< HEAD
           return `https://packages.wazuh.com/4.x/apt/pool/main/w/wazuh-agent/wazuh-agent_${this.state.wazuhVersion}${this.addToVersion}_i386.deb${this.wazuhDebVariable}`;
         case 'aarch64':
           return `https://packages.wazuh.com/4.x/apt/pool/main/w/wazuh-agent/wazuh-agent_${this.state.wazuhVersion}${this.addToVersion}_arm64.deb${this.wazuhDebVariable}`;
@@ -777,28 +618,14 @@
           return `https://packages.wazuh.com/4.x/apt/pool/main/w/wazuh-agent/wazuh-agent_${this.state.wazuhVersion}${this.addToVersion}_ppc64el.deb${this.wazuhDebVariable}`;
         default:
           return `https://packages.wazuh.com/4.x/apt/pool/main/w/wazuh-agent/wazuh-agent_${this.state.wazuhVersion}${this.addToVersion}_amd64.deb${this.wazuhDebVariable}`;
-=======
-          return `https://packages.wazuh.com/4.x/apt/pool/main/w/wazuh-agent/wazuh-agent_${this.state.wazuhVersion}${this.addToVersion}_i386.deb`;
-        case 'aarch64':
-          return `https://packages.wazuh.com/4.x/apt/pool/main/w/wazuh-agent/wazuh-agent_${this.state.wazuhVersion}${this.addToVersion}_arm64.deb`;
-        case 'armhf':
-          return `https://packages.wazuh.com/4.x/apt/pool/main/w/wazuh-agent/wazuh-agent_${this.state.wazuhVersion}${this.addToVersion}_armhf.deb`;
-        case 'x86_64':
-          return `https://packages.wazuh.com/4.x/apt/pool/main/w/wazuh-agent/wazuh-agent_${this.state.wazuhVersion}${this.addToVersion}_amd64.deb`;
-        case 'powerpc':
-          return `https://packages.wazuh.com/4.x/apt/pool/main/w/wazuh-agent/wazuh-agent_${this.state.wazuhVersion}${this.addToVersion}.ppc64el.deb`;
-        default:
-          return `https://packages.wazuh.com/4.x/apt/pool/main/w/wazuh-agent/wazuh-agent_${this.state.wazuhVersion}${this.addToVersion}_amd64.deb`;
->>>>>>> e507b41f
       }
     }
 
     resolveRASPBIANPackage() {
       switch (
-      `${this.state.selectedVersion}-${this.state.selectedArchitecture}`
+        `${this.state.selectedVersion}-${this.state.selectedArchitecture}`
       ) {
         case 'busterorgreater-i386':
-<<<<<<< HEAD
           return `https://packages.wazuh.com/4.x/apt/pool/main/w/wazuh-agent/wazuh-agent_${this.state.wazuhVersion}${this.addToVersion}_i386.deb${this.wazuhDebVariable}`;
         case 'busterorgreater-aarch64':
           return `https://packages.wazuh.com/4.x/apt/pool/main/w/wazuh-agent/wazuh-agent_${this.state.wazuhVersion}${this.addToVersion}_arm64.deb${this.wazuhDebVariable}`;
@@ -810,28 +637,14 @@
           return `https://packages.wazuh.com/4.x/apt/pool/main/w/wazuh-agent/wazuh-agent_${this.state.wazuhVersion}_ppc64el.deb${this.wazuhDebVariable}`;
         default:
           return `https://packages.wazuh.com/4.x/apt/pool/main/w/wazuh-agent/wazuh-agent_${this.state.wazuhVersion}${this.addToVersion}_amd64.deb${this.wazuhDebVariable}`;
-=======
-          return `https://packages.wazuh.com/4.x/apt/pool/main/w/wazuh-agent/wazuh-agent_${this.state.wazuhVersion}${this.addToVersion}_i386.deb`;
-        case 'busterorgreater-aarch64':
-          return `https://packages.wazuh.com/4.x/apt/pool/main/w/wazuh-agent/wazuh-agent_${this.state.wazuhVersion}${this.addToVersion}_arm64.deb`;
-        case 'busterorgreater-armhf':
-          return `https://packages.wazuh.com/4.x/apt/pool/main/w/wazuh-agent/wazuh-agent_${this.state.wazuhVersion}${this.addToVersion}_armhf.deb`;
-        case 'busterorgreater-x86_64':
-          return `https://packages.wazuh.com/4.x/apt/pool/main/w/wazuh-agent/wazuh-agent_${this.state.wazuhVersion}${this.addToVersion}_amd64.deb`;
-        case 'busterorgreater-powerpc':
-          return `https://packages.wazuh.com/4.x/apt/pool/main/w/wazuh-agent/wazuh-agent_${this.state.wazuhVersion}${this.addToVersion}.ppc64el.deb`;
-        default:
-          return `https://packages.wazuh.com/4.x/apt/pool/main/w/wazuh-agent/wazuh-agent_${this.state.wazuhVersion}${this.addToVersion}_amd64.deb`;
->>>>>>> e507b41f
       }
     }
 
     resolveUBUNTUPackage() {
       switch (
-      `${this.state.selectedVersion}-${this.state.selectedArchitecture}`
+        `${this.state.selectedVersion}-${this.state.selectedArchitecture}`
       ) {
         case 'ubuntu14-i386':
-<<<<<<< HEAD
           return `https://packages.wazuh.com/4.x/apt/pool/main/w/wazuh-agent/wazuh-agent_${this.state.wazuhVersion}${this.addToVersion}_i386.deb${this.wazuhDebVariable}`;
         case 'ubuntu14-aarch64':
           return `https://packages.wazuh.com/4.x/apt/pool/main/w/wazuh-agent/wazuh-agent_${this.state.wazuhVersion}${this.addToVersion}_arm64.deb${this.wazuhDebVariable}`;
@@ -849,52 +662,25 @@
           return `https://packages.wazuh.com/4.x/apt/pool/main/w/wazuh-agent/wazuh-agent_${this.state.wazuhVersion}${this.addToVersion}_amd64.deb${this.wazuhDebVariable}`;
         default:
           return `https://packages.wazuh.com/4.x/apt/pool/main/w/wazuh-agent/wazuh-agent_${this.state.wazuhVersion}${this.addToVersion}_amd64.deb${this.wazuhDebVariable}`;
-=======
-          return `https://packages.wazuh.com/4.x/apt/pool/main/w/wazuh-agent/wazuh-agent_${this.state.wazuhVersion}${this.addToVersion}_i386.deb`;
-        case 'ubuntu14-aarch64':
-          return `https://packages.wazuh.com/4.x/apt/pool/main/w/wazuh-agent/wazuh-agent_${this.state.wazuhVersion}${this.addToVersion}_arm64.deb`;
-        case 'ubuntu14-armhf':
-          return `https://packages.wazuh.com/4.x/apt/pool/main/w/wazuh-agent/wazuh-agent_${this.state.wazuhVersion}${this.addToVersion}_armhf.deb`;
-        case 'ubuntu14-x86_64':
-          return `https://packages.wazuh.com/4.x/apt/pool/main/w/wazuh-agent/wazuh-agent_${this.state.wazuhVersion}${this.addToVersion}_amd64.deb`;
-        case 'ubuntu15-i386':
-          return `https://packages.wazuh.com/4.x/apt/pool/main/w/wazuh-agent/wazuh-agent_${this.state.wazuhVersion}${this.addToVersion}_i386.deb`;
-        case 'ubuntu15-aarch64':
-          return `https://packages.wazuh.com/4.x/apt/pool/main/w/wazuh-agent/wazuh-agent_${this.state.wazuhVersion}${this.addToVersion}_arm64.deb`;
-        case 'ubuntu15-armhf':
-          return `https://packages.wazuh.com/4.x/apt/pool/main/w/wazuh-agent/wazuh-agent_${this.state.wazuhVersion}${this.addToVersion}_armhf.deb`;
-        case 'ubuntu15-x86_64':
-          return `https://packages.wazuh.com/4.x/apt/pool/main/w/wazuh-agent/wazuh-agent_${this.state.wazuhVersion}${this.addToVersion}_amd64.deb`;
-        default:
-          return `https://packages.wazuh.com/4.x/apt/pool/main/w/wazuh-agent/wazuh-agent_${this.state.wazuhVersion}${this.addToVersion}_amd64.deb`;
->>>>>>> e507b41f
       }
     }
 
     resolveOPENSUSEPackage() {
       switch (
-      `${this.state.selectedVersion}-${this.state.selectedArchitecture}`
+        `${this.state.selectedVersion}-${this.state.selectedArchitecture}`
       ) {
         case 'leap15-x86_64':
-<<<<<<< HEAD
           return `https://packages.wazuh.com/4.x/yum/i386/wazuh-agent-${this.state.wazuhVersion}${this.addToVersion}.x86_64.rpm${this.wazuhRpmVariable}`;
         case 'leap15-ARM64':
           return `https://packages.wazuh.com/4.x/yum/x86_64/wazuh-agent-${this.state.wazuhVersion}${this.addToVersion}.armv7hl.rpm${this.wazuhRpmVariable}`;
         default:
           return `https://packages.wazuh.com/4.x/yum/wazuh-agent-${this.state.wazuhVersion}${this.addToVersion}.x86_64.rpm${this.wazuhRpmVariable}`;
-=======
-          return `https://packages.wazuh.com/4.x/yum/i386/wazuh-agent-${this.state.wazuhVersion}${this.addToVersion}.x86_64.rpm`;
-        case 'leap15-ARM64':
-          return `https://packages.wazuh.com/4.x/yum/x86_64/wazuh-agent-${this.state.wazuhVersion}${this.addToVersion}.armv7hl.rpm`;
-        default:
-          return `https://packages.wazuh.com/4.x/yum/wazuh-agent-${this.state.wazuhVersion}${this.addToVersion}.x86_64.rpm`;
->>>>>>> e507b41f
       }
     }
 
     resolveSOLARISPackage() {
       switch (
-      `${this.state.selectedVersion}-${this.state.selectedArchitecture}`
+        `${this.state.selectedVersion}-${this.state.selectedArchitecture}`
       ) {
         case 'solaris10-i386':
           return `https://packages.wazuh.com/4.x/solaris/i386/10/wazuh-agent_v${this.state.wazuhVersion}-sol10-i386.pkg${this.wazuhPkgVariable}`;
@@ -911,35 +697,23 @@
 
     resolveAIXPackage() {
       switch (
-      `${this.state.selectedVersion}-${this.state.selectedArchitecture}`
+        `${this.state.selectedVersion}-${this.state.selectedArchitecture}`
       ) {
         case '6.1 TL9-powerpc':
-<<<<<<< HEAD
           return `https://packages.wazuh.com/4.x/yum/i386/wazuh-agent-${this.state.wazuhVersion}${this.addToVersion}.aix.ppc.rpm${this.wazuhRpmVariable}`;
         default:
           return `https://packages.wazuh.com/4.x/yum/i386/wazuh-agent-${this.state.wazuhVersion}${this.addToVersion}.aix.ppc.rpm${this.wazuhRpmVariable}`;
-=======
-          return `https://packages.wazuh.com/4.x/yum/i386/wazuh-agent-${this.state.wazuhVersion}${this.addToVersion}.aix.ppc.rpm`;
-        default:
-          return `https://packages.wazuh.com/4.x/yum/i386/wazuh-agent-${this.state.wazuhVersion}${this.addToVersion}.aix.ppc.rpm`;
->>>>>>> e507b41f
       }
     }
 
     resolveHPPackage() {
       switch (
-      `${this.state.selectedVersion}-${this.state.selectedArchitecture}`
+        `${this.state.selectedVersion}-${this.state.selectedArchitecture}`
       ) {
         case '11.31-itanium2':
-<<<<<<< HEAD
           return `https://packages.wazuh.com/4.x/yum/i386/wazuh-agent-${this.state.wazuhVersion}${this.addToVersion}-hpux-11v3-ia64.tar${this.wazuhTarVariable}`;
         default:
           return `https://packages.wazuh.com/4.x/yum/i386/wazuh-agent-${this.state.wazuhVersion}${this.addToVersion}-hpux-11v3-ia64.tar${this.wazuhTarVariable}`;
-=======
-          return `https://packages.wazuh.com/4.x/yum/i386/wazuh-agent-${this.state.wazuhVersion}${this.addToVersion}-hpux-11v3-ia64.tar`;
-        default:
-          return `https://packages.wazuh.com/4.x/yum/i386/wazuh-agent-${this.state.wazuhVersion}${this.addToVersion}-hpux-11v3-ia64.tar`;
->>>>>>> e507b41f
       }
     }
 
@@ -974,11 +748,7 @@
         case 'alpine':
           return this.resolveAlpinePackage();
         default:
-<<<<<<< HEAD
           return `https://packages.wazuh.com/4.x/yum/x86_64/wazuh-agent-${this.state.wazuhVersion}${this.addToVersion}.x86_64.rpm${this.wazuhRpmVariable}`;
-=======
-          return `https://packages.wazuh.com/4.x/yum/x86_64/wazuh-agent-${this.state.wazuhVersion}${this.addToVersion}.x86_64.rpm`;
->>>>>>> e507b41f
       }
     }
 
@@ -1135,17 +905,21 @@
         <EuiForm>
           <EuiFormRow
             isInvalid={this.state.agentNameError}
-            error={[`The character${this.state.badCharacters.length <= 1 ? ('') : ('s')}
+            error={[
+              `The character${this.state.badCharacters.length <= 1 ? '' : 's'}
             ${this.state.badCharacters.map(char => ` "${char}"`)}
-            ${this.state.badCharacters.length <= 1 ? ('is') : ('are')}
-            not valid. Allowed characters are A-Z, a-z, ".", "-", "_"`]}>
+            ${this.state.badCharacters.length <= 1 ? 'is' : 'are'}
+            not valid. Allowed characters are A-Z, a-z, ".", "-", "_"`,
+            ]}
+          >
             <EuiFieldText
               isInvalid={this.state.agentNameError}
               placeholder='Name agent'
               value={this.state.agentName}
-              onChange={event => this.setAgentName(event)} />
+              onChange={event => this.setAgentName(event)}
+            />
           </EuiFormRow>
-        </EuiForm >
+        </EuiForm>
       );
       const groupInput = (
         <>
@@ -1196,7 +970,6 @@
 apk update && \
 apk add wazuh-agent`,
         centText: `sudo ${this.optionalDeploymentVariables()}${this.agentNameVariable()}yum install -y ${this.optionalPackages()}`,
-<<<<<<< HEAD
         debText: `curl -so wazuh-agent.deb ${this.optionalPackages()} && sudo ${this.optionalDeploymentVariables()}${this.agentNameVariable()}dpkg -i .${
           this.wazuhDebVariable
         }`,
@@ -1231,27 +1004,6 @@
             ? 'pkg install -g wazuh-agent.p5p wazuh-agent'
             : 'pkgadd -d wazuh-agent.pkg'
         }`,
-=======
-        debText: `curl -so wazuh-agent-${this.state.wazuhVersion
-          }.deb ${this.optionalPackages()} && sudo ${this.optionalDeploymentVariables()}${this.agentNameVariable()}dpkg -i ./wazuh-agent-${this.state.wazuhVersion
-          }.deb`,
-        ubuText: `curl -so wazuh-agent-${this.state.wazuhVersion
-          }.deb ${this.optionalPackages()} && sudo ${this.optionalDeploymentVariables()}${this.agentNameVariable()}dpkg -i ./wazuh-agent-${this.state.wazuhVersion
-          }.deb`,
-        macosText: `curl -so wazuh-agent-${this.state.wazuhVersion
-          }.pkg https://packages.wazuh.com/4.x/macos/wazuh-agent-${this.state.wazuhVersion
-          }-1.pkg && sudo launchctl setenv ${this.optionalDeploymentVariables()}${this.agentNameVariable()}&& sudo installer -pkg ./wazuh-agent-${this.state.wazuhVersion
-          }.pkg -target /`,
-        winText: `Invoke-WebRequest -Uri https://packages.wazuh.com/4.x/windows/wazuh-agent-${this.state.wazuhVersion
-          }-1.msi -OutFile \${env:tmp}\\wazuh-agent-${this.state.wazuhVersion
-          }.msi; msiexec.exe /i \${env:tmp}\\wazuh-agent-${this.state.wazuhVersion
-          }.msi /q ${this.optionalDeploymentVariables()}${this.agentNameVariable()}`,
-        openText: `sudo rpm --import https://packages.wazuh.com/key/GPG-KEY-WAZUH && sudo ${this.optionalDeploymentVariables()}${this.agentNameVariable()} zypper install -y ${this.optionalPackages()}`,
-        solText: `sudo curl -so ${this.optionalPackages()} && sudo ${this.agentNameVariable()}&& ${this.state.selectedVersion == 'solaris11'
-          ? 'pkg install -g wazuh-agent.p5p wazuh-agent'
-          : 'pkgadd -d wazuh-agent.pkg'
-          }`,
->>>>>>> e507b41f
         aixText: `sudo ${this.optionalDeploymentVariables()}${this.agentNameVariable()}rpm -ivh ${this.optionalPackages()}`,
         hpText: `cd / && sudo curl -so wazuh-agent.tar ${this.optionalPackages()} && sudo groupadd wazuh && sudo useradd -G wazuh wazuh && sudo tar -xvf wazuh-agent.tar`,
         amazonlinuxText: `sudo ${this.optionalDeploymentVariables()}${this.agentNameVariable()}yum install -y ${this.optionalPackages()}`,
@@ -1260,15 +1012,9 @@
           this.wazuhRpmVariable
         }`,
         suseText: `sudo ${this.optionalDeploymentVariables()}${this.agentNameVariable()}yum install -y ${this.optionalPackages()}`,
-<<<<<<< HEAD
         raspbianText: `curl -so wazuh-agent.deb ${this.optionalPackages()} && sudo ${this.optionalDeploymentVariables()}${this.agentNameVariable()}dpkg -i .${
           this.wazuhDebVariable
         }`,
-=======
-        raspbianText: `curl -so wazuh-agent-${this.state.wazuhVersion
-          }.deb ${this.optionalPackages()} && sudo ${this.optionalDeploymentVariables()}${this.agentNameVariable()}dpkg -i ./wazuh-agent-${this.state.wazuhVersion
-          }.deb`,
->>>>>>> e507b41f
       };
 
       const field = `${this.state.selectedOS}Text`;
@@ -1817,7 +1563,7 @@
             />
 
             {this.state.selectedVersion == 'solaris10' ||
-              this.state.selectedVersion == 'solaris11' ? (
+            this.state.selectedVersion == 'solaris11' ? (
               <EuiCallOut
                 color='warning'
                 className='message'
@@ -1998,7 +1744,6 @@
         },
         ...(this.state.selectedOS == 'rpm'
           ? [
-<<<<<<< HEAD
               {
                 title: 'Choose the version',
                 children: buttonGroup(
@@ -2009,70 +1754,48 @@
                 ),
               },
             ]
-=======
-            {
-              title: 'Choose the version',
-              children:
-                this.state.selectedVersion == 'redhat5' ||
-                  this.state.selectedVersion == 'redhat6'
-                  ? buttonGroupWithMessage(
-                    'Choose the version',
-                    versionButtonsRedHat,
-                    this.state.selectedVersion,
-                    version => this.setVersion(version),
-                  )
-                  : buttonGroup(
-                    'Choose the version',
-                    versionButtonsRedHat,
-                    this.state.selectedVersion,
-                    version => this.setVersion(version),
-                  ),
-            },
-          ]
->>>>>>> e507b41f
           : []),
         ...(this.state.selectedOS == 'oraclelinux'
           ? [
-            {
-              title: 'Choose the version',
-              children: buttonGroup(
-                'Choose the version',
-                versionButtonsOracleLinux,
-                this.state.selectedVersion,
-                version => this.setVersion(version),
-              ),
-            },
-          ]
+              {
+                title: 'Choose the version',
+                children: buttonGroup(
+                  'Choose the version',
+                  versionButtonsOracleLinux,
+                  this.state.selectedVersion,
+                  version => this.setVersion(version),
+                ),
+              },
+            ]
           : []),
         ...(this.state.selectedOS == 'raspbian'
           ? [
-            {
-              title: 'Choose the version',
-              children: buttonGroup(
-                'Choose the version',
-                versionButtonsRaspbian,
-                this.state.selectedVersion,
-                version => this.setVersion(version),
-              ),
-            },
-          ]
+              {
+                title: 'Choose the version',
+                children: buttonGroup(
+                  'Choose the version',
+                  versionButtonsRaspbian,
+                  this.state.selectedVersion,
+                  version => this.setVersion(version),
+                ),
+              },
+            ]
           : []),
         ...(this.state.selectedOS == 'amazonlinux'
           ? [
-            {
-              title: 'Choose the version',
-              children: buttonGroup(
-                'Choose the version',
-                versionButtonAmazonLinux,
-                this.state.selectedVersion,
-                version => this.setVersion(version),
-              ),
-            },
-          ]
+              {
+                title: 'Choose the version',
+                children: buttonGroup(
+                  'Choose the version',
+                  versionButtonAmazonLinux,
+                  this.state.selectedVersion,
+                  version => this.setVersion(version),
+                ),
+              },
+            ]
           : []),
         ...(this.state.selectedOS == 'cent'
           ? [
-<<<<<<< HEAD
               {
                 title: 'Choose the version',
                 children: buttonGroup(
@@ -2083,44 +1806,22 @@
                 ),
               },
             ]
-=======
-            {
-              title: 'Choose the version',
-              children:
-                this.state.selectedVersion == 'centos5' ||
-                  this.state.selectedVersion == 'centos6'
-                  ? buttonGroupWithMessage(
-                    'Choose the version',
-                    versionButtonsCentos,
-                    this.state.selectedVersion,
-                    version => this.setVersion(version),
-                  )
-                  : buttonGroup(
-                    'Choose the version',
-                    versionButtonsCentos,
-                    this.state.selectedVersion,
-                    version => this.setVersion(version),
-                  ),
-            },
-          ]
->>>>>>> e507b41f
           : []),
         ...(this.state.selectedOS == 'fedora'
           ? [
-            {
-              title: 'Choose the version',
-              children: buttonGroup(
-                'Choose the version',
-                versionButtonFedora,
-                this.state.selectedVersion,
-                version => this.setVersion(version),
-              ),
-            },
-          ]
+              {
+                title: 'Choose the version',
+                children: buttonGroup(
+                  'Choose the version',
+                  versionButtonFedora,
+                  this.state.selectedVersion,
+                  version => this.setVersion(version),
+                ),
+              },
+            ]
           : []),
         ...(this.state.selectedOS == 'deb'
           ? [
-<<<<<<< HEAD
               {
                 title: 'Choose the version',
                 children: buttonGroup(
@@ -2157,114 +1858,48 @@
                 ),
               },
             ]
-=======
-            {
-              title: 'Choose the version',
-              children:
-                this.state.selectedVersion == 'debian7' ||
-                  this.state.selectedVersion == 'debian8' ||
-                  this.state.selectedVersion == 'debian9' ||
-                  this.state.selectedVersion == 'debian10'
-                  ? buttonGroupWithMessage(
-                    'Choose the version',
-                    versionButtonsDebian,
-                    this.state.selectedVersion,
-                    version => this.setVersion(version),
-                  )
-                  : buttonGroup(
-                    'Choose the version',
-                    versionButtonsDebian,
-                    this.state.selectedVersion,
-                    version => this.setVersion(version),
-                  ),
-            },
-          ]
-          : []),
-        ...(this.state.selectedOS == 'ubu'
-          ? [
-            {
-              title: 'Choose the version',
-              children:
-                this.state.selectedVersion == 'ubuntu14'
-                  ? buttonGroupWithMessage(
-                    'Choose the version',
-                    versionButtonsUbuntu,
-                    this.state.selectedVersion,
-                    version => this.setVersion(version),
-                  )
-                  : buttonGroup(
-                    'Choose the version',
-                    versionButtonsUbuntu,
-                    this.state.selectedVersion,
-                    version => this.setVersion(version),
-                  ),
-            },
-          ]
-          : []),
-        ...(this.state.selectedOS == 'win'
-          ? [
-            {
-              title: 'Choose the version',
-              children:
-                this.state.selectedVersion == 'windowsxp'
-                  ? buttonGroupWithMessage(
-                    'Choose the version',
-                    versionButtonsWindows,
-                    this.state.selectedVersion,
-                    version => this.setVersion(version),
-                  )
-                  : buttonGroup(
-                    'Choose the version',
-                    versionButtonsWindows,
-                    this.state.selectedVersion,
-                    version => this.setVersion(version),
-                  ),
-            },
-          ]
->>>>>>> e507b41f
           : []),
         ...(this.state.selectedOS == 'macos'
           ? [
-            {
-              title: 'Choose the version',
-              children: selectedVersionMac(
-                'Choose the version',
-                versionButtonsMacOS,
-                this.state.selectedVersion,
-                version => this.setVersion(version),
-              ),
-            },
-          ]
+              {
+                title: 'Choose the version',
+                children: selectedVersionMac(
+                  'Choose the version',
+                  versionButtonsMacOS,
+                  this.state.selectedVersion,
+                  version => this.setVersion(version),
+                ),
+              },
+            ]
           : []),
         ...(this.state.selectedOS == 'suse'
           ? [
-            {
-              title: 'Choose the version',
-              children: selectedVersionMac(
-                'Choose the version',
-                versionButtonsSuse,
-                this.state.selectedVersion,
-                version => this.setVersion(version),
-              ),
-            },
-          ]
+              {
+                title: 'Choose the version',
+                children: selectedVersionMac(
+                  'Choose the version',
+                  versionButtonsSuse,
+                  this.state.selectedVersion,
+                  version => this.setVersion(version),
+                ),
+              },
+            ]
           : []),
         ...(this.state.selectedOS == 'open'
           ? [
-            {
-              title: 'Choose the version',
-              children: buttonGroup(
-                'Choose the version',
-                versionButtonsOpenSuse,
-                this.state.selectedVersion,
-                version => this.setVersion(version),
-              ),
-            },
-          ]
+              {
+                title: 'Choose the version',
+                children: buttonGroup(
+                  'Choose the version',
+                  versionButtonsOpenSuse,
+                  this.state.selectedVersion,
+                  version => this.setVersion(version),
+                ),
+              },
+            ]
           : []),
         ...(this.state.selectedOS == 'sol'
           ? [
-<<<<<<< HEAD
               {
                 title: 'Choose the version',
                 children: buttonGroup(
@@ -2314,98 +1949,35 @@
                 ),
               },
             ]
-=======
-            {
-              title: 'Choose the version',
-              children:
-                this.state.selectedVersion == 'solaris10' ||
-                  this.state.selectedVersion == 'solaris11'
-                  ? buttonGroupWithMessage(
-                    'Choose the version',
-                    versionButtonsSolaris,
-                    this.state.selectedVersion,
-                    version => this.setVersion(version),
-                  )
-                  : buttonGroup(
-                    'Choose the version',
-                    versionButtonsSolaris,
-                    this.state.selectedVersion,
-                    version => this.setVersion(version),
-                  ),
-            },
-          ]
-          : []),
-        ...(this.state.selectedOS == 'aix'
-          ? [
-            {
-              title: 'Choose the version',
-              children:
-                this.state.selectedVersion == '6.1 TL9'
-                  ? buttonGroupWithMessage(
-                    'Choose the version',
-                    versionButtonsAix,
-                    this.state.selectedVersion,
-                    version => this.setVersion(version),
-                  )
-                  : buttonGroup(
-                    'Choose the version',
-                    versionButtonsAix,
-                    this.state.selectedVersion,
-                    version => this.setVersion(version),
-                  ),
-            },
-          ]
-          : []),
-        ...(this.state.selectedOS == 'hp'
-          ? [
-            {
-              title: 'Choose the version',
-              children:
-                this.state.selectedVersion == '11.31'
-                  ? buttonGroupWithMessage(
-                    'Choose the version',
-                    versionButtonsHPUX,
-                    this.state.selectedVersion,
-                    version => this.setVersion(version),
-                  )
-                  : buttonGroup(
-                    'Choose the version',
-                    versionButtonsHPUX,
-                    this.state.selectedVersion,
-                    version => this.setVersion(version),
-                  ),
-            },
-          ]
->>>>>>> e507b41f
           : []),
         ...(this.state.selectedVersion == 'centos5' ||
-          this.state.selectedVersion == 'redhat5' ||
-          this.state.selectedVersion == 'oraclelinux5' ||
-          this.state.selectedVersion == 'suse11'
-          ? [
-            {
-              title: 'Choose the architecture',
-              children: buttonGroup(
-                'Choose the architecture',
-                architecturei386Andx86_64,
-                this.state.selectedArchitecture,
-                architecture => this.setArchitecture(architecture),
-              ),
-            },
-          ]
+        this.state.selectedVersion == 'redhat5' ||
+        this.state.selectedVersion == 'oraclelinux5' ||
+        this.state.selectedVersion == 'suse11'
+          ? [
+              {
+                title: 'Choose the architecture',
+                children: buttonGroup(
+                  'Choose the architecture',
+                  architecturei386Andx86_64,
+                  this.state.selectedArchitecture,
+                  architecture => this.setArchitecture(architecture),
+                ),
+              },
+            ]
           : []),
         ...(this.state.selectedVersion == 'leap15'
           ? [
-            {
-              title: 'Choose the architecture',
-              children: buttonGroup(
-                'Choose the architecture',
-                architectureButtonsOpenSuse,
-                this.state.selectedArchitecture,
-                architecture => this.setArchitecture(architecture),
-              ),
-            },
-          ]
+              {
+                title: 'Choose the architecture',
+                children: buttonGroup(
+                  'Choose the architecture',
+                  architectureButtonsOpenSuse,
+                  this.state.selectedArchitecture,
+                  architecture => this.setArchitecture(architecture),
+                ),
+              },
+            ]
           : []),
         ...(this.state.selectedVersion == '3.12.12'
           ? [
@@ -2421,7 +1993,6 @@
             ]
           : []),
         ...(this.state.selectedVersion == 'centos6' ||
-<<<<<<< HEAD
         this.state.selectedVersion == 'oraclelinux6' ||
         this.state.selectedVersion == 'amazonlinux1' ||
         this.state.selectedVersion == 'redhat6' ||
@@ -2430,130 +2001,105 @@
         this.state.selectedVersion == 'debian8' ||
         this.state.selectedVersion == 'ubuntu14' ||
         this.state.selectedVersion == 'ubuntu15'
-=======
-          this.state.selectedVersion == 'oraclelinux6' ||
-          this.state.selectedVersion == 'amazonlinux1' ||
-          this.state.selectedVersion == 'redhat6' ||
-          this.state.selectedVersion == 'amazonlinux2022' ||
-          this.state.selectedVersion == 'debian7' ||
-          this.state.selectedVersion == 'debian8' ||
-          this.state.selectedVersion == 'ubuntu14' ||
-          this.state.selectedVersion == 'ubuntu15' ||
-          this.state.selectedVersion == 'ubuntu16'
->>>>>>> e507b41f
-          ? [
-            {
-              title: 'Choose the architecture',
-              children: buttonGroup(
-                'Choose the architecture',
-                architectureButtons,
-                this.state.selectedArchitecture,
-                architecture => this.setArchitecture(architecture),
-              ),
-            },
-          ]
+          ? [
+              {
+                title: 'Choose the architecture',
+                children: buttonGroup(
+                  'Choose the architecture',
+                  architectureButtons,
+                  this.state.selectedArchitecture,
+                  architecture => this.setArchitecture(architecture),
+                ),
+              },
+            ]
           : []),
         ...(this.state.selectedVersion == 'centos7' ||
-          this.state.selectedVersion == 'redhat7' ||
-          this.state.selectedVersion == 'amazonlinux2' ||
-          this.state.selectedVersion == 'suse12' ||
-          this.state.selectedVersion == '22' ||
-          this.state.selectedVersion == 'debian9' ||
-          this.state.selectedVersion == 'debian10' ||
-          this.state.selectedVersion == 'busterorgreater'
-          ? [
-            {
-              title: 'Choose the architecture',
-              children: buttonGroup(
-                'Choose the architecture',
-                architectureButtonsWithPPC64LE,
-                this.state.selectedArchitecture,
-                architecture => this.setArchitecture(architecture),
-              ),
-            },
-          ]
+        this.state.selectedVersion == 'redhat7' ||
+        this.state.selectedVersion == 'amazonlinux2' ||
+        this.state.selectedVersion == 'suse12' ||
+        this.state.selectedVersion == '22' ||
+        this.state.selectedVersion == 'debian9' ||
+        this.state.selectedVersion == 'debian10' ||
+        this.state.selectedVersion == 'busterorgreater'
+          ? [
+              {
+                title: 'Choose the architecture',
+                children: buttonGroup(
+                  'Choose the architecture',
+                  architectureButtonsWithPPC64LE,
+                  this.state.selectedArchitecture,
+                  architecture => this.setArchitecture(architecture),
+                ),
+              },
+            ]
           : []),
         ...(this.state.selectedVersion == 'windowsxp' ||
-<<<<<<< HEAD
         this.state.selectedVersion == 'windowsserver2008' ||
         this.state.selectedVersion == 'windows7'
-=======
-          this.state.selectedVersion == 'windows8'
->>>>>>> e507b41f
-          ? [
-            {
-              title: 'Choose the architecture',
-              children: buttonGroup(
-                'Choose the architecture',
-                architectureButtonsi386,
-                this.state.selectedArchitecture,
-                architecture => this.setArchitecture(architecture),
-              ),
-            },
-          ]
-          : []),
-<<<<<<< HEAD
+          ? [
+              {
+                title: 'Choose the architecture',
+                children: buttonGroup(
+                  'Choose the architecture',
+                  architectureButtonsi386,
+                  this.state.selectedArchitecture,
+                  architecture => this.setArchitecture(architecture),
+                ),
+              },
+            ]
+          : []),
         ...(this.state.selectedVersion == 'sierra'
-=======
-        ...(this.state.selectedVersion == 'sierra' ||
-          this.state.selectedVersion == 'highSierra' ||
-          this.state.selectedVersion == 'mojave' ||
-          this.state.selectedVersion == 'catalina' ||
-          this.state.selectedVersion == 'bigSur' ||
-          this.state.selectedVersion == 'monterrey' ||
-          this.state.selectedVersion == 'ventura'
->>>>>>> e507b41f
-          ? [
-            {
-              title: 'Choose the architecture',
-              children: buttonGroup(
-                'Choose the architecture',
-                architectureButtonsMacos,
-                this.state.selectedArchitecture,
-                architecture => this.setArchitecture(architecture),
-              ),
-            },
-          ]
+          ? [
+              {
+                title: 'Choose the architecture',
+                children: buttonGroup(
+                  'Choose the architecture',
+                  architectureButtonsMacos,
+                  this.state.selectedArchitecture,
+                  architecture => this.setArchitecture(architecture),
+                ),
+              },
+            ]
           : []),
         ...(this.state.selectedVersion == 'solaris10' ||
-          this.state.selectedVersion == 'solaris11'
-          ? [
-            {
-              title: 'Choose the architecture',
-              children: buttonGroup(
-                'Choose the architecture',
-                architectureButtonsSolaris,
-                this.state.selectedArchitecture,
-                architecture => this.setArchitecture(architecture),
-              ),
-            },
-          ]
+        this.state.selectedVersion == 'solaris11'
+          ? [
+              {
+                title: 'Choose the architecture',
+                children: buttonGroup(
+                  'Choose the architecture',
+                  architectureButtonsSolaris,
+                  this.state.selectedArchitecture,
+                  architecture => this.setArchitecture(architecture),
+                ),
+              },
+            ]
           : []),
         ...(this.state.selectedVersion == '6.1 TL9'
           ? [
-            {
-              title: 'Choose the architecture',
-              children: buttonGroup(
-                'Choose the architecture',
-                architectureButtonsAix,
-                this.state.selectedArchitecture,
-                architecture => this.setArchitecture(architecture),
-              ),
-            },
-          ]
+              {
+                title: 'Choose the architecture',
+                children: buttonGroup(
+                  'Choose the architecture',
+                  architectureButtonsAix,
+                  this.state.selectedArchitecture,
+                  architecture => this.setArchitecture(architecture),
+                ),
+              },
+            ]
           : []),
         ...(this.state.selectedVersion == '11.31'
           ? [
-            {
-              title: 'Choose the architecture',
-              children: buttonGroup(
-                'Choose the architecture',
-                architectureButtonsHpUx,
-                this.state.selectedArchitecture,
-                architecture => this.setArchitecture(architecture),
-              ),
-            },
-          ]
+              {
+                title: 'Choose the architecture',
+                children: buttonGroup(
+                  'Choose the architecture',
+                  architectureButtonsHpUx,
+                  this.state.selectedArchitecture,
+                  architecture => this.setArchitecture(architecture),
+                ),
+              },
+            ]
           : []),
         ...(!(
           this.state.selectedOS == 'hp' ||
@@ -2577,11 +2123,11 @@
           : []),
         ...(!(!this.state.needsPassword || this.state.hidePasswordInput)
           ? [
-            {
-              title: 'Wazuh password',
-              children: <Fragment>{passwordInput}</Fragment>,
-            },
-          ]
+              {
+                title: 'Wazuh password',
+                children: <Fragment>{passwordInput}</Fragment>,
+              },
+            ]
           : []),
         ...(!(
           this.state.selectedOS == 'hp' ||
@@ -2622,7 +2168,6 @@
           ),
         },
         ...(this.state.selectedOS == 'rpm' ||
-<<<<<<< HEAD
         this.state.selectedOS == 'cent' ||
         this.state.selectedOS == 'suse' ||
         this.state.selectedOS == 'fedora' ||
@@ -2639,43 +2184,29 @@
         this.state.selectedOS == 'hp' ||
         this.state.selectedOS == 'alpine' ||
         this.state.selectedOS == ''
-=======
-          this.state.selectedOS == 'cent' ||
-          this.state.selectedOS == 'suse' ||
-          this.state.selectedOS == 'fedora' ||
-          this.state.selectedOS == 'oraclelinux' ||
-          this.state.selectedOS == 'amazonlinux' ||
-          this.state.selectedOS == 'deb' ||
-          this.state.selectedOS == 'raspbian' ||
-          this.state.selectedOS == 'ubu' ||
-          this.state.selectedOS == 'win' ||
-          this.state.selectedOS == 'macos' ||
-          this.state.selectedOS == 'open' ||
-          this.state.selectedOS == 'sol' ||
-          this.state.selectedOS == 'aix' ||
-          this.state.selectedOS == 'hp'
->>>>>>> e507b41f
-          ? [
-            {
-              title: 'Start the agent',
-              children: this.state.gotErrorRegistrationServiceInfo ? (
-                calloutErrorRegistrationServiceInfo
-              ) : this.state.agentNameError ? (
-                <EuiCallOut
-                  color='danger'
-                  title={`There are fields with errors. Please verify them.`}
-                  iconType='alert'
-                />
-              ) : missingOSSelection.length ? (
-                <EuiCallOut
-                  color='warning'
-                  title={`Please select the ${missingOSSelection.join(', ')}.`}
-                  iconType='iInCircle'
-                />
-              ) : (
-                <EuiTabbedContent
-                  tabs={
-                    this.state.selectedVersion == 'redhat7' ||
+          ? [
+              {
+                title: 'Start the agent',
+                children: this.state.gotErrorRegistrationServiceInfo ? (
+                  calloutErrorRegistrationServiceInfo
+                ) : this.state.agentNameError ? (
+                  <EuiCallOut
+                    color='danger'
+                    title={`There are fields with errors. Please verify them.`}
+                    iconType='alert'
+                  />
+                ) : missingOSSelection.length ? (
+                  <EuiCallOut
+                    color='warning'
+                    title={`Please select the ${missingOSSelection.join(
+                      ', ',
+                    )}.`}
+                    iconType='iInCircle'
+                  />
+                ) : (
+                  <EuiTabbedContent
+                    tabs={
+                      this.state.selectedVersion == 'redhat7' ||
                       this.state.selectedVersion == 'amazonlinux2022' ||
                       this.state.selectedVersion == 'centos7' ||
                       this.state.selectedVersion == 'suse11' ||
@@ -2689,16 +2220,10 @@
                       this.state.selectedVersion == 'busterorgreater' ||
                       this.state.selectedVersion === 'ubuntu15' ||
                       this.state.selectedVersion === 'leap15'
-<<<<<<< HEAD
                         ? tabSystemD
                         : this.state.selectedVersion == 'windowsxp' ||
                           this.state.selectedVersion == 'windowsserver2008' ||
                           this.state.selectedVersion == 'windows7'
-=======
-                      ? tabSystemD
-                      : this.state.selectedVersion == 'windowsxp' ||
-                        this.state.selectedVersion == 'windows8'
->>>>>>> e507b41f
                         ? tabNet
                         : this.state.selectedVersion == 'sierra' ||
                           this.state.selectedVersion == 'highSierra' ||
@@ -2707,7 +2232,6 @@
                           this.state.selectedVersion == 'bigSur' ||
                           this.state.selectedVersion == 'monterrey' ||
                           this.state.selectedVersion == 'ventura'
-<<<<<<< HEAD
                         ? tabWazuhControlMacos
                         : this.state.selectedVersion == 'solaris10' ||
                           this.state.selectedVersion == 'solaris11' ||
@@ -2723,25 +2247,8 @@
                 ),
               },
             ]
-=======
-                          ? tabWazuhControlMacos
-                          : this.state.selectedVersion == 'solaris10' ||
-                            this.state.selectedVersion == 'solaris11' ||
-                            this.state.selectedVersion == '6.1 TL9' ||
-                            this.state.selectedVersion == '11.31'
-                            ? tabWazuhControl
-                            : tabSysV
-                  }
-                  selectedTab={this.selectedSYS}
-                  onTabClick={onTabClick}
-                />
-              ),
-            },
-          ]
->>>>>>> e507b41f
           : []),
         ...(!missingOSSelection.length &&
-<<<<<<< HEAD
         this.state.selectedOS !== 'rpm' &&
         this.state.selectedOS !== 'deb' &&
         this.state.selectedOS !== 'cent' &&
@@ -2759,51 +2266,33 @@
         this.state.selectedOS !== 'raspbian' &&
         this.state.selectedOS !== 'alpine' &&
         restartAgentCommand
-=======
-          this.state.selectedOS !== 'rpm' &&
-          this.state.selectedOS !== 'deb' &&
-          this.state.selectedOS !== 'cent' &&
-          this.state.selectedOS !== 'ubu' &&
-          this.state.selectedOS !== 'win' &&
-          this.state.selectedOS !== 'macos' &&
-          this.state.selectedOS !== 'open' &&
-          this.state.selectedOS !== 'sol' &&
-          this.state.selectedOS !== 'aix' &&
-          this.state.selectedOS !== 'hp' &&
-          this.state.selectedOS !== 'amazonlinux' &&
-          this.state.selectedOS !== 'fedora' &&
-          this.state.selectedOS !== 'oraclelinux' &&
-          this.state.selectedOS !== 'suse' &&
-          this.state.selectedOS !== 'raspbian' &&
-          restartAgentCommand
->>>>>>> e507b41f
-          ? [
-            {
-              title: 'Start the agent',
-              children: this.state.gotErrorRegistrationServiceInfo ? (
-                calloutErrorRegistrationServiceInfo
-              ) : (
-                <EuiFlexGroup direction='column'>
-                  <EuiText>
-                    <div className='copy-codeblock-wrapper'>
-                      <EuiCodeBlock style={codeBlock} language={language}>
-                        {restartAgentCommand}
-                      </EuiCodeBlock>
-                      <EuiCopy textToCopy={restartAgentCommand}>
-                        {copy => (
-                          <div className='copy-overlay' onClick={copy}>
-                            <p>
-                              <EuiIcon type='copy' /> Copy command
-                            </p>
-                          </div>
-                        )}
-                      </EuiCopy>
-                    </div>
-                  </EuiText>
-                </EuiFlexGroup>
-              ),
-            },
-          ]
+          ? [
+              {
+                title: 'Start the agent',
+                children: this.state.gotErrorRegistrationServiceInfo ? (
+                  calloutErrorRegistrationServiceInfo
+                ) : (
+                  <EuiFlexGroup direction='column'>
+                    <EuiText>
+                      <div className='copy-codeblock-wrapper'>
+                        <EuiCodeBlock style={codeBlock} language={language}>
+                          {restartAgentCommand}
+                        </EuiCodeBlock>
+                        <EuiCopy textToCopy={restartAgentCommand}>
+                          {copy => (
+                            <div className='copy-overlay' onClick={copy}>
+                              <p>
+                                <EuiIcon type='copy' /> Copy command
+                              </p>
+                            </div>
+                          )}
+                        </EuiCopy>
+                      </div>
+                    </EuiText>
+                  </EuiFlexGroup>
+                ),
+              },
+            ]
           : []),
       ];
 
