/*
 * Wazuh app - React component for registering agents.
 * Copyright (C) 2015-2022 Wazuh, Inc.
 *
 * This program is free software; you can redistribute it and/or modify
 * it under the terms of the GNU General Public License as published by
 * the Free Software Foundation; either version 2 of the License, or
 * (at your option) any later version.
 *
 * Find more information about this on the LICENSE file.
 */
import React, { Component, Fragment } from 'react';
import { version } from '../../../../package.json';
import { WazuhConfig } from '../../../react-services/wazuh-config';
import {
  EuiSteps,
  EuiTabbedContent,
  EuiFlexGroup,
  EuiFlexItem,
  EuiPanel,
  EuiComboBox,
  EuiFieldText,
  EuiText,
  EuiCodeBlock,
  EuiTitle,
  EuiButtonEmpty,
  EuiCopy,
  EuiPage,
  EuiPageBody,
  EuiCallOut,
  EuiSpacer,
  EuiProgress,
  EuiIcon,
  EuiSwitch,
  EuiLink,
  EuiFormRow,
  EuiForm,
} from '@elastic/eui';
import { WzRequest } from '../../../react-services/wz-request';
import { withErrorBoundary } from '../../../components/common/hocs';
import { UI_LOGGER_LEVELS } from '../../../../common/constants';
import { UI_ERROR_SEVERITIES } from '../../../react-services/error-orchestrator/types';
import { getErrorOrchestrator } from '../../../react-services/common-services';
import { webDocumentationLink } from '../../../../common/services/web_documentation';
import {
  architectureButtons,
  architectureButtonsi386,
  architecturei386Andx86_64,
  versionButtonsRaspbian,
  versionButtonsSuse,
  versionButtonsOracleLinux,
  versionButtonFedora,
  architectureButtonsSolaris,
  architectureButtonsWithPPC64LE,
  architectureButtonsAix,
  architectureButtonsHpUx,
  versionButtonAmazonLinux,
  versionButtonsRedHat,
  versionButtonsCentos,
  architectureButtonsMacos,
  osPrincipalButtons,
  versionButtonsDebian,
  versionButtonsUbuntu,
  versionButtonsWindows,
  versionButtonsMacOS,
  versionButtonsOpenSuse,
  versionButtonsSolaris,
  versionButtonsAix,
  versionButtonsHPUX,
  versionButtonAlpine,
  architectureButtonsWithPPC64LEAlpine,
} from '../wazuh-config';
import WzManagerAddressInput from '../register-agent/steps/wz-manager-address';
import { getMasterRemoteConfiguration } from './register-agent-service';
import './register-agent.scss';
import { PrincipalButtonGroup } from './wz-accordion';
import RegisterAgentButtonGroup from '../register-agent/register-agent-button-group';
import '../../../styles/common.scss';

export const RegisterAgent = withErrorBoundary(
  class RegisterAgent extends Component {
    constructor(props) {
      super(props);
      this.wazuhConfig = new WazuhConfig();
      this.configuration = this.wazuhConfig.getConfig();
      this.addToVersion = '-1';

      this.state = {
        status: 'incomplete',
        selectedOS: '',
        selectedSYS: '',
        neededSYS: false,
        selectedArchitecture: '',
        selectedVersion: '',
        version: '',
        wazuhVersion: '',
        serverAddress: '',
        agentName: '',
        wazuhPassword: '',
        groups: [],
        selectedGroup: [],
        agentNameError: false,
        badCharacters: [],
        defaultServerAddress: '',
        udpProtocol: false,
        showPassword: false,
        showProtocol: true,
        connectionSecure: true,
        isAccordionOpen: false,
      };
      this.restartAgentCommand = {
        rpm: this.systemSelector(),
        cent: this.systemSelector(),
        deb: this.systemSelector(),
        ubu: this.systemSelector(),
        oraclelinux: this.systemSelector(),
        macos: this.systemSelectorWazuhControlMacos(),
        win: this.systemSelectorNet(),
      };
    }

    async componentDidMount() {
      try {
        this.setState({ loading: true });
        const wazuhVersion = await this.props.getWazuhVersion();
        let wazuhPassword = '';
        let hidePasswordInput = false;
        this.getEnrollDNSConfig();
        await this.getRemoteConfig();
        let authInfo = await this.getAuthInfo();
        const needsPassword = (authInfo.auth || {}).use_password === 'yes';
        if (needsPassword) {
          wazuhPassword =
            this.configuration['enrollment.password'] ||
            authInfo['authd.pass'] ||
            '';
          if (wazuhPassword) {
            hidePasswordInput = true;
          }
        }
        const groups = await this.getGroups();
        this.setState({
          needsPassword,
          hidePasswordInput,
          versionButtonsRedHat,
          versionButtonsCentos,
          versionButtonsDebian,
          versionButtonsUbuntu,
          versionButtonsWindows,
          versionButtonsMacOS,
          versionButtonsOpenSuse,
          versionButtonsSolaris,
          versionButtonAmazonLinux,
          versionButtonsSuse,
          versionButtonsAix,
          versionButtonsHPUX,
          versionButtonsOracleLinux,
          versionButtonsRaspbian,
          versionButtonFedora,
          architectureButtons,
          architectureButtonsi386,
          architecturei386Andx86_64,
          architectureButtonsSolaris,
          architectureButtonsAix,
          architectureButtonsHpUx,
          architectureButtonsMacos,
          architectureButtonsWithPPC64LE,
          wazuhPassword,
          wazuhVersion,
          groups,
          loading: false,
        });
      } catch (error) {
        this.setState({
          wazuhVersion: version,
          loading: false,
        });
        const options = {
          context: `${RegisterAgent.name}.componentDidMount`,
          level: UI_LOGGER_LEVELS.ERROR,
          severity: UI_ERROR_SEVERITIES.BUSINESS,
          display: true,
          store: false,
          error: {
            error: error,
            message: error.message || error,
            title: error.name || error,
          },
        };
        getErrorOrchestrator().handleError(options);
      }
    }

    getEnrollDNSConfig = () => {
      const serverAddress = this.configuration['enrollment.dns'] || '';
      this.setState({ defaultServerAddress: serverAddress });
    };

    getRemoteConfig = async () => {
      const remoteConfig = await getMasterRemoteConfiguration();
      if (remoteConfig) {
        this.setState({
          haveUdpProtocol: remoteConfig.isUdp,
          haveConnectionSecure: remoteConfig.haveSecureConnection,
          udpProtocol: remoteConfig.isUdp,
          connectionSecure: remoteConfig.haveSecureConnection,
        });
      }
    };

    async getAuthInfo() {
      try {
        const result = await WzRequest.apiReq(
          'GET',
          '/agents/000/config/auth/auth',
          {},
        );
        return (result.data || {}).data || {};
      } catch (error) {
        this.setState({ gotErrorRegistrationServiceInfo: true });
        throw new Error(error);
      }
    }

    selectOS(os) {
      this.setState({
        selectedOS: os,
        selectedVersion: '',
        selectedArchitecture: '',
        selectedSYS: '',
      });
    }

    systemSelector() {
      if (
        this.state.selectedVersion === 'redhat7' ||
        this.state.selectedVersion === 'amazonlinux2022' ||
        this.state.selectedVersion === 'centos7' ||
        this.state.selectedVersion === 'suse11' ||
        this.state.selectedVersion === 'suse12' ||
        this.state.selectedVersion === 'oraclelinux5' ||
        this.state.selectedVersion === '22' ||
        this.state.selectedVersion === 'amazonlinux2' ||
        this.state.selectedVersion === 'debian8' ||
        this.state.selectedVersion === 'debian9' ||
        this.state.selectedVersion === 'debian10' ||
        this.state.selectedVersion === 'busterorgreater' ||
        this.state.selectedVersion === 'ubuntu15' ||
        this.state.selectedVersion === 'leap15'
      ) {
        return 'sudo systemctl daemon-reload\nsudo systemctl enable wazuh-agent\nsudo systemctl start wazuh-agent';
      } else if (
        this.state.selectedVersion === 'redhat5' ||
        this.state.selectedVersion === 'redhat6' ||
        this.state.selectedVersion === 'centos5' ||
        this.state.selectedVersion === 'centos6' ||
        this.state.selectedVersion === 'oraclelinux6' ||
        this.state.selectedVersion === 'amazonlinux1' ||
        this.state.selectedVersion === 'debian7' ||
        this.state.selectedVersion === 'ubuntu14'
      ) {
        return 'service wazuh-agent start';
      } else {
        return '';
      }
    }

    systemSelectorNet() {
      if (
        this.state.selectedVersion === 'windowsxp' ||
        this.state.selectedVersion === 'windowsserver2008' ||
        this.state.selectedVersion === 'windows7'
      ) {
        return 'NET START WazuhSvc';
      } else {
        return '';
      }
    }

    systemSelectorWazuhControlMacos() {
      if (this.state.selectedVersion == 'sierra') {
        return 'sudo /Library/Ossec/bin/wazuh-control start';
      } else {
        return '';
      }
    }

    systemSelectorWazuhControl() {
      if (
        this.state.selectedVersion === 'solaris10' ||
        this.state.selectedVersion === 'solaris11' ||
        this.state.selectedVersion === '6.1 TL9' ||
        this.state.selectedVersion === '3.12.12'
      ) {
        return '/var/ossec/bin/wazuh-control start';
      } else {
        return '';
      }
    }

    systemSelectorInitD() {
      if (this.state.selectedVersion === '11.31') {
        return '/sbin/init.d/wazuh-agent start';
      } else {
        return '';
      }
    }

    selectSYS(sys) {
      this.setState({ selectedSYS: sys });
    }

    setServerAddress(serverAddress) {
      this.setState({ serverAddress });
    }

    setAgentName(event) {
      const validation = /^[a-z0-9-_.]+$/i;
      if (
        (validation.test(event.target.value) &&
          event.target.value.length >= 2) ||
        event.target.value.length <= 0
      ) {
        this.setState({
          agentName: event.target.value,
          agentNameError: false,
          badCharacters: [],
        });
      } else {
        let badCharacters = event.target.value
          .split('')
          .map(char => char.replace(validation, ''))
          .join('');
        badCharacters = badCharacters
          .split('')
          .map(char => char.replace(/\s/, 'whitespace'));
        const characters = [...new Set(badCharacters)];
        this.setState({
          agentName: event.target.value,
          badCharacters: characters,
          agentNameError: true,
        });
      }
    }

    setGroupName(selectedGroup) {
      this.setState({ selectedGroup });
    }

    setArchitecture(selectedArchitecture) {
      this.setState({ selectedArchitecture });
    }

    setVersion(selectedVersion) {
      this.setState({ selectedVersion, selectedArchitecture: '' });
    }

    setWazuhPassword(event) {
      this.setState({ wazuhPassword: event.target.value });
    }

    setShowPassword(event) {
      this.setState({ showPassword: event.target.checked });
    }

    obfuscatePassword(text) {
      let obfuscate = '';
      const regex = /WAZUH_REGISTRATION_PASSWORD=?\040?\'(.*?)\'[\"| ]/gm;
      const match = regex.exec(text);
      const password = match[1];
      if (password) {
        [...password].forEach(() => (obfuscate += '*'));
        text = text.replace(password, obfuscate);
      }
      return text;
    }

    async getGroups() {
      try {
        const result = await WzRequest.apiReq('GET', '/groups', {});
        return result.data.data.affected_items.map(item => ({
          label: item.name,
          id: item.name,
        }));
      } catch (error) {
        throw new Error(error);
      }
    }

    optionalDeploymentVariables() {
      const escapeQuotes = value => value.replace(/'/g, "\\'");
      let deployment =
        this.state.serverAddress &&
        `WAZUH_MANAGER='${escapeQuotes(this.state.serverAddress)}' `;
      if (this.state.selectedOS == 'win') {
        deployment += `WAZUH_REGISTRATION_SERVER='${escapeQuotes(
          this.state.serverAddress,
        )}' `;
      }

      if (this.state.needsPassword) {
        deployment += `WAZUH_REGISTRATION_PASSWORD='${escapeQuotes(
          this.state.wazuhPassword,
        )}' `;
      }

      if (this.state.udpProtocol) {
        deployment += "WAZUH_PROTOCOL='UDP' ";
      }

      if (this.state.selectedGroup.length) {
        deployment += `WAZUH_AGENT_GROUP='${this.state.selectedGroup
          .map(item => item.label)
          .join(',')}' `;
      }

      return deployment;
    }

    agentNameVariable() {
      let agentName = `WAZUH_AGENT_NAME='${this.state.agentName}' `;
      if (this.state.selectedArchitecture && this.state.agentName !== '') {
        return agentName;
      } else {
        return '';
      }
    }

    resolveRPMPackage() {
      switch (
        `${this.state.selectedVersion}-${this.state.selectedArchitecture}`
      ) {
        case 'redhat5-i386':
          return `https://packages.wazuh.com/4.x/yum5/i386/wazuh-agent-${this.state.wazuhVersion}${this.addToVersion}.el5.i386.rpm`;
        case 'redhat5-x86_64':
          return `https://packages.wazuh.com/4.x/yum5/x86_64/wazuh-agent-${this.state.wazuhVersion}${this.addToVersion}.el5.x86_64.rpm`;
        case 'redhat6-i386':
          return `https://packages.wazuh.com/4.x/yum/wazuh-agent-${this.state.wazuhVersion}${this.addToVersion}.i386.rpm`;
        case 'redhat6-aarch64':
          return `https://packages.wazuh.com/4.x/yum/wazuh-agent-${this.state.wazuhVersion}${this.addToVersion}.aarch64.rpm`;
        case 'redhat6-x86_64':
          return `https://packages.wazuh.com/4.x/yum/wazuh-agent-${this.state.wazuhVersion}${this.addToVersion}.x86_64.rpm`;
        case 'redhat6-armhf':
          return `https://packages.wazuh.com/4.x/yum/wazuh-agent-${this.state.wazuhVersion}${this.addToVersion}.armv7hl.rpm`;
        case 'redhat7-i386':
          return `https://packages.wazuh.com/4.x/yum/wazuh-agent-${this.state.wazuhVersion}${this.addToVersion}.i386.rpm`;
        case 'redhat7-aarch64':
          return `https://packages.wazuh.com/4.x/yum/wazuh-agent-${this.state.wazuhVersion}${this.addToVersion}.aarch64.rpm`;
        case 'redhat7-x86_64':
          return `https://packages.wazuh.com/4.x/yum/wazuh-agent-${this.state.wazuhVersion}${this.addToVersion}.x86_64.rpm`;
        case 'redhat7-armhf':
          return `https://packages.wazuh.com/4.x/yum/wazuh-agent-${this.state.wazuhVersion}${this.addToVersion}.armv7hl.rpm`;
        case 'redhat7-powerpc':
          return `https://packages.wazuh.com/4.x/yum/wazuh-agent-${this.state.wazuhVersion}${this.addToVersion}.ppc64le.rpm`;
        default:
          return `https://packages.wazuh.com/4.x/yum/wazuh-agent-${this.state.wazuhVersion}${this.addToVersion}.x86_64.rpm`;
      }
    }

    resolveAlpinePackage() {
      switch (
        `${this.state.selectedVersion}-${this.state.selectedArchitecture}`
      ) {
        case '3.12.12-i386':
          return 'https://packages.wazuh.com/key/alpine-devel%40wazuh.com-633d7457.rsa.pub && echo "https://packages.wazuh.com/4.x/alpine/v3.12/main"';
        case '3.12.12-aarch64':
          return 'https://packages.wazuh.com/key/alpine-devel%40wazuh.com-633d7457.rsa.pub && echo "https://packages.wazuh.com/4.x/alpine/v3.12/main"';
        case '3.12.12-x86_64':
          return 'https://packages.wazuh.com/key/alpine-devel%40wazuh.com-633d7457.rsa.pub && echo "https://packages.wazuh.com/4.x/alpine/v3.12/main"';
        case '3.12.12-x86':
          return 'https://packages.wazuh.com/key/alpine-devel%40wazuh.com-633d7457.rsa.pub && echo "https://packages.wazuh.com/4.x/alpine/v3.12/main"';
        case '3.12.12-armhf':
          return 'https://packages.wazuh.com/key/alpine-devel%40wazuh.com-633d7457.rsa.pub && echo "https://packages.wazuh.com/4.x/alpine/v3.12/main"';
        case '3.12.12-powerpc':
          return 'https://packages.wazuh.com/key/alpine-devel%40wazuh.com-633d7457.rsa.pub && echo "https://packages.wazuh.com/4.x/alpine/v3.12/main"';
        default:
          return 'https://packages.wazuh.com/key/alpine-devel%40wazuh.com-633d7457.rsa.pub && echo "https://packages.wazuh.com/4.x/alpine/v3.12/main"';
      }
    }

    resolveORACLELINUXPackage() {
      switch (
        `${this.state.selectedVersion}-${this.state.selectedArchitecture}`
      ) {
        case 'oraclelinux5-i386':
          return `https://packages.wazuh.com/4.x/yum5/i386/wazuh-agent-${this.state.wazuhVersion}${this.addToVersion}.el5.i386.rpm`;
        case 'oraclelinux5-x86_64':
          return `https://packages.wazuh.com/4.x/yum5/x86_64/wazuh-agent-${this.state.wazuhVersion}${this.addToVersion}.el5.x86_64.rpm`;
        case 'oraclelinux6-i386':
          return `https://packages.wazuh.com/4.x/yum/wazuh-agent-${this.state.wazuhVersion}${this.addToVersion}.i386.rpm`;
        case 'oraclelinux6-aarch64':
          return `https://packages.wazuh.com/4.x/yum/wazuh-agent-${this.state.wazuhVersion}${this.addToVersion}.aarch64.rpm`;
        case 'oraclelinux6-x86_64':
          return `https://packages.wazuh.com/4.x/yum/wazuh-agent-${this.state.wazuhVersion}${this.addToVersion}.x86_64.rpm`;
        case 'oraclelinux6-armhf':
          return `https://packages.wazuh.com/4.x/yum/wazuh-agent-${this.state.wazuhVersion}${this.addToVersion}.armv7hl.rpm`;
        default:
          return `https://packages.wazuh.com/4.x/yum/wazuh-agent-${this.state.wazuhVersion}${this.addToVersion}.x86_64.rpm`;
      }
    }

    resolveCENTPackage() {
      switch (
        `${this.state.selectedVersion}-${this.state.selectedArchitecture}`
      ) {
        case 'centos5-i386':
          return `https://packages.wazuh.com/4.x/yum5/i386/wazuh-agent-${this.state.wazuhVersion}${this.addToVersion}.el5.i386.rpm`;
        case 'centos5-x86_64':
          return `https://packages.wazuh.com/4.x/yum5/x86_64/wazuh-agent-${this.state.wazuhVersion}${this.addToVersion}.el5.x86_64.rpm`;
        case 'centos6-i386':
          return `https://packages.wazuh.com/4.x/yum/wazuh-agent-${this.state.wazuhVersion}${this.addToVersion}.i386.rpm`;
        case 'centos6-aarch64':
          return `https://packages.wazuh.com/4.x/yum/wazuh-agent-${this.state.wazuhVersion}${this.addToVersion}.aarch64.rpm`;
        case 'centos6-x86_64':
          return `https://packages.wazuh.com/4.x/yum/wazuh-agent-${this.state.wazuhVersion}${this.addToVersion}.x86_64.rpm`;
        case 'centos6-armhf':
          return `https://packages.wazuh.com/4.x/yum/wazuh-agent-${this.state.wazuhVersion}${this.addToVersion}.armv7hl.rpm`;
        case 'centos7-i386':
          return `https://packages.wazuh.com/4.x/yum/wazuh-agent-${this.state.wazuhVersion}${this.addToVersion}.i386.rpm`;
        case 'centos7-aarch64':
          return `https://packages.wazuh.com/4.x/yum/wazuh-agent-${this.state.wazuhVersion}${this.addToVersion}.aarch64.rpm`;
        case 'centos7-x86_64':
          return `https://packages.wazuh.com/4.x/yum/wazuh-agent-${this.state.wazuhVersion}${this.addToVersion}.x86_64.rpm`;
        case 'centos7-armhf':
          return `https://packages.wazuh.com/4.x/yum/wazuh-agent-${this.state.wazuhVersion}${this.addToVersion}.armv7hl.rpm`;
        case 'centos7-powerpc':
          return `https://packages.wazuh.com/4.x/yum/wazuh-agent-${this.state.wazuhVersion}${this.addToVersion}.ppc64le.rpm`;
        default:
          return `https://packages.wazuh.com/4.x/yum/wazuh-agent-${this.state.wazuhVersion}${this.addToVersion}.x86_64.rpm`;
      }
    }

    resolveSUSEPackage() {
      switch (
        `${this.state.selectedVersion}-${this.state.selectedArchitecture}`
      ) {
        case 'suse11-i386':
          return `https://packages.wazuh.com/4.x/yum5/i386/wazuh-agent-${this.state.wazuhVersion}${this.addToVersion}.el5.i386.rpm`;
        case 'suse11-x86_64':
          return `https://packages.wazuh.com/4.x/yum5/x86_64/wazuh-agent-${this.state.wazuhVersion}${this.addToVersion}.el5.x86_64.rpm`;
        case 'suse12-i386':
          return `https://packages.wazuh.com/4.x/yum/wazuh-agent-${this.state.wazuhVersion}${this.addToVersion}.i386.rpm`;
        case 'suse12-aarch64':
          return `https://packages.wazuh.com/4.x/yum/wazuh-agent-${this.state.wazuhVersion}${this.addToVersion}.aarch64.rpm`;
        case 'suse12-x86_64':
          return `https://packages.wazuh.com/4.x/yum/wazuh-agent-${this.state.wazuhVersion}${this.addToVersion}.x86_64.rpm`;
        case 'suse12-armhf':
          return `https://packages.wazuh.com/4.x/yum/wazuh-agent-${this.state.wazuhVersion}${this.addToVersion}.armv7hl.rpm`;
        case 'suse12-powerpc':
          return `https://packages.wazuh.com/4.x/yum/wazuh-agent-${this.state.wazuhVersion}${this.addToVersion}.ppc64le.rpm`;
        default:
          return `https://packages.wazuh.com/4.x/yum/wazuh-agent-${this.state.wazuhVersion}${this.addToVersion}.x86_64.rpm`;
      }
    }

    resolveFEDORAPachage() {
      switch (
        `${this.state.selectedVersion}-${this.state.selectedArchitecture}`
      ) {
        case '22-i386':
          return `https://packages.wazuh.com/4.x/yum/wazuh-agent-${this.state.wazuhVersion}${this.addToVersion}.i386.rpm`;
        case '22-aarch64':
          return `https://packages.wazuh.com/4.x/yum/wazuh-agent-${this.state.wazuhVersion}${this.addToVersion}.aarch64.rpm`;
        case '22-x86_64':
          return `https://packages.wazuh.com/4.x/yum/wazuh-agent-${this.state.wazuhVersion}${this.addToVersion}.x86_64.rpm`;
        case '22-armhf':
          return `https://packages.wazuh.com/4.x/yum/wazuh-agent-${this.state.wazuhVersion}${this.addToVersion}.armv7hl.rpm`;
        case '22-powerpc':
          return `https://packages.wazuh.com/4.x/yum/wazuh-agent-${this.state.wazuhVersion}${this.addToVersion}.ppc64le.rpm`;
        default:
          return `https://packages.wazuh.com/4.x/yum/wazuh-agent-${this.state.wazuhVersion}${this.addToVersion}.x86_64.rpm`;
      }
    }

    resolveAMAZONLPackage() {
      switch (
        `${this.state.selectedVersion}-${this.state.selectedArchitecture}`
      ) {
        case 'amazonlinux1-i386':
          return `https://packages.wazuh.com/4.x/yum/wazuh-agent-${this.state.wazuhVersion}${this.addToVersion}.i386.rpm`;
        case 'amazonlinux1-aarch64':
          return `https://packages.wazuh.com/4.x/yum/wazuh-agent-${this.state.wazuhVersion}${this.addToVersion}.aarch64.rpm`;
        case 'amazonlinux1-x86_64':
          return `https://packages.wazuh.com/4.x/yum/wazuh-agent-${this.state.wazuhVersion}${this.addToVersion}.x86_64.rpm`;
        case 'amazonlinux1-armhf':
          return `https://packages.wazuh.com/4.x/yum/wazuh-agent-${this.state.wazuhVersion}${this.addToVersion}.armv7hl.rpm`;
        case 'amazonlinux2-i386':
          return `https://packages.wazuh.com/4.x/yum/wazuh-agent-${this.state.wazuhVersion}${this.addToVersion}.i386.rpm`;
        case 'amazonlinux2-aarch64':
          return `https://packages.wazuh.com/4.x/yum/wazuh-agent-${this.state.wazuhVersion}${this.addToVersion}.aarch64.rpm`;
        case 'amazonlinux2-x86_64':
          return `https://packages.wazuh.com/4.x/yum/wazuh-agent-${this.state.wazuhVersion}${this.addToVersion}.x86_64.rpm`;
        case 'amazonlinux2-armhf':
          return `https://packages.wazuh.com/4.x/yum/wazuh-agent-${this.state.wazuhVersion}${this.addToVersion}.armv7hl.rpm`;
        case 'amazonlinux2022-i386':
          return `https://packages.wazuh.com/4.x/yum/wazuh-agent-${this.state.wazuhVersion}${this.addToVersion}.i386.rpm`;
        case 'amazonlinux2022-aarch64':
          return `https://packages.wazuh.com/4.x/yum/wazuh-agent-${this.state.wazuhVersion}${this.addToVersion}.aarch64.rpm`;
        case 'amazonlinux2022-x86_64':
          return `https://packages.wazuh.com/4.x/yum/wazuh-agent-${this.state.wazuhVersion}${this.addToVersion}.x86_64.rpm`;
        case 'amazonlinux2022-armhf':
          return `https://packages.wazuh.com/4.x/yum/wazuh-agent-${this.state.wazuhVersion}${this.addToVersion}.armv7hl.rpm`;
        default:
          return `https://packages.wazuh.com/4.x/yum/wazuh-agent-${this.state.wazuhVersion}${this.addToVersion}.x86_64.rpm`;
      }
    }

    resolveDEBPackage() {
      switch (`${this.state.selectedArchitecture}`) {
        case 'i386':
          return `https://packages.wazuh.com/4.x/apt/pool/main/w/wazuh-agent/wazuh-agent_${this.state.wazuhVersion}${this.addToVersion}_i386.deb`;
        case 'aarch64':
          return `https://packages.wazuh.com/4.x/apt/pool/main/w/wazuh-agent/wazuh-agent_${this.state.wazuhVersion}${this.addToVersion}_arm64.deb`;
        case 'armhf':
          return `https://packages.wazuh.com/4.x/apt/pool/main/w/wazuh-agent/wazuh-agent_${this.state.wazuhVersion}${this.addToVersion}_armhf.deb`;
        case 'x86_64':
          return `https://packages.wazuh.com/4.x/apt/pool/main/w/wazuh-agent/wazuh-agent_${this.state.wazuhVersion}${this.addToVersion}_amd64.deb`;
        case 'powerpc':
          return `https://packages.wazuh.com/4.x/apt/pool/main/w/wazuh-agent/wazuh-agent_${this.state.wazuhVersion}${this.addToVersion}_ppc64el.deb`;
        default:
          return `https://packages.wazuh.com/4.x/apt/pool/main/w/wazuh-agent/wazuh-agent_${this.state.wazuhVersion}${this.addToVersion}_amd64.deb`;
      }
    }

    resolveRASPBIANPackage() {
      switch (
        `${this.state.selectedVersion}-${this.state.selectedArchitecture}`
      ) {
        case 'busterorgreater-i386':
          return `https://packages.wazuh.com/4.x/apt/pool/main/w/wazuh-agent/wazuh-agent_${this.state.wazuhVersion}${this.addToVersion}_i386.deb`;
        case 'busterorgreater-aarch64':
          return `https://packages.wazuh.com/4.x/apt/pool/main/w/wazuh-agent/wazuh-agent_${this.state.wazuhVersion}${this.addToVersion}_arm64.deb`;
        case 'busterorgreater-armhf':
          return `https://packages.wazuh.com/4.x/apt/pool/main/w/wazuh-agent/wazuh-agent_${this.state.wazuhVersion}${this.addToVersion}_armhf.deb`;
        case 'busterorgreater-x86_64':
          return `https://packages.wazuh.com/4.x/apt/pool/main/w/wazuh-agent/wazuh-agent_${this.state.wazuhVersion}${this.addToVersion}_amd64.deb`;
        case 'busterorgreater-powerpc':
          return `https://packages.wazuh.com/4.x/apt/pool/main/w/wazuh-agent/wazuh-agent_${this.state.wazuhVersion}${this.addToVersion}_ppc64el.deb`;
        default:
          return `https://packages.wazuh.com/4.x/apt/pool/main/w/wazuh-agent/wazuh-agent_${this.state.wazuhVersion}${this.addToVersion}_amd64.deb`;
      }
    }

    resolveUBUNTUPackage() {
      switch (
        `${this.state.selectedVersion}-${this.state.selectedArchitecture}`
      ) {
        case 'ubuntu14-i386':
          return `https://packages.wazuh.com/4.x/apt/pool/main/w/wazuh-agent/wazuh-agent_${this.state.wazuhVersion}${this.addToVersion}_i386.deb`;
        case 'ubuntu14-aarch64':
          return `https://packages.wazuh.com/4.x/apt/pool/main/w/wazuh-agent/wazuh-agent_${this.state.wazuhVersion}${this.addToVersion}_arm64.deb`;
        case 'ubuntu14-armhf':
          return `https://packages.wazuh.com/4.x/apt/pool/main/w/wazuh-agent/wazuh-agent_${this.state.wazuhVersion}${this.addToVersion}_armhf.deb`;
        case 'ubuntu14-x86_64':
          return `https://packages.wazuh.com/4.x/apt/pool/main/w/wazuh-agent/wazuh-agent_${this.state.wazuhVersion}${this.addToVersion}_amd64.deb`;
        case 'ubuntu15-i386':
          return `https://packages.wazuh.com/4.x/apt/pool/main/w/wazuh-agent/wazuh-agent_${this.state.wazuhVersion}${this.addToVersion}_i386.deb`;
        case 'ubuntu15-aarch64':
          return `https://packages.wazuh.com/4.x/apt/pool/main/w/wazuh-agent/wazuh-agent_${this.state.wazuhVersion}${this.addToVersion}_arm64.deb`;
        case 'ubuntu15-armhf':
          return `https://packages.wazuh.com/4.x/apt/pool/main/w/wazuh-agent/wazuh-agent_${this.state.wazuhVersion}${this.addToVersion}_armhf.deb`;
        case 'ubuntu15-x86_64':
          return `https://packages.wazuh.com/4.x/apt/pool/main/w/wazuh-agent/wazuh-agent_${this.state.wazuhVersion}${this.addToVersion}_amd64.deb`;
        default:
          return `https://packages.wazuh.com/4.x/apt/pool/main/w/wazuh-agent/wazuh-agent_${this.state.wazuhVersion}${this.addToVersion}_amd64.deb`;
      }
    }

    resolveOPENSUSEPackage() {
      switch (
        `${this.state.selectedVersion}-${this.state.selectedArchitecture}`
      ) {
        case 'leap15-i386':
          return `https://packages.wazuh.com/4.x/yum/wazuh-agent-${this.state.wazuhVersion}${this.addToVersion}.i386.rpm`;
        case 'leap15-aarch64':
          return `https://packages.wazuh.com/4.x/yum/wazuh-agent-${this.state.wazuhVersion}${this.addToVersion}.aarch64.rpm`;
        case 'leap15-x86_64':
          return `https://packages.wazuh.com/4.x/yum/wazuh-agent-${this.state.wazuhVersion}${this.addToVersion}.x86_64.rpm`;
        case 'leap15-armhf':
          return `https://packages.wazuh.com/4.x/yum/wazuh-agent-${this.state.wazuhVersion}${this.addToVersion}.armv7hl.rpm`;
        case 'leap15-powerpc':
          return `https://packages.wazuh.com/4.x/yum/wazuh-agent-${this.state.wazuhVersion}${this.addToVersion}.ppc64le.rpm`;
        default:
          return `https://packages.wazuh.com/4.x/yum/wazuh-agent-${this.state.wazuhVersion}${this.addToVersion}.x86_64.rpm`;
      }
    }

    resolveSOLARISPackage() {
      switch (
        `${this.state.selectedVersion}-${this.state.selectedArchitecture}`
      ) {
        case 'solaris10-i386':
          return `https://packages.wazuh.com/4.x/solaris/i386/10/wazuh-agent_v${this.state.wazuhVersion}-sol10-i386.pkg`;
        case 'solaris10-sparc':
          return `https://packages.wazuh.com/4.x/solaris/sparc/10/wazuh-agent_v${this.state.wazuhVersion}-sol10-sparc.pkg`;
        case 'solaris11-i386':
          return `https://packages.wazuh.com/4.x/solaris/i386/11/wazuh-agent_v${this.state.wazuhVersion}-sol11-i386.p5p`;
        case 'solaris11-sparc':
          return `https://packages.wazuh.com/4.x/solaris/sparc/11/wazuh-agent_v${this.state.wazuhVersion}-sol11-sparc.p5p`;
        default:
          return `https://packages.wazuh.com/4.x/solaris/sparc/11/wazuh-agent_v${this.state.wazuhVersion}-sol11-sparc.p5p`;
      }
    }

    resolveAIXPackage() {
      switch (
        `${this.state.selectedVersion}-${this.state.selectedArchitecture}`
      ) {
        case '6.1 TL9-powerpc':
          return `https://packages.wazuh.com/4.x/aix/wazuh-agent-${this.state.wazuhVersion}${this.addToVersion}.aix.ppc.rpm`;
        default:
          return `https://packages.wazuh.com/4.x/aix/wazuh-agent-${this.state.wazuhVersion}${this.addToVersion}.aix.ppc.rpm`;
      }
    }

    resolveHPPackage() {
      switch (
        `${this.state.selectedVersion}-${this.state.selectedArchitecture}`
      ) {
        case '11.31-itanium2':
          return `https://packages.wazuh.com/4.x/hp-ux/wazuh-agent-${this.state.wazuhVersion}${this.addToVersion}-hpux-11v3-ia64.tar`;
        default:
          return `https://packages.wazuh.com/4.x/hp-ux/wazuh-agent-${this.state.wazuhVersion}${this.addToVersion}-hpux-11v3-ia64.tar`;
      }
    }

    optionalPackages() {
      switch (this.state.selectedOS) {
        case 'rpm':
          return this.resolveRPMPackage();
        case 'cent':
          return this.resolveCENTPackage();
        case 'deb':
          return this.resolveDEBPackage();
        case 'ubu':
          return this.resolveUBUNTUPackage();
        case 'open':
          return this.resolveOPENSUSEPackage();
        case 'sol':
          return this.resolveSOLARISPackage();
        case 'aix':
          return this.resolveAIXPackage();
        case 'hp':
          return this.resolveHPPackage();
        case 'amazonlinux':
          return this.resolveAMAZONLPackage();
        case 'fedora':
          return this.resolveFEDORAPachage();
        case 'oraclelinux':
          return this.resolveORACLELINUXPackage();
        case 'suse':
          return this.resolveSUSEPackage();
        case 'raspbian':
          return this.resolveRASPBIANPackage();
        case 'alpine':
          return this.resolveAlpinePackage();
        default:
          return `https://packages.wazuh.com/4.x/yum/x86_64/wazuh-agent-${this.state.wazuhVersion}${this.addToVersion}.x86_64.rpm`;
      }
    }

    checkMissingOSSelection() {
      if (!this.state.selectedOS) {
        return ['Operating system'];
      }
      switch (this.state.selectedOS) {
        case 'rpm':
          return [
            ...(!this.state.selectedVersion ? ['OS version'] : []),
            ...(this.state.selectedVersion && !this.state.selectedArchitecture
              ? ['OS architecture']
              : []),
          ];
        case 'cent':
          return [
            ...(!this.state.selectedVersion ? ['OS version'] : []),
            ...(this.state.selectedVersion && !this.state.selectedArchitecture
              ? ['OS architecture']
              : []),
          ];
        case 'deb':
          return [
            ...(!this.state.selectedVersion ? ['OS version'] : []),
            ...(this.state.selectedVersion && !this.state.selectedArchitecture
              ? ['OS architecture']
              : []),
          ];
        case 'ubu':
          return [
            ...(!this.state.selectedVersion ? ['OS version'] : []),
            ...(this.state.selectedVersion && !this.state.selectedArchitecture
              ? ['OS architecture']
              : []),
          ];
        case 'win':
          return [
            ...(!this.state.selectedVersion ? ['OS version'] : []),
            ...(this.state.selectedVersion && !this.state.selectedArchitecture
              ? ['OS architecture']
              : []),
          ];
        case 'macos':
          return [
            ...(!this.state.selectedVersion ? ['OS version'] : []),
            ...(this.state.selectedVersion && !this.state.selectedArchitecture
              ? ['OS architecture']
              : []),
          ];
        case 'open':
          return [
            ...(!this.state.selectedVersion ? ['OS version'] : []),
            ...(this.state.selectedVersion && !this.state.selectedArchitecture
              ? ['OS architecture']
              : []),
          ];
        case 'sol':
          return [
            ...(!this.state.selectedVersion ? ['OS version'] : []),
            ...(this.state.selectedVersion && !this.state.selectedArchitecture
              ? ['OS architecture']
              : []),
          ];
        case 'aix':
          return [
            ...(!this.state.selectedVersion ? ['OS version'] : []),
            ...(this.state.selectedVersion && !this.state.selectedArchitecture
              ? ['OS architecture']
              : []),
          ];
        case 'hp':
          return [
            ...(!this.state.selectedVersion ? ['OS version'] : []),
            ...(this.state.selectedVersion && !this.state.selectedArchitecture
              ? ['OS architecture']
              : []),
          ];
        case 'amazonlinux':
          return [
            ...(!this.state.selectedVersion ? ['OS version'] : []),
            ...(this.state.selectedVersion && !this.state.selectedArchitecture
              ? ['OS architecture']
              : []),
          ];
        case 'fedora':
          return [
            ...(!this.state.selectedVersion ? ['OS version'] : []),
            ...(this.state.selectedVersion && !this.state.selectedArchitecture
              ? ['OS architecture']
              : []),
          ];
        case 'oraclelinux':
          return [
            ...(!this.state.selectedVersion ? ['OS version'] : []),
            ...(this.state.selectedVersion && !this.state.selectedArchitecture
              ? ['OS architecture']
              : []),
          ];
        case 'suse':
          return [
            ...(!this.state.selectedVersion ? ['OS version'] : []),
            ...(this.state.selectedVersion && !this.state.selectedArchitecture
              ? ['OS architecture']
              : []),
          ];
        case 'raspbian':
          return [
            ...(!this.state.selectedVersion ? ['OS version'] : []),
            ...(this.state.selectedVersion && !this.state.selectedArchitecture
              ? ['OS architecture']
              : []),
          ];
        case 'alpine':
          return [
            ...(!this.state.selectedVersion ? ['OS version'] : []),
            ...(this.state.selectedVersion && !this.state.selectedArchitecture
              ? ['OS architecture']
              : []),
          ];
        default:
          return [];
      }
    }

    getHighlightCodeLanguage(selectedSO) {
      if (selectedSO.toLowerCase() === 'win') {
        return 'powershell';
      } else {
        return 'bash';
      }
    }

    render() {
      const appVersionMajorDotMinor = this.state.wazuhVersion
        .split('.')
        .slice(0, 2)
        .join('.');
      const urlCheckConnectionDocumentation = webDocumentationLink(
        'user-manual/agents/agent-connection.html',
        appVersionMajorDotMinor,
      );

      const urlWazuhAgentEnrollment = webDocumentationLink(
        'user-manual/agent-enrollment/index.html',
        appVersionMajorDotMinor,
      );

      const urlWindowsPackage = `https://packages.wazuh.com/4.x/windows/wazuh-agent-${this.state.wazuhVersion}-1.msi`;
      const missingOSSelection = this.checkMissingOSSelection();
      const warningForAgentName =
        'The agent name must be unique. It can’t be changed once the agent has been enrolled.';

      const agentName = (
        <EuiText>
          <p>
            The deployment sets the endpoint hostname as the agent name by
            default. Optionally, you can set the agent name below.
          </p>
          <EuiText color='default'>Assign an agent name</EuiText>
          <EuiSpacer />
          <EuiForm>
            <EuiFormRow
              isInvalid={this.state.agentNameError}
              error={[
                this.state.badCharacters.length < 1
                  ? 'The minimum length is 2 characters.'
                  : `The character${
                      this.state.badCharacters.length <= 1 ? '' : 's'
                    }
            ${this.state.badCharacters.map(char => ` "${char}"`)}
            ${this.state.badCharacters.length <= 1 ? 'is' : 'are'}
            not valid. Allowed characters are A-Z, a-z, ".", "-", "_"`,
              ]}
            >
              <EuiFieldText
                isInvalid={this.state.agentNameError}
                placeholder='Agent name'
                value={this.state.agentName}
                onChange={event => this.setAgentName(event)}
              />
            </EuiFormRow>
          </EuiForm>
          <EuiSpacer size='s' />
          <EuiCallOut
            color='warning'
            title={warningForAgentName}
            iconType='iInCircle'
          />
        </EuiText>
      );
      const groupInput = (
        <>
          {!this.state.groups.length && (
            <>
              <EuiCallOut
                style={{ marginTop: '1.5rem' }}
                color='warning'
                title='This section could not be configured because you do not have permission to read groups.'
                iconType='iInCircle'
              />
            </>
          )}
        </>
      );

      const agentGroup = (
        <EuiText style={{ marginTop: '1.5rem' }}>
          <p>Select one or more existing groups</p>
          <EuiComboBox
            placeholder={!this.state.groups.length ? 'Default' : 'Select group'}
            options={this.state.groups}
            selectedOptions={this.state.selectedGroup}
            onChange={group => {
              this.setGroupName(group);
            }}
            isDisabled={!this.state.groups.length}
            isClearable={true}
            data-test-subj='demoComboBox'
          />
        </EuiText>
      );
      const passwordInput = (
        <EuiFieldText
          placeholder='Wazuh password'
          value={this.state.wazuhPassword}
          onChange={event => this.setWazuhPassword(event)}
        />
      );

      const codeBlock = {
        zIndex: '100',
      };

      /*** macOS installation script customization ***/

      // Set macOS installation script with environment variables
      const macOSInstallationOptions =
        `${this.optionalDeploymentVariables()}${this.agentNameVariable()}`
          .replace(/\' ([a-zA-Z])/g, "' && $1") // Separate environment variables with &&
          .replace(/\"/g, '\\"') // Escape double quotes
          .trim();

      // If no variables are set, the echo will be empty
      const macOSInstallationSetEnvVariablesScript = macOSInstallationOptions
        ? `sudo echo "${macOSInstallationOptions}" > /tmp/wazuh_envs && `
        : ``;

      // Merge environment variables with installation script
      const macOSInstallationScript = `curl -so wazuh-agent.pkg https://packages.wazuh.com/4.x/macos/wazuh-agent-${this.state.wazuhVersion}-1.pkg && ${macOSInstallationSetEnvVariablesScript}sudo installer -pkg ./wazuh-agent.pkg -target /`;

      /*** end macOS installation script customization ***/

      const customTexts = {
        rpmText: `sudo ${this.optionalDeploymentVariables()}${this.agentNameVariable()}yum install -y ${this.optionalPackages()}`,
        alpineText: `wget -O /etc/apk/keys/alpine-devel@wazuh.com-633d7457.rsa.pub ${this.optionalPackages()} >> /etc/apk/repositories && \
apk update && \
apk add wazuh-agent=${this.state.wazuhVersion}-r1`,
        centText: `sudo ${this.optionalDeploymentVariables()}${this.agentNameVariable()}yum install -y ${this.optionalPackages()}`,
        debText: `curl -so wazuh-agent.deb ${this.optionalPackages()} && sudo ${this.optionalDeploymentVariables()}${this.agentNameVariable()}dpkg -i ./wazuh-agent.deb`,
        ubuText: `curl -so wazuh-agent.deb ${this.optionalPackages()} && sudo ${this.optionalDeploymentVariables()}${this.agentNameVariable()}dpkg -i ./wazuh-agent.deb`,
        macosText: macOSInstallationScript,
        winText:
          this.state.selectedVersion == 'windowsxp' ||
          this.state.selectedVersion == 'windowsserver2008'
            ? `msiexec.exe /i wazuh-agent-${
                this.state.wazuhVersion
              }-1.msi /q ${this.optionalDeploymentVariables()}${this.agentNameVariable()}`
            : `Invoke-WebRequest -Uri https://packages.wazuh.com/4.x/windows/wazuh-agent-${
                this.state.wazuhVersion
              }-1.msi -OutFile \${env:tmp}\\wazuh-agent.msi; msiexec.exe /i \${env:tmp}\\wazuh-agent.msi /q ${this.optionalDeploymentVariables()}${this.agentNameVariable()}`,
        openText: `sudo rpm --import https://packages.wazuh.com/key/GPG-KEY-WAZUH && sudo ${this.optionalDeploymentVariables()}${this.agentNameVariable()}zypper install -y ${this.optionalPackages()}`,
        solText: `sudo curl -so ${
          this.state.selectedVersion == 'solaris11'
            ? 'wazuh-agent.p5p'
            : 'wazuh-agent.pkg'
        } ${this.optionalPackages()} && ${
          this.state.selectedVersion == 'solaris11'
            ? 'pkg install -g wazuh-agent.p5p wazuh-agent'
            : 'pkgadd -d wazuh-agent.pkg'
        }`,
        aixText: `sudo ${this.optionalDeploymentVariables()}${this.agentNameVariable()}rpm -ivh ${this.optionalPackages()}`,
        hpText: `cd / && sudo curl -so wazuh-agent.tar ${this.optionalPackages()} && sudo groupadd wazuh && sudo useradd -G wazuh wazuh && sudo tar -xvf wazuh-agent.tar`,
        amazonlinuxText: `sudo ${this.optionalDeploymentVariables()}${this.agentNameVariable()}yum install -y ${this.optionalPackages()}`,
        fedoraText: `sudo ${this.optionalDeploymentVariables()}${this.agentNameVariable()}yum install -y ${this.optionalPackages()}`,
        oraclelinuxText: `sudo ${this.optionalDeploymentVariables()}${this.agentNameVariable()}yum install -y ${this.optionalPackages()}`,
        suseText: `sudo ${this.optionalDeploymentVariables()}${this.agentNameVariable()}yum install -y ${this.optionalPackages()}`,
        raspbianText: `curl -so wazuh-agent.deb ${this.optionalPackages()} && sudo ${this.optionalDeploymentVariables()}${this.agentNameVariable()}dpkg -i ./wazuh-agent.deb`,
      };

      const field = `${this.state.selectedOS}Text`;
      const text = customTexts[field];
      const language = this.getHighlightCodeLanguage(this.state.selectedOS);
      const warningUpgrade =
        'If the installer finds another Wazuh agent in the system, it will upgrade it preserving the configuration.';
      const textAndLinkToCheckConnectionDocumentation = (
        <p>
          To verify the connection with the Wazuh server, please follow this{' '}
          <EuiLink
            href={urlCheckConnectionDocumentation}
            target='_blank'
            rel='noopener noreferrer'
            external
          >
            document.
          </EuiLink>
        </p>
      );

      const warningCommand = (
        <>
          <p>
            Please{' '}
            <EuiLink
              href={urlWindowsPackage}
              target='_blank'
              rel='noopener noreferrer'
              external
            >
              download
            </EuiLink>{' '}
            the package from our repository and copy it to the Windows system
            where you are going to install it. Then run the following command to
            perform the installation:
          </p>
        </>
      );

      const windowsAdvice = this.state.selectedOS === 'win' && (
        <>
          <EuiCallOut title='Requirements' iconType='iInCircle'>
            <ul className='wz-callout-list'>
              <li>
                <span>
                  You will need administrator privileges to perform this
                  installation.
                </span>
              </li>
              <li>
                <span>PowerShell 3.0 or greater is required.</span>
              </li>
            </ul>
            <p>
              Keep in mind you need to run this command in a Windows PowerShell
              terminal.
            </p>
          </EuiCallOut>
          <EuiSpacer></EuiSpacer>
        </>
      );
      const restartAgentCommand =
        this.restartAgentCommand[this.state.selectedOS];
      const onTabClick = selectedTab => {
        this.selectSYS(selectedTab.id);
      };

      const calloutErrorRegistrationServiceInfo = this.state
        .gotErrorRegistrationServiceInfo ? (
        <EuiCallOut
          color='danger'
          title='This section could not be displayed because you do not have permission to get access to the registration service.'
          iconType='iInCircle'
        />
      ) : null;

      const guide = (
        <div>
          {this.state.gotErrorRegistrationServiceInfo ? (
            <EuiCallOut
              color='danger'
              title='This section could not be displayed because you do not have permission to get access to the registration service.'
              iconType='iInCircle'
            />
          ) : (
            this.state.selectedOS && (
              <EuiText>
                {this.state.agentName.length > 0 ? (
                  <p>
                    You can use this command to install and enroll the Wazuh
                    agent.
                  </p>
                ) : (
                  <p>
                    You can use this command to install and enroll the Wazuh
                    agent in one or more hosts.
                  </p>
                )}
                <EuiCallOut
                  color='warning'
                  title={warningUpgrade}
                  iconType='iInCircle'
                />

                {!this.state.connectionSecure && (
                  <>
                    <EuiSpacer />
                    {/** Warning connection NO SECURE */}
                    <EuiCallOut
                      color='danger'
                      title={
                        <>
                          Warning: there's no{' '}
                          <EuiLink
                            target='_blank'
                            href={webDocumentationLink(
                              'user-manual/deployment-variables/deployment-variables.html',
                              appVersionMajorDotMinor,
                            )}
                          >
                            secure protocol configured
                          </EuiLink>{' '}
                          and agents will not be able to communicate with the
                          manager.
                        </>
                      }
                      iconType='iInCircle'
                    />
                    {/** END Warning connection NO SECURE */}
                  </>
                )}
                <EuiSpacer />
                {windowsAdvice}
                {['windowsxp', 'windowsserver2008'].includes(
                  this.state.selectedVersion,
                ) && (
                  <>
                    <EuiCallOut
                      color='warning'
                      title={warningCommand}
                      iconType='iInCircle'
                    />
                    <EuiSpacer />
                  </>
                )}
                <div className='copy-codeblock-wrapper'>
                  <EuiCodeBlock style={codeBlock} language={language}>
                    {this.state.wazuhPassword &&
                    !this.state.showPassword &&
                    !['sol', 'hp', 'alpine'].includes(this.state.selectedOS)
                      ? this.obfuscatePassword(text)
                      : text}
                  </EuiCodeBlock>
                  <EuiCopy textToCopy={text || ''}>
                    {copy => (
                      <div className='copy-overlay' onClick={copy}>
                        <p>
                          <EuiIcon type='copy' /> Copy command
                        </p>
                      </div>
                    )}
                  </EuiCopy>
                </div>
                {this.state.selectedVersion == 'solaris10' ||
                this.state.selectedVersion == 'solaris11' ? (
                  <>
                    <EuiCallOut
                      color='warning'
                      className='message'
                      iconType='iInCircle'
                      title={
                        <span>
                          Might require some extra installation{' '}
                          <EuiLink
<<<<<<< HEAD
                            rel='noopener noreferrer'
=======
>>>>>>> ef31dbb7
                            target='_blank'
                            href={webDocumentationLink(
                              'installation-guide/wazuh-agent/wazuh-agent-package-solaris.html',
                              appVersionMajorDotMinor,
                            )}
<<<<<<< HEAD
                            external
                          >
                            steps.
                          </EuiLink>
=======
                          >
                            steps
                          </EuiLink>
                          .
>>>>>>> ef31dbb7
                        </span>
                      }
                    ></EuiCallOut>
                    <EuiSpacer size='m' />
                    <EuiCallOut
                      color='warning'
                      className='message'
                      iconType='iInCircle'
                      title={
                        <span>
                          After installing the agent, you need to enroll it in
                          the Wazuh server. Check the Wazuh agent enrollment{' '}
                          <EuiLink
                            target='_blank'
                            href={urlWazuhAgentEnrollment}
<<<<<<< HEAD
                            external
                            rel='noopener noreferrer'
=======
>>>>>>> ef31dbb7
                          >
                            Wazuh agent enrollment
                          </EuiLink>{' '}
                          section to learn more.
                        </span>
                      }
                    ></EuiCallOut>
                  </>
                ) : this.state.selectedVersion == '6.1 TL9' ? (
                  <>
                    <EuiCallOut
                      color='warning'
                      className='message'
                      iconType='iInCircle'
                      title={
                        <span>
                          Might require some extra installation{' '}
                          <EuiLink
<<<<<<< HEAD
                            rel='noopener noreferrer'
=======
>>>>>>> ef31dbb7
                            target='_blank'
                            href={webDocumentationLink(
                              'installation-guide/wazuh-agent/wazuh-agent-package-aix.html',
                              appVersionMajorDotMinor,
                            )}
<<<<<<< HEAD
                            external
                          >
                            steps.
                          </EuiLink>
=======
                          >
                            steps
                          </EuiLink>
                          .
>>>>>>> ef31dbb7
                        </span>
                      }
                    ></EuiCallOut>
                    <EuiSpacer />
                  </>
                ) : this.state.selectedVersion == '11.31' ? (
                  <>
                    <EuiCallOut
                      color='warning'
                      className='message'
                      iconType='iInCircle'
                      title={
                        <span>
                          Might require some extra installation{' '}
                          <EuiLink
<<<<<<< HEAD
                            rel='noopener noreferrer'
=======
>>>>>>> ef31dbb7
                            target='_blank'
                            href={webDocumentationLink(
                              'installation-guide/wazuh-agent/wazuh-agent-package-hpux.html',
                              appVersionMajorDotMinor,
                            )}
<<<<<<< HEAD
                            external
                          >
                            steps.
                          </EuiLink>
=======
                          >
                            steps
                          </EuiLink>
                          .
>>>>>>> ef31dbb7
                        </span>
                      }
                    ></EuiCallOut>
                    <EuiSpacer size='m' />
                    <EuiCallOut
                      color='warning'
                      className='message'
                      iconType='iInCircle'
                      title={
                        <span>
                          After installing the agent, you need to enroll it in
                          the Wazuh server. Check the Wazuh agent enrollment{' '}
                          <EuiLink
                            target='_blank'
                            href={urlWazuhAgentEnrollment}
<<<<<<< HEAD
                            external
                            rel='noopener noreferrer'
                          >
                            Wazuh agent enrollment
                          </EuiLink>{' '}
=======
                          >
                            Wazuh agent enrollment{' '}
                          </EuiLink>
>>>>>>> ef31dbb7
                          section to learn more.
                        </span>
                      }
                    ></EuiCallOut>
                  </>
                ) : this.state.selectedVersion == '3.12.12' ? (
                  <>
                    <EuiCallOut
                      color='warning'
                      className='message'
                      iconType='iInCircle'
                      title={
                        <span>
                          Might require some extra installation{' '}
                          <EuiLink
<<<<<<< HEAD
                            rel='noopener noreferrer'
=======
>>>>>>> ef31dbb7
                            target='_blank'
                            href={webDocumentationLink(
                              'installation-guide/wazuh-agent/wazuh-agent-package-linux.html',
                              appVersionMajorDotMinor,
                            )}
<<<<<<< HEAD
                            external
                          >
                            steps.
                          </EuiLink>
=======
                          >
                            steps
                          </EuiLink>
                          .
>>>>>>> ef31dbb7
                        </span>
                      }
                    ></EuiCallOut>
                    <EuiSpacer size='m' />
                    <EuiCallOut
                      color='warning'
                      className='message'
                      iconType='iInCircle'
                      title={
                        <span>
                          After installing the agent, you need to enroll it in
                          the Wazuh server. Check the Wazuh agent enrollment{' '}
                          <EuiLink
                            target='_blank'
                            href={urlWazuhAgentEnrollment}
<<<<<<< HEAD
                            external
                            rel='noopener noreferrer'
                          >
                            Wazuh agent enrollment
                          </EuiLink>{' '}
=======
                          >
                            Wazuh agent enrollment{' '}
                          </EuiLink>
>>>>>>> ef31dbb7
                          section to learn more.
                        </span>
                      }
                    ></EuiCallOut>
                  </>
                ) : this.state.selectedVersion == 'debian7' ||
                  this.state.selectedVersion == 'debian8' ||
                  this.state.selectedVersion == 'debian9' ||
                  this.state.selectedVersion == 'debian10' ? (
                  <>
                    <EuiCallOut
                      color='warning'
                      className='message'
                      iconType='iInCircle'
                      title={
                        <span>
                          Might require some extra installation{' '}
                          <EuiLink
<<<<<<< HEAD
                            rel='noopener noreferrer'
=======
>>>>>>> ef31dbb7
                            target='_blank'
                            href={webDocumentationLink(
                              'installation-guide/wazuh-agent/wazuh-agent-package-linux.html',
                              appVersionMajorDotMinor,
                            )}
<<<<<<< HEAD
                            external
                          >
                            steps.
                          </EuiLink>
=======
                          >
                            steps
                          </EuiLink>
                          .
>>>>>>> ef31dbb7
                        </span>
                      }
                    ></EuiCallOut>
                    <EuiSpacer />
                  </>
                ) : (
                  ''
                )}
                {this.state.needsPassword &&
                !['sol', 'hp', 'alpine'].includes(this.state.selectedOS) ? (
                  <EuiSwitch
                    label='Show password'
                    checked={this.state.showPassword}
                    onChange={active => this.setShowPassword(active)}
                  />
                ) : (
                  ''
                )}
                <EuiSpacer />
              </EuiText>
            )
          )}
        </div>
      );

      const tabSysV = [
        {
          id: 'sysV',
          name: 'SysV Init',
          content: (
            <Fragment>
              <EuiSpacer />
              <EuiText>
                <div className='copy-codeblock-wrapper'>
                  <EuiCodeBlock style={codeBlock} language={language}>
                    {this.systemSelector()}
                  </EuiCodeBlock>
                  <EuiCopy textToCopy={this.systemSelector()}>
                    {copy => (
                      <div className='copy-overlay' onClick={copy}>
                        <p>
                          <EuiIcon type='copy' /> Copy command
                        </p>
                      </div>
                    )}
                  </EuiCopy>
                </div>
                <EuiSpacer size='s' />
                {textAndLinkToCheckConnectionDocumentation}
              </EuiText>
            </Fragment>
          ),
        },
      ];

      const tabSystemD = [
        {
          id: 'systemd',
          name: 'Systemd',
          content: (
            <Fragment>
              <EuiSpacer />
              <EuiText>
                <div className='copy-codeblock-wrapper'>
                  <EuiCodeBlock style={codeBlock} language={language}>
                    {this.systemSelector()}
                  </EuiCodeBlock>
                  <EuiCopy textToCopy={this.systemSelector()}>
                    {copy => (
                      <div className='copy-overlay' onClick={copy}>
                        <p>
                          <EuiIcon type='copy' /> Copy command
                        </p>
                      </div>
                    )}
                  </EuiCopy>
                </div>
                <EuiSpacer size='s' />
                {textAndLinkToCheckConnectionDocumentation}
              </EuiText>
            </Fragment>
          ),
        },
      ];

      const tabNet = [
        {
          id: 'NET',
          name: 'NET',
          content: (
            <Fragment>
              <EuiSpacer />
              <EuiText>
                <div className='copy-codeblock-wrapper'>
                  <EuiCodeBlock style={codeBlock} language={language}>
                    {this.systemSelectorNet()}
                  </EuiCodeBlock>
                  <EuiCopy textToCopy={this.systemSelectorNet()}>
                    {copy => (
                      <div className='copy-overlay' onClick={copy}>
                        <p>
                          <EuiIcon type='copy' /> Copy command
                        </p>
                      </div>
                    )}
                  </EuiCopy>
                </div>
                <EuiSpacer size='s' />
                {textAndLinkToCheckConnectionDocumentation}
              </EuiText>
            </Fragment>
          ),
        },
      ];

      const tabWazuhControlMacos = [
        {
          id: 'Wazuh-control-macos',
          name: 'Wazuh-control-macos',
          content: (
            <Fragment>
              <EuiSpacer />
              <EuiText>
                <div className='copy-codeblock-wrapper'>
                  <EuiCodeBlock style={codeBlock} language={language}>
                    {this.systemSelectorWazuhControlMacos()}
                  </EuiCodeBlock>
                  <EuiCopy textToCopy={this.systemSelectorWazuhControlMacos()}>
                    {copy => (
                      <div className='copy-overlay' onClick={copy}>
                        <p>
                          <EuiIcon type='copy' /> Copy command
                        </p>
                      </div>
                    )}
                  </EuiCopy>
                </div>
                <EuiSpacer size='s' />
                {textAndLinkToCheckConnectionDocumentation}
              </EuiText>
            </Fragment>
          ),
        },
      ];

      const tabWazuhControl = [
        {
          id: 'Wazuh-control',
          name: 'Wazuh-control',
          content: (
            <Fragment>
              <EuiSpacer />
              <EuiText>
                <div className='copy-codeblock-wrapper'>
                  <EuiCodeBlock style={codeBlock} language={language}>
                    {this.systemSelectorWazuhControl()}
                  </EuiCodeBlock>
                  <EuiCopy textToCopy={this.systemSelectorWazuhControl()}>
                    {copy => (
                      <div className='copy-overlay' onClick={copy}>
                        <p>
                          <EuiIcon type='copy' /> Copy command
                        </p>
                      </div>
                    )}
                  </EuiCopy>
                </div>
                <EuiSpacer size='s' />
                {textAndLinkToCheckConnectionDocumentation}
              </EuiText>
            </Fragment>
          ),
        },
      ];

      const tabInitD = [
        {
          id: 'Init.d',
          name: 'Init.d',
          content: (
            <Fragment>
              <EuiSpacer />
              <EuiText>
                <div className='copy-codeblock-wrapper'>
                  <EuiCodeBlock style={codeBlock} language={language}>
                    {this.systemSelectorInitD()}
                  </EuiCodeBlock>
                  <EuiCopy textToCopy={this.systemSelectorInitD()}>
                    {copy => (
                      <div className='copy-overlay' onClick={copy}>
                        <p>
                          <EuiIcon type='copy' /> Copy command
                        </p>
                      </div>
                    )}
                  </EuiCopy>
                </div>
                <EuiSpacer size='s' />
                {textAndLinkToCheckConnectionDocumentation}
              </EuiText>
            </Fragment>
          ),
        },
      ];

      const onChangeServerAddress = async nodeSelected => {
        this.setState({
          serverAddress: nodeSelected,
          udpProtocol: this.state.haveUdpProtocol,
          connectionSecure: this.state.haveConnectionSecure,
        });
      };

      const steps = [
        {
          title: 'Choose the operating system',
          children: (
            <PrincipalButtonGroup
              legend='Choose the Operating system'
              options={osPrincipalButtons}
              idSelected={this.state.selectedOS}
              onChange={os => this.selectOS(os)}
            />
          ),
        },
        ...(this.state.selectedOS == 'rpm'
          ? [
              {
                title: 'Choose the version',
                children: (
                  <RegisterAgentButtonGroup
                    legend='Choose the version'
                    options={versionButtonsRedHat}
                    idSelected={this.state.selectedVersion}
                    onChange={version => this.setVersion(version)}
                  />
                ),
              },
            ]
          : []),
        ...(this.state.selectedOS == 'oraclelinux'
          ? [
              {
                title: 'Choose the version',
                children: (
                  <RegisterAgentButtonGroup
                    legend='Choose the version'
                    options={versionButtonsOracleLinux}
                    idSelected={this.state.selectedVersion}
                    onChange={version => this.setVersion(version)}
                  />
                ),
              },
            ]
          : []),
        ...(this.state.selectedOS == 'raspbian'
          ? [
              {
                title: 'Choose the version',
                children: (
                  <RegisterAgentButtonGroup
                    legend='Choose the version'
                    options={versionButtonsRaspbian}
                    idSelected={this.state.selectedVersion}
                    onChange={version => this.setVersion(version)}
                  />
                ),
              },
            ]
          : []),
        ...(this.state.selectedOS == 'amazonlinux'
          ? [
              {
                title: 'Choose the version',
                children: (
                  <RegisterAgentButtonGroup
                    legend='Choose the version'
                    options={versionButtonAmazonLinux}
                    idSelected={this.state.selectedVersion}
                    onChange={version => this.setVersion(version)}
                  />
                ),
              },
            ]
          : []),
        ...(this.state.selectedOS == 'cent'
          ? [
              {
                title: 'Choose the version',
                children: (
                  <RegisterAgentButtonGroup
                    legend='Choose the version'
                    options={versionButtonsCentos}
                    idSelected={this.state.selectedVersion}
                    onChange={version => this.setVersion(version)}
                  />
                ),
              },
            ]
          : []),
        ...(this.state.selectedOS == 'fedora'
          ? [
              {
                title: 'Choose the version',
                children: (
                  <RegisterAgentButtonGroup
                    legend='Choose the version'
                    options={versionButtonFedora}
                    idSelected={this.state.selectedVersion}
                    onChange={version => this.setVersion(version)}
                  />
                ),
              },
            ]
          : []),
        ...(this.state.selectedOS == 'deb'
          ? [
              {
                title: 'Choose the version',
                children: (
                  <RegisterAgentButtonGroup
                    legend='Choose the version'
                    options={versionButtonsDebian}
                    idSelected={this.state.selectedVersion}
                    onChange={version => this.setVersion(version)}
                  />
                ),
              },
            ]
          : []),
        ...(this.state.selectedOS == 'ubu'
          ? [
              {
                title: 'Choose the version',
                children: (
                  <RegisterAgentButtonGroup
                    legend='Choose the version'
                    options={versionButtonsUbuntu}
                    idSelected={this.state.selectedVersion}
                    onChange={version => this.setVersion(version)}
                  />
                ),
              },
            ]
          : []),
        ...(this.state.selectedOS == 'win'
          ? [
              {
                title: 'Choose the version',
                children: (
                  <RegisterAgentButtonGroup
                    legend='Choose the version'
                    options={versionButtonsWindows}
                    idSelected={this.state.selectedVersion}
                    onChange={version => this.setVersion(version)}
                  />
                ),
              },
            ]
          : []),
        ...(this.state.selectedOS == 'macos'
          ? [
              {
                title: 'Choose the version',
                children: (
                  <RegisterAgentButtonGroup
                    legend='Choose the version'
                    options={versionButtonsMacOS}
                    idSelected={this.state.selectedVersion}
                    onChange={version => this.setVersion(version)}
                  />
                ),
              },
            ]
          : []),
        ...(this.state.selectedOS == 'suse'
          ? [
              {
                title: 'Choose the version',
                children: (
                  <RegisterAgentButtonGroup
                    legend='Choose the version'
                    options={versionButtonsSuse}
                    idSelected={this.state.selectedVersion}
                    onChange={version => this.setVersion(version)}
                  />
                ),
              },
            ]
          : []),
        ...(this.state.selectedOS == 'open'
          ? [
              {
                title: 'Choose the version',
                children: (
                  <RegisterAgentButtonGroup
                    legend='Choose the version'
                    options={versionButtonsOpenSuse}
                    idSelected={this.state.selectedVersion}
                    onChange={version => this.setVersion(version)}
                  />
                ),
              },
            ]
          : []),
        ...(this.state.selectedOS == 'sol'
          ? [
              {
                title: 'Choose the version',
                children: (
                  <RegisterAgentButtonGroup
                    legend='Choose the version'
                    options={versionButtonsSolaris}
                    idSelected={this.state.selectedVersion}
                    onChange={version => this.setVersion(version)}
                  />
                ),
              },
            ]
          : []),
        ...(this.state.selectedOS == 'aix'
          ? [
              {
                title: 'Choose the version',
                children: (
                  <RegisterAgentButtonGroup
                    legend='Choose the version'
                    options={versionButtonsAix}
                    idSelected={this.state.selectedVersion}
                    onChange={version => this.setVersion(version)}
                  />
                ),
              },
            ]
          : []),
        ...(this.state.selectedOS == 'hp'
          ? [
              {
                title: 'Choose the version',
                children: (
                  <RegisterAgentButtonGroup
                    legend='Choose the version'
                    options={versionButtonsHPUX}
                    idSelected={this.state.selectedVersion}
                    onChange={version => this.setVersion(version)}
                  />
                ),
              },
            ]
          : []),
        ...(this.state.selectedOS == 'alpine'
          ? [
              {
                title: 'Choose the version',
                children: (
                  <RegisterAgentButtonGroup
                    legend='Choose the version'
                    options={versionButtonAlpine}
                    idSelected={this.state.selectedVersion}
                    onChange={version => this.setVersion(version)}
                  />
                ),
              },
            ]
          : []),
        ...(this.state.selectedVersion == 'centos5' ||
        this.state.selectedVersion == 'redhat5' ||
        this.state.selectedVersion == 'oraclelinux5' ||
        this.state.selectedVersion == 'suse11'
          ? [
              {
                title: 'Choose the architecture',
                children: (
                  <RegisterAgentButtonGroup
                    legend='Choose the architecture'
                    options={architecturei386Andx86_64}
                    idSelected={this.state.selectedArchitecture}
                    onChange={architecture =>
                      this.setArchitecture(architecture)
                    }
                  />
                ),
              },
            ]
          : []),
        ...(this.state.selectedVersion == 'leap15'
          ? [
              {
                title: 'Choose the architecture',
                children: (
                  <RegisterAgentButtonGroup
                    legend='Choose the architecture'
                    options={architectureButtonsWithPPC64LE}
                    idSelected={this.state.selectedArchitecture}
                    onChange={architecture =>
                      this.setArchitecture(architecture)
                    }
                  />
                ),
              },
            ]
          : []),
        ...(this.state.selectedVersion == '3.12.12'
          ? [
              {
                title: 'Choose the architecture',
                children: (
                  <RegisterAgentButtonGroup
                    legend='Choose the architecture'
                    options={architectureButtonsWithPPC64LEAlpine}
                    idSelected={this.state.selectedArchitecture}
                    onChange={architecture =>
                      this.setArchitecture(architecture)
                    }
                  />
                ),
              },
            ]
          : []),
        ...(this.state.selectedVersion == 'centos6' ||
        this.state.selectedVersion == 'oraclelinux6' ||
        this.state.selectedVersion == 'amazonlinux1' ||
        this.state.selectedVersion == 'redhat6' ||
        this.state.selectedVersion == 'amazonlinux2022' ||
        this.state.selectedVersion == 'amazonlinux2' ||
        this.state.selectedVersion == 'debian7' ||
        this.state.selectedVersion == 'debian8' ||
        this.state.selectedVersion == 'ubuntu14' ||
        this.state.selectedVersion == 'ubuntu15'
          ? [
              {
                title: 'Choose the architecture',
                children: (
                  <RegisterAgentButtonGroup
                    legend='Choose the architecture'
                    options={architectureButtons}
                    idSelected={this.state.selectedArchitecture}
                    onChange={architecture =>
                      this.setArchitecture(architecture)
                    }
                  />
                ),
              },
            ]
          : []),
        ...(this.state.selectedVersion == 'centos7' ||
        this.state.selectedVersion == 'redhat7' ||
        this.state.selectedVersion == 'suse12' ||
        this.state.selectedVersion == '22' ||
        this.state.selectedVersion == 'debian9' ||
        this.state.selectedVersion == 'busterorgreater'
          ? [
              {
                title: 'Choose the architecture',
                children: (
                  <RegisterAgentButtonGroup
                    legend='Choose the architecture'
                    options={architectureButtonsWithPPC64LE}
                    idSelected={this.state.selectedArchitecture}
                    onChange={architecture =>
                      this.setArchitecture(architecture)
                    }
                  />
                ),
              },
            ]
          : []),
        ...(this.state.selectedVersion == 'windowsxp' ||
        this.state.selectedVersion == 'windowsserver2008' ||
        this.state.selectedVersion == 'windows7'
          ? [
              {
                title: 'Choose the architecture',
                children: (
                  <RegisterAgentButtonGroup
                    legend='Choose the architecture'
                    options={architectureButtonsi386}
                    idSelected={this.state.selectedArchitecture}
                    onChange={architecture =>
                      this.setArchitecture(architecture)
                    }
                  />
                ),
              },
            ]
          : []),
        ...(this.state.selectedVersion == 'sierra'
          ? [
              {
                title: 'Choose the architecture',
                children: (
                  <RegisterAgentButtonGroup
                    legend='Choose the architecture'
                    options={architectureButtonsMacos}
                    idSelected={this.state.selectedArchitecture}
                    onChange={architecture =>
                      this.setArchitecture(architecture)
                    }
                  />
                ),
              },
            ]
          : []),
        ...(this.state.selectedVersion == 'solaris10' ||
        this.state.selectedVersion == 'solaris11'
          ? [
              {
                title: 'Choose the architecture',
                children: (
                  <RegisterAgentButtonGroup
                    legend='Choose the architecture'
                    options={architectureButtonsSolaris}
                    idSelected={this.state.selectedArchitecture}
                    onChange={architecture =>
                      this.setArchitecture(architecture)
                    }
                  />
                ),
              },
            ]
          : []),
        ...(this.state.selectedVersion == '6.1 TL9'
          ? [
              {
                title: 'Choose the architecture',
                children: (
                  <RegisterAgentButtonGroup
                    legend='Choose the architecture'
                    options={architectureButtonsAix}
                    idSelected={this.state.selectedArchitecture}
                    onChange={architecture =>
                      this.setArchitecture(architecture)
                    }
                  />
                ),
              },
            ]
          : []),
        ...(this.state.selectedVersion == '11.31'
          ? [
              {
                title: 'Choose the architecture',
                children: (
                  <RegisterAgentButtonGroup
                    legend='Choose the architecture'
                    options={architectureButtonsHpUx}
                    idSelected={this.state.selectedArchitecture}
                    onChange={architecture =>
                      this.setArchitecture(architecture)
                    }
                  />
                ),
              },
            ]
          : []),
        ...(!(
          this.state.selectedOS == 'hp' ||
          this.state.selectedOS == 'sol' ||
          this.state.selectedOS == 'alpine'
        )
          ? [
              {
                title: 'Wazuh server address',
                children: (
                  <Fragment>
                    <WzManagerAddressInput
                      defaultValue={this.state.defaultServerAddress}
                      onChange={onChangeServerAddress}
                    />
                  </Fragment>
                ),
              },
            ]
          : []),
        ...(!(
          !this.state.needsPassword ||
          this.state.hidePasswordInput ||
          !!['solaris10', 'solaris11', '11.31', '3.12.12'].includes(
            this.state.selectedVersion,
          )
        )
          ? [
              {
                title: 'Wazuh password',
                children: <Fragment>{passwordInput}</Fragment>,
              },
            ]
          : []),
        ...(!(
          this.state.selectedOS == 'hp' ||
          this.state.selectedOS == 'sol' ||
          this.state.selectedOS == 'alpine'
        )
          ? [
              {
                title: 'Optional settings',
                children: (
                  <Fragment>
                    {agentName}
                    {groupInput}
                    {agentGroup}
                  </Fragment>
                ),
              },
            ]
          : []),
        {
          title: 'Install and enroll the agent',
          children: this.state.gotErrorRegistrationServiceInfo ? (
            calloutErrorRegistrationServiceInfo
          ) : this.state.agentNameError &&
            !['hp', 'sol', 'alpine'].includes(this.state.selectedOS) ? (
            <EuiCallOut
              color='danger'
              title={'There are fields with errors. Please verify them.'}
              iconType='alert'
            />
          ) : missingOSSelection.length ? (
            <EuiCallOut
              color='warning'
              title={`Please select the ${missingOSSelection.join(', ')}.`}
              iconType='iInCircle'
            />
          ) : (
            <div>{guide}</div>
          ),
        },
        ...(this.state.selectedOS == 'rpm' ||
        this.state.selectedOS == 'cent' ||
        this.state.selectedOS == 'suse' ||
        this.state.selectedOS == 'fedora' ||
        this.state.selectedOS == 'oraclelinux' ||
        this.state.selectedOS == 'amazonlinux' ||
        this.state.selectedOS == 'deb' ||
        this.state.selectedOS == 'raspbian' ||
        this.state.selectedOS == 'ubu' ||
        this.state.selectedOS == 'win' ||
        this.state.selectedOS == 'macos' ||
        this.state.selectedOS == 'open' ||
        this.state.selectedOS == 'sol' ||
        this.state.selectedOS == 'aix' ||
        this.state.selectedOS == 'hp' ||
        this.state.selectedOS == 'alpine' ||
        this.state.selectedOS == ''
          ? [
              {
                title: 'Start the agent',
                children: this.state.gotErrorRegistrationServiceInfo ? (
                  calloutErrorRegistrationServiceInfo
                ) : this.state.agentNameError &&
                  !['hp', 'sol', 'alpine'].includes(this.state.selectedOS) ? (
                  <EuiCallOut
                    color='danger'
                    title={'There are fields with errors. Please verify them.'}
                    iconType='alert'
                  />
                ) : missingOSSelection.length ? (
                  <EuiCallOut
                    color='warning'
                    title={`Please select the ${missingOSSelection.join(
                      ', ',
                    )}.`}
                    iconType='iInCircle'
                  />
                ) : (
                  <EuiTabbedContent
                    tabs={
                      this.state.selectedVersion == 'redhat7' ||
                      this.state.selectedVersion == 'amazonlinux2022' ||
                      this.state.selectedVersion == 'centos7' ||
                      this.state.selectedVersion == 'suse11' ||
                      this.state.selectedVersion == 'suse12' ||
                      this.state.selectedVersion == 'amazonlinux2' ||
                      this.state.selectedVersion == '22' ||
                      this.state.selectedVersion == 'debian8' ||
                      this.state.selectedVersion == 'debian9' ||
                      this.state.selectedVersion == 'debian10' ||
                      this.state.selectedVersion == 'busterorgreater' ||
                      this.state.selectedVersion == 'busterorgreater' ||
                      this.state.selectedVersion === 'ubuntu15' ||
                      this.state.selectedVersion === 'leap15'
                        ? tabSystemD
                        : this.state.selectedVersion == 'windowsxp' ||
                          this.state.selectedVersion == 'windowsserver2008' ||
                          this.state.selectedVersion == 'windows7'
                        ? tabNet
                        : this.state.selectedVersion == 'sierra' ||
                          this.state.selectedVersion == 'highSierra' ||
                          this.state.selectedVersion == 'mojave' ||
                          this.state.selectedVersion == 'catalina' ||
                          this.state.selectedVersion == 'bigSur' ||
                          this.state.selectedVersion == 'monterrey' ||
                          this.state.selectedVersion == 'ventura'
                        ? tabWazuhControlMacos
                        : this.state.selectedVersion == 'solaris10' ||
                          this.state.selectedVersion == 'solaris11' ||
                          this.state.selectedVersion == '6.1 TL9' ||
                          this.state.selectedVersion == '3.12.12'
                        ? tabWazuhControl
                        : this.state.selectedVersion == '11.31'
                        ? tabInitD
                        : tabSysV
                    }
                    selectedTab={this.selectedSYS}
                    onTabClick={onTabClick}
                  />
                ),
              },
            ]
          : []),
        ...(!missingOSSelection.length &&
        this.state.selectedOS !== 'rpm' &&
        this.state.selectedOS !== 'deb' &&
        this.state.selectedOS !== 'cent' &&
        this.state.selectedOS !== 'ubu' &&
        this.state.selectedOS !== 'win' &&
        this.state.selectedOS !== 'macos' &&
        this.state.selectedOS !== 'open' &&
        this.state.selectedOS !== 'sol' &&
        this.state.selectedOS !== 'aix' &&
        this.state.selectedOS !== 'hp' &&
        this.state.selectedOS !== 'amazonlinux' &&
        this.state.selectedOS !== 'fedora' &&
        this.state.selectedOS !== 'oraclelinux' &&
        this.state.selectedOS !== 'suse' &&
        this.state.selectedOS !== 'raspbian' &&
        this.state.selectedOS !== 'alpine' &&
        restartAgentCommand
          ? [
              {
                title: 'Start the agent',
                children: this.state.gotErrorRegistrationServiceInfo ? (
                  calloutErrorRegistrationServiceInfo
                ) : (
                  <EuiFlexGroup direction='column'>
                    <EuiText>
                      <div className='copy-codeblock-wrapper'>
                        <EuiCodeBlock style={codeBlock} language={language}>
                          {restartAgentCommand}
                        </EuiCodeBlock>
                        <EuiCopy textToCopy={restartAgentCommand}>
                          {copy => (
                            <div className='copy-overlay' onClick={copy}>
                              <p>
                                <EuiIcon type='copy' /> Copy command
                              </p>
                            </div>
                          )}
                        </EuiCopy>
                      </div>
                    </EuiText>
                  </EuiFlexGroup>
                ),
              },
            ]
          : []),
      ];

      return (
        <div>
          <EuiPage restrictWidth='1000px' style={{ background: 'transparent' }}>
            <EuiPageBody>
              <EuiFlexGroup>
                <EuiFlexItem>
                  <EuiPanel>
                    <EuiFlexGroup>
                      <EuiFlexItem>
                        <EuiTitle>
                          <h2>Deploy a new agent</h2>
                        </EuiTitle>
                      </EuiFlexItem>
                      <EuiFlexItem grow={false}>
                        {this.props.hasAgents() && (
                          <EuiButtonEmpty
                            size='s'
                            onClick={() => this.props.addNewAgent(false)}
                            iconType='cross'
                          >
                            Close
                          </EuiButtonEmpty>
                        )}
                        {!this.props.hasAgents() && (
                          <EuiButtonEmpty
                            size='s'
                            onClick={() => this.props.reload()}
                            iconType='refresh'
                          >
                            Refresh
                          </EuiButtonEmpty>
                        )}
                      </EuiFlexItem>
                    </EuiFlexGroup>
                    <EuiSpacer />
                    {this.state.loading && (
                      <>
                        <EuiFlexItem>
                          <EuiProgress size='xs' color='primary' />
                        </EuiFlexItem>
                        <EuiSpacer></EuiSpacer>
                      </>
                    )}
                    {!this.state.loading && (
                      <EuiFlexItem>
                        <EuiSteps steps={steps} />
                      </EuiFlexItem>
                    )}
                  </EuiPanel>
                </EuiFlexItem>
              </EuiFlexGroup>
            </EuiPageBody>
          </EuiPage>
        </div>
      );
    }
  },
);<|MERGE_RESOLUTION|>--- conflicted
+++ resolved
@@ -1219,26 +1219,16 @@
                         <span>
                           Might require some extra installation{' '}
                           <EuiLink
-<<<<<<< HEAD
                             rel='noopener noreferrer'
-=======
->>>>>>> ef31dbb7
                             target='_blank'
                             href={webDocumentationLink(
                               'installation-guide/wazuh-agent/wazuh-agent-package-solaris.html',
                               appVersionMajorDotMinor,
                             )}
-<<<<<<< HEAD
                             external
                           >
                             steps.
                           </EuiLink>
-=======
-                          >
-                            steps
-                          </EuiLink>
-                          .
->>>>>>> ef31dbb7
                         </span>
                       }
                     ></EuiCallOut>
@@ -1254,11 +1244,8 @@
                           <EuiLink
                             target='_blank'
                             href={urlWazuhAgentEnrollment}
-<<<<<<< HEAD
                             external
                             rel='noopener noreferrer'
-=======
->>>>>>> ef31dbb7
                           >
                             Wazuh agent enrollment
                           </EuiLink>{' '}
@@ -1277,26 +1264,16 @@
                         <span>
                           Might require some extra installation{' '}
                           <EuiLink
-<<<<<<< HEAD
                             rel='noopener noreferrer'
-=======
->>>>>>> ef31dbb7
                             target='_blank'
                             href={webDocumentationLink(
                               'installation-guide/wazuh-agent/wazuh-agent-package-aix.html',
                               appVersionMajorDotMinor,
                             )}
-<<<<<<< HEAD
                             external
                           >
                             steps.
                           </EuiLink>
-=======
-                          >
-                            steps
-                          </EuiLink>
-                          .
->>>>>>> ef31dbb7
                         </span>
                       }
                     ></EuiCallOut>
@@ -1312,26 +1289,16 @@
                         <span>
                           Might require some extra installation{' '}
                           <EuiLink
-<<<<<<< HEAD
                             rel='noopener noreferrer'
-=======
->>>>>>> ef31dbb7
                             target='_blank'
                             href={webDocumentationLink(
                               'installation-guide/wazuh-agent/wazuh-agent-package-hpux.html',
                               appVersionMajorDotMinor,
                             )}
-<<<<<<< HEAD
                             external
                           >
                             steps.
                           </EuiLink>
-=======
-                          >
-                            steps
-                          </EuiLink>
-                          .
->>>>>>> ef31dbb7
                         </span>
                       }
                     ></EuiCallOut>
@@ -1347,17 +1314,11 @@
                           <EuiLink
                             target='_blank'
                             href={urlWazuhAgentEnrollment}
-<<<<<<< HEAD
                             external
                             rel='noopener noreferrer'
                           >
                             Wazuh agent enrollment
                           </EuiLink>{' '}
-=======
-                          >
-                            Wazuh agent enrollment{' '}
-                          </EuiLink>
->>>>>>> ef31dbb7
                           section to learn more.
                         </span>
                       }
@@ -1373,26 +1334,16 @@
                         <span>
                           Might require some extra installation{' '}
                           <EuiLink
-<<<<<<< HEAD
                             rel='noopener noreferrer'
-=======
->>>>>>> ef31dbb7
                             target='_blank'
                             href={webDocumentationLink(
                               'installation-guide/wazuh-agent/wazuh-agent-package-linux.html',
                               appVersionMajorDotMinor,
                             )}
-<<<<<<< HEAD
                             external
                           >
                             steps.
                           </EuiLink>
-=======
-                          >
-                            steps
-                          </EuiLink>
-                          .
->>>>>>> ef31dbb7
                         </span>
                       }
                     ></EuiCallOut>
@@ -1408,17 +1359,11 @@
                           <EuiLink
                             target='_blank'
                             href={urlWazuhAgentEnrollment}
-<<<<<<< HEAD
                             external
                             rel='noopener noreferrer'
                           >
                             Wazuh agent enrollment
                           </EuiLink>{' '}
-=======
-                          >
-                            Wazuh agent enrollment{' '}
-                          </EuiLink>
->>>>>>> ef31dbb7
                           section to learn more.
                         </span>
                       }
@@ -1437,26 +1382,16 @@
                         <span>
                           Might require some extra installation{' '}
                           <EuiLink
-<<<<<<< HEAD
                             rel='noopener noreferrer'
-=======
->>>>>>> ef31dbb7
                             target='_blank'
                             href={webDocumentationLink(
                               'installation-guide/wazuh-agent/wazuh-agent-package-linux.html',
                               appVersionMajorDotMinor,
                             )}
-<<<<<<< HEAD
                             external
                           >
                             steps.
                           </EuiLink>
-=======
-                          >
-                            steps
-                          </EuiLink>
-                          .
->>>>>>> ef31dbb7
                         </span>
                       }
                     ></EuiCallOut>
