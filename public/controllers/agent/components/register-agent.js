--- conflicted
+++ resolved
@@ -46,11 +46,6 @@
 
   async componentDidMount() {
     try {
-<<<<<<< HEAD
-      this.wazuhVersion = await this.props.getWazuhVersion();
-    } catch (error) {
-      this.wazuhVersion = version;
-=======
       const wazuhVersion = await this.props.getWazuhVersion();
       const apiAddress = await this.props.getCurrentApiAddress();
       const needsPassword = await this.props.needsPassword();
@@ -63,7 +58,6 @@
       this.setState({
         wazuhVersion: version
       });
->>>>>>> 555b8eef
     }
   }
 
@@ -150,12 +144,6 @@
       zIndex: '100'
     };
     const customTexts = {
-<<<<<<< HEAD
-      rpmText: `sudo WAZUH_MANAGER_IP='${this.state.serverAddress}' yum install https://packages.wazuh.com/3.x/yum/wazuh-agent-${this.wazuhVersion}-1.x86_64.rpm`,
-      debText: `curl -so wazuh-agent.deb https://packages.wazuh.com/3.x/apt/pool/main/w/wazuh-agent/wazuh-agent_${this.wazuhVersion}-1_amd64.deb && sudo WAZUH_MANAGER_IP='${this.state.serverAddress}' dpkg -i ./wazuh-agent.deb`,
-      macosText: `curl -so wazuh-agent.pkg https://packages.wazuh.com/3.x/osx/wazuh-agent-${this.wazuhVersion}-1.pkg && sudo launchctl setenv WAZUH_MANAGER_IP '${this.state.serverAddress}' && sudo installer -pkg ./wazuh-agent.pkg -target /`,
-      winText: `Invoke-WebRequest -Uri https://packages.wazuh.com/3.x/windows/wazuh-agent-${this.wazuhVersion}-1.msi -OutFile wazuh-agent.msi; wazuh-agent.msi /q ADDRESS='${this.state.serverAddress}' AUTHD_SERVER='${this.state.serverAddress}'`
-=======
       rpmText: `sudo WAZUH_MANAGER_IP='${this.state.serverAddress}'${
         this.state.needsPassword
           ? ` WAZUH_PASSWORD='${this.state.wazuhPassword}' `
@@ -188,7 +176,6 @@
           ? ` PASSWORD='${this.state.wazuhPassword}' `
           : ' '
       }`
->>>>>>> 555b8eef
     };
 
     const field = `${this.state.selectedOS}Text`;
@@ -293,11 +280,7 @@
 
 RegisterAgent.propTypes = {
   addNewAgent: PropTypes.func,
-<<<<<<< HEAD
-  getWazuhVersion: PropTypes.func
-=======
   getWazuhVersion: PropTypes.func,
   getCurrentApiAddress: PropTypes.func,
   needsPassword: PropTypes.func
->>>>>>> 555b8eef
 };