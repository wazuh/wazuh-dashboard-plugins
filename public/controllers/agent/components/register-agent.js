--- conflicted
+++ resolved
@@ -848,11 +848,6 @@
         </p>
       );
       const missingOSSelection = this.checkMissingOSSelection();
-<<<<<<< HEAD
-
-=======
->>>>>>> 285aea11
-
       const agentName = (
         <EuiFieldText
           placeholder='Name agent'
@@ -874,11 +869,6 @@
           )}
         </>
       );
-<<<<<<< HEAD
-
-
-=======
->>>>>>> 285aea11
 
       const agentGroup = (
         <EuiText style={{ marginTop: '1.5rem' }}>
@@ -1015,12 +1005,6 @@
                 title={warningUpgrade}
                 iconType='iInCircle'
               />
-<<<<<<< HEAD
-            )}
-            <EuiSpacer />
-          </EuiText>) : (this.state.connectionSecure === false) ?
-          (
-=======
               <EuiSpacer />
               {windowsAdvice}
               <div className='copy-codeblock-wrapper'>
@@ -1049,7 +1033,6 @@
               <EuiSpacer />
             </EuiText>
           ) : this.state.connectionSecure === false ? (
->>>>>>> 285aea11
             <EuiText>
               <p>
                 You can use this command to install and enroll the Wazuh agent
@@ -1472,13 +1455,8 @@
             });
           }
         }
-<<<<<<< HEAD
-
-      }
-
-=======
-      };
->>>>>>> 285aea11
+      }
+
 
       const steps = [
         {
@@ -1901,14 +1879,6 @@
           : []),
         {
           title: 'Wazuh server address',
-<<<<<<< HEAD
-          children: <Fragment>
-            <ServerAddress
-              defaultValue={this.state.defaultServerAddress}
-              onChange={onChangeServerAddress}
-              fetchOptions={fetchClusterNodesOptions}/>
-            </Fragment>,
-=======
           children: (
             <Fragment>
               <ServerAddress
@@ -1918,7 +1888,6 @@
               />
             </Fragment>
           ),
->>>>>>> 285aea11
         },
         ...(!(!this.state.needsPassword || this.state.hidePasswordInput)
           ? [
@@ -2128,5 +2097,5 @@
         </div>
       );
     }
-  },
+  }
 );