--- conflicted
+++ resolved
@@ -228,10 +228,6 @@
     }
     else
       return '';
-<<<<<<< HEAD
-
-=======
->>>>>>> 34a74226
   }
 
   selectSYS(sys){
