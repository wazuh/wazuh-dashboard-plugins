--- conflicted
+++ resolved
@@ -272,20 +272,11 @@
 
   optionalDeploymentVariables() {
     let deployment = `WAZUH_MANAGER='${this.state.serverAddress}' `;
-<<<<<<< HEAD
-  
-=======
-
->>>>>>> b0aedf28
     if (this.state.selectedOS == 'win') {
       deployment += `WAZUH_REGISTRATION_SERVER='${this.state.serverAddress}' `;
     }
 
-<<<<<<< HEAD
-    if (this.state.wazuhPassword) {
-=======
     if (this.state.needsPassword) {
->>>>>>> b0aedf28
       deployment += `WAZUH_REGISTRATION_PASSWORD='${this.state.wazuhPassword}' `;
     }
 
