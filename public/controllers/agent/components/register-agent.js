/*
 * Wazuh app - React component for registering agents.
 * Copyright (C) 2015-2022 Wazuh, Inc.
 *
 * This program is free software; you can redistribute it and/or modify
 * it under the terms of the GNU General Public License as published by
 * the Free Software Foundation; either version 2 of the License, or
 * (at your option) any later version.
 *
 * Find more information about this on the LICENSE file.
 */
import React, { Component, Fragment, useState } from 'react';
import { version } from '../../../../package.json';
import { WazuhConfig } from '../../../react-services/wazuh-config';
import {
  EuiSteps,
  EuiTabbedContent,
  EuiFlexGroup,
  EuiFlexItem,
  EuiPanel,
  EuiButtonGroup,
  EuiComboBox,
  EuiFieldText,
  EuiText,
  EuiCodeBlock,
  EuiTitle,
  EuiButtonEmpty,
  EuiCopy,
  EuiPage,
  EuiPageBody,
  EuiCallOut,
  EuiSpacer,
  EuiProgress,
  EuiIcon,
  EuiSwitch,
  EuiLink,
} from '@elastic/eui';
import { WzRequest } from '../../../react-services/wz-request';
import { withErrorBoundary } from '../../../components/common/hocs';
import { UI_LOGGER_LEVELS } from '../../../../common/constants';
import { UI_ERROR_SEVERITIES } from '../../../react-services/error-orchestrator/types';
import { getErrorOrchestrator } from '../../../react-services/common-services';
import { webDocumentationLink } from '../../../../common/services/web_documentation';
import {
  architectureButtons,
  architectureButtonsi386,
  architecturei386Andx86_64,
  versionButtonsRaspbian,
  versionButtonsSuse,
  versionButtonsOracleLinux,
  versionButtonFedora,
  architectureButtonsSolaris,
  architectureButtonsWithPPC64LE,
  architectureButtonsOpenSuse,
  architectureButtonsAix,
  architectureButtonsHpUx,
  versionButtonAmazonLinux,
  versionButtonsRedHat,
  versionButtonsCentos,
  architectureButtonsMacos,
<<<<<<< HEAD
  osPrincipalButtons,
=======
  osButtons,
>>>>>>> 61283ed4
  versionButtonsDebian,
  versionButtonsUbuntu,
  versionButtonsWindows,
  versionButtonsMacOS,
  versionButtonsOpenSuse,
  versionButtonsSolaris,
  versionButtonsAix,
  versionButtonsHPUX,
<<<<<<< HEAD
  versionButtonAlpine,
=======
>>>>>>> 61283ed4
} from '../wazuh-config';
import ServerAddress from '../register-agent/steps/server-address';
import {
  getConnectionConfig,
  fetchClusterNodesOptions,
} from './register-agent-service';
<<<<<<< HEAD
import { PrincipalButtonGroup } from './wz-accordion';
=======
>>>>>>> 61283ed4

export const RegisterAgent = withErrorBoundary(
  class RegisterAgent extends Component {
    constructor(props) {
      super(props);
      this.wazuhConfig = new WazuhConfig();
      this.configuration = this.wazuhConfig.getConfig();
      this.addToVersion = '-1';
      this.state = {
        status: 'incomplete',
        selectedOS: '',
        selectedSYS: '',
        neededSYS: false,
        selectedArchitecture: '',
        selectedVersion: '',
        version: '',
        wazuhVersion: '',
        serverAddress: '',
        agentName: '',
        wazuhPassword: '',
        groups: [],
        selectedGroup: [],
        defaultServerAddress: '',
        udpProtocol: false,
        showPassword: false,
        showProtocol: true,
        connectionSecure: true,
<<<<<<< HEAD
        isAccordionOpen: false,
=======
>>>>>>> 61283ed4
      };
      this.restartAgentCommand = {
        rpm: this.systemSelector(),
        cent: this.systemSelector(),
        deb: this.systemSelector(),
        ubu: this.systemSelector(),
        oraclelinux: this.systemSelector(),
<<<<<<< HEAD
        macos: this.systemSelectorWazuhControlMacos(),
        win: this.systemSelectorNet(),
=======
        macos: 'sudo /Library/Ossec/bin/wazuh-control start',
        win: 'NET START WazuhSvc',
>>>>>>> 61283ed4
      };
    }

    async componentDidMount() {
      try {
        this.setState({ loading: true });
        const wazuhVersion = await this.props.getWazuhVersion();
        let wazuhPassword = '';
        let hidePasswordInput = false;
        this.getEnrollDNSConfig();
        let authInfo = await this.getAuthInfo();
        const needsPassword = (authInfo.auth || {}).use_password === 'yes';
        if (needsPassword) {
          wazuhPassword =
            this.configuration['enrollment.password'] ||
            authInfo['authd.pass'] ||
            '';
          if (wazuhPassword) {
            hidePasswordInput = true;
          }
        }
        const groups = await this.getGroups();
        this.setState({
          needsPassword,
          hidePasswordInput,
          versionButtonsRedHat,
          versionButtonsCentos,
          versionButtonsDebian,
          versionButtonsUbuntu,
          versionButtonsWindows,
          versionButtonsMacOS,
          versionButtonsOpenSuse,
          versionButtonsSolaris,
          versionButtonAmazonLinux,
          versionButtonsSuse,
          versionButtonsAix,
          versionButtonsHPUX,
          versionButtonsOracleLinux,
          versionButtonsRaspbian,
          versionButtonFedora,
          architectureButtons,
          architectureButtonsi386,
          architecturei386Andx86_64,
          architectureButtonsSolaris,
          architectureButtonsAix,
          architectureButtonsHpUx,
          architectureButtonsMacos,
          architectureButtonsWithPPC64LE,
          wazuhPassword,
          wazuhVersion,
          groups,
          loading: false,
        });
      } catch (error) {
        this.setState({
          wazuhVersion: version,
          loading: false,
        });
        const options = {
          context: `${RegisterAgent.name}.componentDidMount`,
          level: UI_LOGGER_LEVELS.ERROR,
          severity: UI_ERROR_SEVERITIES.BUSINESS,
          display: true,
          store: false,
          error: {
            error: error,
            message: error.message || error,
            title: error.name || error,
          },
        };
        getErrorOrchestrator().handleError(options);
      }
    }

    getEnrollDNSConfig = () => {
      let serverAddress = this.configuration['enrollment.dns'] || '';
      this.setState({ defaultServerAddress: serverAddress });
      if (serverAddress) {
        this.setState({ udpProtocol: true });
      } else {
        this.setState({ udpProtocol: false });
      }
    };

    async getAuthInfo() {
      try {
        const result = await WzRequest.apiReq(
          'GET',
          '/agents/000/config/auth/auth',
          {},
        );
        return (result.data || {}).data || {};
      } catch (error) {
        this.setState({ gotErrorRegistrationServiceInfo: true });
        throw new Error(error);
      }
    }

    selectOS(os) {
      this.setState({
        selectedOS: os,
        selectedVersion: '',
        selectedArchitecture: '',
        selectedSYS: '',
      });
    }

    systemSelector() {
      if (
        this.state.selectedVersion === 'redhat7' ||
        this.state.selectedVersion === 'amazonlinux2022' ||
        this.state.selectedVersion === 'centos7' ||
        this.state.selectedVersion === 'suse11' ||
        this.state.selectedVersion === 'suse12' ||
        this.state.selectedVersion === 'oraclelinux5' ||
        this.state.selectedVersion === '22' ||
        this.state.selectedVersion === 'amazonlinux2' ||
        this.state.selectedVersion === 'debian8' ||
        this.state.selectedVersion === 'debian9' ||
        this.state.selectedVersion === 'debian10' ||
        this.state.selectedVersion === 'busterorgreater' ||
        this.state.selectedVersion === 'ubuntu15' ||
<<<<<<< HEAD
=======
        this.state.selectedVersion === 'ubuntu16' ||
>>>>>>> 61283ed4
        this.state.selectedVersion === 'leap15'
      ) {
        return 'sudo systemctl daemon-reload\nsudo systemctl enable wazuh-agent\nsudo systemctl start wazuh-agent';
      } else if (
        this.state.selectedVersion === 'redhat5' ||
        this.state.selectedVersion === 'redhat6' ||
        this.state.selectedVersion === 'centos5' ||
        this.state.selectedVersion === 'centos6' ||
        this.state.selectedVersion === 'oraclelinux6' ||
        this.state.selectedVersion === 'amazonlinux1' ||
        this.state.selectedVersion === 'debian7' ||
        this.state.selectedVersion === 'ubuntu14'
      ) {
        return 'service wazuh-agent start';
      }
    }

    systemSelectorNet() {
      if (
        this.state.selectedVersion === 'windowsxp' ||
<<<<<<< HEAD
        this.state.selectedVersion === 'windowsserver2008' ||
        this.state.selectedVersion === 'windows7'
      ) {
        return 'NET START WazuhSvc';
=======
        this.state.selectedVersion === 'windows8'
      ) {
        return 'update-rc.d wazuh-agent defaults && service wazuh-agent start';
>>>>>>> 61283ed4
      }
    }

    systemSelectorWazuhControlMacos() {
<<<<<<< HEAD
      if (this.state.selectedVersion == 'sierra') {
=======
      if (
        this.state.selectedVersion == 'sierra' ||
        this.state.selectedVersion == 'highSierra' ||
        this.state.selectedVersion == 'mojave' ||
        this.state.selectedVersion == 'catalina' ||
        this.state.selectedVersion == 'bigSur' ||
        this.state.selectedVersion == 'monterrey' ||
        this.state.selectedVersion == 'ventura'
      ) {
>>>>>>> 61283ed4
        return '/Library/Ossec/bin/wazuh-control start';
      }
    }

    systemSelectorWazuhControl() {
      if (
        this.state.selectedVersion === 'solaris10' ||
        this.state.selectedVersion === 'solaris11' ||
        this.state.selectedVersion === '6.1 TL9' ||
<<<<<<< HEAD
        this.state.selectedVersion === '3.12.12'
      ) {
        return '/var/ossec/bin/wazuh-control start';
      } else this.state.selectedVersion === '11.31';
      {
        return '/sbin/init.d/wazuh-agent start';
=======
        this.state.selectedVersion === '11.31'
      ) {
        return '/var/ossec/bin/wazuh-control start';
>>>>>>> 61283ed4
      }
    }

    selectSYS(sys) {
      this.setState({ selectedSYS: sys });
    }

    setServerAddress(serverAddress) {
      this.setState({ serverAddress });
    }

    setAgentName(event) {
      this.setState({ agentName: event.target.value });
    }

    setGroupName(selectedGroup) {
      this.setState({ selectedGroup });
    }

    setArchitecture(selectedArchitecture) {
      this.setState({ selectedArchitecture });
    }

    setVersion(selectedVersion) {
      this.setState({ selectedVersion, selectedArchitecture: '' });
    }

    setWazuhPassword(event) {
      this.setState({ wazuhPassword: event.target.value });
    }

    setShowPassword(event) {
      this.setState({ showPassword: event.target.checked });
    }

    obfuscatePassword(text) {
      let obfuscate = '';
      const regex = /WAZUH_REGISTRATION_PASSWORD=?\040?\'(.*?)\'/gm;
      const match = regex.exec(text);
      const password = match[1];
      if (password) {
        [...password].forEach(() => (obfuscate += '*'));
        text = text.replace(password, obfuscate);
      }
      return text;
    }

    async getGroups() {
      try {
        const result = await WzRequest.apiReq('GET', '/groups', {});
        return result.data.data.affected_items.map(item => ({
          label: item.name,
          id: item.name,
        }));
      } catch (error) {
        throw new Error(error);
      }
    }

    optionalDeploymentVariables() {
      let deployment =
        this.state.serverAddress &&
        `WAZUH_MANAGER='${this.state.serverAddress}' `;
      const protocol = false;
      if (this.state.selectedOS == 'win') {
        deployment += `WAZUH_REGISTRATION_SERVER='${this.state.serverAddress}' `;
      }

      if (this.state.needsPassword) {
        deployment += `WAZUH_REGISTRATION_PASSWORD='${this.state.wazuhPassword}' `;
      }

      if (this.state.udpProtocol) {
        deployment += `WAZUH_PROTOCOL='UDP' `;
      }

      if (this.state.selectedGroup.length) {
        deployment += `WAZUH_AGENT_GROUP='${this.state.selectedGroup
          .map(item => item.label)
          .join(',')}' `;
      }

      // macos doesnt need = param
      if (this.state.selectedOS === 'macos') {
        return deployment.replace(/=/g, ' ');
      }

      return deployment;
    }

    agentNameVariable() {
      let agentName = `WAZUH_AGENT_NAME='${this.state.agentName}' `;
<<<<<<< HEAD
      if (
        this.state.selectedOS === 'macos' &&
        this.state.selectedArchitecture &&
        this.state.agentName !== ''
      ) {
        return agentName.replace(/=/g, ' ');
      }

=======
>>>>>>> 61283ed4
      if (this.state.selectedArchitecture && this.state.agentName !== '') {
        return agentName;
      } else {
        return '';
      }
    }

    resolveRPMPackage() {
      switch (
        `${this.state.selectedVersion}-${this.state.selectedArchitecture}`
      ) {
        case 'redhat5-i386':
          return `https://packages.wazuh.com/4.x/yum5/i386/wazuh-agent-${this.state.wazuhVersion}${this.addToVersion}.el5.i386.rpm`;
        case 'redhat5-x86_64':
          return `https://packages.wazuh.com/4.x/yum5/x86_64/wazuh-agent-${this.state.wazuhVersion}${this.addToVersion}.el5.x86_64.rpm`;
        case 'redhat6-i386':
          return `https://packages.wazuh.com/4.x/yum/wazuh-agent-${this.state.wazuhVersion}${this.addToVersion}.i386.rpm`;
        case 'redhat6-aarch64':
          return `https://packages.wazuh.com/4.x/yum/wazuh-agent-${this.state.wazuhVersion}${this.addToVersion}.aarch64.rpm`;
        case 'redhat6-x86_64':
          return `https://packages.wazuh.com/4.x/yum/wazuh-agent-${this.state.wazuhVersion}${this.addToVersion}.x86_64.rpm`;
        case 'redhat6-armhf':
          return `https://packages.wazuh.com/4.x/yum/wazuh-agent-${this.state.wazuhVersion}${this.addToVersion}.armv7hl.rpm`;
        case 'redhat7-i386':
          return `https://packages.wazuh.com/4.x/yum/wazuh-agent-${this.state.wazuhVersion}${this.addToVersion}.i386.rpm`;
        case 'redhat7-aarch64':
          return `https://packages.wazuh.com/4.x/yum/wazuh-agent-${this.state.wazuhVersion}${this.addToVersion}.aarch64.rpm`;
        case 'redhat7-x86_64':
          return `https://packages.wazuh.com/4.x/yum/wazuh-agent-${this.state.wazuhVersion}${this.addToVersion}.x86_64.rpm`;
        case 'redhat7-armhf':
          return `https://packages.wazuh.com/4.x/yum/wazuh-agent-${this.state.wazuhVersion}${this.addToVersion}.armv7hl.rpm`;
        case 'redhat7-powerpc':
          return `https://packages.wazuh.com/4.x/yum/wazuh-agent-${this.state.wazuhVersion}${this.addToVersion}.ppc64le.rpm`;
        default:
          return `https://packages.wazuh.com/4.x/yum/wazuh-agent-${this.state.wazuhVersion}${this.addToVersion}.x86_64.rpm`;
      }
    }

    resolveAlpinePackage() {
      switch (
        `${this.state.selectedVersion}-${this.state.selectedArchitecture}`
      ) {
        case '3.12.12-i386':
          return `https://packages.wazuh.com/key/alpine-devel%40wazuh.com-633d7457.rsa.pub && \echo "https://packages.wazuh.com/4.x/alpine/v3.12/main"`;
        case '3.12.12-aarch64':
          return `https://packages.wazuh.com/key/alpine-devel%40wazuh.com-633d7457.rsa.pub && \echo "https://packages.wazuh.com/4.x/alpine/v3.12/main"`;
        case '3.12.12-x86_64':
          return `https://packages.wazuh.com/key/alpine-devel%40wazuh.com-633d7457.rsa.pub && \echo "https://packages.wazuh.com/4.x/alpine/v3.12/main"`;
        case '3.12.12-armhf':
          return `https://packages.wazuh.com/key/alpine-devel%40wazuh.com-633d7457.rsa.pub && \echo "https://packages.wazuh.com/4.x/alpine/v3.12/main"`;
        case '3.12.12-powerpc':
          return `https://packages.wazuh.com/key/alpine-devel%40wazuh.com-633d7457.rsa.pub && \echo "https://packages.wazuh.com/4.x/alpine/v3.12/main"`;
        default:
          return `https://packages.wazuh.com/key/alpine-devel%40wazuh.com-633d7457.rsa.pub && \echo "https://packages.wazuh.com/4.x/alpine/v3.12/main"`;
      }
    }

    resolveAlpinePackage() {
      switch (
        `${this.state.selectedVersion}-${this.state.selectedArchitecture}`
      ) {
        case '3.12.12-i386':
          return `https://packages.wazuh.com/key/alpine-devel%40wazuh.com-633d7457.rsa.pub && \echo "https://packages.wazuh.com/4.x/alpine/v3.12/main"`;
        case '3.12.12-aarch64':
          return `https://packages.wazuh.com/key/alpine-devel%40wazuh.com-633d7457.rsa.pub && \echo "https://packages.wazuh.com/4.x/alpine/v3.12/main"`;
        case '3.12.12-x86_64':
          return `https://packages.wazuh.com/key/alpine-devel%40wazuh.com-633d7457.rsa.pub && \echo "https://packages.wazuh.com/4.x/alpine/v3.12/main"`;
        case '3.12.12-armhf':
          return `https://packages.wazuh.com/key/alpine-devel%40wazuh.com-633d7457.rsa.pub && \echo "https://packages.wazuh.com/4.x/alpine/v3.12/main"`;
        case '3.12.12-powerpc':
          return `https://packages.wazuh.com/key/alpine-devel%40wazuh.com-633d7457.rsa.pub && \echo "https://packages.wazuh.com/4.x/alpine/v3.12/main"`;
        default:
          return `https://packages.wazuh.com/key/alpine-devel%40wazuh.com-633d7457.rsa.pub && \echo "https://packages.wazuh.com/4.x/alpine/v3.12/main"`;
      }
    }

    resolveORACLELINUXPackage() {
      switch (
        `${this.state.selectedVersion}-${this.state.selectedArchitecture}`
      ) {
        case 'oraclelinux5-i386':
          return `https://packages.wazuh.com/4.x/yum/wazuh-agent-${this.state.wazuhVersion}${this.addToVersion}.i386.rpm`;
        case 'oraclelinux5-aarch64':
          return `https://packages.wazuh.com/4.x/yum/wazuh-agent-${this.state.wazuhVersion}${this.addToVersion}.aarch64.rpm`;
        case 'oraclelinux5-x86_64':
          return `https://packages.wazuh.com/4.x/yum/wazuh-agent-${this.state.wazuhVersion}${this.addToVersion}.x86_64.rpm`;
        case 'oraclelinux5-armhf':
          return `https://packages.wazuh.com/4.x/yum/wazuh-agent-${this.state.wazuhVersion}${this.addToVersion}.armv7hl.rpm`;
        case 'oraclelinux5-powerpc':
          return `https://packages.wazuh.com/4.x/yum/wazuh-agent-${this.state.wazuhVersion}${this.addToVersion}.ppc64le.rpm`;
        case 'oraclelinux6-i386':
          return `https://packages.wazuh.com/4.x/yum/wazuh-agent-${this.state.wazuhVersion}${this.addToVersion}.i386.rpm`;
        case 'oraclelinux6-aarch64':
          return `https://packages.wazuh.com/4.x/yum/wazuh-agent-${this.state.wazuhVersion}${this.addToVersion}.aarch64.rpm`;
        case 'oraclelinux6-x86_64':
          return `https://packages.wazuh.com/4.x/yum/wazuh-agent-${this.state.wazuhVersion}${this.addToVersion}.x86_64.rpm`;
        case 'oraclelinux6-armhf':
          return `https://packages.wazuh.com/4.x/yum/wazuh-agent-${this.state.wazuhVersion}${this.addToVersion}.armv7hl.rpm`;
        default:
          return `https://packages.wazuh.com/4.x/yum/wazuh-agent-${this.state.wazuhVersion}${this.addToVersion}.x86_64.rpm`;
      }
    }

    resolveCENTPackage() {
      switch (
        `${this.state.selectedVersion}-${this.state.selectedArchitecture}`
      ) {
        case 'centos5-i386':
          return `https://packages.wazuh.com/4.x/yum/i386/wazuh-agent-${this.state.wazuhVersion}${this.addToVersion}.el5.i386.rpm`;
        case 'centos5-x86_64':
          return `https://packages.wazuh.com/4.x/yum/x86_64/wazuh-agent-${this.state.wazuhVersion}${this.addToVersion}.el5.x86_64.rpm`;
        case 'centos6-i386':
          return `https://packages.wazuh.com/4.x/yum/wazuh-agent-${this.state.wazuhVersion}${this.addToVersion}.i386.rpm`;
        case 'centos6-aarch64':
          return `https://packages.wazuh.com/4.x/yum/wazuh-agent-${this.state.wazuhVersion}${this.addToVersion}.aarch64.rpm`;
        case 'centos6-x86_64':
          return `https://packages.wazuh.com/4.x/yum/wazuh-agent-${this.state.wazuhVersion}${this.addToVersion}.x86_64.rpm`;
        case 'centos6-armhf':
          return `https://packages.wazuh.com/4.x/yum/wazuh-agent-${this.state.wazuhVersion}${this.addToVersion}.armv7hl.rpm`;
        case 'centos7-i386':
          return `https://packages.wazuh.com/4.x/yum/wazuh-agent-${this.state.wazuhVersion}${this.addToVersion}.i386.rpm`;
        case 'centos7-aarch64':
          return `https://packages.wazuh.com/4.x/yum/wazuh-agent-${this.state.wazuhVersion}${this.addToVersion}.aarch64.rpm`;
        case 'centos7-x86_64':
          return `https://packages.wazuh.com/4.x/yum/wazuh-agent-${this.state.wazuhVersion}${this.addToVersion}.x86_64.rpm`;
        case 'centos7-armhf':
          return `https://packages.wazuh.com/4.x/yum/wazuh-agent-${this.state.wazuhVersion}${this.addToVersion}.armv7hl.rpm`;
        case 'centos7-powerpc':
          return `https://packages.wazuh.com/4.x/yum/wazuh-agent-${this.state.wazuhVersion}${this.addToVersion}.ppc64le.rpm`;
        default:
          return `https://packages.wazuh.com/4.x/yum/wazuh-agent-${this.state.wazuhVersion}${this.addToVersion}.x86_64.rpm`;
      }
    }

    resolveSUSEPackage() {
      switch (
        `${this.state.selectedVersion}-${this.state.selectedArchitecture}`
      ) {
        case 'suse11-i386':
          return `https://packages.wazuh.com/4.x/yum/wazuh-agent-${this.state.wazuhVersion}${this.addToVersion}.i386.rpm`;
        case 'suse11-x86_64':
          return `https://packages.wazuh.com/4.x/yum/wazuh-agent-${this.state.wazuhVersion}${this.addToVersion}.x86_64.rpm`;
        case 'suse12-i386':
          return `https://packages.wazuh.com/4.x/yum/wazuh-agent-${this.state.wazuhVersion}${this.addToVersion}.i386.rpm`;
        case 'suse12-aarch64':
          return `https://packages.wazuh.com/4.x/yum/wazuh-agent-${this.state.wazuhVersion}${this.addToVersion}.aarch64.rpm`;
        case 'suse12-x86_64':
          return `https://packages.wazuh.com/4.x/yum/wazuh-agent-${this.state.wazuhVersion}${this.addToVersion}.x86_64.rpm`;
        case 'suse12-armhf':
          return `https://packages.wazuh.com/4.x/yum/wazuh-agent-${this.state.wazuhVersion}${this.addToVersion}.armv7hl.rpm`;
        case 'suse12-powerpc':
          return `https://packages.wazuh.com/4.x/yum/wazuh-agent-${this.state.wazuhVersion}${this.addToVersion}.ppc64le.rpm`;
        default:
          return `https://packages.wazuh.com/4.x/yum/wazuh-agent-${this.state.wazuhVersion}${this.addToVersion}.x86_64.rpm`;
      }
    }

    resolveFEDORAPachage() {
      switch (
        `${this.state.selectedVersion}-${this.state.selectedArchitecture}`
      ) {
        case '22-i386':
          return `https://packages.wazuh.com/4.x/yum/i386/wazuh-agent-${this.state.wazuhVersion}${this.addToVersion}.el5.i386.rpm`;
        case '22-aarch64':
          return `https://packages.wazuh.com/4.x/yum/wazuh-agent-${this.state.wazuhVersion}${this.addToVersion}.aarch64.rpm`;
        case '22-x86_64':
          return `https://packages.wazuh.com/4.x/yum/wazuh-agent-${this.state.wazuhVersion}${this.addToVersion}.x86_64.rpm`;
        case '22-armhf':
          return `https://packages.wazuh.com/4.x/yum/wazuh-agent-${this.state.wazuhVersion}${this.addToVersion}.armv7hl.rpm`;
        case '22-powerpc':
          return `https://packages.wazuh.com/4.x/yum/wazuh-agent-${this.state.wazuhVersion}${this.addToVersion}.ppc64le.rpm`;
        default:
          return `https://packages.wazuh.com/4.x/yum/wazuh-agent-${this.state.wazuhVersion}${this.addToVersion}.x86_64.rpm`;
      }
    }

    resolveAMAZONLPackage() {
      switch (
        `${this.state.selectedVersion}-${this.state.selectedArchitecture}`
      ) {
        case 'amazonlinux1-i386':
          return `https://packages.wazuh.com/4.x/yum/wazuh-agent-${this.state.wazuhVersion}${this.addToVersion}.i386.rpm`;
        case 'amazonlinux1-aarch64':
          return `https://packages.wazuh.com/4.x/yum/wazuh-agent-${this.state.wazuhVersion}${this.addToVersion}.aarch64.rpm`;
        case 'amazonlinux1-x86_64':
          return `https://packages.wazuh.com/4.x/yum/wazuh-agent-${this.state.wazuhVersion}${this.addToVersion}.x86_64.rpm`;
        case 'amazonlinux1-armhf':
          return `https://packages.wazuh.com/4.x/yum/wazuh-agent-${this.state.wazuhVersion}${this.addToVersion}.armv7hl.rpm`;
        case 'amazonlinux1-powerpc':
          return `https://packages.wazuh.com/4.x/yum/wazuh-agent-${this.state.wazuhVersion}${this.addToVersion}.ppc64le.rpm`;
        case 'amazonlinux2-i386':
          return `https://packages.wazuh.com/4.x/yum/wazuh-agent-${this.state.wazuhVersion}${this.addToVersion}.i386.rpm`;
        case 'amazonlinux2-aarch64':
          return `https://packages.wazuh.com/4.x/yum/wazuh-agent-${this.state.wazuhVersion}${this.addToVersion}.aarch64.rpm`;
        case 'amazonlinux2-x86_64':
          return `https://packages.wazuh.com/4.x/yum/wazuh-agent-${this.state.wazuhVersion}${this.addToVersion}.x86_64.rpm`;
        case 'amazonlinux2-armhf':
          return `https://packages.wazuh.com/4.x/yum/wazuh-agent-${this.state.wazuhVersion}${this.addToVersion}.armv7hl.rpm`;
        case 'amazonlinux2-powerpc':
          return `https://packages.wazuh.com/4.x/yum/wazuh-agent-${this.state.wazuhVersion}${this.addToVersion}.ppc64le.rpm`;
        case 'amazonlinux2022-i386':
          return `https://packages.wazuh.com/4.x/yum/wazuh-agent-${this.state.wazuhVersion}${this.addToVersion}.i386.rpm`;
        case 'amazonlinux2022-aarch64':
          return `https://packages.wazuh.com/4.x/yum/wazuh-agent-${this.state.wazuhVersion}${this.addToVersion}.aarch64.rpm`;
        case 'amazonlinux2022-x86_64':
          return `https://packages.wazuh.com/4.x/yum/wazuh-agent-${this.state.wazuhVersion}${this.addToVersion}.x86_64.rpm`;
        case 'amazonlinux2022-armhf':
          return `https://packages.wazuh.com/4.x/yum/wazuh-agent-${this.state.wazuhVersion}${this.addToVersion}.armv7hl.rpm`;
        default:
          return `https://packages.wazuh.com/4.x/yum/wazuh-agent-${this.state.wazuhVersion}${this.addToVersion}.x86_64.rpm`;
      }
    }

    resolveDEBPackage() {
      switch (`${this.state.selectedArchitecture}`) {
        case 'i386':
          return `https://packages.wazuh.com/4.x/apt/pool/main/w/wazuh-agent/wazuh-agent_${this.state.wazuhVersion}${this.addToVersion}_i386.deb`;
        case 'aarch64':
          return `https://packages.wazuh.com/4.x/apt/pool/main/w/wazuh-agent/wazuh-agent_${this.state.wazuhVersion}${this.addToVersion}_arm64.deb`;
        case 'armhf':
          return `https://packages.wazuh.com/4.x/apt/pool/main/w/wazuh-agent/wazuh-agent_${this.state.wazuhVersion}${this.addToVersion}_armhf.deb`;
        case 'x86_64':
          return `https://packages.wazuh.com/4.x/apt/pool/main/w/wazuh-agent/wazuh-agent_${this.state.wazuhVersion}${this.addToVersion}_amd64.deb`;
        case 'powerpc':
<<<<<<< HEAD
          return `https://packages.wazuh.com/4.x/apt/pool/main/w/wazuh-agent/wazuh-agent_${this.state.wazuhVersion}.ppc64el.deb`;
=======
          return `https://packages.wazuh.com/4.x/apt/pool/main/w/wazuh-agent/wazuh-agent_${this.state.wazuhVersion}${this.addToVersion}.ppc64el.deb`;
>>>>>>> 61283ed4
        default:
          return `https://packages.wazuh.com/4.x/apt/pool/main/w/wazuh-agent/wazuh-agent_${this.state.wazuhVersion}${this.addToVersion}_amd64.deb`;
      }
    }

    resolveRASPBIANPackage() {
      switch (
        `${this.state.selectedVersion}-${this.state.selectedArchitecture}`
      ) {
        case 'busterorgreater-i386':
          return `https://packages.wazuh.com/4.x/apt/pool/main/w/wazuh-agent/wazuh-agent_${this.state.wazuhVersion}${this.addToVersion}_i386.deb`;
        case 'busterorgreater-aarch64':
          return `https://packages.wazuh.com/4.x/apt/pool/main/w/wazuh-agent/wazuh-agent_${this.state.wazuhVersion}${this.addToVersion}_arm64.deb`;
        case 'busterorgreater-armhf':
          return `https://packages.wazuh.com/4.x/apt/pool/main/w/wazuh-agent/wazuh-agent_${this.state.wazuhVersion}${this.addToVersion}_armhf.deb`;
        case 'busterorgreater-x86_64':
          return `https://packages.wazuh.com/4.x/apt/pool/main/w/wazuh-agent/wazuh-agent_${this.state.wazuhVersion}${this.addToVersion}_amd64.deb`;
        case 'busterorgreater-powerpc':
<<<<<<< HEAD
          return `https://packages.wazuh.com/4.x/apt/pool/main/w/wazuh-agent/wazuh-agent_${this.state.wazuhVersion}.ppc64el.deb`;
=======
          return `https://packages.wazuh.com/4.x/apt/pool/main/w/wazuh-agent/wazuh-agent_${this.state.wazuhVersion}${this.addToVersion}.ppc64el.deb`;
>>>>>>> 61283ed4
        default:
          return `https://packages.wazuh.com/4.x/apt/pool/main/w/wazuh-agent/wazuh-agent_${this.state.wazuhVersion}${this.addToVersion}_amd64.deb`;
      }
    }

    resolveUBUNTUPackage() {
      switch (
        `${this.state.selectedVersion}-${this.state.selectedArchitecture}`
      ) {
        case 'ubuntu14-i386':
          return `https://packages.wazuh.com/4.x/apt/pool/main/w/wazuh-agent/wazuh-agent_${this.state.wazuhVersion}${this.addToVersion}_i386.deb`;
        case 'ubuntu14-aarch64':
          return `https://packages.wazuh.com/4.x/apt/pool/main/w/wazuh-agent/wazuh-agent_${this.state.wazuhVersion}${this.addToVersion}_arm64.deb`;
        case 'ubuntu14-armhf':
          return `https://packages.wazuh.com/4.x/apt/pool/main/w/wazuh-agent/wazuh-agent_${this.state.wazuhVersion}${this.addToVersion}_armhf.deb`;
        case 'ubuntu14-x86_64':
          return `https://packages.wazuh.com/4.x/apt/pool/main/w/wazuh-agent/wazuh-agent_${this.state.wazuhVersion}${this.addToVersion}_amd64.deb`;
        case 'ubuntu15-i386':
          return `https://packages.wazuh.com/4.x/apt/pool/main/w/wazuh-agent/wazuh-agent_${this.state.wazuhVersion}${this.addToVersion}_i386.deb`;
        case 'ubuntu15-aarch64':
          return `https://packages.wazuh.com/4.x/apt/pool/main/w/wazuh-agent/wazuh-agent_${this.state.wazuhVersion}${this.addToVersion}_arm64.deb`;
        case 'ubuntu15-armhf':
          return `https://packages.wazuh.com/4.x/apt/pool/main/w/wazuh-agent/wazuh-agent_${this.state.wazuhVersion}${this.addToVersion}_armhf.deb`;
        case 'ubuntu15-x86_64':
<<<<<<< HEAD
          return `https://packages.wazuh.com/4.x/apt/pool/main/w/wazuh-agent/wazuh-agent_${this.state.wazuhVersion}_amd64.deb`;
=======
          return `https://packages.wazuh.com/4.x/apt/pool/main/w/wazuh-agent/wazuh-agent_${this.state.wazuhVersion}${this.addToVersion}_amd64.deb`;
>>>>>>> 61283ed4
        default:
          return `https://packages.wazuh.com/4.x/apt/pool/main/w/wazuh-agent/wazuh-agent_${this.state.wazuhVersion}${this.addToVersion}_amd64.deb`;
      }
    }

    resolveOPENSUSEPackage() {
      switch (
        `${this.state.selectedVersion}-${this.state.selectedArchitecture}`
      ) {
        case 'leap15-x86_64':
          return `https://packages.wazuh.com/4.x/yum/i386/wazuh-agent-${this.state.wazuhVersion}${this.addToVersion}.x86_64.rpm`;
        case 'leap15-ARM64':
<<<<<<< HEAD
          return `https://packages.wazuh.com/4.x/yum/x86_64/wazuh-agent-${this.state.wazuhVersion}.armv7hl.rpm`;
=======
          return `https://packages.wazuh.com/4.x/yum/x86_64/wazuh-agent-${this.state.wazuhVersion}${this.addToVersion}.armv7hl.rpm`;
>>>>>>> 61283ed4
        default:
          return `https://packages.wazuh.com/4.x/yum/wazuh-agent-${this.state.wazuhVersion}${this.addToVersion}.x86_64.rpm`;
      }
    }

    resolveSOLARISPackage() {
      switch (
        `${this.state.selectedVersion}-${this.state.selectedArchitecture}`
      ) {
        case 'solaris10-i386':
          return `https://packages.wazuh.com/4.x/solaris/i386/10/wazuh-agent_v${this.state.wazuhVersion}-sol10-i386.pkg`;
        case 'solaris10-sparc':
          return `https://packages.wazuh.com/4.x/solaris/sparc/10/wazuh-agent_v${this.state.wazuhVersion}-sol10-sparc.pkg`;
        case 'solaris11-i386':
          return `https://packages.wazuh.com/4.x/solaris/i386/11/wazuh-agent_v${this.state.wazuhVersion}-sol11-i386.p5p`;
        case 'solaris11-sparc':
<<<<<<< HEAD
          return `https://packages.wazuh.com/4.x/solaris/sparc/11/wazuh-agent_v${this.state.wazuhVersion}-sol11-sparc.p5p`;
=======
          return `https://packages.wazuh.com/4.x/solaris/sparc/11/wazuh-agent-${this.state.wazuhVersion}-sol11-sparc.p5p`;
>>>>>>> 61283ed4
        default:
          return `https://packages.wazuh.com/4.x/solaris/sparc/11/wazuh-agent_v${this.state.wazuhVersion}-sol11-sparc.p5p`;
      }
    }

    resolveAIXPackage() {
      switch (
        `${this.state.selectedVersion}-${this.state.selectedArchitecture}`
      ) {
        case '6.1 TL9-powerpc':
          return `https://packages.wazuh.com/4.x/yum/i386/wazuh-agent-${this.state.wazuhVersion}${this.addToVersion}.aix.ppc.rpm`;
        default:
          return `https://packages.wazuh.com/4.x/yum/i386/wazuh-agent-${this.state.wazuhVersion}${this.addToVersion}.aix.ppc.rpm`;
      }
    }

    resolveHPPackage() {
      switch (
        `${this.state.selectedVersion}-${this.state.selectedArchitecture}`
      ) {
        case '11.31-itanium2':
          return `https://packages.wazuh.com/4.x/yum/i386/wazuh-agent-${this.state.wazuhVersion}${this.addToVersion}-hpux-11v3-ia64.tar`;
        default:
          return `https://packages.wazuh.com/4.x/yum/i386/wazuh-agent-${this.state.wazuhVersion}${this.addToVersion}-hpux-11v3-ia64.tar`;
      }
    }

    optionalPackages() {
      switch (this.state.selectedOS) {
        case 'rpm':
          return this.resolveRPMPackage();
        case 'cent':
          return this.resolveCENTPackage();
        case 'deb':
          return this.resolveDEBPackage();
        case 'ubu':
          return this.resolveUBUNTUPackage();
        case 'open':
          return this.resolveOPENSUSEPackage();
        case 'sol':
          return this.resolveSOLARISPackage();
        case 'aix':
          return this.resolveAIXPackage();
        case 'hp':
          return this.resolveHPPackage();
        case 'amazonlinux':
          return this.resolveAMAZONLPackage();
        case 'fedora':
          return this.resolveFEDORAPachage();
        case 'oraclelinux':
          return this.resolveORACLELINUXPackage();
        case 'suse':
          return this.resolveSUSEPackage();
        case 'raspbian':
          return this.resolveRASPBIANPackage();
        case 'alpine':
          return this.resolveAlpinePackage();
        default:
          return `https://packages.wazuh.com/4.x/yum/x86_64/wazuh-agent-${this.state.wazuhVersion}${this.addToVersion}.x86_64.rpm`;
      }
    }

    checkMissingOSSelection() {
      if (!this.state.selectedOS) {
        return ['Operating system'];
      }
      switch (this.state.selectedOS) {
        case 'rpm':
          return [
            ...(!this.state.selectedVersion ? ['OS version'] : []),
            ...(this.state.selectedVersion && !this.state.selectedArchitecture
              ? ['OS architecture']
              : []),
          ];
        case 'cent':
          return [
            ...(!this.state.selectedVersion ? ['OS version'] : []),
            ...(this.state.selectedVersion && !this.state.selectedArchitecture
              ? ['OS architecture']
              : []),
          ];
        case 'deb':
          return [
            ...(!this.state.selectedVersion ? ['OS version'] : []),
            ...(this.state.selectedVersion && !this.state.selectedArchitecture
              ? ['OS architecture']
              : []),
          ];
        case 'ubu':
          return [
            ...(!this.state.selectedVersion ? ['OS version'] : []),
            ...(this.state.selectedVersion && !this.state.selectedArchitecture
              ? ['OS architecture']
              : []),
          ];
        case 'win':
          return [
            ...(!this.state.selectedVersion ? ['OS version'] : []),
            ...(this.state.selectedVersion && !this.state.selectedArchitecture
              ? ['OS architecture']
              : []),
          ];
        case 'macos':
          return [
            ...(!this.state.selectedVersion ? ['OS version'] : []),
            ...(this.state.selectedVersion && !this.state.selectedArchitecture
              ? ['OS architecture']
              : []),
          ];
        case 'open':
          return [
            ...(!this.state.selectedVersion ? ['OS version'] : []),
            ...(this.state.selectedVersion && !this.state.selectedArchitecture
              ? ['OS architecture']
              : []),
          ];
        case 'sol':
          return [
            ...(!this.state.selectedVersion ? ['OS version'] : []),
            ...(this.state.selectedVersion && !this.state.selectedArchitecture
              ? ['OS architecture']
              : []),
          ];
        case 'aix':
          return [
            ...(!this.state.selectedVersion ? ['OS version'] : []),
            ...(this.state.selectedVersion && !this.state.selectedArchitecture
              ? ['OS architecture']
              : []),
          ];
        case 'hp':
          return [
            ...(!this.state.selectedVersion ? ['OS version'] : []),
            ...(this.state.selectedVersion && !this.state.selectedArchitecture
              ? ['OS architecture']
              : []),
          ];
        case 'amazonlinux':
          return [
            ...(!this.state.selectedVersion ? ['OS version'] : []),
            ...(this.state.selectedVersion && !this.state.selectedArchitecture
              ? ['OS architecture']
              : []),
          ];
        case 'fedora':
          return [
            ...(!this.state.selectedVersion ? ['OS version'] : []),
            ...(this.state.selectedVersion && !this.state.selectedArchitecture
              ? ['OS architecture']
              : []),
          ];
        case 'oraclelinux':
          return [
            ...(!this.state.selectedVersion ? ['OS version'] : []),
            ...(this.state.selectedVersion && !this.state.selectedArchitecture
              ? ['OS architecture']
              : []),
          ];
        case 'suse':
          return [
            ...(!this.state.selectedVersion ? ['OS version'] : []),
            ...(this.state.selectedVersion && !this.state.selectedArchitecture
              ? ['OS architecture']
              : []),
          ];
        case 'raspbian':
          return [
            ...(!this.state.selectedVersion ? ['OS version'] : []),
            ...(this.state.selectedVersion && !this.state.selectedArchitecture
              ? ['OS architecture']
              : []),
          ];
        case 'alpine':
          return [
            ...(!this.state.selectedVersion ? ['OS version'] : []),
            ...(this.state.selectedVersion && !this.state.selectedArchitecture
              ? ['OS architecture']
              : []),
          ];
        default:
          return [];
      }
    }

    getHighlightCodeLanguage(selectedSO) {
      if (selectedSO.toLowerCase() === 'win') {
        return 'powershell';
      } else {
        return 'bash';
      }
    }

    render() {
      const appVersionMajorDotMinor = this.state.wazuhVersion
        .split('.')
        .slice(0, 2)
        .join('.');
      const urlCheckConnectionDocumentation = webDocumentationLink(
        'user-manual/agents/agent-connection.html',
        appVersionMajorDotMinor,
<<<<<<< HEAD
=======
      );
      const textAndLinkToCheckConnectionDocumentation = (
        <p>
          To verify the connection with the Wazuh server, please follow this{' '}
          <a href={urlCheckConnectionDocumentation} target='_blank'>
            document.
          </a>
        </p>
>>>>>>> 61283ed4
      );

      const urlWazuhAgentEnrollment = webDocumentationLink(
        'user-manual/agent-enrollment/index.html',
        appVersionMajorDotMinor,
      );

      const urlWindowsPackage = `https://packages.wazuh.com/4.x/windows/wazuh-agent-${this.state.wazuhVersion}-1.msi`;

      const missingOSSelection = this.checkMissingOSSelection();

      const agentName = (
        <EuiFieldText
          placeholder='Name agent'
          value={this.state.agentName}
          onChange={event => this.setAgentName(event)}
        />
      );
      const groupInput = (
        <>
          {!this.state.groups.length && (
            <>
              <EuiCallOut
                style={{ marginTop: '1.5rem' }}
                color='warning'
                title='This section could not be configured because you do not have permission to read groups.'
                iconType='iInCircle'
              />
            </>
          )}
        </>
      );

      const agentGroup = (
        <EuiText style={{ marginTop: '1.5rem' }}>
          <p>Select one or more existing groups</p>
          <EuiComboBox
            placeholder={!this.state.groups.length ? 'Default' : 'Select group'}
            options={this.state.groups}
            selectedOptions={this.state.selectedGroup}
            onChange={group => {
              this.setGroupName(group);
            }}
            isDisabled={!this.state.groups.length}
            isClearable={true}
            data-test-subj='demoComboBox'
          />
        </EuiText>
      );
      const passwordInput = (
        <EuiFieldText
          placeholder='Wazuh password'
          value={this.state.wazuhPassword}
          onChange={event => this.setWazuhPassword(event)}
        />
      );

      const codeBlock = {
        zIndex: '100',
      };

      const customTexts = {
        rpmText: `sudo ${this.optionalDeploymentVariables()}${this.agentNameVariable()}yum install -y ${this.optionalPackages()}`,
        alpineText: `wget -O /etc/apk/keys/alpine-devel@wazuh.com-633d7457.rsa.pub ${this.optionalPackages()} >> /etc/apk/repositories && \
apk update && \
apk add wazuh-agent`,

        centText: `sudo ${this.optionalDeploymentVariables()}${this.agentNameVariable()}yum install -y ${this.optionalPackages()}`,
        debText: `curl -so wazuh-agent-${
          this.state.wazuhVersion
        }.deb ${this.optionalPackages()} && sudo ${this.optionalDeploymentVariables()}${this.agentNameVariable()}dpkg -i ./wazuh-agent-${
          this.state.wazuhVersion
        }.deb`,
        ubuText: `curl -so wazuh-agent-${
          this.state.wazuhVersion
        }.deb ${this.optionalPackages()} && sudo ${this.optionalDeploymentVariables()}${this.agentNameVariable()}dpkg -i ./wazuh-agent-${
          this.state.wazuhVersion
        }.deb`,
        macosText: `curl -so wazuh-agent-${
          this.state.wazuhVersion
        }.pkg https://packages.wazuh.com/4.x/macos/wazuh-agent-${
          this.state.wazuhVersion
        }-1.pkg && sudo launchctl setenv ${this.optionalDeploymentVariables()}${this.agentNameVariable()}&& sudo installer -pkg ./wazuh-agent-${
          this.state.wazuhVersion
        }.pkg -target /`,
<<<<<<< HEAD
        winText:
          this.state.selectedVersion == 'windowsxp' ||
          this.state.selectedVersion == 'windowsserver2008'
            ? `msiexec.exe /i wazuh-agent-${
                this.state.wazuhVersion
              }-1.msi /q ${this.optionalDeploymentVariables()}`
            : `Invoke-WebRequest -Uri https://packages.wazuh.com/4.x/windows/wazuh-agent-${
                this.state.wazuhVersion
              }-1.msi -OutFile \${env:tmp}\\wazuh-agent-${
                this.state.wazuhVersion
              }.msi; msiexec.exe /i \${env:tmp}\\wazuh-agent-${
                this.state.wazuhVersion
              }.msi /q ${this.optionalDeploymentVariables()}${this.agentNameVariable()}`,
        openText: `sudo rpm --import https://packages.wazuh.com/key/GPG-KEY-WAZUH && sudo ${this.optionalDeploymentVariables()}${this.agentNameVariable()} zypper install -y ${this.optionalPackages()}`,
        solText: `sudo curl -so wazuh-agent.p5p ${this.optionalPackages()}/wazuh-agent.p5p ${this.agentNameVariable()}&& ${
=======
        winText: `Invoke-WebRequest -Uri https://packages.wazuh.com/4.x/windows/wazuh-agent-${
          this.state.wazuhVersion
        }-1.msi -OutFile \${env:tmp}\\wazuh-agent-${
          this.state.wazuhVersion
        }.msi; msiexec.exe /i \${env:tmp}\\wazuh-agent-${
          this.state.wazuhVersion
        }.msi /q ${this.optionalDeploymentVariables()}${this.agentNameVariable()}`,
        openText: `sudo rpm --import https://packages.wazuh.com/key/GPG-KEY-WAZUH && sudo ${this.optionalDeploymentVariables()}${this.agentNameVariable()} zypper install -y ${this.optionalPackages()}`,
        solText: `sudo curl -so ${this.optionalPackages()} && sudo ${this.agentNameVariable()}&& ${
>>>>>>> 61283ed4
          this.state.selectedVersion == 'solaris11'
            ? 'pkg install -g wazuh-agent.p5p wazuh-agent'
            : 'pkgadd -d wazuh-agent.pkg'
        }`,
        aixText: `sudo ${this.optionalDeploymentVariables()}${this.agentNameVariable()}rpm -ivh ${this.optionalPackages()}`,
        hpText: `cd / && sudo curl -so ${this.optionalPackages()} && sudo groupadd wazuh && sudo useradd -G wazuh wazuh && sudo tar -xvf wazuh-agent.tar`,
        amazonlinuxText: `sudo ${this.optionalDeploymentVariables()}${this.agentNameVariable()}yum install -y ${this.optionalPackages()}`,
        fedoraText: `sudo ${this.optionalDeploymentVariables()}${this.agentNameVariable()}yum install -y ${this.optionalPackages()}`,
        oraclelinuxText: `sudo ${this.optionalDeploymentVariables()}${this.agentNameVariable()}yum install -y ${this.optionalPackages()}`,
        suseText: `sudo ${this.optionalDeploymentVariables()}${this.agentNameVariable()}yum install -y ${this.optionalPackages()}`,
        raspbianText: `curl -so wazuh-agent-${
          this.state.wazuhVersion
        }.deb ${this.optionalPackages()} && sudo ${this.optionalDeploymentVariables()}${this.agentNameVariable()}dpkg -i ./wazuh-agent-${
          this.state.wazuhVersion
        }.deb`,
      };

      const field = `${this.state.selectedOS}Text`;
      const text = customTexts[field];
      const language = this.getHighlightCodeLanguage(this.state.selectedOS);
      const warningUpgrade =
        'If the installer finds another Wazuh agent in the system, it will upgrade it preserving the configuration.';
<<<<<<< HEAD
      const textAndLinkToCheckConnectionDocumentation = (
        <p>
          To verify the connection with the Wazuh server, please follow this{' '}
          <a href={urlCheckConnectionDocumentation} target='_blank'>
            document.
          </a>
        </p>
      );
      const messageExtraSteps = (
        <p>
          After installing the agent, you need to enroll it in the Wazuh server.
          Check the Wazuh agent enrollment{' '}
          <a href={urlWazuhAgentEnrollment} target='_blank'>
            Wazuh agent enrollment{' '}
          </a>
          section to learn more.
        </p>
      );
      const warningCommand = (
        <>
          <p>
            Please
            <a href={urlWindowsPackage}> download </a>
            the package from our repository and copy it to the Windows system
            where you are going to install it. Then run the following command to
            perform the installation:
          </p>
        </>
      );
=======
>>>>>>> 61283ed4
      const windowsAdvice = this.state.selectedOS === 'win' && (
        <>
          <EuiCallOut title='Requirements' iconType='iInCircle'>
            <ul class='wz-callout-list'>
              <li>
                <span>
                  You will need administrator privileges to perform this
                  installation.
                </span>
              </li>
              <li>
                <span>PowerShell 3.0 or greater is required.</span>
              </li>
            </ul>
            <p>
              Keep in mind you need to run this command in a Windows PowerShell
              terminal.
            </p>
          </EuiCallOut>
          <EuiSpacer></EuiSpacer>
        </>
      );
      const restartAgentCommand =
        this.restartAgentCommand[this.state.selectedOS];
      const onTabClick = selectedTab => {
        this.selectSYS(selectedTab.id);
      };

      const calloutErrorRegistrationServiceInfo = this.state
        .gotErrorRegistrationServiceInfo ? (
        <EuiCallOut
          color='danger'
          title='This section could not be displayed because you do not have permission to get access to the registration service.'
          iconType='iInCircle'
        />
      ) : null;

      const guide = (
        <div>
          {this.state.gotErrorRegistrationServiceInfo ? (
            <EuiCallOut
              color='danger'
              title='This section could not be displayed because you do not have permission to get access to the registration service.'
              iconType='iInCircle'
            />
          ) : this.state.connectionSecure === true &&
            this.state.udpProtocol === false ? (
            <EuiText>
<<<<<<< HEAD
              {this.state.agentName.length > 0 ? (
                <p>
                  You can use this command to install and enroll the Wazuh
                  agent.
                </p>
              ) : (
                <p>
                  You can use this command to install and enroll the Wazuh agent
                  in one or more hosts.
                </p>
              )}
=======
              <p>
                You can use this command to install and enroll the Wazuh agent
                in one or more hosts.
              </p>
>>>>>>> 61283ed4
              <EuiCallOut
                color='warning'
                title={warningUpgrade}
                iconType='iInCircle'
              />
              <EuiSpacer />
              {windowsAdvice}
<<<<<<< HEAD
              {this.state.selectedVersion == 'windowsxp' ||
              this.state.selectedVersion == 'windowsserver2008' ? (
                <>
                  <EuiCallOut
                    color='warning'
                    title={warningCommand}
                    iconType='iInCircle'
                  />
                  <EuiSpacer />
                </>
              ) : (
                ''
              )}
=======
>>>>>>> 61283ed4
              <div className='copy-codeblock-wrapper'>
                <EuiCodeBlock style={codeBlock} language={language}>
                  {this.state.wazuhPassword && !this.state.showPassword
                    ? this.obfuscatePassword(text)
                    : text}
                </EuiCodeBlock>
                <EuiCopy textToCopy={text}>
                  {copy => (
                    <div className='copy-overlay' onClick={copy}>
                      <p>
                        <EuiIcon type='copy' /> Copy command
                      </p>
                    </div>
                  )}
                </EuiCopy>
              </div>
<<<<<<< HEAD
              {this.state.selectedVersion == 'solaris10' ||
              this.state.selectedVersion == 'solaris11' ? (
                <EuiCallOut
                  color='warning'
                  className='message'
                  iconType='iInCircle'
                  title={
                    <span>
                      Might require some extra installation{' '}
                      <EuiLink
                        target='_blank'
                        href={webDocumentationLink(
                          'installation-guide/wazuh-agent/wazuh-agent-package-solaris.html',
                          appVersionMajorDotMinor,
                        )}
                      >
                        steps
                      </EuiLink>
                      .
                    </span>
                  }
                ></EuiCallOut>
              ) : this.state.selectedVersion == '6.1 TL9' ? (
                <EuiCallOut
                  color='warning'
                  className='message'
                  iconType='iInCircle'
                  title={
                    <span>
                      Might require some extra installation{' '}
                      <EuiLink
                        target='_blank'
                        href={webDocumentationLink(
                          'installation-guide/wazuh-agent/wazuh-agent-package-aix.html',
                          appVersionMajorDotMinor,
                        )}
                      >
                        steps
                      </EuiLink>
                      .
                    </span>
                  }
                ></EuiCallOut>
              ) : this.state.selectedVersion == '11.31' ? (
                <EuiCallOut
                  color='warning'
                  className='message'
                  iconType='iInCircle'
                  title={
                    <span>
                      Might require some extra installation{' '}
                      <EuiLink
                        target='_blank'
                        href={webDocumentationLink(
                          'installation-guide/wazuh-agent/wazuh-agent-package-hpux.html',
                          appVersionMajorDotMinor,
                        )}
                      >
                        steps
                      </EuiLink>
                      .
                    </span>
                  }
                ></EuiCallOut>
              ) : this.state.selectedVersion == '3.12.12' ? (
                <EuiCallOut
                  color='warning'
                  className='message'
                  iconType='iInCircle'
                  title={
                    <span>
                      Might require some extra installation{' '}
                      <EuiLink
                        target='_blank'
                        href={webDocumentationLink(
                          'installation-guide/wazuh-agent/wazuh-agent-package-linux.html',
                          appVersionMajorDotMinor,
                        )}
                      >
                        steps
                      </EuiLink>
                      .
                    </span>
                  }
                ></EuiCallOut>
              ) : this.state.selectedVersion == 'debian7' ||
                this.state.selectedVersion == 'debian8' ||
                this.state.selectedVersion == 'debian9' ||
                this.state.selectedVersion == 'debian10' ? (
                <EuiCallOut
                  color='warning'
                  className='message'
                  iconType='iInCircle'
                  title={
                    <span>
                      Might require some extra installation{' '}
                      <EuiLink
                        target='_blank'
                        href={webDocumentationLink(
                          'installation-guide/wazuh-agent/wazuh-agent-package-linux.html',
                          appVersionMajorDotMinor,
                        )}
                      >
                        steps
                      </EuiLink>
                      .
                    </span>
                  }
                ></EuiCallOut>
              ) : (
                ''
              )}
              {/* 
              {
                <EuiCallOut
                  color='warning'
                  title={extraInstallationText}
                  iconType='iInCircle'
                />
              } */}
              {this.state.needsPassword && (
                <EuiSwitch
                  label='Show password'
                  checked={this.state.showPassword}
                  onChange={active => this.setShowPassword(active)}
                />
              )}
              <EuiSpacer />
            </EuiText>
          ) : this.state.connectionSecure === false ? (
            <EuiText>
              <p>
                You can use this command to install and enroll the Wazuh agent
                in one or more hosts.
              </p>
              <EuiCallOut
                color='warning'
                title={warningUpgrade}
                iconType='iInCircle'
              />
              <EuiSpacer />
              <EuiCallOut
                color='danger'
                title={
                  <>
                    Warning: there's no{' '}
                    <EuiLink
                      target='_blank'
                      href={webDocumentationLink(
                        'user-manual/deployment-variables/deployment-variables.html',
                        appVersionMajorDotMinor,
                      )}
                    >
                      secure protocol configured
                    </EuiLink>{' '}
                    and agents will not be able to communicate with the manager.
                  </>
                }
                iconType='iInCircle'
              />
              <EuiSpacer />
              {windowsAdvice}
              <div className='copy-codeblock-wrapper'>
                <EuiCodeBlock style={codeBlock} language={language}>
                  {this.state.wazuhPassword && !this.state.showPassword
                    ? this.obfuscatePassword(text)
                    : text}
                </EuiCodeBlock>
                <EuiCopy textToCopy={text || ''}>
                  {copy => (
                    <div className='copy-overlay' onClick={copy}>
                      <p>
                        <EuiIcon type='copy' /> Copy command
                      </p>
                    </div>
                  )}
                </EuiCopy>
              </div>
              {this.state.needsPassword && (
                <EuiSwitch
                  label='Show password'
                  checked={this.state.showPassword}
                  onChange={active => this.setShowPassword(active)}
                />
=======
              {this.state.needsPassword && (
                <EuiSwitch
                  label='Show password'
                  checked={this.state.showPassword}
                  onChange={active => this.setShowPassword(active)}
                />
              )}
              <EuiSpacer />
            </EuiText>
          ) : this.state.connectionSecure === false ? (
            <EuiText>
              <p>
                You can use this command to install and enroll the Wazuh agent
                in one or more hosts.
              </p>
              <EuiCallOut
                color='warning'
                title={warningUpgrade}
                iconType='iInCircle'
              />
              <EuiSpacer />
              <EuiCallOut
                color='danger'
                title={
                  <>
                    Warning: there's no{' '}
                    <EuiLink
                      target='_blank'
                      href={webDocumentationLink(
                        'user-manual/deployment-variables/deployment-variables.html',
                        appVersionMajorDotMinor,
                      )}
                    >
                      secure protocol configured
                    </EuiLink>{' '}
                    and agents will not be able to communicate with the manager.
                  </>
                }
                iconType='iInCircle'
              />
              <EuiSpacer />
              {windowsAdvice}
              <div className='copy-codeblock-wrapper'>
                <EuiCodeBlock style={codeBlock} language={language}>
                  {this.state.wazuhPassword && !this.state.showPassword
                    ? this.obfuscatePassword(text)
                    : text}
                </EuiCodeBlock>
                <EuiCopy textToCopy={text || ''}>
                  {copy => (
                    <div className='copy-overlay' onClick={copy}>
                      <p>
                        <EuiIcon type='copy' /> Copy command
                      </p>
                    </div>
                  )}
                </EuiCopy>
              </div>
              {this.state.needsPassword && (
                <EuiSwitch
                  label='Show password'
                  checked={this.state.showPassword}
                  onChange={active => this.setShowPassword(active)}
                />
>>>>>>> 61283ed4
              )}
              <EuiSpacer />
            </EuiText>
          ) : (
            <EuiText>
              <p>
                You can use this command to install and enroll the Wazuh agent
                in one or more hosts.
              </p>
              <EuiCallOut
                color='warning'
                title={warningUpgrade}
                iconType='iInCircle'
              />
              <EuiSpacer />
              {windowsAdvice}
              <div className='copy-codeblock-wrapper'>
                <EuiCodeBlock style={codeBlock} language={language}>
                  {this.state.wazuhPassword && !this.state.showPassword
                    ? this.obfuscatePassword(text)
                    : text}
                </EuiCodeBlock>
                <EuiCopy textToCopy={text || ''}>
                  {copy => (
                    <div className='copy-overlay' onClick={copy}>
                      <p>
                        <EuiIcon type='copy' /> Copy command
                      </p>
                    </div>
                  )}
                </EuiCopy>
              </div>
              {this.state.needsPassword && (
                <EuiSwitch
                  label='Show password'
                  checked={this.state.showPassword}
                  onChange={active => this.setShowPassword(active)}
                />
              )}
              <EuiSpacer />
            </EuiText>
          )}
        </div>
      );

      const tabSysV = [
        {
          id: 'sysV',
          name: 'SysV Init',
          content: (
            <Fragment>
              <EuiSpacer />
              <EuiText>
                <div className='copy-codeblock-wrapper'>
                  <EuiCodeBlock style={codeBlock} language={language}>
                    {this.systemSelector()}
                  </EuiCodeBlock>
                  <EuiCopy textToCopy={this.systemSelector()}>
                    {copy => (
                      <div className='copy-overlay' onClick={copy}>
                        <p>
                          <EuiIcon type='copy' /> Copy command
                        </p>
                      </div>
                    )}
                  </EuiCopy>
                </div>
                <EuiSpacer size='s' />
                {textAndLinkToCheckConnectionDocumentation}
                {this.state.selectedOS == 'hp' || this.state.selectedOS == 'sol'
                  ? messageExtraSteps
                  : ''}
              </EuiText>
            </Fragment>
          ),
        },
      ];

      const tabSystemD = [
        {
          id: 'systemd',
          name: 'Systemd',
          content: (
            <Fragment>
              <EuiSpacer />
              <EuiText>
                <div className='copy-codeblock-wrapper'>
                  <EuiCodeBlock style={codeBlock} language={language}>
                    {this.systemSelector()}
                  </EuiCodeBlock>
                  <EuiCopy textToCopy={this.systemSelector()}>
                    {copy => (
                      <div className='copy-overlay' onClick={copy}>
                        <p>
                          <EuiIcon type='copy' /> Copy command
                        </p>
                      </div>
                    )}
                  </EuiCopy>
                </div>
                <EuiSpacer size='s' />
                {textAndLinkToCheckConnectionDocumentation}
                {this.state.selectedOS == 'hp' || this.state.selectedOS == 'sol'
                  ? messageExtraSteps
                  : ''}
              </EuiText>
            </Fragment>
          ),
        },
      ];

      const tabNet = [
        {
          id: 'NET',
          name: 'NET',
          content: (
            <Fragment>
              <EuiSpacer />
              <EuiText>
                <div className='copy-codeblock-wrapper'>
                  <EuiCodeBlock style={codeBlock} language={language}>
                    {this.systemSelectorNet()}
                  </EuiCodeBlock>
                  <EuiCopy textToCopy={this.systemSelectorNet()}>
                    {copy => (
                      <div className='copy-overlay' onClick={copy}>
                        <p>
                          <EuiIcon type='copy' /> Copy command
                        </p>
                      </div>
                    )}
                  </EuiCopy>
                </div>
                <EuiSpacer size='s' />
                {textAndLinkToCheckConnectionDocumentation}
                {this.state.selectedOS == 'hp' || this.state.selectedOS == 'sol'
                  ? messageExtraSteps
                  : ''}
              </EuiText>
            </Fragment>
          ),
        },
      ];

      const tabWazuhControlMacos = [
        {
          id: 'Wazuh-control-macos',
          name: 'Wazuh-control-macos',
          content: (
            <Fragment>
              <EuiSpacer />
              <EuiText>
                <div className='copy-codeblock-wrapper'>
                  <EuiCodeBlock style={codeBlock} language={language}>
                    {this.systemSelectorWazuhControlMacos()}
                  </EuiCodeBlock>
                  <EuiCopy textToCopy={this.systemSelectorWazuhControlMacos()}>
                    {copy => (
                      <div className='copy-overlay' onClick={copy}>
                        <p>
                          <EuiIcon type='copy' /> Copy command
                        </p>
                      </div>
                    )}
                  </EuiCopy>
                </div>
                <EuiSpacer size='s' />
                {textAndLinkToCheckConnectionDocumentation}
                {this.state.selectedOS == 'hp' || this.state.selectedOS == 'sol'
                  ? messageExtraSteps
                  : ''}
              </EuiText>
            </Fragment>
          ),
        },
      ];

      const tabWazuhControl = [
        {
          id: 'Wazuh-control',
          name: 'Wazuh-control',
          content: (
            <Fragment>
              <EuiSpacer />
              <EuiText>
                <div className='copy-codeblock-wrapper'>
                  <EuiCodeBlock style={codeBlock} language={language}>
                    {this.systemSelectorWazuhControl()}
                  </EuiCodeBlock>
                  <EuiCopy textToCopy={this.systemSelectorWazuhControl()}>
                    {copy => (
                      <div className='copy-overlay' onClick={copy}>
                        <p>
                          <EuiIcon type='copy' /> Copy command
                        </p>
                      </div>
                    )}
                  </EuiCopy>
                </div>
                <EuiSpacer size='s' />
                {textAndLinkToCheckConnectionDocumentation}
                {this.state.selectedOS == 'hp' || this.state.selectedOS == 'sol'
                  ? messageExtraSteps
                  : ''}
              </EuiText>
            </Fragment>
          ),
        },
      ];

      const buttonGroup = (legend, options, idSelected, onChange) => {
        return (
          <EuiButtonGroup
            color='primary'
            legend={legend}
            options={options}
            idSelected={idSelected}
            onChange={onChange}
            className={'osButtonsStyle'}
          />
        );
      };
<<<<<<< HEAD
=======

      const buttonGroupWithMessage = (
        legend,
        options,
        idSelected,
        onChange,
      ) => {
        return (
          <>
            <EuiButtonGroup
              color='primary'
              legend={legend}
              options={options}
              idSelected={idSelected}
              onChange={onChange}
              className={'osButtonsStyle'}
            />
            {this.state.selectedVersion == 'solaris10' ||
            this.state.selectedVersion == 'solaris11' ? (
              <EuiCallOut
                color='warning'
                className='message'
                iconType='iInCircle'
                title={
                  <span>
                    Might require some extra installation{' '}
                    <EuiLink
                      target='_blank'
                      href={webDocumentationLink(
                        'installation-guide/wazuh-agent/wazuh-agent-package-solaris.html',
                        appVersionMajorDotMinor,
                      )}
                    >
                      steps
                    </EuiLink>
                    .
                  </span>
                }
              ></EuiCallOut>
            ) : this.state.selectedVersion == '6.1 TL9' ? (
              <EuiCallOut
                color='warning'
                className='message'
                iconType='iInCircle'
                title={
                  <span>
                    Might require some extra installation{' '}
                    <EuiLink
                      target='_blank'
                      href={webDocumentationLink(
                        'installation-guide/wazuh-agent/wazuh-agent-package-aix.html',
                        appVersionMajorDotMinor,
                      )}
                    >
                      steps
                    </EuiLink>
                    .
                  </span>
                }
              ></EuiCallOut>
            ) : this.state.selectedVersion == '11.31' ? (
              <EuiCallOut
                color='warning'
                className='message'
                iconType='iInCircle'
                title={
                  <span>
                    Might require some extra installation{' '}
                    <EuiLink
                      target='_blank'
                      href={webDocumentationLink(
                        'installation-guide/wazuh-agent/wazuh-agent-package-hpux.html',
                        appVersionMajorDotMinor,
                      )}
                    >
                      steps
                    </EuiLink>
                    .
                  </span>
                }
              ></EuiCallOut>
            ) : this.state.selectedVersion == 'debian7' ||
              this.state.selectedVersion == 'debian8' ||
              this.state.selectedVersion == 'debian9' ||
              this.state.selectedVersion == 'debian10' ? (
              <EuiCallOut
                color='warning'
                className='message'
                iconType='iInCircle'
                title={
                  <span>
                    Might require some extra installation{' '}
                    <EuiLink
                      target='_blank'
                      href={webDocumentationLink(
                        'installation-guide/wazuh-agent/wazuh-agent-package-linux.html',
                        appVersionMajorDotMinor,
                      )}
                    >
                      steps
                    </EuiLink>
                    .
                  </span>
                }
              ></EuiCallOut>
            ) : (
              ''
            )}
          </>
        );
      };
>>>>>>> 61283ed4

      const selectedVersionMac = (legend, options, idSelected, onChange) => {
        return (
          <EuiButtonGroup
            color='primary'
            legend={legend}
            options={options}
            idSelected={idSelected}
            onChange={onChange}
            className={'osButtonsStyleMac'}
          />
        );
      };

      const onChangeServerAddress = async selectedNodes => {
        if (selectedNodes.length === 0) {
          this.setState({
            serverAddress: '',
            udpProtocol: false,
            connectionSecure: null,
          });
        } else {
          const nodeSelected = selectedNodes[0];
          try {
            const remoteConfig = await getConnectionConfig(nodeSelected);
            this.setState({
              serverAddress: remoteConfig.serverAddress,
              udpProtocol: remoteConfig.udpProtocol,
              connectionSecure: remoteConfig.connectionSecure,
            });
          } catch (error) {
            const options = {
              context: `${RegisterAgent.name}.onChangeServerAddress`,
              level: UI_LOGGER_LEVELS.ERROR,
              severity: UI_ERROR_SEVERITIES.BUSINESS,
              display: true,
              store: false,
              error: {
                error: error,
                message: error.message || error,
                title: error.name || error,
              },
            };
            getErrorOrchestrator().handleError(options);
            this.setState({
              serverAddress: nodeSelected.label,
              udpProtocol: false,
              connectionSecure: false,
            });
          }
        }
      };
<<<<<<< HEAD
      console.log(this.state.selectedOS, 'oss');
=======
>>>>>>> 61283ed4

      const steps = [
        {
          title: 'Choose the operating system',
<<<<<<< HEAD
          children: (
            <PrincipalButtonGroup
              legend='Choose the Operating system'
              options={osPrincipalButtons}
              idSelected={this.state.selectedOS}
              onChange={os => this.selectOS(os)}
            />
=======
          children: buttonGroup(
            'Choose the Operating system',
            osButtons,
            this.state.selectedOS,
            os => this.selectOS(os),
>>>>>>> 61283ed4
          ),
        },
        ...(this.state.selectedOS == 'rpm'
          ? [
              {
                title: 'Choose the version',
<<<<<<< HEAD
                children: buttonGroup(
                  'Choose the version',
                  versionButtonsRedHat,
                  this.state.selectedVersion,
                  version => this.setVersion(version),
                ),
=======
                children:
                  this.state.selectedVersion == 'redhat5' ||
                  this.state.selectedVersion == 'redhat6'
                    ? buttonGroupWithMessage(
                        'Choose the version',
                        versionButtonsRedHat,
                        this.state.selectedVersion,
                        version => this.setVersion(version),
                      )
                    : buttonGroup(
                        'Choose the version',
                        versionButtonsRedHat,
                        this.state.selectedVersion,
                        version => this.setVersion(version),
                      ),
>>>>>>> 61283ed4
              },
            ]
          : []),
        ...(this.state.selectedOS == 'oraclelinux'
          ? [
              {
                title: 'Choose the version',
                children: buttonGroup(
                  'Choose the version',
                  versionButtonsOracleLinux,
                  this.state.selectedVersion,
                  version => this.setVersion(version),
                ),
              },
            ]
          : []),
        ...(this.state.selectedOS == 'raspbian'
          ? [
              {
                title: 'Choose the version',
                children: buttonGroup(
                  'Choose the version',
                  versionButtonsRaspbian,
                  this.state.selectedVersion,
                  version => this.setVersion(version),
                ),
              },
            ]
          : []),
        ...(this.state.selectedOS == 'amazonlinux'
          ? [
              {
                title: 'Choose the version',
                children: buttonGroup(
                  'Choose the version',
                  versionButtonAmazonLinux,
                  this.state.selectedVersion,
                  version => this.setVersion(version),
                ),
              },
            ]
          : []),
        ...(this.state.selectedOS == 'cent'
          ? [
              {
                title: 'Choose the version',
<<<<<<< HEAD
                children: buttonGroup(
                  'Choose the version',
                  versionButtonsCentos,
                  this.state.selectedVersion,
                  version => this.setVersion(version),
                ),
=======
                children:
                  this.state.selectedVersion == 'centos5' ||
                  this.state.selectedVersion == 'centos6'
                    ? buttonGroupWithMessage(
                        'Choose the version',
                        versionButtonsCentos,
                        this.state.selectedVersion,
                        version => this.setVersion(version),
                      )
                    : buttonGroup(
                        'Choose the version',
                        versionButtonsCentos,
                        this.state.selectedVersion,
                        version => this.setVersion(version),
                      ),
>>>>>>> 61283ed4
              },
            ]
          : []),
        ...(this.state.selectedOS == 'fedora'
          ? [
              {
                title: 'Choose the version',
                children: buttonGroup(
                  'Choose the version',
                  versionButtonFedora,
                  this.state.selectedVersion,
                  version => this.setVersion(version),
                ),
              },
            ]
          : []),
        ...(this.state.selectedOS == 'deb'
          ? [
              {
                title: 'Choose the version',
<<<<<<< HEAD
                children: buttonGroup(
                  'Choose the version',
                  versionButtonsDebian,
                  this.state.selectedVersion,
                  version => this.setVersion(version),
                ),
=======
                children:
                  this.state.selectedVersion == 'debian7' ||
                  this.state.selectedVersion == 'debian8' ||
                  this.state.selectedVersion == 'debian9' ||
                  this.state.selectedVersion == 'debian10'
                    ? buttonGroupWithMessage(
                        'Choose the version',
                        versionButtonsDebian,
                        this.state.selectedVersion,
                        version => this.setVersion(version),
                      )
                    : buttonGroup(
                        'Choose the version',
                        versionButtonsDebian,
                        this.state.selectedVersion,
                        version => this.setVersion(version),
                      ),
>>>>>>> 61283ed4
              },
            ]
          : []),
        ...(this.state.selectedOS == 'ubu'
          ? [
              {
                title: 'Choose the version',
<<<<<<< HEAD
                children: buttonGroup(
                  'Choose the version',
                  versionButtonsUbuntu,
                  this.state.selectedVersion,
                  version => this.setVersion(version),
                ),
=======
                children:
                  this.state.selectedVersion == 'ubuntu14'
                    ? buttonGroupWithMessage(
                        'Choose the version',
                        versionButtonsUbuntu,
                        this.state.selectedVersion,
                        version => this.setVersion(version),
                      )
                    : buttonGroup(
                        'Choose the version',
                        versionButtonsUbuntu,
                        this.state.selectedVersion,
                        version => this.setVersion(version),
                      ),
>>>>>>> 61283ed4
              },
            ]
          : []),
        ...(this.state.selectedOS == 'win'
          ? [
              {
                title: 'Choose the version',
<<<<<<< HEAD
                children: buttonGroup(
                  'Choose the version',
                  versionButtonsWindows,
                  this.state.selectedVersion,
                  version => this.setVersion(version),
                ),
=======
                children:
                  this.state.selectedVersion == 'windowsxp'
                    ? buttonGroupWithMessage(
                        'Choose the version',
                        versionButtonsWindows,
                        this.state.selectedVersion,
                        version => this.setVersion(version),
                      )
                    : buttonGroup(
                        'Choose the version',
                        versionButtonsWindows,
                        this.state.selectedVersion,
                        version => this.setVersion(version),
                      ),
>>>>>>> 61283ed4
              },
            ]
          : []),
        ...(this.state.selectedOS == 'macos'
          ? [
              {
                title: 'Choose the version',
                children: selectedVersionMac(
                  'Choose the version',
                  versionButtonsMacOS,
                  this.state.selectedVersion,
                  version => this.setVersion(version),
                ),
              },
            ]
          : []),
        ...(this.state.selectedOS == 'suse'
          ? [
              {
                title: 'Choose the version',
                children: selectedVersionMac(
                  'Choose the version',
                  versionButtonsSuse,
                  this.state.selectedVersion,
                  version => this.setVersion(version),
                ),
              },
            ]
          : []),
        ...(this.state.selectedOS == 'open'
          ? [
              {
                title: 'Choose the version',
                children: buttonGroup(
                  'Choose the version',
                  versionButtonsOpenSuse,
                  this.state.selectedVersion,
                  version => this.setVersion(version),
                ),
              },
            ]
          : []),
        ...(this.state.selectedOS == 'sol'
          ? [
              {
                title: 'Choose the version',
<<<<<<< HEAD
                children: buttonGroup(
                  'Choose the version',
                  versionButtonsSolaris,
                  this.state.selectedVersion,
                  version => this.setVersion(version),
                ),
=======
                children:
                  this.state.selectedVersion == 'solaris10' ||
                  this.state.selectedVersion == 'solaris11'
                    ? buttonGroupWithMessage(
                        'Choose the version',
                        versionButtonsSolaris,
                        this.state.selectedVersion,
                        version => this.setVersion(version),
                      )
                    : buttonGroup(
                        'Choose the version',
                        versionButtonsSolaris,
                        this.state.selectedVersion,
                        version => this.setVersion(version),
                      ),
>>>>>>> 61283ed4
              },
            ]
          : []),
        ...(this.state.selectedOS == 'aix'
          ? [
              {
                title: 'Choose the version',
<<<<<<< HEAD
                children: buttonGroup(
                  'Choose the version',
                  versionButtonsAix,
                  this.state.selectedVersion,
                  version => this.setVersion(version),
                ),
=======
                children:
                  this.state.selectedVersion == '6.1 TL9'
                    ? buttonGroupWithMessage(
                        'Choose the version',
                        versionButtonsAix,
                        this.state.selectedVersion,
                        version => this.setVersion(version),
                      )
                    : buttonGroup(
                        'Choose the version',
                        versionButtonsAix,
                        this.state.selectedVersion,
                        version => this.setVersion(version),
                      ),
>>>>>>> 61283ed4
              },
            ]
          : []),
        ...(this.state.selectedOS == 'hp'
          ? [
              {
                title: 'Choose the version',
<<<<<<< HEAD
                children: buttonGroup(
                  'Choose the version',
                  versionButtonsHPUX,
                  this.state.selectedVersion,
                  version => this.setVersion(version),
                ),
              },
            ]
          : []),
        ...(this.state.selectedOS == 'alpine'
          ? [
              {
                title: 'Choose the version',
                children: buttonGroup(
                  'Choose the version',
                  versionButtonAlpine,
                  this.state.selectedVersion,
                  version => this.setVersion(version),
                ),
=======
                children:
                  this.state.selectedVersion == '11.31'
                    ? buttonGroupWithMessage(
                        'Choose the version',
                        versionButtonsHPUX,
                        this.state.selectedVersion,
                        version => this.setVersion(version),
                      )
                    : buttonGroup(
                        'Choose the version',
                        versionButtonsHPUX,
                        this.state.selectedVersion,
                        version => this.setVersion(version),
                      ),
>>>>>>> 61283ed4
              },
            ]
          : []),
        ...(this.state.selectedVersion == 'centos5' ||
        this.state.selectedVersion == 'redhat5' ||
        this.state.selectedVersion == 'oraclelinux5' ||
        this.state.selectedVersion == 'suse11'
          ? [
              {
                title: 'Choose the architecture',
                children: buttonGroup(
                  'Choose the architecture',
                  architecturei386Andx86_64,
                  this.state.selectedArchitecture,
                  architecture => this.setArchitecture(architecture),
                ),
              },
            ]
          : []),
        ...(this.state.selectedVersion == 'leap15'
          ? [
              {
                title: 'Choose the architecture',
                children: buttonGroup(
                  'Choose the architecture',
                  architectureButtonsOpenSuse,
                  this.state.selectedArchitecture,
                  architecture => this.setArchitecture(architecture),
                ),
              },
            ]
          : []),
<<<<<<< HEAD
        ...(this.state.selectedVersion == '3.12.12'
=======
        ...(this.state.selectedVersion == 'centos6' ||
        this.state.selectedVersion == 'oraclelinux6' ||
        this.state.selectedVersion == 'amazonlinux1' ||
        this.state.selectedVersion == 'redhat6' ||
        this.state.selectedVersion == 'amazonlinux2022' ||
        this.state.selectedVersion == 'debian7' ||
        this.state.selectedVersion == 'debian8' ||
        this.state.selectedVersion == 'ubuntu14' ||
        this.state.selectedVersion == 'ubuntu15' ||
        this.state.selectedVersion == 'ubuntu16'
>>>>>>> 61283ed4
          ? [
              {
                title: 'Choose the architecture',
                children: buttonGroup(
                  'Choose the architecture',
<<<<<<< HEAD
                  architectureButtonsWithPPC64LE,
=======
                  architectureButtons,
>>>>>>> 61283ed4
                  this.state.selectedArchitecture,
                  architecture => this.setArchitecture(architecture),
                ),
              },
            ]
          : []),
<<<<<<< HEAD
        ...(this.state.selectedVersion == 'centos6' ||
        this.state.selectedVersion == 'oraclelinux6' ||
        this.state.selectedVersion == 'amazonlinux1' ||
        this.state.selectedVersion == 'redhat6' ||
        this.state.selectedVersion == 'amazonlinux2022' ||
        this.state.selectedVersion == 'debian7' ||
        this.state.selectedVersion == 'debian8' ||
        this.state.selectedVersion == 'ubuntu14' ||
        this.state.selectedVersion == 'ubuntu15'
=======
        ...(this.state.selectedVersion == 'centos7' ||
        this.state.selectedVersion == 'redhat7' ||
        this.state.selectedVersion == 'amazonlinux2' ||
        this.state.selectedVersion == 'suse12' ||
        this.state.selectedVersion == '22' ||
        this.state.selectedVersion == 'debian9' ||
        this.state.selectedVersion == 'debian10' ||
        this.state.selectedVersion == 'busterorgreater'
>>>>>>> 61283ed4
          ? [
              {
                title: 'Choose the architecture',
                children: buttonGroup(
                  'Choose the architecture',
<<<<<<< HEAD
                  architectureButtons,
=======
                  architectureButtonsWithPPC64LE,
>>>>>>> 61283ed4
                  this.state.selectedArchitecture,
                  architecture => this.setArchitecture(architecture),
                ),
              },
            ]
          : []),
<<<<<<< HEAD
        ...(this.state.selectedVersion == 'centos7' ||
        this.state.selectedVersion == 'redhat7' ||
        this.state.selectedVersion == 'amazonlinux2' ||
        this.state.selectedVersion == 'suse12' ||
        this.state.selectedVersion == '22' ||
        this.state.selectedVersion == 'debian9' ||
        this.state.selectedVersion == 'debian10' ||
        this.state.selectedVersion == 'busterorgreater'
=======
        ...(this.state.selectedVersion == 'windowsxp' ||
        this.state.selectedVersion == 'windows8'
>>>>>>> 61283ed4
          ? [
              {
                title: 'Choose the architecture',
                children: buttonGroup(
                  'Choose the architecture',
<<<<<<< HEAD
                  architectureButtonsWithPPC64LE,
=======
                  architectureButtonsi386,
>>>>>>> 61283ed4
                  this.state.selectedArchitecture,
                  architecture => this.setArchitecture(architecture),
                ),
              },
            ]
          : []),
<<<<<<< HEAD
        ...(this.state.selectedVersion == 'windowsxp' ||
        this.state.selectedVersion == 'windowsserver2008' ||
        this.state.selectedVersion == 'windows7'
=======
        ...(this.state.selectedVersion == 'sierra' ||
        this.state.selectedVersion == 'highSierra' ||
        this.state.selectedVersion == 'mojave' ||
        this.state.selectedVersion == 'catalina' ||
        this.state.selectedVersion == 'bigSur' ||
        this.state.selectedVersion == 'monterrey' ||
        this.state.selectedVersion == 'ventura'
>>>>>>> 61283ed4
          ? [
              {
                title: 'Choose the architecture',
                children: buttonGroup(
                  'Choose the architecture',
<<<<<<< HEAD
                  architectureButtonsi386,
=======
                  architectureButtonsMacos,
>>>>>>> 61283ed4
                  this.state.selectedArchitecture,
                  architecture => this.setArchitecture(architecture),
                ),
              },
            ]
          : []),
<<<<<<< HEAD
        ...(this.state.selectedVersion == 'sierra'
=======
        ...(this.state.selectedVersion == 'solaris10' ||
        this.state.selectedVersion == 'solaris11'
>>>>>>> 61283ed4
          ? [
              {
                title: 'Choose the architecture',
                children: buttonGroup(
                  'Choose the architecture',
<<<<<<< HEAD
                  architectureButtonsMacos,
                  this.state.selectedArchitecture,
                  architecture => this.setArchitecture(architecture),
                ),
              },
            ]
          : []),
        ...(this.state.selectedVersion == 'solaris10' ||
        this.state.selectedVersion == 'solaris11'
          ? [
              {
                title: 'Choose the architecture',
                children: buttonGroup(
                  'Choose the architecture',
=======
>>>>>>> 61283ed4
                  architectureButtonsSolaris,
                  this.state.selectedArchitecture,
                  architecture => this.setArchitecture(architecture),
                ),
              },
            ]
          : []),
        ...(this.state.selectedVersion == '6.1 TL9'
          ? [
              {
                title: 'Choose the architecture',
                children: buttonGroup(
                  'Choose the architecture',
                  architectureButtonsAix,
                  this.state.selectedArchitecture,
                  architecture => this.setArchitecture(architecture),
                ),
              },
            ]
          : []),
        ...(this.state.selectedVersion == '11.31'
          ? [
              {
                title: 'Choose the architecture',
                children: buttonGroup(
                  'Choose the architecture',
                  architectureButtonsHpUx,
                  this.state.selectedArchitecture,
                  architecture => this.setArchitecture(architecture),
                ),
              },
            ]
<<<<<<< HEAD
          : []),
        ...(!(
          this.state.selectedOS == 'hp' ||
          this.state.selectedOS == 'sol' ||
          this.state.selectedOS == 'alpine'
        )
          ? [
              {
                title: 'Wazuh server address',
                children: (
                  <Fragment>
                    <ServerAddress
                      defaultValue={this.state.defaultServerAddress}
                      onChange={onChangeServerAddress}
                      fetchOptions={fetchClusterNodesOptions}
                    />
                  </Fragment>
                ),
              },
            ]
          : []),
=======
          : []),
        {
          title: 'Wazuh server address',
          children: (
            <Fragment>
              <ServerAddress
                defaultValue={this.state.defaultServerAddress}
                onChange={onChangeServerAddress}
                fetchOptions={fetchClusterNodesOptions}
              />
            </Fragment>
          ),
        },
>>>>>>> 61283ed4
        ...(!(!this.state.needsPassword || this.state.hidePasswordInput)
          ? [
              {
                title: 'Wazuh password',
                children: <Fragment>{passwordInput}</Fragment>,
              },
            ]
<<<<<<< HEAD
          : []),
        ...(!(
          this.state.selectedOS == 'hp' ||
          this.state.selectedOS == 'sol' ||
          this.state.selectedOS == 'alpine'
        )
          ? [
              {
                title: 'Assign a name and a group to the agent',
                children: (
                  <Fragment>
                    {agentName}
                    {groupInput}
                    {agentGroup}
                  </Fragment>
                ),
              },
            ]
          : []),
=======
          : []),
        {
          title: 'Assign a name and a group to the agent',
          children: (
            <Fragment>
              {agentName}
              {groupInput}
              {agentGroup}
            </Fragment>
          ),
        },
>>>>>>> 61283ed4
        {
          title: 'Install and enroll the agent',
          children: this.state.gotErrorRegistrationServiceInfo ? (
            calloutErrorRegistrationServiceInfo
          ) : missingOSSelection.length ? (
            <EuiCallOut
              color='warning'
              title={`Please select the ${missingOSSelection.join(', ')}.`}
              iconType='iInCircle'
            />
          ) : (
            <div>{guide}</div>
          ),
        },
        ...(this.state.selectedOS == 'rpm' ||
        this.state.selectedOS == 'cent' ||
        this.state.selectedOS == 'suse' ||
        this.state.selectedOS == 'fedora' ||
        this.state.selectedOS == 'oraclelinux' ||
        this.state.selectedOS == 'amazonlinux' ||
        this.state.selectedOS == 'deb' ||
        this.state.selectedOS == 'raspbian' ||
        this.state.selectedOS == 'ubu' ||
        this.state.selectedOS == 'win' ||
        this.state.selectedOS == 'macos' ||
        this.state.selectedOS == 'open' ||
        this.state.selectedOS == 'sol' ||
        this.state.selectedOS == 'aix' ||
<<<<<<< HEAD
        this.state.selectedOS == 'hp' ||
        this.state.selectedOS == 'alpine' ||
        this.state.selectedOS == ''
=======
        this.state.selectedOS == 'hp'
>>>>>>> 61283ed4
          ? [
              {
                title: 'Start the agent',
                children: this.state.gotErrorRegistrationServiceInfo ? (
                  calloutErrorRegistrationServiceInfo
                ) : missingOSSelection.length ? (
                  <EuiCallOut
                    color='warning'
                    title={`Please select the ${missingOSSelection.join(
                      ', ',
                    )}.`}
                    iconType='iInCircle'
                  />
                ) : (
                  <EuiTabbedContent
                    tabs={
                      this.state.selectedVersion == 'redhat7' ||
                      this.state.selectedVersion == 'amazonlinux2022' ||
                      this.state.selectedVersion == 'centos7' ||
                      this.state.selectedVersion == 'suse11' ||
                      this.state.selectedVersion == 'suse12' ||
                      this.state.selectedVersion == 'oraclelinux5' ||
                      this.state.selectedVersion == 'amazonlinux2' ||
                      this.state.selectedVersion == '22' ||
                      this.state.selectedVersion == 'debian8' ||
                      this.state.selectedVersion == 'debian10' ||
                      this.state.selectedVersion == 'busterorgreater' ||
                      this.state.selectedVersion == 'busterorgreater' ||
                      this.state.selectedVersion === 'ubuntu15' ||
<<<<<<< HEAD
                      this.state.selectedVersion === 'leap15'
                        ? tabSystemD
                        : this.state.selectedVersion == 'windowsxp' ||
                          this.state.selectedVersion == 'windowsserver2008' ||
                          this.state.selectedVersion == 'windows7'
=======
                      this.state.selectedVersion === 'ubuntu16' ||
                      this.state.selectedVersion === 'leap15'
                        ? tabSystemD
                        : this.state.selectedVersion == 'windowsxp' ||
                          this.state.selectedVersion == 'windows8'
>>>>>>> 61283ed4
                        ? tabNet
                        : this.state.selectedVersion == 'sierra' ||
                          this.state.selectedVersion == 'highSierra' ||
                          this.state.selectedVersion == 'mojave' ||
                          this.state.selectedVersion == 'catalina' ||
                          this.state.selectedVersion == 'bigSur' ||
                          this.state.selectedVersion == 'monterrey' ||
                          this.state.selectedVersion == 'ventura'
                        ? tabWazuhControlMacos
                        : this.state.selectedVersion == 'solaris10' ||
                          this.state.selectedVersion == 'solaris11' ||
                          this.state.selectedVersion == '6.1 TL9' ||
<<<<<<< HEAD
                          this.state.selectedVersion == '11.31' ||
                          this.state.selectedVersion == '3.12.12'
=======
                          this.state.selectedVersion == '11.31'
>>>>>>> 61283ed4
                        ? tabWazuhControl
                        : tabSysV
                    }
                    selectedTab={this.selectedSYS}
                    onTabClick={onTabClick}
                  />
                ),
              },
            ]
          : []),
        ...(!missingOSSelection.length &&
        this.state.selectedOS !== 'rpm' &&
        this.state.selectedOS !== 'deb' &&
        this.state.selectedOS !== 'cent' &&
        this.state.selectedOS !== 'ubu' &&
        this.state.selectedOS !== 'win' &&
        this.state.selectedOS !== 'macos' &&
        this.state.selectedOS !== 'open' &&
        this.state.selectedOS !== 'sol' &&
        this.state.selectedOS !== 'aix' &&
        this.state.selectedOS !== 'hp' &&
        this.state.selectedOS !== 'amazonlinux' &&
        this.state.selectedOS !== 'fedora' &&
        this.state.selectedOS !== 'oraclelinux' &&
        this.state.selectedOS !== 'suse' &&
        this.state.selectedOS !== 'raspbian' &&
<<<<<<< HEAD
        this.state.selectedOS !== 'alpine' &&
=======
>>>>>>> 61283ed4
        restartAgentCommand
          ? [
              {
                title: 'Start the agent',
                children: this.state.gotErrorRegistrationServiceInfo ? (
                  calloutErrorRegistrationServiceInfo
                ) : (
                  <EuiFlexGroup direction='column'>
                    <EuiText>
                      <div className='copy-codeblock-wrapper'>
                        <EuiCodeBlock style={codeBlock} language={language}>
                          {restartAgentCommand}
                        </EuiCodeBlock>
                        <EuiCopy textToCopy={restartAgentCommand}>
                          {copy => (
                            <div className='copy-overlay' onClick={copy}>
                              <p>
                                <EuiIcon type='copy' /> Copy command
                              </p>
                            </div>
                          )}
                        </EuiCopy>
                      </div>
                    </EuiText>
                  </EuiFlexGroup>
                ),
              },
            ]
          : []),
      ];

      return (
        <div>
          <EuiPage restrictWidth='1000px' style={{ background: 'transparent' }}>
            <EuiPageBody>
              <EuiFlexGroup>
                <EuiFlexItem>
                  <EuiPanel>
                    <EuiFlexGroup>
                      <EuiFlexItem>
                        <EuiTitle>
                          <h2>Deploy a new agent</h2>
                        </EuiTitle>
                      </EuiFlexItem>
                      <EuiFlexItem grow={false}>
                        {this.props.hasAgents() && (
                          <EuiButtonEmpty
                            size='s'
                            onClick={() => this.props.addNewAgent(false)}
                            iconType='cross'
                          >
                            Close
                          </EuiButtonEmpty>
                        )}
                        {!this.props.hasAgents() && (
                          <EuiButtonEmpty
                            size='s'
                            onClick={() => this.props.reload()}
                            iconType='refresh'
                          >
                            Refresh
                          </EuiButtonEmpty>
                        )}
                      </EuiFlexItem>
                    </EuiFlexGroup>
                    <EuiSpacer />
                    {this.state.loading && (
                      <>
                        <EuiFlexItem>
                          <EuiProgress size='xs' color='primary' />
                        </EuiFlexItem>
                        <EuiSpacer></EuiSpacer>
                      </>
                    )}
                    {!this.state.loading && (
                      <EuiFlexItem>
                        <EuiSteps steps={steps} />
                      </EuiFlexItem>
                    )}
                  </EuiPanel>
                </EuiFlexItem>
              </EuiFlexGroup>
            </EuiPageBody>
          </EuiPage>
        </div>
      );
    }
  },
);<|MERGE_RESOLUTION|>--- conflicted
+++ resolved
@@ -58,11 +58,7 @@
   versionButtonsRedHat,
   versionButtonsCentos,
   architectureButtonsMacos,
-<<<<<<< HEAD
   osPrincipalButtons,
-=======
-  osButtons,
->>>>>>> 61283ed4
   versionButtonsDebian,
   versionButtonsUbuntu,
   versionButtonsWindows,
@@ -71,20 +67,14 @@
   versionButtonsSolaris,
   versionButtonsAix,
   versionButtonsHPUX,
-<<<<<<< HEAD
   versionButtonAlpine,
-=======
->>>>>>> 61283ed4
 } from '../wazuh-config';
 import ServerAddress from '../register-agent/steps/server-address';
 import {
   getConnectionConfig,
   fetchClusterNodesOptions,
 } from './register-agent-service';
-<<<<<<< HEAD
 import { PrincipalButtonGroup } from './wz-accordion';
-=======
->>>>>>> 61283ed4
 
 export const RegisterAgent = withErrorBoundary(
   class RegisterAgent extends Component {
@@ -112,10 +102,7 @@
         showPassword: false,
         showProtocol: true,
         connectionSecure: true,
-<<<<<<< HEAD
         isAccordionOpen: false,
-=======
->>>>>>> 61283ed4
       };
       this.restartAgentCommand = {
         rpm: this.systemSelector(),
@@ -123,13 +110,8 @@
         deb: this.systemSelector(),
         ubu: this.systemSelector(),
         oraclelinux: this.systemSelector(),
-<<<<<<< HEAD
         macos: this.systemSelectorWazuhControlMacos(),
         win: this.systemSelectorNet(),
-=======
-        macos: 'sudo /Library/Ossec/bin/wazuh-control start',
-        win: 'NET START WazuhSvc',
->>>>>>> 61283ed4
       };
     }
 
@@ -252,10 +234,6 @@
         this.state.selectedVersion === 'debian10' ||
         this.state.selectedVersion === 'busterorgreater' ||
         this.state.selectedVersion === 'ubuntu15' ||
-<<<<<<< HEAD
-=======
-        this.state.selectedVersion === 'ubuntu16' ||
->>>>>>> 61283ed4
         this.state.selectedVersion === 'leap15'
       ) {
         return 'sudo systemctl daemon-reload\nsudo systemctl enable wazuh-agent\nsudo systemctl start wazuh-agent';
@@ -276,33 +254,15 @@
     systemSelectorNet() {
       if (
         this.state.selectedVersion === 'windowsxp' ||
-<<<<<<< HEAD
         this.state.selectedVersion === 'windowsserver2008' ||
         this.state.selectedVersion === 'windows7'
       ) {
         return 'NET START WazuhSvc';
-=======
-        this.state.selectedVersion === 'windows8'
-      ) {
-        return 'update-rc.d wazuh-agent defaults && service wazuh-agent start';
->>>>>>> 61283ed4
       }
     }
 
     systemSelectorWazuhControlMacos() {
-<<<<<<< HEAD
       if (this.state.selectedVersion == 'sierra') {
-=======
-      if (
-        this.state.selectedVersion == 'sierra' ||
-        this.state.selectedVersion == 'highSierra' ||
-        this.state.selectedVersion == 'mojave' ||
-        this.state.selectedVersion == 'catalina' ||
-        this.state.selectedVersion == 'bigSur' ||
-        this.state.selectedVersion == 'monterrey' ||
-        this.state.selectedVersion == 'ventura'
-      ) {
->>>>>>> 61283ed4
         return '/Library/Ossec/bin/wazuh-control start';
       }
     }
@@ -312,18 +272,12 @@
         this.state.selectedVersion === 'solaris10' ||
         this.state.selectedVersion === 'solaris11' ||
         this.state.selectedVersion === '6.1 TL9' ||
-<<<<<<< HEAD
         this.state.selectedVersion === '3.12.12'
       ) {
         return '/var/ossec/bin/wazuh-control start';
       } else this.state.selectedVersion === '11.31';
       {
         return '/sbin/init.d/wazuh-agent start';
-=======
-        this.state.selectedVersion === '11.31'
-      ) {
-        return '/var/ossec/bin/wazuh-control start';
->>>>>>> 61283ed4
       }
     }
 
@@ -416,7 +370,6 @@
 
     agentNameVariable() {
       let agentName = `WAZUH_AGENT_NAME='${this.state.agentName}' `;
-<<<<<<< HEAD
       if (
         this.state.selectedOS === 'macos' &&
         this.state.selectedArchitecture &&
@@ -425,8 +378,6 @@
         return agentName.replace(/=/g, ' ');
       }
 
-=======
->>>>>>> 61283ed4
       if (this.state.selectedArchitecture && this.state.agentName !== '') {
         return agentName;
       } else {
@@ -462,25 +413,6 @@
           return `https://packages.wazuh.com/4.x/yum/wazuh-agent-${this.state.wazuhVersion}${this.addToVersion}.ppc64le.rpm`;
         default:
           return `https://packages.wazuh.com/4.x/yum/wazuh-agent-${this.state.wazuhVersion}${this.addToVersion}.x86_64.rpm`;
-      }
-    }
-
-    resolveAlpinePackage() {
-      switch (
-        `${this.state.selectedVersion}-${this.state.selectedArchitecture}`
-      ) {
-        case '3.12.12-i386':
-          return `https://packages.wazuh.com/key/alpine-devel%40wazuh.com-633d7457.rsa.pub && \echo "https://packages.wazuh.com/4.x/alpine/v3.12/main"`;
-        case '3.12.12-aarch64':
-          return `https://packages.wazuh.com/key/alpine-devel%40wazuh.com-633d7457.rsa.pub && \echo "https://packages.wazuh.com/4.x/alpine/v3.12/main"`;
-        case '3.12.12-x86_64':
-          return `https://packages.wazuh.com/key/alpine-devel%40wazuh.com-633d7457.rsa.pub && \echo "https://packages.wazuh.com/4.x/alpine/v3.12/main"`;
-        case '3.12.12-armhf':
-          return `https://packages.wazuh.com/key/alpine-devel%40wazuh.com-633d7457.rsa.pub && \echo "https://packages.wazuh.com/4.x/alpine/v3.12/main"`;
-        case '3.12.12-powerpc':
-          return `https://packages.wazuh.com/key/alpine-devel%40wazuh.com-633d7457.rsa.pub && \echo "https://packages.wazuh.com/4.x/alpine/v3.12/main"`;
-        default:
-          return `https://packages.wazuh.com/key/alpine-devel%40wazuh.com-633d7457.rsa.pub && \echo "https://packages.wazuh.com/4.x/alpine/v3.12/main"`;
       }
     }
 
@@ -651,11 +583,7 @@
         case 'x86_64':
           return `https://packages.wazuh.com/4.x/apt/pool/main/w/wazuh-agent/wazuh-agent_${this.state.wazuhVersion}${this.addToVersion}_amd64.deb`;
         case 'powerpc':
-<<<<<<< HEAD
           return `https://packages.wazuh.com/4.x/apt/pool/main/w/wazuh-agent/wazuh-agent_${this.state.wazuhVersion}.ppc64el.deb`;
-=======
-          return `https://packages.wazuh.com/4.x/apt/pool/main/w/wazuh-agent/wazuh-agent_${this.state.wazuhVersion}${this.addToVersion}.ppc64el.deb`;
->>>>>>> 61283ed4
         default:
           return `https://packages.wazuh.com/4.x/apt/pool/main/w/wazuh-agent/wazuh-agent_${this.state.wazuhVersion}${this.addToVersion}_amd64.deb`;
       }
@@ -674,11 +602,7 @@
         case 'busterorgreater-x86_64':
           return `https://packages.wazuh.com/4.x/apt/pool/main/w/wazuh-agent/wazuh-agent_${this.state.wazuhVersion}${this.addToVersion}_amd64.deb`;
         case 'busterorgreater-powerpc':
-<<<<<<< HEAD
           return `https://packages.wazuh.com/4.x/apt/pool/main/w/wazuh-agent/wazuh-agent_${this.state.wazuhVersion}.ppc64el.deb`;
-=======
-          return `https://packages.wazuh.com/4.x/apt/pool/main/w/wazuh-agent/wazuh-agent_${this.state.wazuhVersion}${this.addToVersion}.ppc64el.deb`;
->>>>>>> 61283ed4
         default:
           return `https://packages.wazuh.com/4.x/apt/pool/main/w/wazuh-agent/wazuh-agent_${this.state.wazuhVersion}${this.addToVersion}_amd64.deb`;
       }
@@ -703,11 +627,7 @@
         case 'ubuntu15-armhf':
           return `https://packages.wazuh.com/4.x/apt/pool/main/w/wazuh-agent/wazuh-agent_${this.state.wazuhVersion}${this.addToVersion}_armhf.deb`;
         case 'ubuntu15-x86_64':
-<<<<<<< HEAD
           return `https://packages.wazuh.com/4.x/apt/pool/main/w/wazuh-agent/wazuh-agent_${this.state.wazuhVersion}_amd64.deb`;
-=======
-          return `https://packages.wazuh.com/4.x/apt/pool/main/w/wazuh-agent/wazuh-agent_${this.state.wazuhVersion}${this.addToVersion}_amd64.deb`;
->>>>>>> 61283ed4
         default:
           return `https://packages.wazuh.com/4.x/apt/pool/main/w/wazuh-agent/wazuh-agent_${this.state.wazuhVersion}${this.addToVersion}_amd64.deb`;
       }
@@ -720,11 +640,7 @@
         case 'leap15-x86_64':
           return `https://packages.wazuh.com/4.x/yum/i386/wazuh-agent-${this.state.wazuhVersion}${this.addToVersion}.x86_64.rpm`;
         case 'leap15-ARM64':
-<<<<<<< HEAD
           return `https://packages.wazuh.com/4.x/yum/x86_64/wazuh-agent-${this.state.wazuhVersion}.armv7hl.rpm`;
-=======
-          return `https://packages.wazuh.com/4.x/yum/x86_64/wazuh-agent-${this.state.wazuhVersion}${this.addToVersion}.armv7hl.rpm`;
->>>>>>> 61283ed4
         default:
           return `https://packages.wazuh.com/4.x/yum/wazuh-agent-${this.state.wazuhVersion}${this.addToVersion}.x86_64.rpm`;
       }
@@ -741,11 +657,7 @@
         case 'solaris11-i386':
           return `https://packages.wazuh.com/4.x/solaris/i386/11/wazuh-agent_v${this.state.wazuhVersion}-sol11-i386.p5p`;
         case 'solaris11-sparc':
-<<<<<<< HEAD
           return `https://packages.wazuh.com/4.x/solaris/sparc/11/wazuh-agent_v${this.state.wazuhVersion}-sol11-sparc.p5p`;
-=======
-          return `https://packages.wazuh.com/4.x/solaris/sparc/11/wazuh-agent-${this.state.wazuhVersion}-sol11-sparc.p5p`;
->>>>>>> 61283ed4
         default:
           return `https://packages.wazuh.com/4.x/solaris/sparc/11/wazuh-agent_v${this.state.wazuhVersion}-sol11-sparc.p5p`;
       }
@@ -946,17 +858,6 @@
       const urlCheckConnectionDocumentation = webDocumentationLink(
         'user-manual/agents/agent-connection.html',
         appVersionMajorDotMinor,
-<<<<<<< HEAD
-=======
-      );
-      const textAndLinkToCheckConnectionDocumentation = (
-        <p>
-          To verify the connection with the Wazuh server, please follow this{' '}
-          <a href={urlCheckConnectionDocumentation} target='_blank'>
-            document.
-          </a>
-        </p>
->>>>>>> 61283ed4
       );
 
       const urlWazuhAgentEnrollment = webDocumentationLink(
@@ -1042,7 +943,6 @@
         }-1.pkg && sudo launchctl setenv ${this.optionalDeploymentVariables()}${this.agentNameVariable()}&& sudo installer -pkg ./wazuh-agent-${
           this.state.wazuhVersion
         }.pkg -target /`,
-<<<<<<< HEAD
         winText:
           this.state.selectedVersion == 'windowsxp' ||
           this.state.selectedVersion == 'windowsserver2008'
@@ -1058,17 +958,6 @@
               }.msi /q ${this.optionalDeploymentVariables()}${this.agentNameVariable()}`,
         openText: `sudo rpm --import https://packages.wazuh.com/key/GPG-KEY-WAZUH && sudo ${this.optionalDeploymentVariables()}${this.agentNameVariable()} zypper install -y ${this.optionalPackages()}`,
         solText: `sudo curl -so wazuh-agent.p5p ${this.optionalPackages()}/wazuh-agent.p5p ${this.agentNameVariable()}&& ${
-=======
-        winText: `Invoke-WebRequest -Uri https://packages.wazuh.com/4.x/windows/wazuh-agent-${
-          this.state.wazuhVersion
-        }-1.msi -OutFile \${env:tmp}\\wazuh-agent-${
-          this.state.wazuhVersion
-        }.msi; msiexec.exe /i \${env:tmp}\\wazuh-agent-${
-          this.state.wazuhVersion
-        }.msi /q ${this.optionalDeploymentVariables()}${this.agentNameVariable()}`,
-        openText: `sudo rpm --import https://packages.wazuh.com/key/GPG-KEY-WAZUH && sudo ${this.optionalDeploymentVariables()}${this.agentNameVariable()} zypper install -y ${this.optionalPackages()}`,
-        solText: `sudo curl -so ${this.optionalPackages()} && sudo ${this.agentNameVariable()}&& ${
->>>>>>> 61283ed4
           this.state.selectedVersion == 'solaris11'
             ? 'pkg install -g wazuh-agent.p5p wazuh-agent'
             : 'pkgadd -d wazuh-agent.pkg'
@@ -1091,7 +980,6 @@
       const language = this.getHighlightCodeLanguage(this.state.selectedOS);
       const warningUpgrade =
         'If the installer finds another Wazuh agent in the system, it will upgrade it preserving the configuration.';
-<<<<<<< HEAD
       const textAndLinkToCheckConnectionDocumentation = (
         <p>
           To verify the connection with the Wazuh server, please follow this{' '}
@@ -1121,8 +1009,6 @@
           </p>
         </>
       );
-=======
->>>>>>> 61283ed4
       const windowsAdvice = this.state.selectedOS === 'win' && (
         <>
           <EuiCallOut title='Requirements' iconType='iInCircle'>
@@ -1171,7 +1057,6 @@
           ) : this.state.connectionSecure === true &&
             this.state.udpProtocol === false ? (
             <EuiText>
-<<<<<<< HEAD
               {this.state.agentName.length > 0 ? (
                 <p>
                   You can use this command to install and enroll the Wazuh
@@ -1183,12 +1068,6 @@
                   in one or more hosts.
                 </p>
               )}
-=======
-              <p>
-                You can use this command to install and enroll the Wazuh agent
-                in one or more hosts.
-              </p>
->>>>>>> 61283ed4
               <EuiCallOut
                 color='warning'
                 title={warningUpgrade}
@@ -1196,7 +1075,6 @@
               />
               <EuiSpacer />
               {windowsAdvice}
-<<<<<<< HEAD
               {this.state.selectedVersion == 'windowsxp' ||
               this.state.selectedVersion == 'windowsserver2008' ? (
                 <>
@@ -1210,8 +1088,6 @@
               ) : (
                 ''
               )}
-=======
->>>>>>> 61283ed4
               <div className='copy-codeblock-wrapper'>
                 <EuiCodeBlock style={codeBlock} language={language}>
                   {this.state.wazuhPassword && !this.state.showPassword
@@ -1228,7 +1104,6 @@
                   )}
                 </EuiCopy>
               </div>
-<<<<<<< HEAD
               {this.state.selectedVersion == 'solaris10' ||
               this.state.selectedVersion == 'solaris11' ? (
                 <EuiCallOut
@@ -1413,72 +1288,6 @@
                   checked={this.state.showPassword}
                   onChange={active => this.setShowPassword(active)}
                 />
-=======
-              {this.state.needsPassword && (
-                <EuiSwitch
-                  label='Show password'
-                  checked={this.state.showPassword}
-                  onChange={active => this.setShowPassword(active)}
-                />
-              )}
-              <EuiSpacer />
-            </EuiText>
-          ) : this.state.connectionSecure === false ? (
-            <EuiText>
-              <p>
-                You can use this command to install and enroll the Wazuh agent
-                in one or more hosts.
-              </p>
-              <EuiCallOut
-                color='warning'
-                title={warningUpgrade}
-                iconType='iInCircle'
-              />
-              <EuiSpacer />
-              <EuiCallOut
-                color='danger'
-                title={
-                  <>
-                    Warning: there's no{' '}
-                    <EuiLink
-                      target='_blank'
-                      href={webDocumentationLink(
-                        'user-manual/deployment-variables/deployment-variables.html',
-                        appVersionMajorDotMinor,
-                      )}
-                    >
-                      secure protocol configured
-                    </EuiLink>{' '}
-                    and agents will not be able to communicate with the manager.
-                  </>
-                }
-                iconType='iInCircle'
-              />
-              <EuiSpacer />
-              {windowsAdvice}
-              <div className='copy-codeblock-wrapper'>
-                <EuiCodeBlock style={codeBlock} language={language}>
-                  {this.state.wazuhPassword && !this.state.showPassword
-                    ? this.obfuscatePassword(text)
-                    : text}
-                </EuiCodeBlock>
-                <EuiCopy textToCopy={text || ''}>
-                  {copy => (
-                    <div className='copy-overlay' onClick={copy}>
-                      <p>
-                        <EuiIcon type='copy' /> Copy command
-                      </p>
-                    </div>
-                  )}
-                </EuiCopy>
-              </div>
-              {this.state.needsPassword && (
-                <EuiSwitch
-                  label='Show password'
-                  checked={this.state.showPassword}
-                  onChange={active => this.setShowPassword(active)}
-                />
->>>>>>> 61283ed4
               )}
               <EuiSpacer />
             </EuiText>
@@ -1701,120 +1510,6 @@
           />
         );
       };
-<<<<<<< HEAD
-=======
-
-      const buttonGroupWithMessage = (
-        legend,
-        options,
-        idSelected,
-        onChange,
-      ) => {
-        return (
-          <>
-            <EuiButtonGroup
-              color='primary'
-              legend={legend}
-              options={options}
-              idSelected={idSelected}
-              onChange={onChange}
-              className={'osButtonsStyle'}
-            />
-            {this.state.selectedVersion == 'solaris10' ||
-            this.state.selectedVersion == 'solaris11' ? (
-              <EuiCallOut
-                color='warning'
-                className='message'
-                iconType='iInCircle'
-                title={
-                  <span>
-                    Might require some extra installation{' '}
-                    <EuiLink
-                      target='_blank'
-                      href={webDocumentationLink(
-                        'installation-guide/wazuh-agent/wazuh-agent-package-solaris.html',
-                        appVersionMajorDotMinor,
-                      )}
-                    >
-                      steps
-                    </EuiLink>
-                    .
-                  </span>
-                }
-              ></EuiCallOut>
-            ) : this.state.selectedVersion == '6.1 TL9' ? (
-              <EuiCallOut
-                color='warning'
-                className='message'
-                iconType='iInCircle'
-                title={
-                  <span>
-                    Might require some extra installation{' '}
-                    <EuiLink
-                      target='_blank'
-                      href={webDocumentationLink(
-                        'installation-guide/wazuh-agent/wazuh-agent-package-aix.html',
-                        appVersionMajorDotMinor,
-                      )}
-                    >
-                      steps
-                    </EuiLink>
-                    .
-                  </span>
-                }
-              ></EuiCallOut>
-            ) : this.state.selectedVersion == '11.31' ? (
-              <EuiCallOut
-                color='warning'
-                className='message'
-                iconType='iInCircle'
-                title={
-                  <span>
-                    Might require some extra installation{' '}
-                    <EuiLink
-                      target='_blank'
-                      href={webDocumentationLink(
-                        'installation-guide/wazuh-agent/wazuh-agent-package-hpux.html',
-                        appVersionMajorDotMinor,
-                      )}
-                    >
-                      steps
-                    </EuiLink>
-                    .
-                  </span>
-                }
-              ></EuiCallOut>
-            ) : this.state.selectedVersion == 'debian7' ||
-              this.state.selectedVersion == 'debian8' ||
-              this.state.selectedVersion == 'debian9' ||
-              this.state.selectedVersion == 'debian10' ? (
-              <EuiCallOut
-                color='warning'
-                className='message'
-                iconType='iInCircle'
-                title={
-                  <span>
-                    Might require some extra installation{' '}
-                    <EuiLink
-                      target='_blank'
-                      href={webDocumentationLink(
-                        'installation-guide/wazuh-agent/wazuh-agent-package-linux.html',
-                        appVersionMajorDotMinor,
-                      )}
-                    >
-                      steps
-                    </EuiLink>
-                    .
-                  </span>
-                }
-              ></EuiCallOut>
-            ) : (
-              ''
-            )}
-          </>
-        );
-      };
->>>>>>> 61283ed4
 
       const selectedVersionMac = (legend, options, idSelected, onChange) => {
         return (
@@ -1867,15 +1562,11 @@
           }
         }
       };
-<<<<<<< HEAD
       console.log(this.state.selectedOS, 'oss');
-=======
->>>>>>> 61283ed4
 
       const steps = [
         {
           title: 'Choose the operating system',
-<<<<<<< HEAD
           children: (
             <PrincipalButtonGroup
               legend='Choose the Operating system'
@@ -1883,43 +1574,18 @@
               idSelected={this.state.selectedOS}
               onChange={os => this.selectOS(os)}
             />
-=======
-          children: buttonGroup(
-            'Choose the Operating system',
-            osButtons,
-            this.state.selectedOS,
-            os => this.selectOS(os),
->>>>>>> 61283ed4
           ),
         },
         ...(this.state.selectedOS == 'rpm'
           ? [
               {
                 title: 'Choose the version',
-<<<<<<< HEAD
                 children: buttonGroup(
                   'Choose the version',
                   versionButtonsRedHat,
                   this.state.selectedVersion,
                   version => this.setVersion(version),
                 ),
-=======
-                children:
-                  this.state.selectedVersion == 'redhat5' ||
-                  this.state.selectedVersion == 'redhat6'
-                    ? buttonGroupWithMessage(
-                        'Choose the version',
-                        versionButtonsRedHat,
-                        this.state.selectedVersion,
-                        version => this.setVersion(version),
-                      )
-                    : buttonGroup(
-                        'Choose the version',
-                        versionButtonsRedHat,
-                        this.state.selectedVersion,
-                        version => this.setVersion(version),
-                      ),
->>>>>>> 61283ed4
               },
             ]
           : []),
@@ -1966,30 +1632,12 @@
           ? [
               {
                 title: 'Choose the version',
-<<<<<<< HEAD
                 children: buttonGroup(
                   'Choose the version',
                   versionButtonsCentos,
                   this.state.selectedVersion,
                   version => this.setVersion(version),
                 ),
-=======
-                children:
-                  this.state.selectedVersion == 'centos5' ||
-                  this.state.selectedVersion == 'centos6'
-                    ? buttonGroupWithMessage(
-                        'Choose the version',
-                        versionButtonsCentos,
-                        this.state.selectedVersion,
-                        version => this.setVersion(version),
-                      )
-                    : buttonGroup(
-                        'Choose the version',
-                        versionButtonsCentos,
-                        this.state.selectedVersion,
-                        version => this.setVersion(version),
-                      ),
->>>>>>> 61283ed4
               },
             ]
           : []),
@@ -2010,32 +1658,12 @@
           ? [
               {
                 title: 'Choose the version',
-<<<<<<< HEAD
                 children: buttonGroup(
                   'Choose the version',
                   versionButtonsDebian,
                   this.state.selectedVersion,
                   version => this.setVersion(version),
                 ),
-=======
-                children:
-                  this.state.selectedVersion == 'debian7' ||
-                  this.state.selectedVersion == 'debian8' ||
-                  this.state.selectedVersion == 'debian9' ||
-                  this.state.selectedVersion == 'debian10'
-                    ? buttonGroupWithMessage(
-                        'Choose the version',
-                        versionButtonsDebian,
-                        this.state.selectedVersion,
-                        version => this.setVersion(version),
-                      )
-                    : buttonGroup(
-                        'Choose the version',
-                        versionButtonsDebian,
-                        this.state.selectedVersion,
-                        version => this.setVersion(version),
-                      ),
->>>>>>> 61283ed4
               },
             ]
           : []),
@@ -2043,29 +1671,12 @@
           ? [
               {
                 title: 'Choose the version',
-<<<<<<< HEAD
                 children: buttonGroup(
                   'Choose the version',
                   versionButtonsUbuntu,
                   this.state.selectedVersion,
                   version => this.setVersion(version),
                 ),
-=======
-                children:
-                  this.state.selectedVersion == 'ubuntu14'
-                    ? buttonGroupWithMessage(
-                        'Choose the version',
-                        versionButtonsUbuntu,
-                        this.state.selectedVersion,
-                        version => this.setVersion(version),
-                      )
-                    : buttonGroup(
-                        'Choose the version',
-                        versionButtonsUbuntu,
-                        this.state.selectedVersion,
-                        version => this.setVersion(version),
-                      ),
->>>>>>> 61283ed4
               },
             ]
           : []),
@@ -2073,29 +1684,12 @@
           ? [
               {
                 title: 'Choose the version',
-<<<<<<< HEAD
                 children: buttonGroup(
                   'Choose the version',
                   versionButtonsWindows,
                   this.state.selectedVersion,
                   version => this.setVersion(version),
                 ),
-=======
-                children:
-                  this.state.selectedVersion == 'windowsxp'
-                    ? buttonGroupWithMessage(
-                        'Choose the version',
-                        versionButtonsWindows,
-                        this.state.selectedVersion,
-                        version => this.setVersion(version),
-                      )
-                    : buttonGroup(
-                        'Choose the version',
-                        versionButtonsWindows,
-                        this.state.selectedVersion,
-                        version => this.setVersion(version),
-                      ),
->>>>>>> 61283ed4
               },
             ]
           : []),
@@ -2142,30 +1736,12 @@
           ? [
               {
                 title: 'Choose the version',
-<<<<<<< HEAD
                 children: buttonGroup(
                   'Choose the version',
                   versionButtonsSolaris,
                   this.state.selectedVersion,
                   version => this.setVersion(version),
                 ),
-=======
-                children:
-                  this.state.selectedVersion == 'solaris10' ||
-                  this.state.selectedVersion == 'solaris11'
-                    ? buttonGroupWithMessage(
-                        'Choose the version',
-                        versionButtonsSolaris,
-                        this.state.selectedVersion,
-                        version => this.setVersion(version),
-                      )
-                    : buttonGroup(
-                        'Choose the version',
-                        versionButtonsSolaris,
-                        this.state.selectedVersion,
-                        version => this.setVersion(version),
-                      ),
->>>>>>> 61283ed4
               },
             ]
           : []),
@@ -2173,29 +1749,12 @@
           ? [
               {
                 title: 'Choose the version',
-<<<<<<< HEAD
                 children: buttonGroup(
                   'Choose the version',
                   versionButtonsAix,
                   this.state.selectedVersion,
                   version => this.setVersion(version),
                 ),
-=======
-                children:
-                  this.state.selectedVersion == '6.1 TL9'
-                    ? buttonGroupWithMessage(
-                        'Choose the version',
-                        versionButtonsAix,
-                        this.state.selectedVersion,
-                        version => this.setVersion(version),
-                      )
-                    : buttonGroup(
-                        'Choose the version',
-                        versionButtonsAix,
-                        this.state.selectedVersion,
-                        version => this.setVersion(version),
-                      ),
->>>>>>> 61283ed4
               },
             ]
           : []),
@@ -2203,7 +1762,6 @@
           ? [
               {
                 title: 'Choose the version',
-<<<<<<< HEAD
                 children: buttonGroup(
                   'Choose the version',
                   versionButtonsHPUX,
@@ -2223,22 +1781,6 @@
                   this.state.selectedVersion,
                   version => this.setVersion(version),
                 ),
-=======
-                children:
-                  this.state.selectedVersion == '11.31'
-                    ? buttonGroupWithMessage(
-                        'Choose the version',
-                        versionButtonsHPUX,
-                        this.state.selectedVersion,
-                        version => this.setVersion(version),
-                      )
-                    : buttonGroup(
-                        'Choose the version',
-                        versionButtonsHPUX,
-                        this.state.selectedVersion,
-                        version => this.setVersion(version),
-                      ),
->>>>>>> 61283ed4
               },
             ]
           : []),
@@ -2271,37 +1813,19 @@
               },
             ]
           : []),
-<<<<<<< HEAD
         ...(this.state.selectedVersion == '3.12.12'
-=======
-        ...(this.state.selectedVersion == 'centos6' ||
-        this.state.selectedVersion == 'oraclelinux6' ||
-        this.state.selectedVersion == 'amazonlinux1' ||
-        this.state.selectedVersion == 'redhat6' ||
-        this.state.selectedVersion == 'amazonlinux2022' ||
-        this.state.selectedVersion == 'debian7' ||
-        this.state.selectedVersion == 'debian8' ||
-        this.state.selectedVersion == 'ubuntu14' ||
-        this.state.selectedVersion == 'ubuntu15' ||
-        this.state.selectedVersion == 'ubuntu16'
->>>>>>> 61283ed4
           ? [
               {
                 title: 'Choose the architecture',
                 children: buttonGroup(
                   'Choose the architecture',
-<<<<<<< HEAD
                   architectureButtonsWithPPC64LE,
-=======
-                  architectureButtons,
->>>>>>> 61283ed4
                   this.state.selectedArchitecture,
                   architecture => this.setArchitecture(architecture),
                 ),
               },
             ]
           : []),
-<<<<<<< HEAD
         ...(this.state.selectedVersion == 'centos6' ||
         this.state.selectedVersion == 'oraclelinux6' ||
         this.state.selectedVersion == 'amazonlinux1' ||
@@ -2311,7 +1835,18 @@
         this.state.selectedVersion == 'debian8' ||
         this.state.selectedVersion == 'ubuntu14' ||
         this.state.selectedVersion == 'ubuntu15'
-=======
+          ? [
+              {
+                title: 'Choose the architecture',
+                children: buttonGroup(
+                  'Choose the architecture',
+                  architectureButtons,
+                  this.state.selectedArchitecture,
+                  architecture => this.setArchitecture(architecture),
+                ),
+              },
+            ]
+          : []),
         ...(this.state.selectedVersion == 'centos7' ||
         this.state.selectedVersion == 'redhat7' ||
         this.state.selectedVersion == 'amazonlinux2' ||
@@ -2320,93 +1855,39 @@
         this.state.selectedVersion == 'debian9' ||
         this.state.selectedVersion == 'debian10' ||
         this.state.selectedVersion == 'busterorgreater'
->>>>>>> 61283ed4
           ? [
               {
                 title: 'Choose the architecture',
                 children: buttonGroup(
                   'Choose the architecture',
-<<<<<<< HEAD
-                  architectureButtons,
-=======
                   architectureButtonsWithPPC64LE,
->>>>>>> 61283ed4
                   this.state.selectedArchitecture,
                   architecture => this.setArchitecture(architecture),
                 ),
               },
             ]
           : []),
-<<<<<<< HEAD
-        ...(this.state.selectedVersion == 'centos7' ||
-        this.state.selectedVersion == 'redhat7' ||
-        this.state.selectedVersion == 'amazonlinux2' ||
-        this.state.selectedVersion == 'suse12' ||
-        this.state.selectedVersion == '22' ||
-        this.state.selectedVersion == 'debian9' ||
-        this.state.selectedVersion == 'debian10' ||
-        this.state.selectedVersion == 'busterorgreater'
-=======
-        ...(this.state.selectedVersion == 'windowsxp' ||
-        this.state.selectedVersion == 'windows8'
->>>>>>> 61283ed4
-          ? [
-              {
-                title: 'Choose the architecture',
-                children: buttonGroup(
-                  'Choose the architecture',
-<<<<<<< HEAD
-                  architectureButtonsWithPPC64LE,
-=======
-                  architectureButtonsi386,
->>>>>>> 61283ed4
-                  this.state.selectedArchitecture,
-                  architecture => this.setArchitecture(architecture),
-                ),
-              },
-            ]
-          : []),
-<<<<<<< HEAD
         ...(this.state.selectedVersion == 'windowsxp' ||
         this.state.selectedVersion == 'windowsserver2008' ||
         this.state.selectedVersion == 'windows7'
-=======
-        ...(this.state.selectedVersion == 'sierra' ||
-        this.state.selectedVersion == 'highSierra' ||
-        this.state.selectedVersion == 'mojave' ||
-        this.state.selectedVersion == 'catalina' ||
-        this.state.selectedVersion == 'bigSur' ||
-        this.state.selectedVersion == 'monterrey' ||
-        this.state.selectedVersion == 'ventura'
->>>>>>> 61283ed4
           ? [
               {
                 title: 'Choose the architecture',
                 children: buttonGroup(
                   'Choose the architecture',
-<<<<<<< HEAD
                   architectureButtonsi386,
-=======
-                  architectureButtonsMacos,
->>>>>>> 61283ed4
                   this.state.selectedArchitecture,
                   architecture => this.setArchitecture(architecture),
                 ),
               },
             ]
           : []),
-<<<<<<< HEAD
         ...(this.state.selectedVersion == 'sierra'
-=======
-        ...(this.state.selectedVersion == 'solaris10' ||
-        this.state.selectedVersion == 'solaris11'
->>>>>>> 61283ed4
           ? [
               {
                 title: 'Choose the architecture',
                 children: buttonGroup(
                   'Choose the architecture',
-<<<<<<< HEAD
                   architectureButtonsMacos,
                   this.state.selectedArchitecture,
                   architecture => this.setArchitecture(architecture),
@@ -2421,8 +1902,6 @@
                 title: 'Choose the architecture',
                 children: buttonGroup(
                   'Choose the architecture',
-=======
->>>>>>> 61283ed4
                   architectureButtonsSolaris,
                   this.state.selectedArchitecture,
                   architecture => this.setArchitecture(architecture),
@@ -2455,7 +1934,6 @@
                 ),
               },
             ]
-<<<<<<< HEAD
           : []),
         ...(!(
           this.state.selectedOS == 'hp' ||
@@ -2477,21 +1955,6 @@
               },
             ]
           : []),
-=======
-          : []),
-        {
-          title: 'Wazuh server address',
-          children: (
-            <Fragment>
-              <ServerAddress
-                defaultValue={this.state.defaultServerAddress}
-                onChange={onChangeServerAddress}
-                fetchOptions={fetchClusterNodesOptions}
-              />
-            </Fragment>
-          ),
-        },
->>>>>>> 61283ed4
         ...(!(!this.state.needsPassword || this.state.hidePasswordInput)
           ? [
               {
@@ -2499,7 +1962,6 @@
                 children: <Fragment>{passwordInput}</Fragment>,
               },
             ]
-<<<<<<< HEAD
           : []),
         ...(!(
           this.state.selectedOS == 'hp' ||
@@ -2519,19 +1981,6 @@
               },
             ]
           : []),
-=======
-          : []),
-        {
-          title: 'Assign a name and a group to the agent',
-          children: (
-            <Fragment>
-              {agentName}
-              {groupInput}
-              {agentGroup}
-            </Fragment>
-          ),
-        },
->>>>>>> 61283ed4
         {
           title: 'Install and enroll the agent',
           children: this.state.gotErrorRegistrationServiceInfo ? (
@@ -2560,13 +2009,9 @@
         this.state.selectedOS == 'open' ||
         this.state.selectedOS == 'sol' ||
         this.state.selectedOS == 'aix' ||
-<<<<<<< HEAD
         this.state.selectedOS == 'hp' ||
         this.state.selectedOS == 'alpine' ||
         this.state.selectedOS == ''
-=======
-        this.state.selectedOS == 'hp'
->>>>>>> 61283ed4
           ? [
               {
                 title: 'Start the agent',
@@ -2596,19 +2041,11 @@
                       this.state.selectedVersion == 'busterorgreater' ||
                       this.state.selectedVersion == 'busterorgreater' ||
                       this.state.selectedVersion === 'ubuntu15' ||
-<<<<<<< HEAD
                       this.state.selectedVersion === 'leap15'
                         ? tabSystemD
                         : this.state.selectedVersion == 'windowsxp' ||
                           this.state.selectedVersion == 'windowsserver2008' ||
                           this.state.selectedVersion == 'windows7'
-=======
-                      this.state.selectedVersion === 'ubuntu16' ||
-                      this.state.selectedVersion === 'leap15'
-                        ? tabSystemD
-                        : this.state.selectedVersion == 'windowsxp' ||
-                          this.state.selectedVersion == 'windows8'
->>>>>>> 61283ed4
                         ? tabNet
                         : this.state.selectedVersion == 'sierra' ||
                           this.state.selectedVersion == 'highSierra' ||
@@ -2621,12 +2058,8 @@
                         : this.state.selectedVersion == 'solaris10' ||
                           this.state.selectedVersion == 'solaris11' ||
                           this.state.selectedVersion == '6.1 TL9' ||
-<<<<<<< HEAD
                           this.state.selectedVersion == '11.31' ||
                           this.state.selectedVersion == '3.12.12'
-=======
-                          this.state.selectedVersion == '11.31'
->>>>>>> 61283ed4
                         ? tabWazuhControl
                         : tabSysV
                     }
@@ -2653,10 +2086,7 @@
         this.state.selectedOS !== 'oraclelinux' &&
         this.state.selectedOS !== 'suse' &&
         this.state.selectedOS !== 'raspbian' &&
-<<<<<<< HEAD
         this.state.selectedOS !== 'alpine' &&
-=======
->>>>>>> 61283ed4
         restartAgentCommand
           ? [
               {
