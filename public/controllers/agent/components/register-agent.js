/*
 * Wazuh app - React component for registering agents.
 * Copyright (C) 2015-2021 Wazuh, Inc.
 *
 * This program is free software; you can redistribute it and/or modify
 * it under the terms of the GNU General Public License as published by
 * the Free Software Foundation; either version 2 of the License, or
 * (at your option) any later version.
 *
 * Find more information about this on the LICENSE file.
 */
import React, { Component, Fragment } from 'react';
import { version } from '../../../../package.json';
import { WazuhConfig } from '../../../react-services/wazuh-config';
import {
  EuiSteps,
  EuiTabbedContent,
  EuiFlexGroup,
  EuiFlexItem,
  EuiPanel,
  EuiButtonGroup,
  EuiComboBox,
  EuiFieldText,
  EuiText,
  EuiCodeBlock,
  EuiTitle,
  EuiButton,
  EuiButtonEmpty,
  EuiCopy,
  EuiPage,
  EuiPageBody,
  EuiCallOut,
  EuiSpacer,
  EuiProgress,
  EuiCode,
<<<<<<< HEAD
  EuiLink,
=======
  EuiLink
>>>>>>> 64509faf
} from '@elastic/eui';
import { WzRequest } from '../../../react-services/wz-request';
import { withErrorBoundary } from '../../../components/common/hocs';
import { UI_LOGGER_LEVELS } from '../../../../common/constants';
import { UI_ERROR_SEVERITIES } from '../../../react-services/error-orchestrator/types';
import { getErrorOrchestrator } from '../../../react-services/common-services';

const architectureButtons = [
  {
    id: 'i386',
    label: 'i386',
  },
  {
    id: 'x86_64',
    label: 'x86_64',
  },
  {
    id: 'armhf',
    label: 'armhf',
  },
  {
    id: 'aarch64',
    label: 'aarch64',
  },
];
const architectureCentos5 = [
  {
    id: 'i386',
    label: 'i386',
  },
  {
    id: 'x86_64',
    label: 'x86_64',
  },
];

const versionButtonsCentos = [
  {
    id: 'centos5',
    label: 'CentOS5',
  },
  {
    id: 'centos6',
    label: 'CentOS6 or higher',
  },
];

const osButtons = [
  {
    id: 'rpm',
    label: 'Red Hat / CentOS',
  },
  {
    id: 'deb',
    label: 'Debian / Ubuntu',
  },
  {
    id: 'win',
    label: 'Windows',
  },
  {
    id: 'macos',
    label: 'MacOS',
  },
];

const sysButtons = [
  {
    id: 'systemd',
    label: 'Systemd',
  },
  {
    id: 'sysV',
    label: 'SysV Init',
  },
];

const pTextCheckConnectionStyle = {
  marginTop: '3em',
};

export const RegisterAgent = withErrorBoundary(
  class RegisterAgent extends Component {
    constructor(props) {
      super(props);
      this.wazuhConfig = new WazuhConfig();
      this.configuration = this.wazuhConfig.getConfig();
      this.state = {
        status: 'incomplete',
        selectedOS: '',
        selectedSYS: '',
        neededSYS: false,
        selectedArchitecture: '',
        selectedVersion: '',
        version: '',
        wazuhVersion: '',
        serverAddress: '',
        wazuhPassword: '',
        groups: [],
        selectedGroup: [],
        udpProtocol: false,
        gotErrorRegistrationServiceInfo: false
      };
      this.restartAgentCommand = {
        rpm: this.systemSelector(),
        deb: this.systemSelector(),
        macos: 'sudo /Library/Ossec/bin/wazuh-control start',
      };
    }

    async componentDidMount() {
      try {
        this.setState({ loading: true });
        const wazuhVersion = await this.props.getWazuhVersion();
        let serverAddress = false;
        let wazuhPassword = '';
        let hidePasswordInput = false;
        serverAddress = this.configuration['enrollment.dns'] || false;
        if (!serverAddress) {
          serverAddress = await this.props.getCurrentApiAddress();
        }
        let authInfo = await this.getAuthInfo();
        const needsPassword = (authInfo.auth || {}).use_password === 'yes';
        if (needsPassword) {
          wazuhPassword = this.configuration['enrollment.password'] || authInfo['authd.pass'] || '';
          if (wazuhPassword) {
            hidePasswordInput = true;
          }
        }

        const udpProtocol = await this.getRemoteInfo();
        const groups = await this.getGroups();
        this.setState({
          serverAddress,
          needsPassword,
          hidePasswordInput,
          wazuhPassword,
          udpProtocol,
          wazuhVersion,
          groups,
          loading: false,
        });
      } catch (error) {
        this.setState({
          wazuhVersion: version,
          loading: false,
        });
        const options = {
          context: `${RegisterAgent.name}.componentDidMount`,
          level: UI_LOGGER_LEVELS.ERROR,
          severity: UI_ERROR_SEVERITIES.BUSINESS,
          display: false,
          store: false,
          error: {
            error: error,
            message: error.message || error,
            title: error.name || error,
          },
        };
        getErrorOrchestrator().handleError(options);
      }
    }

    async getAuthInfo() {
      try {
        const result = await WzRequest.apiReq('GET', '/agents/000/config/auth/auth', {});
        return (result.data || {}).data || {};
      } catch (error) {
        this.setState({ gotErrorRegistrationServiceInfo: true });
        throw new Error(error);
      }
    }

    async getRemoteInfo() {
      try {
        const result = await WzRequest.apiReq('GET', '/agents/000/config/request/remote', {});
        const remote = ((result.data || {}).data || {}).remote || {};
        return (remote[0] || {}).protocol !== 'tcp' && (remote[0] || {}).protocol[0] !== 'TCP';
      } catch (error) {
        throw new Error(error);
      }
    }

    selectOS(os) {
      this.setState({
        selectedOS: os,
        selectedVersion: '',
        selectedArchitecture: '',
        selectedSYS: 'systemd',
      });
    }

    systemSelector() {
      if (this.state.selectedOS === 'rpm') {
        if (this.state.selectedSYS === 'systemd') {
          return 'sudo systemctl daemon-reload\nsudo systemctl enable wazuh-agent\nsudo systemctl start wazuh-agent';
        } else return 'sudo chkconfig --add wazuh-agent\nsudo service wazuh-agent start';
      } else if (this.state.selectedOS === 'deb') {
        if (this.state.selectedSYS === 'systemd') {
          return 'sudo systemctl daemon-reload\nsudo systemctl enable wazuh-agent\nsudo systemctl start wazuh-agent';
        } else return 'sudo update-rc.d wazuh-agent defaults 95 10\nsudo service wazuh-agent start';
      } else return '';
    }

    selectSYS(sys) {
      this.setState({ selectedSYS: sys });
    }

    setServerAddress(event) {
      this.setState({ serverAddress: event.target.value });
    }

<<<<<<< HEAD
    setGroupName(selectedGroup) {
      this.setState({ selectedGroup });
    }

    setArchitecture(selectedArchitecture) {
      this.setState({ selectedArchitecture });
=======
  optionalDeploymentVariables() {
    let deployment = `WAZUH_MANAGER='${this.state.serverAddress}' `;
    if (this.state.selectedOS == 'win') {
      deployment += `WAZUH_REGISTRATION_SERVER='${this.state.serverAddress}' `;
>>>>>>> 64509faf
    }

    setVersion(selectedVersion) {
      this.setState({ selectedVersion, selectedArchitecture: '' });
    }

    setWazuhPassword(event) {
      this.setState({ wazuhPassword: event.target.value });
    }

    obfuscatePassword(text) {
      let obfuscate = '';
      const regex = /WAZUH_REGISTRATION_PASSWORD=?\040?\'(.*?)\'/gm;
      const match = regex.exec(text);
      const password = match[1];
      if (password) {
        [...password].forEach(() => (obfuscate += '*'));
        text = text.replace(password, obfuscate);
      }
      return text;
    }

<<<<<<< HEAD
    async getGroups() {
      try {
        const result = await WzRequest.apiReq('GET', '/groups', {});
        return result.data.data.affected_items.map((item) => ({ label: item.name, id: item.name }));
      } catch (error) {
        throw new Error(error);
      }
=======
    // macos doesnt need = param
    if (this.state.selectedOS === 'macos') {
      return deployment.replace(/=/g, ' ');
>>>>>>> 64509faf
    }

    optionalDeploymentVariables() {
      let deployment = `WAZUH_MANAGER='${this.state.serverAddress}' `;

      if (this.state.selectedOS == 'win') {
        deployment += `WAZUH_REGISTRATION_SERVER='${this.state.serverAddress}' `;
      }

      if (this.state.needsPassword) {
        deployment += `WAZUH_REGISTRATION_PASSWORD='${this.state.wazuhPassword}' `;
      }

      if (this.state.udpProtocol) {
        deployment += `WAZUH_PROTOCOL='UDP' `;
      }

      if (this.state.selectedGroup.length) {
        deployment += `WAZUH_AGENT_GROUP='${this.state.selectedGroup
          .map((item) => item.label)
          .join(',')}' `;
      }

      // macos doesnt need = param
      if (this.state.selectedOS === 'macos') {
        return deployment.replace(/=/g, ' ');
      }

      return deployment;
    }

    resolveRPMPackage() {
      switch (`${this.state.selectedVersion}-${this.state.selectedArchitecture}`) {
        case 'centos5-i386':
          return `https://packages.wazuh.com/4.x/yum5/i386/wazuh-agent-${this.state.wazuhVersion}-1.el5.i386.rpm`;
        case 'centos5-x86_64':
          return `https://packages.wazuh.com/4.x/yum5/x86_64/wazuh-agent-${this.state.wazuhVersion}-1.el5.x86_64.rpm`;
        case 'centos6-i386':
          return `https://packages.wazuh.com/4.x/yum/wazuh-agent-${this.state.wazuhVersion}-1.i386.rpm`;
        case 'centos6-aarch64':
          return `https://packages.wazuh.com/4.x/yum/wazuh-agent-${this.state.wazuhVersion}-1.aarch64.rpm`;
        case 'centos6-x86_64':
          return `https://packages.wazuh.com/4.x/yum/wazuh-agent-${this.state.wazuhVersion}-1.x86_64.rpm`;
        case 'centos6-armhf':
          return `https://packages.wazuh.com/4.x/yum/wazuh-agent-${this.state.wazuhVersion}-1.armv7hl.rpm`;
        default:
          return `https://packages.wazuh.com/4.x/yum/wazuh-agent-${this.state.wazuhVersion}-1.x86_64.rpm`;
      }
    }

    resolveDEBPackage() {
      switch (`${this.state.selectedArchitecture}`) {
        case 'i386':
          return `https://packages.wazuh.com/4.x/apt/pool/main/w/wazuh-agent/wazuh-agent_${this.state.wazuhVersion}-1_i386.deb`;
        case 'aarch64':
          return `https://packages.wazuh.com/4.x/apt/pool/main/w/wazuh-agent/wazuh-agent_${this.state.wazuhVersion}-1_arm64.deb`;
        case 'armhf':
          return `https://packages.wazuh.com/4.x/apt/pool/main/w/wazuh-agent/wazuh-agent_${this.state.wazuhVersion}-1_armhf.deb`;
        case 'x86_64':
          return `https://packages.wazuh.com/4.x/apt/pool/main/w/wazuh-agent/wazuh-agent_${this.state.wazuhVersion}-1_amd64.deb`;
        default:
          return `https://packages.wazuh.com/4.x/apt/pool/main/w/wazuh-agent/wazuh-agent_${this.state.wazuhVersion}-1_amd64.deb`;
      }
    }

    optionalPackages() {
      switch (this.state.selectedOS) {
        case 'rpm':
          return this.resolveRPMPackage();
        case 'deb':
          return this.resolveDEBPackage();
        default:
          return `https://packages.wazuh.com/4.x/yum5/x86_64/wazuh-agent-${this.state.wazuhVersion}-1.x86_64.rpm`;
      }
    }

    checkMissingOSSelection() {
      if (!this.state.selectedOS) {
        return ['Operating system'];
      }
      switch (this.state.selectedOS) {
        case 'rpm':
          return [
            ...(!this.state.selectedVersion ? ['OS version'] : []),
            ...(this.state.selectedVersion && !this.state.selectedArchitecture
              ? ['OS architecture']
              : []),
          ];
        case 'deb':
          return [...(!this.state.selectedArchitecture ? ['OS architecture'] : [])];
        default:
          return [];
      }
    }

    render() {
      const appVersionMajorDotMinor = this.state.wazuhVersion.split('.').slice(0, 2).join('.');
      const urlCheckConnectionDocumentation = `https://documentation.wazuh.com/${appVersionMajorDotMinor}/user-manual/agents/agent-connection.html`;
      const textAndLinkToCheckConnectionDocumentation = (
        <p style={pTextCheckConnectionStyle}>
          To verify the connection with the Manager, please follow this{' '}
          <a href={urlCheckConnectionDocumentation} target="_blank">
            document.
          </a>
        </p>
      );
      const missingOSSelection = this.checkMissingOSSelection();
      const ipInput = (
        <EuiText>
          <p>
            You can predefine the Wazuh server address with the <EuiCode>enrollment.dns</EuiCode>{' '}
            Wazuh app setting.
          </p>
          <EuiFieldText
            placeholder="Server address"
            value={this.state.serverAddress}
            onChange={(event) => this.setServerAddress(event)}
          />
        </EuiText>
      );

      const groupInput = (
        <>
        {!this.state.groups.length &&(
          <>
            <EuiCallOut
              color="warning"
              title='This section could not be configured because you do not have permission to read groups.'
              iconType="iInCircle"
            />
            <EuiSpacer />
          </>
        )}
        <EuiText>
          <p>Select one or more existing groups</p>
          <EuiComboBox
            placeholder={!this.state.groups.length ? "Default" : "Select group"}
            options={this.state.groups}
            selectedOptions={this.state.selectedGroup}
            onChange={(group) => {
              this.setGroupName(group);
            }}
            isDisabled={!this.state.groups.length}
            isClearable={true}
            data-test-subj="demoComboBox"
          />
        </EuiText>
        </>
      );

      const passwordInput = (
        <EuiFieldText
          placeholder="Wazuh password"
          value={this.state.wazuhPassword}
          onChange={(event) => this.setWazuhPassword(event)}
        />
<<<<<<< HEAD
      );

      const codeBlock = {
        zIndex: '100',
      };
      const customTexts = {
        rpmText: `sudo ${this.optionalDeploymentVariables()}yum install ${this.optionalPackages()}`,
        debText: `curl -so wazuh-agent-${
          this.state.wazuhVersion
        }.deb ${this.optionalPackages()} && sudo ${this.optionalDeploymentVariables()}dpkg -i ./wazuh-agent-${
          this.state.wazuhVersion
        }.deb`,
        macosText: `curl -so wazuh-agent-${
          this.state.wazuhVersion
        }.pkg https://packages.wazuh.com/4.x/macos/wazuh-agent-${
          this.state.wazuhVersion
        }-1.pkg && sudo launchctl setenv ${this.optionalDeploymentVariables()}&& sudo installer -pkg ./wazuh-agent-${
          this.state.wazuhVersion
        }.pkg -target /`,
        winText: `Invoke-WebRequest -Uri https://packages.wazuh.com/4.x/windows/wazuh-agent-${
          this.state.wazuhVersion
        }-1.msi -OutFile wazuh-agent-${this.state.wazuhVersion}.msi; ./wazuh-agent-${
          this.state.wazuhVersion
        }.msi /q ${this.optionalDeploymentVariables()}`,
      };

      const field = `${this.state.selectedOS}Text`;
      const text = customTexts[field];
      const language = this.state.selectedOS === 'win' ? 'ps' : 'bash';
      const windowsAdvice = this.state.selectedOS === 'win' && (
        <>
          <EuiCallOut
            title="You will need administrator privileges to perform this installation."
            iconType="iInCircle"
          />
          <EuiSpacer></EuiSpacer>
        </>
      );
      const restartAgentCommand = this.restartAgentCommand[this.state.selectedOS];
      const onTabClick = (selectedTab) => {
        this.selectSYS(selectedTab.id);
      };

      const calloutErrorRegistrationServiceInfo = this.state.gotErrorRegistrationServiceInfo ? (
=======
      </EuiText>
    );

    const passwordInput = (
      <EuiFieldText
        placeholder="Wazuh password"
        value={this.state.wazuhPassword}
        onChange={(event) => this.setWazuhPassword(event)}
      />
    );

    const codeBlock = {
      zIndex: '100',
    };
    const customTexts = {
      rpmText: `sudo ${this.optionalDeploymentVariables()}yum install ${this.optionalPackages()}`,
      debText: `curl -so wazuh-agent-${this.state.wazuhVersion}.deb ${this.optionalPackages()} && sudo ${this.optionalDeploymentVariables()}dpkg -i ./wazuh-agent-${this.state.wazuhVersion}.deb`,
      macosText: `curl -so wazuh-agent-${this.state.wazuhVersion}.pkg https://packages.wazuh.com/4.x/macos/wazuh-agent-${
        this.state.wazuhVersion
      }-1.pkg && sudo launchctl setenv ${this.optionalDeploymentVariables()}&& sudo installer -pkg ./wazuh-agent-${this.state.wazuhVersion}.pkg -target /`,
      winText: `Invoke-WebRequest -Uri https://packages.wazuh.com/4.x/windows/wazuh-agent-${
        this.state.wazuhVersion
      }-1.msi -OutFile wazuh-agent-${this.state.wazuhVersion}.msi; ./wazuh-agent-${this.state.wazuhVersion}.msi /q ${this.optionalDeploymentVariables()}`,
    };

    const field = `${this.state.selectedOS}Text`;
    const text = customTexts[field];
    const language = this.state.selectedOS === 'win' ? 'ps' : 'bash';
    const windowsAdvice = this.state.selectedOS === 'win' && (
      <>
>>>>>>> 64509faf
        <EuiCallOut
          color="danger"
          title='This section could not be displayed because you do not have permission to get access to the registration service.'
          iconType="iInCircle"
        />
<<<<<<< HEAD
      ) : null;

      const guide = (
        <div>
          {(this.state.gotErrorRegistrationServiceInfo) ? (
            <EuiCallOut
              color="danger"
              title='This section could not be displayed because you do not have permission to get access to the registration service.'
              iconType="iInCircle"
            />
          ) :
          this.state.selectedOS && (
=======
        <EuiSpacer></EuiSpacer>
      </>
    );
    const restartAgentCommand = this.restartAgentCommand[this.state.selectedOS];
    const onTabClick = (selectedTab) => {
      this.selectSYS(selectedTab.id);
    };

    const guide = (
      <div>
        {this.state.selectedOS && (
          <EuiText>
            <p>You can use this command to install and enroll the Wazuh agent in one or more hosts.</p>
            <EuiCallOut
              color="warning"
              title={<>Running this command on a host with an agent already installed upgrades the agent package without enrolling the agent. To enroll it, see the <EuiLink href="https://documentation.wazuh.com/current/user-manual/registering/index.html">Wazuh documentation</EuiLink>.</>}
              iconType="iInCircle"
            />
            <EuiSpacer />
            <EuiCodeBlock style={codeBlock} language={language}>
              {this.state.wazuhPassword ? this.obfuscatePassword(text) : text}
            </EuiCodeBlock>
            {windowsAdvice}
            <EuiCopy textToCopy={text}>
              {(copy) => (
                <EuiButton fill iconType="copy" onClick={copy}>
                  Copy command
                </EuiButton>
              )}
            </EuiCopy>
          </EuiText>
        )}
      </div>
    );

    const tabs = [
      {
        id: 'systemd',
        name: 'Systemd',
        content: (
          <Fragment>
            <EuiSpacer />
            <EuiText>
              <EuiCodeBlock style={codeBlock} language={language}>
                {this.systemSelector()}
              </EuiCodeBlock>
              <EuiCopy textToCopy={this.systemSelector()}>
                {(copy) => (
                  <EuiButton fill iconType="copy" onClick={copy}>
                    Copy command
                  </EuiButton>
                )}
              </EuiCopy>
              {textAndLinkToCheckConnectionDocumentation}
            </EuiText>
          </Fragment>
        ),
      },
      {
        id: 'sysV',
        name: 'SysV Init',
        content: (
          <Fragment>
            <EuiSpacer />
>>>>>>> 64509faf
            <EuiText>
              <p>
                You can use this command to install and enroll the Wazuh agent in one or more hosts.
              </p>
              <EuiCallOut
                color="warning"
                title={
                  <>
                    Running this command on a host with an agent already installed upgrades the
                    agent package without enrolling the agent. To enroll it, see the{' '}
                    <EuiLink href="https://documentation.wazuh.com/current/user-manual/registering/index.html">
                      Wazuh documentation
                    </EuiLink>
                    .
                  </>
                }
                iconType="iInCircle"
              />
              <EuiSpacer />
              <EuiCodeBlock style={codeBlock} language={language}>
                {this.state.wazuhPassword ? this.obfuscatePassword(text) : text}
              </EuiCodeBlock>
              {windowsAdvice}
              <EuiCopy textToCopy={text}>
                {(copy) => (
                  <EuiButton fill iconType="copy" onClick={copy}>
                    Copy command
                  </EuiButton>
                )}
              </EuiCopy>
            </EuiText>
<<<<<<< HEAD
          )}
        </div>
      );

      const tabs = [
        {
          id: 'systemd',
          name: 'Systemd',
          content: (
            <Fragment>
              <EuiSpacer />
              <EuiText>
                <EuiCodeBlock style={codeBlock} language={language}>
                  {this.systemSelector()}
                </EuiCodeBlock>
                <EuiCopy textToCopy={this.systemSelector()}>
                  {(copy) => (
                    <EuiButton fill iconType="copy" onClick={copy}>
                      Copy command
                    </EuiButton>
                  )}
                </EuiCopy>
                {textAndLinkToCheckConnectionDocumentation}
              </EuiText>
            </Fragment>
          ),
        },
        {
          id: 'sysV',
          name: 'SysV Init',
          content: (
            <Fragment>
              <EuiSpacer />
              <EuiText>
                <EuiCodeBlock style={codeBlock} language={language}>
                  {this.systemSelector()}
                </EuiCodeBlock>
                <EuiCopy textToCopy={this.systemSelector()}>
                  {(copy) => (
                    <EuiButton fill iconType="copy" onClick={copy}>
                      Copy command
                    </EuiButton>
                  )}
                </EuiCopy>
                {textAndLinkToCheckConnectionDocumentation}
              </EuiText>
            </Fragment>
          ),
        },
      ];

      const steps = [
        {
          title: 'Choose the Operating system',
          children: (
            <EuiButtonGroup
              color="primary"
              legend="Choose the Operating system"
              options={osButtons}
              idSelected={this.state.selectedOS}
              onChange={(os) => this.selectOS(os)}
            />
          ),
        },
        ...(this.state.selectedOS == 'rpm'
          ? [
              {
                title: 'Choose the version',
                children: (
                  <EuiButtonGroup
                    color="primary"
                    legend="Choose the version"
                    options={versionButtonsCentos}
                    idSelected={this.state.selectedVersion}
                    onChange={(version) => this.setVersion(version)}
                  />
                ),
              },
            ]
          : []),
        ...(this.state.selectedOS == 'rpm' && this.state.selectedVersion == 'centos5'
          ? [
              {
                title: 'Choose the architecture',
                children: (
                  <EuiButtonGroup
                    color="primary"
                    legend="Choose the architecture"
                    options={architectureCentos5}
                    idSelected={this.state.selectedArchitecture}
                    onChange={(architecture) => this.setArchitecture(architecture)}
                  />
                ),
              },
            ]
          : []),
        ...(this.state.selectedOS == 'deb' ||
        (this.state.selectedOS == 'rpm' && this.state.selectedVersion == 'centos6')
          ? [
              {
                title: 'Choose the architecture',
                children: (
                  <EuiButtonGroup
                    color="primary"
                    legend="Choose the architecture"
                    options={architectureButtons}
                    idSelected={this.state.selectedArchitecture}
                    onChange={(architecture) => this.setArchitecture(architecture)}
                  />
                ),
              },
            ]
          : []),
        {
          title: 'Wazuh server address',
          children: <Fragment>{ipInput}</Fragment>,
        },
        ...(!(!this.state.needsPassword || this.state.hidePasswordInput)
          ? [
              {
                title: 'Wazuh password',
                children: <Fragment>{passwordInput}</Fragment>,
              },
            ]
          : []),
        {
          title: 'Assign the agent to a group',
          children: <Fragment>{groupInput}</Fragment>,
        },
        {
          title: 'Install and enroll the agent',
          children: this.state.gotErrorRegistrationServiceInfo ? 
            calloutErrorRegistrationServiceInfo
          : missingOSSelection.length ? (
            <EuiCallOut
              color="warning"
              title={`Please select the ${missingOSSelection.join(', ')}.`}
              iconType="iInCircle"
            />
          ) : (
            <div>{guide}</div>
          ),
        },
        ...(this.state.selectedOS == 'rpm' || this.state.selectedOS == 'deb'
          ? [
              {
                title: 'Start the agent',
                children: this.state.gotErrorRegistrationServiceInfo ? 
                  calloutErrorRegistrationServiceInfo
                : missingOSSelection.length ? (
                  <EuiCallOut
                    color="warning"
                    title={`Please select the ${missingOSSelection.join(', ')}.`}
                    iconType="iInCircle"
                  />
                ) : (
                  <EuiTabbedContent
                    tabs={tabs}
                    selectedTab={this.selectedSYS}
                    onTabClick={onTabClick}
                  />
                ),
              },
            ]
          : []),

        ...(!missingOSSelection.length &&
        this.state.selectedOS !== 'rpm' &&
        this.state.selectedOS !== 'deb' &&
        restartAgentCommand
          ? [
              {
                title: 'Start the agent',
                children: this.state.gotErrorRegistrationServiceInfo ? 
                  calloutErrorRegistrationServiceInfo 
                : (
                  <EuiFlexGroup direction="column">
                    <EuiText>
                      <EuiCodeBlock style={codeBlock} language={language}>
                        {restartAgentCommand}
                      </EuiCodeBlock>
                      <EuiCopy textToCopy={restartAgentCommand}>
                        {(copy) => (
                          <EuiButton fill iconType="copy" onClick={copy}>
                            Copy command
                          </EuiButton>
                        )}
                      </EuiCopy>
                    </EuiText>
=======
          </Fragment>
        ),
      },
    ];

    const steps = [
      {
        title: 'Choose the Operating system',
        children: (
          <EuiButtonGroup
            color="primary"
            legend="Choose the Operating system"
            options={osButtons}
            idSelected={this.state.selectedOS}
            onChange={(os) => this.selectOS(os)}
          />
        ),
      },
      ...(this.state.selectedOS == 'rpm'
        ? [
            {
              title: 'Choose the version',
              children: (
                <EuiButtonGroup
                  color="primary"
                  legend="Choose the version"
                  options={versionButtonsCentos}
                  idSelected={this.state.selectedVersion}
                  onChange={(version) => this.setVersion(version)}
                />
              ),
            },
          ]
        : []),
      ...(this.state.selectedOS == 'rpm' && this.state.selectedVersion == 'centos5'
        ? [
            {
              title: 'Choose the architecture',
              children: (
                <EuiButtonGroup
                  color="primary"
                  legend="Choose the architecture"
                  options={this.state.architectureCentos5}
                  idSelected={this.state.selectedArchitecture}
                  onChange={(architecture) => this.setArchitecture(architecture)}
                />
              ),
            },
          ]
        : []),
      ...(this.state.selectedOS == 'deb' ||
      (this.state.selectedOS == 'rpm' && this.state.selectedVersion == 'centos6')
        ? [
            {
              title: 'Choose the architecture',
              children: (
                <EuiButtonGroup
                  color="primary"
                  legend="Choose the architecture"
                  options={this.state.architectureButtons}
                  idSelected={this.state.selectedArchitecture}
                  onChange={(architecture) => this.setArchitecture(architecture)}
                />
              ),
            },
          ]
        : []),
      {
        title: 'Wazuh server address',
        children: <Fragment>{ipInput}</Fragment>,
      },
      ...(!(!this.state.needsPassword || this.state.hidePasswordInput)
        ? [
            {
              title: 'Wazuh password',
              children: <Fragment>{passwordInput}</Fragment>,
            },
          ]
        : []),
      {
        title: 'Assign the agent to a group',
        children: <Fragment>{groupInput}</Fragment>,
      },
      {
        title: 'Install and enroll the agent',
        children: missingOSSelection.length ? (
          <EuiCallOut
            color="warning"
            title={`Please select the ${missingOSSelection.join(', ')}.`}
            iconType="iInCircle"
          />
        ) : (
          <div>{guide}</div>
        ),
      },
      ...(this.state.selectedOS == 'rpm' || this.state.selectedOS == 'deb'
        ? [
            {
              title: 'Start the agent',
              children: missingOSSelection.length ? (
                <EuiCallOut
                  color="warning"
                  title={`Please select the ${missingOSSelection.join(', ')}.`}
                  iconType="iInCircle"
                />
              ) : (
                <EuiTabbedContent
                  tabs={tabs}
                  selectedTab={this.selectedSYS}
                  onTabClick={onTabClick}
                />
              ),
            },
          ]
        : []),

      ...(!missingOSSelection.length &&
      this.state.selectedOS !== 'rpm' &&
      this.state.selectedOS !== 'deb' &&
      restartAgentCommand
        ? [
            {
              title: 'Start the agent',
              children: (
                <EuiFlexGroup direction="column">
                  <EuiText>
                    <EuiCodeBlock style={codeBlock} language={language}>
                      {restartAgentCommand}
                    </EuiCodeBlock>
                    <EuiCopy textToCopy={restartAgentCommand}>
                      {(copy) => (
                        <EuiButton fill iconType="copy" onClick={copy}>
                          Copy command
                        </EuiButton>
                      )}
                    </EuiCopy>
                  </EuiText>
                </EuiFlexGroup>
              ),
            },
          ]
        : []),
    ];
    return (
      <div>
        <EuiPage restrictWidth="1000px" style={{ background: 'transparent' }}>
          <EuiPageBody>
            <EuiFlexGroup>
              <EuiFlexItem>
                <EuiPanel>
                  <EuiFlexGroup>
                    <EuiFlexItem>
                      <EuiTitle>
                        <h2>Deploy a new agent</h2>
                      </EuiTitle>
                    </EuiFlexItem>
                    <EuiFlexItem grow={false}>
                      {this.props.hasAgents && (
                        <EuiButtonEmpty
                          size="s"
                          onClick={() => this.props.addNewAgent(false)}
                          iconType="cross"
                        >
                          Close
                        </EuiButtonEmpty>
                      )}
                      {!this.props.hasAgents && (
                        <EuiButtonEmpty
                          size="s"
                          onClick={() => this.props.reload()}
                          iconType="refresh"
                        >
                          Refresh
                        </EuiButtonEmpty>
                      )}
                    </EuiFlexItem>
>>>>>>> 64509faf
                  </EuiFlexGroup>
                ),
              },
            ]
          : []),
      ];
      return (
        <div>
          <EuiPage restrictWidth="1000px" style={{ background: 'transparent' }}>
            <EuiPageBody>
              <EuiFlexGroup>
                <EuiFlexItem>
                  <EuiPanel>
                    <EuiFlexGroup>
                      <EuiFlexItem>
                        <EuiTitle>
                          <h2>Deploy a new agent</h2>
                        </EuiTitle>
                      </EuiFlexItem>
                      <EuiFlexItem grow={false}>
                        {this.props.hasAgents && (
                          <EuiButtonEmpty
                            size="s"
                            onClick={() => this.props.addNewAgent(false)}
                            iconType="cross"
                          >
                            Close
                          </EuiButtonEmpty>
                        )}
                        {!this.props.hasAgents && (
                          <EuiButtonEmpty
                            size="s"
                            onClick={() => this.props.reload()}
                            iconType="refresh"
                          >
                            Refresh
                          </EuiButtonEmpty>
                        )}
                      </EuiFlexItem>
                    </EuiFlexGroup>
                    <EuiSpacer></EuiSpacer>
                    {this.state.loading && (
                      <>
                        <EuiFlexItem>
                          <EuiProgress size="xs" color="primary" />
                        </EuiFlexItem>
                        <EuiSpacer></EuiSpacer>
                      </>
                    )}
                    {!this.state.loading && (
                      <EuiFlexItem>
                        <EuiSteps steps={steps} />
                      </EuiFlexItem>
                    )}
                  </EuiPanel>
                </EuiFlexItem>
              </EuiFlexGroup>
            </EuiPageBody>
          </EuiPage>
        </div>
      );
    }
  }
);<|MERGE_RESOLUTION|>--- conflicted
+++ resolved
@@ -33,11 +33,7 @@
   EuiSpacer,
   EuiProgress,
   EuiCode,
-<<<<<<< HEAD
   EuiLink,
-=======
-  EuiLink
->>>>>>> 64509faf
 } from '@elastic/eui';
 import { WzRequest } from '../../../react-services/wz-request';
 import { withErrorBoundary } from '../../../components/common/hocs';
@@ -174,6 +170,9 @@
           serverAddress,
           needsPassword,
           hidePasswordInput,
+          versionButtonsCentos,
+          architectureButtons,
+          architectureCentos5,
           wazuhPassword,
           udpProtocol,
           wazuhVersion,
@@ -250,19 +249,12 @@
       this.setState({ serverAddress: event.target.value });
     }
 
-<<<<<<< HEAD
     setGroupName(selectedGroup) {
       this.setState({ selectedGroup });
     }
 
     setArchitecture(selectedArchitecture) {
       this.setState({ selectedArchitecture });
-=======
-  optionalDeploymentVariables() {
-    let deployment = `WAZUH_MANAGER='${this.state.serverAddress}' `;
-    if (this.state.selectedOS == 'win') {
-      deployment += `WAZUH_REGISTRATION_SERVER='${this.state.serverAddress}' `;
->>>>>>> 64509faf
     }
 
     setVersion(selectedVersion) {
@@ -285,7 +277,6 @@
       return text;
     }
 
-<<<<<<< HEAD
     async getGroups() {
       try {
         const result = await WzRequest.apiReq('GET', '/groups', {});
@@ -293,11 +284,6 @@
       } catch (error) {
         throw new Error(error);
       }
-=======
-    // macos doesnt need = param
-    if (this.state.selectedOS === 'macos') {
-      return deployment.replace(/=/g, ' ');
->>>>>>> 64509faf
     }
 
     optionalDeploymentVariables() {
@@ -454,7 +440,6 @@
           value={this.state.wazuhPassword}
           onChange={(event) => this.setWazuhPassword(event)}
         />
-<<<<<<< HEAD
       );
 
       const codeBlock = {
@@ -499,44 +484,11 @@
       };
 
       const calloutErrorRegistrationServiceInfo = this.state.gotErrorRegistrationServiceInfo ? (
-=======
-      </EuiText>
-    );
-
-    const passwordInput = (
-      <EuiFieldText
-        placeholder="Wazuh password"
-        value={this.state.wazuhPassword}
-        onChange={(event) => this.setWazuhPassword(event)}
-      />
-    );
-
-    const codeBlock = {
-      zIndex: '100',
-    };
-    const customTexts = {
-      rpmText: `sudo ${this.optionalDeploymentVariables()}yum install ${this.optionalPackages()}`,
-      debText: `curl -so wazuh-agent-${this.state.wazuhVersion}.deb ${this.optionalPackages()} && sudo ${this.optionalDeploymentVariables()}dpkg -i ./wazuh-agent-${this.state.wazuhVersion}.deb`,
-      macosText: `curl -so wazuh-agent-${this.state.wazuhVersion}.pkg https://packages.wazuh.com/4.x/macos/wazuh-agent-${
-        this.state.wazuhVersion
-      }-1.pkg && sudo launchctl setenv ${this.optionalDeploymentVariables()}&& sudo installer -pkg ./wazuh-agent-${this.state.wazuhVersion}.pkg -target /`,
-      winText: `Invoke-WebRequest -Uri https://packages.wazuh.com/4.x/windows/wazuh-agent-${
-        this.state.wazuhVersion
-      }-1.msi -OutFile wazuh-agent-${this.state.wazuhVersion}.msi; ./wazuh-agent-${this.state.wazuhVersion}.msi /q ${this.optionalDeploymentVariables()}`,
-    };
-
-    const field = `${this.state.selectedOS}Text`;
-    const text = customTexts[field];
-    const language = this.state.selectedOS === 'win' ? 'ps' : 'bash';
-    const windowsAdvice = this.state.selectedOS === 'win' && (
-      <>
->>>>>>> 64509faf
         <EuiCallOut
           color="danger"
           title='This section could not be displayed because you do not have permission to get access to the registration service.'
           iconType="iInCircle"
         />
-<<<<<<< HEAD
       ) : null;
 
       const guide = (
@@ -549,72 +501,6 @@
             />
           ) :
           this.state.selectedOS && (
-=======
-        <EuiSpacer></EuiSpacer>
-      </>
-    );
-    const restartAgentCommand = this.restartAgentCommand[this.state.selectedOS];
-    const onTabClick = (selectedTab) => {
-      this.selectSYS(selectedTab.id);
-    };
-
-    const guide = (
-      <div>
-        {this.state.selectedOS && (
-          <EuiText>
-            <p>You can use this command to install and enroll the Wazuh agent in one or more hosts.</p>
-            <EuiCallOut
-              color="warning"
-              title={<>Running this command on a host with an agent already installed upgrades the agent package without enrolling the agent. To enroll it, see the <EuiLink href="https://documentation.wazuh.com/current/user-manual/registering/index.html">Wazuh documentation</EuiLink>.</>}
-              iconType="iInCircle"
-            />
-            <EuiSpacer />
-            <EuiCodeBlock style={codeBlock} language={language}>
-              {this.state.wazuhPassword ? this.obfuscatePassword(text) : text}
-            </EuiCodeBlock>
-            {windowsAdvice}
-            <EuiCopy textToCopy={text}>
-              {(copy) => (
-                <EuiButton fill iconType="copy" onClick={copy}>
-                  Copy command
-                </EuiButton>
-              )}
-            </EuiCopy>
-          </EuiText>
-        )}
-      </div>
-    );
-
-    const tabs = [
-      {
-        id: 'systemd',
-        name: 'Systemd',
-        content: (
-          <Fragment>
-            <EuiSpacer />
-            <EuiText>
-              <EuiCodeBlock style={codeBlock} language={language}>
-                {this.systemSelector()}
-              </EuiCodeBlock>
-              <EuiCopy textToCopy={this.systemSelector()}>
-                {(copy) => (
-                  <EuiButton fill iconType="copy" onClick={copy}>
-                    Copy command
-                  </EuiButton>
-                )}
-              </EuiCopy>
-              {textAndLinkToCheckConnectionDocumentation}
-            </EuiText>
-          </Fragment>
-        ),
-      },
-      {
-        id: 'sysV',
-        name: 'SysV Init',
-        content: (
-          <Fragment>
-            <EuiSpacer />
->>>>>>> 64509faf
             <EuiText>
               <p>
                 You can use this command to install and enroll the Wazuh agent in one or more hosts.
@@ -646,7 +532,6 @@
                 )}
               </EuiCopy>
             </EuiText>
-<<<<<<< HEAD
           )}
         </div>
       );
@@ -836,184 +721,6 @@
                         )}
                       </EuiCopy>
                     </EuiText>
-=======
-          </Fragment>
-        ),
-      },
-    ];
-
-    const steps = [
-      {
-        title: 'Choose the Operating system',
-        children: (
-          <EuiButtonGroup
-            color="primary"
-            legend="Choose the Operating system"
-            options={osButtons}
-            idSelected={this.state.selectedOS}
-            onChange={(os) => this.selectOS(os)}
-          />
-        ),
-      },
-      ...(this.state.selectedOS == 'rpm'
-        ? [
-            {
-              title: 'Choose the version',
-              children: (
-                <EuiButtonGroup
-                  color="primary"
-                  legend="Choose the version"
-                  options={versionButtonsCentos}
-                  idSelected={this.state.selectedVersion}
-                  onChange={(version) => this.setVersion(version)}
-                />
-              ),
-            },
-          ]
-        : []),
-      ...(this.state.selectedOS == 'rpm' && this.state.selectedVersion == 'centos5'
-        ? [
-            {
-              title: 'Choose the architecture',
-              children: (
-                <EuiButtonGroup
-                  color="primary"
-                  legend="Choose the architecture"
-                  options={this.state.architectureCentos5}
-                  idSelected={this.state.selectedArchitecture}
-                  onChange={(architecture) => this.setArchitecture(architecture)}
-                />
-              ),
-            },
-          ]
-        : []),
-      ...(this.state.selectedOS == 'deb' ||
-      (this.state.selectedOS == 'rpm' && this.state.selectedVersion == 'centos6')
-        ? [
-            {
-              title: 'Choose the architecture',
-              children: (
-                <EuiButtonGroup
-                  color="primary"
-                  legend="Choose the architecture"
-                  options={this.state.architectureButtons}
-                  idSelected={this.state.selectedArchitecture}
-                  onChange={(architecture) => this.setArchitecture(architecture)}
-                />
-              ),
-            },
-          ]
-        : []),
-      {
-        title: 'Wazuh server address',
-        children: <Fragment>{ipInput}</Fragment>,
-      },
-      ...(!(!this.state.needsPassword || this.state.hidePasswordInput)
-        ? [
-            {
-              title: 'Wazuh password',
-              children: <Fragment>{passwordInput}</Fragment>,
-            },
-          ]
-        : []),
-      {
-        title: 'Assign the agent to a group',
-        children: <Fragment>{groupInput}</Fragment>,
-      },
-      {
-        title: 'Install and enroll the agent',
-        children: missingOSSelection.length ? (
-          <EuiCallOut
-            color="warning"
-            title={`Please select the ${missingOSSelection.join(', ')}.`}
-            iconType="iInCircle"
-          />
-        ) : (
-          <div>{guide}</div>
-        ),
-      },
-      ...(this.state.selectedOS == 'rpm' || this.state.selectedOS == 'deb'
-        ? [
-            {
-              title: 'Start the agent',
-              children: missingOSSelection.length ? (
-                <EuiCallOut
-                  color="warning"
-                  title={`Please select the ${missingOSSelection.join(', ')}.`}
-                  iconType="iInCircle"
-                />
-              ) : (
-                <EuiTabbedContent
-                  tabs={tabs}
-                  selectedTab={this.selectedSYS}
-                  onTabClick={onTabClick}
-                />
-              ),
-            },
-          ]
-        : []),
-
-      ...(!missingOSSelection.length &&
-      this.state.selectedOS !== 'rpm' &&
-      this.state.selectedOS !== 'deb' &&
-      restartAgentCommand
-        ? [
-            {
-              title: 'Start the agent',
-              children: (
-                <EuiFlexGroup direction="column">
-                  <EuiText>
-                    <EuiCodeBlock style={codeBlock} language={language}>
-                      {restartAgentCommand}
-                    </EuiCodeBlock>
-                    <EuiCopy textToCopy={restartAgentCommand}>
-                      {(copy) => (
-                        <EuiButton fill iconType="copy" onClick={copy}>
-                          Copy command
-                        </EuiButton>
-                      )}
-                    </EuiCopy>
-                  </EuiText>
-                </EuiFlexGroup>
-              ),
-            },
-          ]
-        : []),
-    ];
-    return (
-      <div>
-        <EuiPage restrictWidth="1000px" style={{ background: 'transparent' }}>
-          <EuiPageBody>
-            <EuiFlexGroup>
-              <EuiFlexItem>
-                <EuiPanel>
-                  <EuiFlexGroup>
-                    <EuiFlexItem>
-                      <EuiTitle>
-                        <h2>Deploy a new agent</h2>
-                      </EuiTitle>
-                    </EuiFlexItem>
-                    <EuiFlexItem grow={false}>
-                      {this.props.hasAgents && (
-                        <EuiButtonEmpty
-                          size="s"
-                          onClick={() => this.props.addNewAgent(false)}
-                          iconType="cross"
-                        >
-                          Close
-                        </EuiButtonEmpty>
-                      )}
-                      {!this.props.hasAgents && (
-                        <EuiButtonEmpty
-                          size="s"
-                          onClick={() => this.props.reload()}
-                          iconType="refresh"
-                        >
-                          Refresh
-                        </EuiButtonEmpty>
-                      )}
-                    </EuiFlexItem>
->>>>>>> 64509faf
                   </EuiFlexGroup>
                 ),
               },
