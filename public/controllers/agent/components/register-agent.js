/*
 * Wazuh app - React component for registering agents.
 * Copyright (C) 2015-2022 Wazuh, Inc.
 *
 * This program is free software; you can redistribute it and/or modify
 * it under the terms of the GNU General Public License as published by
 * the Free Software Foundation; either version 2 of the License, or
 * (at your option) any later version.
 *
 * Find more information about this on the LICENSE file.
 */
import React, { Component, Fragment } from 'react';
import { version } from '../../../../package.json';
import { WazuhConfig } from '../../../react-services/wazuh-config';
import {
  EuiSteps,
  EuiTabbedContent,
  EuiFlexGroup,
  EuiFlexItem,
  EuiPanel,
  EuiButtonGroup,
  EuiComboBox,
  EuiFieldText,
  EuiText,
  EuiCodeBlock,
  EuiTitle,
  EuiButtonEmpty,
  EuiCopy,
  EuiPage,
  EuiPageBody,
  EuiCallOut,
  EuiSpacer,
  EuiProgress,
  EuiIcon,
  EuiSwitch,
  EuiLink
} from '@elastic/eui';
import { WzRequest } from '../../../react-services/wz-request';
import { withErrorBoundary } from '../../../components/common/hocs';
import { UI_LOGGER_LEVELS } from '../../../../common/constants';
import { UI_ERROR_SEVERITIES } from '../../../react-services/error-orchestrator/types';
import { getErrorOrchestrator } from '../../../react-services/common-services';
import { webDocumentationLink } from '../../../../common/services/web_documentation';
import { architectureButtons, architectureButtonsi386, architecturei386Andx86_64, versionButtonsRaspbian, versionButtonsSuse, versionButtonsOracleLinux, versionButtonFedora, architectureButtonsSolaris, architectureButtonsWithPPC64LE, architectureButtonsOpenSuse, architectureButtonsAix, architectureButtonsHpUx, versionButtonAmazonLinux, versionButtonsRedHat, versionButtonsCentos, architectureButtonsMacos, osButtons, versionButtonsDebian, versionButtonsUbuntu, versionButtonsWindows, versionButtonsMacOS, versionButtonsOpenSuse, versionButtonsSolaris, versionButtonsAix, versionButtonsHPUX } from '../wazuh-config'
<<<<<<< HEAD
import  ServerAddress  from '../register-agent/steps/server-address';
import { fetchClusterNodesOptions, parseNodeIPs } from '../register-agent/utils'
import { getRemoteConfiguration } from './register-agent-service'
=======
>>>>>>> 70ac3c9f

export const RegisterAgent = withErrorBoundary(

  class RegisterAgent extends Component {
    constructor(props) {
      super(props);
      this.wazuhConfig = new WazuhConfig();
      this.configuration = this.wazuhConfig.getConfig();
      this.state = {
        status: 'incomplete',
        selectedOS: '',
        selectedSYS: '',
        neededSYS: false,
        selectedArchitecture: '',
        selectedVersion: '',
        version: '',
        wazuhVersion: '',
        serverAddress: '',
        agentName: '',
        wazuhPassword: '',
        groups: [],
        selectedGroup: [],
        udpProtocol: false,
        showPassword: false,
        showProtocol: true,
<<<<<<< HEAD
        connectionSecure: true,
        remoteNodesInfo: []
=======
>>>>>>> 70ac3c9f
      };
      this.restartAgentCommand = {
        rpm: this.systemSelector(),
        cent: this.systemSelector(),
        deb: this.systemSelector(),
        ubu: this.systemSelector(),
        oraclelinux: this.systemSelector(),
        macos: 'sudo /Library/Ossec/bin/wazuh-control start',
        win: 'NET START WazuhSvc'
      };
    }

    async componentDidMount() {
      try {
        this.setState({ loading: true });
        const wazuhVersion = await this.props.getWazuhVersion();
        let wazuhPassword = '';
        let hidePasswordInput = false;
        let authInfo = await this.getAuthInfo();
        const needsPassword = (authInfo.auth || {}).use_password === 'yes';
        if (needsPassword) {
          wazuhPassword = this.configuration['enrollment.password'] || authInfo['authd.pass'] || '';
          if (wazuhPassword) {
            hidePasswordInput = true;
          }
        }
        const groups = await this.getGroups();
        this.setState({
          needsPassword,
          hidePasswordInput,
          versionButtonsRedHat,
          versionButtonsCentos,
          versionButtonsDebian,
          versionButtonsUbuntu,
          versionButtonsWindows,
          versionButtonsMacOS,
          versionButtonsOpenSuse,
          versionButtonsSolaris,
          versionButtonAmazonLinux,
          versionButtonsSuse,
          versionButtonsAix,
          versionButtonsHPUX,
          versionButtonsOracleLinux,
          versionButtonsRaspbian,
          versionButtonFedora,
          architectureButtons,
          architectureButtonsi386,
          architecturei386Andx86_64,
          architectureButtonsSolaris,
          architectureButtonsAix,
          architectureButtonsHpUx,
          architectureButtonsMacos,
          architectureButtonsWithPPC64LE,
          wazuhPassword,
          wazuhVersion,
          groups,
          loading: false,
        });
      } catch (error) {
        this.setState({
          wazuhVersion: version,
          loading: false,
        });
        const options = {
          context: `${RegisterAgent.name}.componentDidMount`,
          level: UI_LOGGER_LEVELS.ERROR,
          severity: UI_ERROR_SEVERITIES.BUSINESS,
          display: true,
          store: false,
          error: {
            error: error,
            message: error.message || error,
            title: error.name || error,
          },
        };
        getErrorOrchestrator().handleError(options);
      }
    }

    async getAuthInfo() {
      try {
        const result = await WzRequest.apiReq('GET', '/agents/000/config/auth/auth', {});
        return (result.data || {}).data || {};
      } catch (error) {
        this.setState({ gotErrorRegistrationServiceInfo: true });
        throw new Error(error);
      }
    }

<<<<<<< HEAD
=======
    async getRemoteInfo() {
      try {
        const result = await WzRequest.apiReq('GET', '/agents/000/config/request/remote', {});
        const remote = ((result.data || {}).data || {}).remote || {};
        if (remote.length === 2) {
          this.setState({ udpProtocol: true })
        }
      } catch (error) {
        throw new Error(error);
      }
    }

>>>>>>> 70ac3c9f
    selectOS(os) {
      this.setState({
        selectedOS: os,
        selectedVersion: '',
        selectedArchitecture: '',
        selectedSYS: '',
      });
    }

    systemSelector() {
      if (this.state.selectedVersion === 'redhat7' || this.state.selectedVersion === 'amazonlinux2022' || this.state.selectedVersion === 'centos7' || this.state.selectedVersion === 'suse11' || this.state.selectedVersion === 'suse12' || this.state.selectedVersion === 'oraclelinux5' || this.state.selectedVersion === '22' || this.state.selectedVersion === 'amazonlinux2' || this.state.selectedVersion === 'debian8' || this.state.selectedVersion === 'debian9' || this.state.selectedVersion === 'debian10' || this.state.selectedVersion === 'busterorgreater' || this.state.selectedVersion === 'ubuntu15' || this.state.selectedVersion === 'ubuntu16' || this.state.selectedVersion === 'leap15') {
        return 'sudo systemctl daemon-reload\nsudo systemctl enable wazuh-agent\nsudo systemctl start wazuh-agent';
      } else if (this.state.selectedVersion === 'redhat5' || this.state.selectedVersion === 'redhat6' || this.state.selectedVersion === 'centos5' || this.state.selectedVersion === 'centos6' || this.state.selectedVersion === 'oraclelinux6' || this.state.selectedVersion === 'amazonlinux1' || this.state.selectedVersion === 'debian7' || this.state.selectedVersion === 'ubuntu14') {
        return ('service wazuh-agent start');
      }
    }

    systemSelectorNet() {
      if (this.state.selectedVersion === 'windowsxp' || this.state.selectedVersion === 'windows8') {
        return ('update-rc.d wazuh-agent defaults && service wazuh-agent start');
      }
    }

    systemSelectorWazuhControlMacos() {
      if (this.state.selectedVersion == 'sierra' || this.state.selectedVersion == 'highSierra' || this.state.selectedVersion == 'mojave' || this.state.selectedVersion == 'catalina' || this.state.selectedVersion == 'bigSur' || this.state.selectedVersion == 'monterrey') {
        return ('/Library/Ossec/bin/wazuh-control start');
      }
    }

    systemSelectorWazuhControl() {
      if (this.state.selectedVersion === 'solaris10' || this.state.selectedVersion === 'solaris11' || this.state.selectedVersion === '6.1 TL9' || this.state.selectedVersion === '11.31') {
        return ('/var/ossec/bin/wazuh-control start');
      }
    }

    selectSYS(sys) {
      this.setState({ selectedSYS: sys });
    }

    setServerAddress(serverAddress) {
      this.setState({ serverAddress });
    }

    setAgentName(event) {
      this.setState({ agentName: event.target.value });
    }

    setAgentName(event) {
      this.setState({ agentName: event.target.value });
    }

    setGroupName(selectedGroup) {
      this.setState({ selectedGroup });
    }

    setArchitecture(selectedArchitecture) {
      this.setState({ selectedArchitecture });
    }

    setVersion(selectedVersion) {
      this.setState({ selectedVersion, selectedArchitecture: '' });
    }

    setWazuhPassword(event) {
      this.setState({ wazuhPassword: event.target.value });
    }

    setShowPassword(event) {
      this.setState({ showPassword: event.target.checked });
    }

    obfuscatePassword(text) {
      let obfuscate = '';
      const regex = /WAZUH_REGISTRATION_PASSWORD=?\040?\'(.*?)\'/gm;
      const match = regex.exec(text);
      const password = match[1];
      if (password) {
        [...password].forEach(() => (obfuscate += '*'));
        text = text.replace(password, obfuscate);
      }
      return text;
    }

    async getGroups() {
      try {
        const result = await WzRequest.apiReq('GET', '/groups', {});
        return result.data.data.affected_items.map((item) => ({ label: item.name, id: item.name }));
      } catch (error) {
        throw new Error(error);
      }
    }

    optionalDeploymentVariables() {
<<<<<<< HEAD
      let deployment = this.state.serverAddress && `WAZUH_MANAGER='${this.state.serverAddress}' `;
      const protocol = false

=======
      let deployment = `WAZUH_MANAGER='${this.state.serverAddress}' `;      
>>>>>>> 70ac3c9f
      if (this.state.selectedOS == 'win') {
        deployment += `WAZUH_REGISTRATION_SERVER='${this.state.serverAddress}' `;
      }

      if (this.state.needsPassword) {
        deployment += `WAZUH_REGISTRATION_PASSWORD='${this.state.wazuhPassword}' `;
      }
<<<<<<< HEAD
      if (this.state.udpProtocol) {
=======

      if (!this.state.udpProtocol == true) {
>>>>>>> 70ac3c9f
        deployment += `WAZUH_PROTOCOL='UDP' `;
      }

      if (this.state.selectedGroup.length) {
        deployment += `WAZUH_AGENT_GROUP='${this.state.selectedGroup
          .map((item) => item.label)
          .join(',')}' `;
      }

      // macos doesnt need = param
      if (this.state.selectedOS === 'macos') {
        return deployment.replace(/=/g, ' ');
      }

      return deployment;
    }

    agentNameVariable() {
      let agentName = `WAZUH_AGENT_NAME='${this.state.agentName}' `;

<<<<<<< HEAD
      if(this.state.selectedArchitecture && this.state.agentName !== '') {
=======
      if (this.state.selectedArchitecture && this.state.agentName !== '') {
>>>>>>> 70ac3c9f
        return agentName;
      } else {
        return '';
      }
    }

    resolveRPMPackage() {
      switch (`${this.state.selectedVersion}-${this.state.selectedArchitecture}`) {
        case 'redhat5-i386':
          return `https://packages.wazuh.com/4.x/yum5/i386/wazuh-agent-${this.state.wazuhVersion}-1.el5.i386.rpm`;
        case 'redhat5-x86_64':
          return `https://packages.wazuh.com/4.x/yum5/x86_64/wazuh-agent-${this.state.wazuhVersion}-1.el5.x86_64.rpm`;
        case 'redhat6-i386':
          return `https://packages.wazuh.com/4.x/yum/wazuh-agent-${this.state.wazuhVersion}-1.i386.rpm`;
        case 'redhat6-aarch64':
          return `https://packages.wazuh.com/4.x/yum/wazuh-agent-${this.state.wazuhVersion}-1.aarch64.rpm`;
        case 'redhat6-x86_64':
          return `https://packages.wazuh.com/4.x/yum/wazuh-agent-${this.state.wazuhVersion}-1.x86_64.rpm`;
        case 'redhat6-armhf':
          return `https://packages.wazuh.com/4.x/yum/wazuh-agent-${this.state.wazuhVersion}-1.armv7hl.rpm`;
        case 'redhat7-i386':
          return `https://packages.wazuh.com/4.x/yum/wazuh-agent-${this.state.wazuhVersion}-1.i386.rpm`;
        case 'redhat7-aarch64':
          return `https://packages.wazuh.com/4.x/yum/wazuh-agent-${this.state.wazuhVersion}-1.aarch64.rpm`;
        case 'redhat7-x86_64':
          return `https://packages.wazuh.com/4.x/yum/wazuh-agent-${this.state.wazuhVersion}-1.x86_64.rpm`;
        case 'redhat7-armhf':
          return `https://packages.wazuh.com/4.x/yum/wazuh-agent-${this.state.wazuhVersion}-1.armv7hl.rpm`;
        default:
          return `https://packages.wazuh.com/4.x/yum/wazuh-agent-${this.state.wazuhVersion}-1.x86_64.rpm`;
      }
    }

    resolveORACLELINUXPackage() {
      switch (`${this.state.selectedVersion}-${this.state.selectedArchitecture}`) {
        case 'oraclelinux5-i386':
          return `https://packages.wazuh.com/4.x/yum/wazuh-agent-${this.state.wazuhVersion}-1.i386.rpm`;
        case 'oraclelinux5-aarch64':
          return `https://packages.wazuh.com/4.x/yum/wazuh-agent-${this.state.wazuhVersion}-1.aarch64.rpm`;
        case 'oraclelinux5-x86_64':
          return `https://packages.wazuh.com/4.x/yum/wazuh-agent-${this.state.wazuhVersion}-1.x86_64.rpm`;
        case 'oraclelinux5-armhf':
          return `https://packages.wazuh.com/4.x/yum/wazuh-agent-${this.state.wazuhVersion}-1.armv7hl.rpm`;
        case 'oraclelinux5-powerpc':
          return `https://packages.wazuh.com/4.x/yum/wazuh-agent-${this.state.wazuhVersion}.ppc64le.rpm`;
        case 'oraclelinux6-i386':
          return `https://packages.wazuh.com/4.x/yum/wazuh-agent-${this.state.wazuhVersion}.i386.rpm`;
        case 'oraclelinux6-aarch64':
          return `https://packages.wazuh.com/4.x/yum/wazuh-agent-${this.state.wazuhVersion}.aarch64.rpm`;
        case 'oraclelinux6-x86_64':
          return `https://packages.wazuh.com/4.x/yum/wazuh-agent-${this.state.wazuhVersion}.x86_64.rpm`;
        case 'oraclelinux6-armhf':
          return `https://packages.wazuh.com/4.x/yum/wazuh-agent-${this.state.wazuhVersion}.armv7hl.rpm`;
        default:
          return `https://packages.wazuh.com/4.x/yum/wazuh-agent-${this.state.wazuhVersion}-1.x86_64.rpm`;
      }
    }

    resolveCENTPackage() {
      switch (`${this.state.selectedVersion}-${this.state.selectedArchitecture}`) {
        case 'centos5-i386':
          return `https://packages.wazuh.com/4.x/yum/i386/wazuh-agent-${this.state.wazuhVersion}.el5.i386.rpm`;
        case 'centos5-x86_64':
          return `https://packages.wazuh.com/4.x/yum/x86_64/wazuh-agent-${this.state.wazuhVersion}.el5.x86_64.rpm`;
        case 'centos6-i386':
          return `https://packages.wazuh.com/4.x/yum/wazuh-agent-${this.state.wazuhVersion}.i386.rpm`;
        case 'centos6-aarch64':
          return `https://packages.wazuh.com/4.x/yum/wazuh-agent-${this.state.wazuhVersion}.aarch64.rpm`;
        case 'centos6-x86_64':
          return `https://packages.wazuh.com/4.x/yum/wazuh-agent-${this.state.wazuhVersion}.x86_64.rpm`;
        case 'centos6-armhf':
          return `https://packages.wazuh.com/4.x/yum/wazuh-agent-${this.state.wazuhVersion}.armv7hl.rpm`;
        case 'centos7-i386':
          return `https://packages.wazuh.com/4.x/yum/wazuh-agent-${this.state.wazuhVersion}.i386.rpm`;
        case 'centos7-aarch64':
          return `https://packages.wazuh.com/4.x/yum/wazuh-agent-${this.state.wazuhVersion}.aarch64.rpm`;
        case 'centos7-x86_64':
          return `https://packages.wazuh.com/4.x/yum/wazuh-agent-${this.state.wazuhVersion}.x86_64.rpm`;
        case 'centos7-armhf':
          return `https://packages.wazuh.com/4.x/yum/wazuh-agent-${this.state.wazuhVersion}.armv7hl.rpm`;
        case 'centos7-powerpc':
          return `https://packages.wazuh.com/4.x/yum/wazuh-agent-${this.state.wazuhVersion}.ppc64le.rpm`;
<<<<<<< HEAD
        default:
          return `https://packages.wazuh.com/4.x/yum/wazuh-agent-${this.state.wazuhVersion}.x86_64.rpm`;
      }
    }

    resolveSUSEPackage() {
      switch (`${this.state.selectedVersion}-${this.state.selectedArchitecture}`) {
        case 'suse11-i386':
          return `https://packages.wazuh.com/4.x/yum/wazuh-agent-${this.state.wazuhVersion}.i386.rpm`;
        case 'suse11-x86_64':
          return `https://packages.wazuh.com/4.x/yum/wazuh-agent-${this.state.wazuhVersion}.x86_64.rpm`;
        case 'suse12-i386':
          return `https://packages.wazuh.com/4.x/yum/wazuh-agent-${this.state.wazuhVersion}.i386.rpm`;
        case 'suse12-aarch64':
          return `https://packages.wazuh.com/4.x/yum/wazuh-agent-${this.state.wazuhVersion}.aarch64.rpm`;
        case 'suse12-x86_64':
          return `https://packages.wazuh.com/4.x/yum/wazuh-agent-${this.state.wazuhVersion}.x86_64.rpm`;
        case 'suse12-armhf':
          return `https://packages.wazuh.com/4.x/yum/wazuh-agent-${this.state.wazuhVersion}.armv7hl.rpm`;
        case 'suse12-powerpc':
          return `https://packages.wazuh.com/4.x/yum/wazuh-agent-${this.state.wazuhVersion}.ppc64le.rpm`;
=======
>>>>>>> 70ac3c9f
        default:
          return `https://packages.wazuh.com/4.x/yum/wazuh-agent-${this.state.wazuhVersion}.x86_64.rpm`;
      }
    }

<<<<<<< HEAD
=======
    resolveSUSEPackage() {
      switch (`${this.state.selectedVersion}-${this.state.selectedArchitecture}`) {
        case 'suse11-i386':
          return `https://packages.wazuh.com/4.x/yum/wazuh-agent-${this.state.wazuhVersion}.i386.rpm`;
        case 'suse11-x86_64':
          return `https://packages.wazuh.com/4.x/yum/wazuh-agent-${this.state.wazuhVersion}.x86_64.rpm`;
        case 'suse12-i386':
          return `https://packages.wazuh.com/4.x/yum/wazuh-agent-${this.state.wazuhVersion}.i386.rpm`;
        case 'suse12-aarch64':
          return `https://packages.wazuh.com/4.x/yum/wazuh-agent-${this.state.wazuhVersion}.aarch64.rpm`;
        case 'suse12-x86_64':
          return `https://packages.wazuh.com/4.x/yum/wazuh-agent-${this.state.wazuhVersion}.x86_64.rpm`;
        case 'suse12-armhf':
          return `https://packages.wazuh.com/4.x/yum/wazuh-agent-${this.state.wazuhVersion}.armv7hl.rpm`;
        case 'suse12-powerpc':
          return `https://packages.wazuh.com/4.x/yum/wazuh-agent-${this.state.wazuhVersion}.ppc64le.rpm`;
        default:
          return `https://packages.wazuh.com/4.x/yum/wazuh-agent-${this.state.wazuhVersion}.x86_64.rpm`;
      }
    }

>>>>>>> 70ac3c9f
    resolveFEDORAPachage() {
      switch (`${this.state.selectedVersion}-${this.state.selectedArchitecture}`) {
        case '22-i386':
          return `https://packages.wazuh.com/4.x/yum/i386/wazuh-agent-${this.state.wazuhVersion}-1.el5.i386.rpm`;
        case '22-aarch64':
          return `https://packages.wazuh.com/4.x/yum/wazuh-agent-${this.state.wazuhVersion}-1.aarch64.rpm`;
        case '22-x86_64':
          return `https://packages.wazuh.com/4.x/yum/wazuh-agent-${this.state.wazuhVersion}.x86_64.rpm`;
        case '22-armhf':
          return `https://packages.wazuh.com/4.x/yum/wazuh-agent-${this.state.wazuhVersion}.armv7hl.rpm`;
        case '22-powerpc':
          return `https://packages.wazuh.com/4.x/yum/wazuh-agent-${this.state.wazuhVersion}.ppc64le.rpm`;
        default:
          return `https://packages.wazuh.com/4.x/yum/wazuh-agent-${this.state.wazuhVersion}.x86_64.rpm`;
      }
    }

    resolveAMAZONLPackage() {
      switch (`${this.state.selectedVersion}-${this.state.selectedArchitecture}`) {
        case '1-i386':
          return `https://packages.wazuh.com/4.x/yum/wazuh-agent-${this.state.wazuhVersion}.i386.rpm`;
        case '1-aarch64':
          return `https://packages.wazuh.com/4.x/yum/wazuh-agent-${this.state.wazuhVersion}.aarch64.rpm`;
        case '1-x86_64':
          return `https://packages.wazuh.com/4.x/yum/wazuh-agent-${this.state.wazuhVersion}.x86_64.rpm`;
        case '1-armhf':
          return `https://packages.wazuh.com/4.x/yum/wazuh-agent-${this.state.wazuhVersion}.armv7hl.rpm`;
        case '1-powerpc':
          return `https://packages.wazuh.com/4.x/yum/wazuh-agent-${this.state.wazuhVersion}.ppc64le.rpm`;
        case '2-i386':
          return `https://packages.wazuh.com/4.x/yum/wazuh-agent-${this.state.wazuhVersion}.i386.rpm`;
        case '2-aarch64':
          return `https://packages.wazuh.com/4.x/yum/wazuh-agent-${this.state.wazuhVersion}.aarch64.rpm`;
        case '2-x86_64':
          return `https://packages.wazuh.com/4.x/yum/wazuh-agent-${this.state.wazuhVersion}.x86_64.rpm`;
        case '2-armhf':
          return `https://packages.wazuh.com/4.x/yum/wazuh-agent-${this.state.wazuhVersion}.armv7hl.rpm`;
        case '2-powerpc':
          return `https://packages.wazuh.com/4.x/yum/wazuh-agent-${this.state.wazuhVersion}.ppc64le.rpm`;
        case 'amazonlinux2022-i386':
          return `https://packages.wazuh.com/4.x/yum/wazuh-agent-${this.state.wazuhVersion}-1.i386.rpm`;
        case 'amazonlinux2022-aarch64':
          return `https://packages.wazuh.com/4.x/yum/wazuh-agent-${this.state.wazuhVersion}-1.aarch64.rpm`;
        case 'amazonlinux2022-x86_64':
          return `https://packages.wazuh.com/4.x/yum/wazuh-agent-${this.state.wazuhVersion}-1.x86_64.rpm`;
        case 'amazonlinux2022-armhf':
          return `https://packages.wazuh.com/4.x/yum/wazuh-agent-${this.state.wazuhVersion}-1.armv7hl.rpm`;
        default:
          return `https://packages.wazuh.com/4.x/yum/wazuh-agent-${this.state.wazuhVersion}.x86_64.rpm`;
      }
    }

    resolveDEBPackage() {
      switch (`${this.state.selectedArchitecture}`) {
        case 'i386':
          return `https://packages.wazuh.com/4.x/apt/pool/main/w/wazuh-agent/wazuh-agent_${this.state.wazuhVersion}_i386.deb`;
        case 'aarch64':
          return `https://packages.wazuh.com/4.x/apt/pool/main/w/wazuh-agent/wazuh-agent_${this.state.wazuhVersion}_amd64.deb`;
        case 'armhf':
          return `https://packages.wazuh.com/4.x/apt/pool/main/w/wazuh-agent/wazuh-agent_${this.state.wazuhVersion}_armhf.deb`;
        case 'x86_64':
          return `https://packages.wazuh.com/4.x/apt/pool/main/w/wazuh-agent/wazuh-agent_${this.state.wazuhVersion}_arm64.deb`;
        case 'powerpc':
          return `https://packages.wazuh.com/4.x/apt/pool/main/w/wazuh-agent/wazuh-agent_${this.state.wazuhVersion}.ppc64le.rpm`;
<<<<<<< HEAD
        default:
          return `https://packages.wazuh.com/4.x/apt/pool/main/w/wazuh-agent/wazuh-agent_${this.state.wazuhVersion}_amd64.deb`;
      }
    }

    resolveRASPBIANPackage() {
      switch (`${this.state.selectedArchitecture}`) {
        case 'busterorgreater-i386':
          return `https://packages.wazuh.com/4.x/apt/pool/main/w/wazuh-agent/wazuh-agent_${this.state.wazuhVersion}_i386.deb`;
        case 'busterorgreater-aarch64':
          return `https://packages.wazuh.com/4.x/apt/pool/main/w/wazuh-agent/wazuh-agent_${this.state.wazuhVersion}_amd64.deb`;
        case 'busterorgreater-armhf':
          return `https://packages.wazuh.com/4.x/apt/pool/main/w/wazuh-agent/wazuh-agent_${this.state.wazuhVersion}_armhf.deb`;
        case 'busterorgreater-x86_64':
          return `https://packages.wazuh.com/4.x/apt/pool/main/w/wazuh-agent/wazuh-agent_${this.state.wazuhVersion}_arm64.deb`;
        case 'busterorgreater-powerpc':
          return `https://packages.wazuh.com/4.x/apt/pool/main/w/wazuh-agent/wazuh-agent_${this.state.wazuhVersion}.ppc64le.rpm`;
=======
>>>>>>> 70ac3c9f
        default:
          return `https://packages.wazuh.com/4.x/apt/pool/main/w/wazuh-agent/wazuh-agent_${this.state.wazuhVersion}_amd64.deb`;
      }
    }

<<<<<<< HEAD
=======
    resolveRASPBIANPackage() {
      switch (`${this.state.selectedArchitecture}`) {
        case 'busterorgreater-i386':
          return `https://packages.wazuh.com/4.x/apt/pool/main/w/wazuh-agent/wazuh-agent_${this.state.wazuhVersion}_i386.deb`;
        case 'busterorgreater-aarch64':
          return `https://packages.wazuh.com/4.x/apt/pool/main/w/wazuh-agent/wazuh-agent_${this.state.wazuhVersion}_amd64.deb`;
        case 'busterorgreater-armhf':
          return `https://packages.wazuh.com/4.x/apt/pool/main/w/wazuh-agent/wazuh-agent_${this.state.wazuhVersion}_armhf.deb`;
        case 'busterorgreater-x86_64':
          return `https://packages.wazuh.com/4.x/apt/pool/main/w/wazuh-agent/wazuh-agent_${this.state.wazuhVersion}_arm64.deb`;
        case 'busterorgreater-powerpc':
          return `https://packages.wazuh.com/4.x/apt/pool/main/w/wazuh-agent/wazuh-agent_${this.state.wazuhVersion}.ppc64le.rpm`;
        default:
          return `https://packages.wazuh.com/4.x/apt/pool/main/w/wazuh-agent/wazuh-agent_${this.state.wazuhVersion}_amd64.deb`;
      }
    }

>>>>>>> 70ac3c9f
    resolveUBUNTUPackage() {
      switch (`${this.state.selectedVersion}-${this.state.selectedArchitecture}`) {
        case 'i386':
          return `https://packages.wazuh.com/4.x/apt/pool/main/w/wazuh-agent/wazuh-agent_${this.state.wazuhVersion}_i386.deb`;
        case 'aarch64':
          return `https://packages.wazuh.com/4.x/apt/pool/main/w/wazuh-agent/wazuh-agent_${this.state.wazuhVersion}_amd64.deb`;
        case 'armhf':
          return `https://packages.wazuh.com/4.x/apt/pool/main/w/wazuh-agent/wazuh-agent_${this.state.wazuhVersion}_armhf.deb`;
        case 'x86_64':
          return `https://packages.wazuh.com/4.x/apt/pool/main/w/wazuh-agent/wazuh-agent_${this.state.wazuhVersion}_arm64.deb`;
        default:
          return `https://packages.wazuh.com/4.x/apt/pool/main/w/wazuh-agent/wazuh-agent_${this.state.wazuhVersion}_amd64.deb`;
      }
    }

    resolveOPENSUSEPackage() {
      switch (`${this.state.selectedVersion}-${this.state.selectedArchitecture}`) {
        case 'leap15-i386':
          return `https://packages.wazuh.com/4.x/yum/i386/wazuh-agent-${this.state.wazuhVersion}.x86_64.rpm`;
        case 'leap15-x86_64':
          return `https://packages.wazuh.com/4.x/yum/x86_64/wazuh-agent-${this.state.wazuhVersion}.armv7hl.rpm`
        default:
          return `https://packages.wazuh.com/4.x/yum/wazuh-agent-${this.state.wazuhVersion}.x86_64.rpm`;
      }
    }

    resolveSOLARISPackage() {
      switch (`${this.state.selectedVersion}-${this.state.selectedArchitecture}`) {
        case 'solaris10-i386':
          return `https://packages.wazuh.com/4.x/yum/i386/wazuh-agent-${this.state.wazuhVersion}-sol10-i386.pkg`;
        case 'solaris10-spark':
          return `https://packages.wazuh.com/4.x/yum/i386/wazuh-agent-${this.state.wazuhVersion}-sol10-sparc.pkg`;
        case 'solaris11-i386':
          return `https://packages.wazuh.com/4.x/yum/i386/wazuh-agent-${this.state.wazuhVersion}-sol11-i386.p5p`;
        case 'solaris11-spark':
          return `https://packages.wazuh.com/4.x/yum/x86_64/wazuh-agent-${this.state.wazuhVersion}-sol11-sparc.p5p`
        default:
          return `https://packages.wazuh.com/4.x/yum/wazuh-agent-${this.state.wazuhVersion}-sol11-sparc.p5p`;
      }
    }

    resolveAIXPackage() {
      switch (`${this.state.selectedVersion}-${this.state.selectedArchitecture}`) {
        case '6.1 TL9-powerpc':
          return `https://packages.wazuh.com/4.x/yum/i386/wazuh-agent-${this.state.wazuhVersion}.aix.ppc.rpm`;
        default:
          return `https://packages.wazuh.com/4.x/yum/i386/wazuh-agent-${this.state.wazuhVersion}.aix.ppc.rpm`;
      }
    }

    resolveHPPackage() {
      switch (`${this.state.selectedVersion}-${this.state.selectedArchitecture}`) {
        case '11.31-itanium2':
          return `https://packages.wazuh.com/4.x/yum/i386/wazuh-agent-${this.state.wazuhVersion}-hpux-11v3-ia64.tar`;
        default:
          return `https://packages.wazuh.com/4.x/yum/i386/wazuh-agent-${this.state.wazuhVersion}-hpux-11v3-ia64.tar`;
      }
    }

    optionalPackages() {
      switch (this.state.selectedOS) {
        case 'rpm':
          return this.resolveRPMPackage();
        case 'cent':
          return this.resolveCENTPackage();
        case 'deb':
          return this.resolveDEBPackage();
        case 'ubu':
          return this.resolveUBUNTUPackage();
        case 'open':
          return this.resolveOPENSUSEPackage();
        case 'sol':
          return this.resolveSOLARISPackage();
        case 'aix':
          return this.resolveAIXPackage();
        case 'hp':
          return this.resolveHPPackage();
        case 'amazonlinux':
          return this.resolveAMAZONLPackage();
        case 'fedora':
          return this.resolveFEDORAPachage();
        case 'oraclelinux':
          return this.resolveORACLELINUXPackage();
        case 'suse':
          return this.resolveSUSEPackage();
        case 'raspbian':
          return this.resolveRASPBIANPackage();
        default:
          return `https://packages.wazuh.com/4.x/yum/x86_64/wazuh-agent-${this.state.wazuhVersion}-1.x86_64.rpm`;
      }
    }

    checkMissingOSSelection() {
      if (!this.state.selectedOS) {
        return ['Operating system'];
      }
      switch (this.state.selectedOS) {
        case 'rpm':
          return [
            ...(!this.state.selectedVersion ? ['OS version'] : []),
            ...(this.state.selectedVersion && !this.state.selectedArchitecture
              ? ['OS architecture']
              : []),
          ];
        case 'cent':
          return [
            ...(!this.state.selectedVersion ? ['OS version'] : []),
            ...(this.state.selectedVersion && !this.state.selectedArchitecture
              ? ['OS architecture']
              : []),
          ];
        case 'deb':
          return [
            ...(!this.state.selectedVersion ? ['OS version'] : []),
            ...(this.state.selectedVersion && !this.state.selectedArchitecture
              ? ['OS architecture']
              : []),
          ];
        case 'ubu':
          return [
            ...(!this.state.selectedVersion ? ['OS version'] : []),
            ...(this.state.selectedVersion && !this.state.selectedArchitecture
              ? ['OS architecture']
              : []),
          ];
        case 'win':
          return [
            ...(!this.state.selectedVersion ? ['OS version'] : []),
            ...(this.state.selectedVersion && !this.state.selectedArchitecture
              ? ['OS architecture']
              : []),
          ];
        case 'macos':
          return [
            ...(!this.state.selectedVersion ? ['OS version'] : []),
            ...(this.state.selectedVersion && !this.state.selectedArchitecture
              ? ['OS architecture']
              : []),
          ];
        case 'open':
          return [
            ...(!this.state.selectedVersion ? ['OS version'] : []),
            ...(this.state.selectedVersion && !this.state.selectedArchitecture
              ? ['OS architecture']
              : []),
          ];
        case 'sol':
          return [
            ...(!this.state.selectedVersion ? ['OS version'] : []),
            ...(this.state.selectedVersion && !this.state.selectedArchitecture
              ? ['OS architecture']
              : []),
          ];
        case 'aix':
          return [
            ...(!this.state.selectedVersion ? ['OS version'] : []),
            ...(this.state.selectedVersion && !this.state.selectedArchitecture
              ? ['OS architecture']
              : []),
          ];
        case 'hp':
          return [
            ...(!this.state.selectedVersion ? ['OS version'] : []),
            ...(this.state.selectedVersion && !this.state.selectedArchitecture
              ? ['OS architecture']
              : []),
          ];
        case 'amazonlinux':
          return [
            ...(!this.state.selectedVersion ? ['OS version'] : []),
            ...(this.state.selectedVersion && !this.state.selectedArchitecture
              ? ['OS architecture']
              : []),
          ];
        case 'fedora':
          return [
            ...(!this.state.selectedVersion ? ['OS version'] : []),
            ...(this.state.selectedVersion && !this.state.selectedArchitecture
              ? ['OS architecture']
              : []),
          ];
        case 'oraclelinux':
          return [
            ...(!this.state.selectedVersion ? ['OS version'] : []),
            ...(this.state.selectedVersion && !this.state.selectedArchitecture
              ? ['OS architecture']
              : []),
          ];
        case 'suse':
          return [
            ...(!this.state.selectedVersion ? ['OS version'] : []),
            ...(this.state.selectedVersion && !this.state.selectedArchitecture
              ? ['OS architecture']
              : []),
          ];
        case 'raspbian':
          return [
            ...(!this.state.selectedVersion ? ['OS version'] : []),
            ...(this.state.selectedVersion && !this.state.selectedArchitecture
              ? ['OS architecture']
              : []),
          ];
        default:
          return [];
      }
    }

    getHighlightCodeLanguage(selectedSO) {
      if (selectedSO.toLowerCase() === 'win') {
        return 'powershell';
      } else {
        return 'bash';
      }
    }
    render() {
      const appVersionMajorDotMinor = this.state.wazuhVersion.split('.').slice(0, 2).join('.');
      const urlCheckConnectionDocumentation = webDocumentationLink('user-manual/agents/agent-connection.html', appVersionMajorDotMinor);
      const textAndLinkToCheckConnectionDocumentation = (
        <p>
          To verify the connection with the Wazuh server, please follow this{' '}
          <a href={urlCheckConnectionDocumentation} target="_blank">
            document.
          </a>
        </p>
      );
      const missingOSSelection = this.checkMissingOSSelection();
      

      const agentName = (
        <EuiFieldText
          placeholder="Name agent"
          value={this.state.agentName}
          onChange={(event) => this.setAgentName(event)}
        />
<<<<<<< HEAD
    );
=======
      );
>>>>>>> 70ac3c9f
      const groupInput = (
        <>
          {!this.state.groups.length && (
            <>
<<<<<<< HEAD
              <EuiCallOut style={{marginTop: '1.5rem'}}
=======
              <EuiCallOut style={{ marginTop: '1.5rem' }}
>>>>>>> 70ac3c9f
                color="warning"
                title='This section could not be configured because you do not have permission to read groups.'
                iconType="iInCircle"
              />
            </>
          )}
        </>
      );
      


<<<<<<< HEAD
      const agentGroup = (
        <EuiText style={{marginTop: '1.5rem'}}>
        <p>Select one or more existing groups</p>
        <EuiComboBox
          placeholder={!this.state.groups.length ? "Default" : "Select group"}
          options={this.state.groups}
          selectedOptions={this.state.selectedGroup}
          onChange={(group) => {
            this.setGroupName(group);
          }}
          isDisabled={!this.state.groups.length}
          isClearable={true}
          data-test-subj="demoComboBox"
        />
      </EuiText>
=======


      const agentGroup = (
        <EuiText style={{ marginTop: '1.5rem' }}>
          <p>Select one or more existing groups</p>
          <EuiComboBox
            placeholder={!this.state.groups.length ? "Default" : "Select group"}
            options={this.state.groups}
            selectedOptions={this.state.selectedGroup}
            onChange={(group) => {
              this.setGroupName(group);
            }}
            isDisabled={!this.state.groups.length}
            isClearable={true}
            data-test-subj="demoComboBox"
          />
        </EuiText>
>>>>>>> 70ac3c9f
      )
      const passwordInput = (
        <EuiFieldText
          placeholder="Wazuh password"
          value={this.state.wazuhPassword}
          onChange={(event) => this.setWazuhPassword(event)}
        />
      );

      const codeBlock = {
        zIndex: '100',
      };
      const customTexts = {
        rpmText: `sudo ${this.optionalDeploymentVariables()}${this.agentNameVariable()}yum install -y ${this.optionalPackages()}`,
        centText: `sudo ${this.optionalDeploymentVariables()}${this.agentNameVariable()}yum install -y ${this.optionalPackages()}`,
        debText: `curl -so wazuh-agent-${this.state.wazuhVersion
          }.deb ${this.optionalPackages()} && sudo ${this.optionalDeploymentVariables()}${this.agentNameVariable()}dpkg -i ./wazuh-agent-${this.state.wazuhVersion
          }.deb`,
        ubuText: `curl -so wazuh-agent-${this.state.wazuhVersion
          }.deb ${this.optionalPackages()} && sudo ${this.optionalDeploymentVariables()}${this.agentNameVariable()}dpkg -i ./wazuh-agent-${this.state.wazuhVersion
          }.deb`,
        macosText: `curl -so wazuh-agent-${this.state.wazuhVersion
          }.pkg https://packages.wazuh.com/4.x/macos/wazuh-agent-${this.state.wazuhVersion
          }-1.pkg && sudo launchctl setenv ${this.optionalDeploymentVariables()}${this.agentNameVariable()}&& sudo installer -pkg ./wazuh-agent-${this.state.wazuhVersion
          }.pkg -target /`,
        winText: `Invoke-WebRequest -Uri https://packages.wazuh.com/4.x/windows/wazuh-agent-${this.state.wazuhVersion
          }-1.msi -OutFile \${env:tmp}\\wazuh-agent-${this.state.wazuhVersion}.msi; msiexec.exe /i \${env:tmp}\\wazuh-agent-${this.state.wazuhVersion
          }.msi /q ${this.optionalDeploymentVariables()}${this.agentNameVariable()}`,
        openText: `sudo rpm --import https://packages.wazuh.com/key/GPG-KEY-WAZUH && sudo ${this.optionalDeploymentVariables()}${this.agentNameVariable()} zypper install -y ${this.optionalPackages()}`,
        solText: `sudo curl -so ${this.optionalPackages()} && sudo ${this.agentNameVariable()}&& ${this.state.selectedVersion == 'solaris11' ? 'pkg install -g wazuh-agent.p5p wazuh-agent' : 'pkgadd -d wazuh-agent.pkg'}`,
        aixText: `sudo ${this.optionalDeploymentVariables()}${this.agentNameVariable()}rpm -ivh ${this.optionalPackages()}`,
        hpText: `cd / && sudo curl -so ${this.optionalPackages()} && sudo ${this.agentNameVariable()}groupadd wazuh && sudo useradd -G wazuh wazuh && sudo tar -xvf wazuh-agent.tar`,
        amazonlinuxText: `sudo ${this.optionalDeploymentVariables()}${this.agentNameVariable()}yum install -y ${this.optionalPackages()}`,
        fedoraText: `sudo ${this.optionalDeploymentVariables()}${this.agentNameVariable()}yum install -y ${this.optionalPackages()}`,
        oraclelinuxText: `sudo ${this.optionalDeploymentVariables()}${this.agentNameVariable()}yum install -y ${this.optionalPackages()}`,
        suseText: `sudo ${this.optionalDeploymentVariables()}${this.agentNameVariable()}yum install -y ${this.optionalPackages()}`,
        raspbianText: `curl -so wazuh-agent-${this.state.wazuhVersion
          }.deb ${this.optionalPackages()} && sudo ${this.optionalDeploymentVariables()}${this.agentNameVariable()}dpkg -i ./wazuh-agent-${this.state.wazuhVersion
          }.deb`,
      };

      const field = `${this.state.selectedOS}Text`;
      const text = customTexts[field];
      const language = this.getHighlightCodeLanguage(this.state.selectedOS);
      const windowsAdvice = this.state.selectedOS === 'win' && (
        <>
          <EuiCallOut
            title="Requirements"
            iconType="iInCircle"
          >
            <ul class="wz-callout-list">
              <li><span>You will need administrator privileges to perform this installation.</span></li>
              <li><span>PowerShell 3.0 or greater is required.</span></li>
            </ul>
            <p>Keep in mind you need to run this command in a Windows PowerShell terminal.</p>
          </EuiCallOut>
          <EuiSpacer></EuiSpacer>
        </>
      );
      const restartAgentCommand = this.restartAgentCommand[this.state.selectedOS];
      const onTabClick = (selectedTab) => {
        this.selectSYS(selectedTab.id);
      };

      const calloutErrorRegistrationServiceInfo = this.state.gotErrorRegistrationServiceInfo ? (
        <EuiCallOut
          color="danger"
          title='This section could not be displayed because you do not have permission to get access to the registration service.'
          iconType="iInCircle"
        />
      ) : null;

      const guide = (
        <div>
          {(this.state.gotErrorRegistrationServiceInfo) ? (
            <EuiCallOut
              color="danger"
              title='This section could not be displayed because you do not have permission to get access to the registration service.'
              iconType="iInCircle"
            />
          ) : (this.state.connectionSecure === true && this.state.udpProtocol === false) ? (
            <EuiText>
            <p>
              You can use this command to install and enroll the Wazuh agent in one or more hosts.
            </p>
            <EuiCallOut
              color="warning"
              title={
                <>
                  If the installer finds another Wazuh agent in the system, it will upgrade it preserving the configuration.
                </>
              }
              iconType="iInCircle"
            />
            <EuiSpacer />
            {windowsAdvice}
            <div className="copy-codeblock-wrapper">
              <EuiCodeBlock style={codeBlock} language={language}>
                {this.state.wazuhPassword && !this.state.showPassword ? this.obfuscatePassword(text) : text}
              </EuiCodeBlock>
              <EuiCopy textToCopy={text}>
                {(copy) => (
                  <div className="copy-overlay"  onClick={copy}>
                    <p><EuiIcon type="copy"/> Copy command</p>
                  </div>
                )}
              </EuiCopy>
            </div>
            {this.state.needsPassword && (
              <EuiSwitch
                label="Show password"
                checked={this.state.showPassword}
                onChange={(active) => this.setShowPassword(active)}
              />
            )}
            <EuiSpacer />
          </EuiText>) : (this.state.connectionSecure === false) ? 
          (
            <EuiText>
            <p>
              You can use this command to install and enroll the Wazuh agent in one or more hosts.
            </p>
            <EuiCallOut
              color="warning"
              title={
                <>
                  If the installer finds another Wazuh agent in the system, it will upgrade it preserving the configuration.
                </>
              }
              iconType="iInCircle"
            />
            <EuiSpacer />
            <EuiCallOut
              color="danger"
              title={
                <>
                  Warning: there's no <EuiLink target="_blank" href={webDocumentationLink('user-manual/deployment-variables/deployment-variables.html', appVersionMajorDotMinor)}>secure protocol configured</EuiLink> and agents will not be able to communicate with the manager.
                </>
              }
              iconType="iInCircle"
            />
            <EuiSpacer />
            {windowsAdvice}
            <div className="copy-codeblock-wrapper">
              <EuiCodeBlock style={codeBlock} language={language}>
                {this.state.wazuhPassword && !this.state.showPassword ? this.obfuscatePassword(text) : text}
              </EuiCodeBlock>
              <EuiCopy textToCopy={text}>
                {(copy) => (
                  <div className="copy-overlay"  onClick={copy}>
                    <p><EuiIcon type="copy"/> Copy command</p>
                  </div>
                )}
              </EuiCopy>
            </div>
            {this.state.needsPassword && (
              <EuiSwitch
                label="Show password"
                checked={this.state.showPassword}
                onChange={(active) => this.setShowPassword(active)}
              />
            )}
            <EuiSpacer />
          </EuiText>) : (
              <EuiText>
                <p>
                  You can use this command to install and enroll the Wazuh agent in one or more hosts.
                </p>
                <EuiCallOut
                  color="warning"
                  title={
                    <>
                      If the installer finds another Wazuh agent in the system, it will upgrade it preserving the configuration.
                    </>
                  }
                  iconType="iInCircle"
                />
                <EuiSpacer />
                {windowsAdvice}
                <div className="copy-codeblock-wrapper">
                  <EuiCodeBlock style={codeBlock} language={language}>
                    {this.state.wazuhPassword && !this.state.showPassword ? this.obfuscatePassword(text) : text}
                  </EuiCodeBlock>
                  <EuiCopy textToCopy={text}>
                    {(copy) => (
                      <div className="copy-overlay" onClick={copy}>
                        <p><EuiIcon type="copy" /> Copy command</p>
                      </div>
                    )}
                  </EuiCopy>
                </div>
                {this.state.needsPassword && (
                  <EuiSwitch
                    label="Show password"
                    checked={this.state.showPassword}
                    onChange={(active) => this.setShowPassword(active)}
                  />
                )}
                <EuiSpacer />
              </EuiText>
            )}
        </div>
      );

      const tabSysV = [
        {
          id: 'sysV',
          name: 'SysV Init',
          content: (
            <Fragment>
              <EuiSpacer />
              <EuiText>
                <div className="copy-codeblock-wrapper">
                  <EuiCodeBlock style={codeBlock} language={language}>
                    {this.systemSelector()}
                  </EuiCodeBlock>
                  <EuiCopy textToCopy={this.systemSelector()}>
                    {(copy) => (
                      <div className="copy-overlay" onClick={copy}>
                        <p><EuiIcon type="copy" /> Copy command</p>
                      </div>
                    )}
                  </EuiCopy>
                </div>
                <EuiSpacer size='s' />
                {textAndLinkToCheckConnectionDocumentation}
              </EuiText>
            </Fragment>
          ),
        },
      ];

      const tabSystemD = [
        {
          id: 'systemd',
          name: 'Systemd',
          content: (
            <Fragment>
              <EuiSpacer />
              <EuiText>
                <div className="copy-codeblock-wrapper">
                  <EuiCodeBlock style={codeBlock} language={language}>
                    {this.systemSelector()}
                  </EuiCodeBlock>
                  <EuiCopy textToCopy={this.systemSelector()}>
                    {(copy) => (
                      <div className="copy-overlay" onClick={copy}>
                        <p><EuiIcon type="copy" /> Copy command</p>
                      </div>
                    )}
                  </EuiCopy>
                </div>
                <EuiSpacer size='s' />
                {textAndLinkToCheckConnectionDocumentation}
              </EuiText>
            </Fragment>
          ),
        },
      ];

      const tabNet = [
        {
          id: 'NET',
          name: 'NET',
          content: (
            <Fragment>
              <EuiSpacer />
              <EuiText>
                <div className="copy-codeblock-wrapper">
                  <EuiCodeBlock style={codeBlock} language={language}>
                    {this.systemSelectorNet()}
                  </EuiCodeBlock>
                  <EuiCopy textToCopy={this.systemSelectorNet()}>
                    {(copy) => (
                      <div className="copy-overlay" onClick={copy}>
                        <p><EuiIcon type="copy" /> Copy command</p>
                      </div>
                    )}
                  </EuiCopy>
                </div>
                <EuiSpacer size='s' />
                {textAndLinkToCheckConnectionDocumentation}
              </EuiText>
            </Fragment>
          ),
        },
      ];

      const tabWazuhControlMacos = [
        {
          id: 'Wazuh-control-macos',
          name: 'Wazuh-control-macos',
          content: (
            <Fragment>
              <EuiSpacer />
              <EuiText>
                <div className="copy-codeblock-wrapper">
                  <EuiCodeBlock style={codeBlock} language={language}>
                    {this.systemSelectorWazuhControlMacos()}
                  </EuiCodeBlock>
                  <EuiCopy textToCopy={this.systemSelectorWazuhControlMacos()}>
                    {(copy) => (
                      <div className="copy-overlay" onClick={copy}>
                        <p><EuiIcon type="copy" /> Copy command</p>
                      </div>
                    )}
                  </EuiCopy>
                </div>
                <EuiSpacer size='s' />
                {textAndLinkToCheckConnectionDocumentation}
              </EuiText>
            </Fragment>
          ),
        },
      ];

      const tabWazuhControl = [
        {
          id: 'Wazuh-control',
          name: 'Wazuh-control',
          content: (
            <Fragment>
              <EuiSpacer />
              <EuiText>
                <div className="copy-codeblock-wrapper">
                  <EuiCodeBlock style={codeBlock} language={language}>
                    {this.systemSelectorWazuhControl()}
                  </EuiCodeBlock>
                  <EuiCopy textToCopy={this.systemSelectorWazuhControl()}>
                    {(copy) => (
                      <div className="copy-overlay" onClick={copy}>
                        <p><EuiIcon type="copy" /> Copy command</p>
                      </div>
                    )}
                  </EuiCopy>
                </div>
                <EuiSpacer size='s' />
                {textAndLinkToCheckConnectionDocumentation}
              </EuiText>
            </Fragment>
          ),
        },
      ];

      const buttonGroup = (legend, options, idSelected, onChange) => {
        return (
          <EuiButtonGroup
            color="primary"
            legend={legend}
            options={options}
            idSelected={idSelected}
            onChange={onChange}
            className={'osButtonsStyle'} />
        )
      }

      const buttonGroupWithMessage = (legend, options, idSelected, onChange) => {
        return (
          <>
            <EuiButtonGroup
              color="primary"
              legend={legend}
              options={options}
              idSelected={idSelected}
              onChange={onChange}
              className={'osButtonsStyle'}
            />
            {this.state.selectedVersion == 'solaris10' || this.state.selectedVersion == 'solaris11' ? <EuiCallOut color="warning" className='message' iconType="iInCircle" title={
              <span>
                Might require some extra installation <EuiLink target="_blank" href={webDocumentationLink('installation-guide/wazuh-agent/wazuh-agent-package-solaris.html', appVersionMajorDotMinor)}>steps</EuiLink>.
              </span>
            }>
            </EuiCallOut> : this.state.selectedVersion == '6.1 TL9' ? <EuiCallOut color="warning" className='message' iconType="iInCircle" title={
              <span>
                Might require some extra installation <EuiLink target="_blank" href={webDocumentationLink('installation-guide/wazuh-agent/wazuh-agent-package-aix.html', appVersionMajorDotMinor)}>steps</EuiLink>.
              </span>
            }>
            </EuiCallOut> : this.state.selectedVersion == '11.31' ? <EuiCallOut color="warning" className='message' iconType="iInCircle" title={
              <span>
                Might require some extra installation <EuiLink target="_blank" href={webDocumentationLink('installation-guide/wazuh-agent/wazuh-agent-package-hpux.html', appVersionMajorDotMinor)}>steps</EuiLink>.
              </span>
            }>
<<<<<<< HEAD
            </EuiCallOut> : <EuiCallOut color="warning" className='message' iconType="iInCircle" title={
              <span>
                The selected OS version reached its end of life (EOL). To install Wazuh follow our <EuiLink href={webDocumentationLink('#', appVersionMajorDotMinor)}>guide</EuiLink>.
              </span>
            }>
            </EuiCallOut>}
=======
            </EuiCallOut> : this.state.selectedVersion == 'debian7' || this.state.selectedVersion == 'debian8' || this.state.selectedVersion == 'debian9' || this.state.selectedVersion == 'debian10' ? <EuiCallOut color="warning" className='message' iconType="iInCircle" title={
              <span>
                Might require some extra installation <EuiLink target="_blank" href={webDocumentationLink('installation-guide/wazuh-agent/wazuh-agent-package-linux.html', appVersionMajorDotMinor)}>steps</EuiLink>.
              </span>
            }>
            </EuiCallOut> : ''}
>>>>>>> 70ac3c9f
          </>
        )
      }

      const selectedVersionMac = (legend, options, idSelected, onChange) => {
        return (
          <EuiButtonGroup
            color="primary"
            legend={legend}
            options={options}
            idSelected={idSelected}
            onChange={onChange}
            className={'osButtonsStyleMac'} />
        )
      }

<<<<<<< HEAD
      const getRemoteInfo = async (selectedNodes) => {
        selectedNodes.forEach(async (node)=> {
          const nodeName = node.label;
          const existsNodeInfo = this.state.remoteNodesInfo.some(node => node.name === nodeName);
          // check if the node info is already exists in state
          if(this.state.remoteNodesInfo.length == 0 || !existsNodeInfo){
            await getRemoteConfiguration(nodeName);
          }

        })
      }

      const suggestProtocol = (selectedNodes) => {

      }

      const checkConnectionSecure = (selectedNodes) => {

      }

      const onChangeServerAddress = async (selectedNodes) => {
        const nodesParsed = parseNodeIPs(selectedNodes, this.state.selectedOS);
        this.setState({ serverAddress: nodesParsed });
        await getRemoteInfo(selectedNodes);
      }

=======
>>>>>>> 70ac3c9f
      const steps = [
        {
          title: 'Choose the operating system',
          children: (
            buttonGroup("Choose the Operating system", osButtons, this.state.selectedOS, (os) => this.selectOS(os))
          ),
        },
        ...(this.state.selectedOS == 'rpm'
          ? [
            {
              title: 'Choose the version',
              children: (
                this.state.selectedVersion == 'redhat5' || this.state.selectedVersion == 'redhat6' ? buttonGroupWithMessage("Choose the version", versionButtonsRedHat, this.state.selectedVersion, (version) => this.setVersion(version)) : buttonGroup("Choose the version", versionButtonsRedHat, this.state.selectedVersion, (version) => this.setVersion(version))
              ),
            },
          ]
          : []),
        ...(this.state.selectedOS == 'oraclelinux'
          ? [
            {
              title: 'Choose the version',
              children: (
                buttonGroup("Choose the version", versionButtonsOracleLinux, this.state.selectedVersion, (version) => this.setVersion(version))
              ),
            },
          ]
          : []),
        ...(this.state.selectedOS == 'raspbian'
          ? [
            {
              title: 'Choose the version',
              children: (
                buttonGroup("Choose the version", versionButtonsRaspbian, this.state.selectedVersion, (version) => this.setVersion(version))
<<<<<<< HEAD
              ),
            },
          ]
          : []),
        ...(this.state.selectedOS == 'amazonlinux'
          ? [
            {
              title: 'Choose the version',
              children: (
                buttonGroup("Choose the version", versionButtonAmazonLinux, this.state.selectedVersion, (version) => this.setVersion(version))
              ),
            },
          ]
          : []),
        ...(this.state.selectedOS == 'cent'
          ? [
            {
              title: 'Choose the version',
              children: (
                this.state.selectedVersion == 'centos5' || this.state.selectedVersion == 'centos6' ? buttonGroupWithMessage("Choose the version", versionButtonsCentos, this.state.selectedVersion, (version) => this.setVersion(version)) : buttonGroup("Choose the version", versionButtonsCentos, this.state.selectedVersion, (version) => this.setVersion(version))
              ),
            },
          ]
          : []),
        ...(this.state.selectedOS == 'fedora'
          ? [
            {
              title: 'Choose the version',
              children: (
                buttonGroup("Choose the version", versionButtonFedora, this.state.selectedVersion, (version) => this.setVersion(version))
              ),
            },
          ]
          : []),
        ...(this.state.selectedOS == 'deb'
          ? [
            {
              title: 'Choose the version',
              children: (
                this.state.selectedVersion == 'debian7' || this.state.selectedVersion == 'debian8' ? buttonGroupWithMessage("Choose the version", versionButtonsDebian, this.state.selectedVersion, (version) => this.setVersion(version)) : buttonGroup("Choose the version", versionButtonsDebian, this.state.selectedVersion, (version) => this.setVersion(version))
              ),
            },
          ]
          : []),
        ...(this.state.selectedOS == 'ubu'
          ? [
            {
              title: 'Choose the version',
              children: (
                this.state.selectedVersion == 'ubuntu14' ? buttonGroupWithMessage("Choose the version", versionButtonsUbuntu, this.state.selectedVersion, (version) => this.setVersion(version)) : buttonGroup("Choose the version", versionButtonsUbuntu, this.state.selectedVersion, (version) => this.setVersion(version))
              ),
            },
          ]
          : []),
        ...(this.state.selectedOS == 'win'
          ? [
            {
              title: 'Choose the version',
              children: (
                this.state.selectedVersion == 'windowsxp' ? buttonGroupWithMessage("Choose the version", versionButtonsWindows, this.state.selectedVersion, (version) => this.setVersion(version)) : buttonGroup("Choose the version", versionButtonsWindows, this.state.selectedVersion, (version) => this.setVersion(version))
              ),
            },
          ]
          : []),
        ...(this.state.selectedOS == 'macos'
          ? [
            {
              title: 'Choose the version',
              children: (
                selectedVersionMac("Choose the version", versionButtonsMacOS, this.state.selectedVersion, (version) => this.setVersion(version))
              ),
            },
          ]
          : []),
        ...(this.state.selectedOS == 'suse'
          ? [
            {
              title: 'Choose the version',
              children: (
                selectedVersionMac("Choose the version", versionButtonsSuse, this.state.selectedVersion, (version) => this.setVersion(version))
              ),
            },
          ]
          : []),
        ...(this.state.selectedOS == 'open'
          ? [
            {
              title: 'Choose the version',
              children: (
                buttonGroup("Choose the version", versionButtonsOpenSuse, this.state.selectedVersion, (version) => this.setVersion(version))
              ),
            },
          ]
          : []),
        ...(this.state.selectedOS == 'sol'
          ? [
            {
              title: 'Choose the version',
              children: (
                this.state.selectedVersion == 'solaris10' || this.state.selectedVersion == 'solaris11' ? buttonGroupWithMessage("Choose the version", versionButtonsSolaris, this.state.selectedVersion, (version) => this.setVersion(version)) : buttonGroup("Choose the version", versionButtonsSolaris, this.state.selectedVersion, (version) => this.setVersion(version))
              ),
            },
          ]
          : []),
        ...(this.state.selectedOS == 'aix'
          ? [
            {
              title: 'Choose the version',
              children: (
                this.state.selectedVersion == '6.1 TL9' ? buttonGroupWithMessage("Choose the version", versionButtonsAix, this.state.selectedVersion, (version) => this.setVersion(version)) : buttonGroup("Choose the version", versionButtonsAix, this.state.selectedVersion, (version) => this.setVersion(version))
              ),
            },
          ]
          : []),
        ...(this.state.selectedOS == 'hp'
          ? [
            {
              title: 'Choose the version',
              children: (
                this.state.selectedVersion == '11.31' ? buttonGroupWithMessage("Choose the version", versionButtonsHPUX, this.state.selectedVersion, (version) => this.setVersion(version)) : buttonGroup("Choose the version", versionButtonsHPUX, this.state.selectedVersion, (version) => this.setVersion(version))

              ),
            },
          ]
          : []),
=======
              ),
            },
          ]
          : []),
        ...(this.state.selectedOS == 'amazonlinux'
          ? [
            {
              title: 'Choose the version',
              children: (
                buttonGroup("Choose the version", versionButtonAmazonLinux, this.state.selectedVersion, (version) => this.setVersion(version))
              ),
            },
          ]
          : []),
        ...(this.state.selectedOS == 'cent'
          ? [
            {
              title: 'Choose the version',
              children: (
                this.state.selectedVersion == 'centos5' || this.state.selectedVersion == 'centos6' ? buttonGroupWithMessage("Choose the version", versionButtonsCentos, this.state.selectedVersion, (version) => this.setVersion(version)) : buttonGroup("Choose the version", versionButtonsCentos, this.state.selectedVersion, (version) => this.setVersion(version))
              ),
            },
          ]
          : []),
        ...(this.state.selectedOS == 'fedora'
          ? [
            {
              title: 'Choose the version',
              children: (
                buttonGroup("Choose the version", versionButtonFedora, this.state.selectedVersion, (version) => this.setVersion(version))
              ),
            },
          ]
          : []),
        ...(this.state.selectedOS == 'deb'
          ? [
            {
              title: 'Choose the version',
              children: (
                this.state.selectedVersion == 'debian7' || this.state.selectedVersion == 'debian8' || this.state.selectedVersion == 'debian9' || this.state.selectedVersion == 'debian10' ? buttonGroupWithMessage("Choose the version", versionButtonsDebian, this.state.selectedVersion, (version) => this.setVersion(version)) : buttonGroup("Choose the version", versionButtonsDebian, this.state.selectedVersion, (version) => this.setVersion(version))
              ),
            },
          ]
          : []),
        ...(this.state.selectedOS == 'ubu'
          ? [
            {
              title: 'Choose the version',
              children: (
                this.state.selectedVersion == 'ubuntu14' ? buttonGroupWithMessage("Choose the version", versionButtonsUbuntu, this.state.selectedVersion, (version) => this.setVersion(version)) : buttonGroup("Choose the version", versionButtonsUbuntu, this.state.selectedVersion, (version) => this.setVersion(version))
              ),
            },
          ]
          : []),
        ...(this.state.selectedOS == 'win'
          ? [
            {
              title: 'Choose the version',
              children: (
                this.state.selectedVersion == 'windowsxp' ? buttonGroupWithMessage("Choose the version", versionButtonsWindows, this.state.selectedVersion, (version) => this.setVersion(version)) : buttonGroup("Choose the version", versionButtonsWindows, this.state.selectedVersion, (version) => this.setVersion(version))
              ),
            },
          ]
          : []),
        ...(this.state.selectedOS == 'macos'
          ? [
            {
              title: 'Choose the version',
              children: (
                selectedVersionMac("Choose the version", versionButtonsMacOS, this.state.selectedVersion, (version) => this.setVersion(version))
              ),
            },
          ]
          : []),
        ...(this.state.selectedOS == 'suse'
          ? [
            {
              title: 'Choose the version',
              children: (
                selectedVersionMac("Choose the version", versionButtonsSuse, this.state.selectedVersion, (version) => this.setVersion(version))
              ),
            },
          ]
          : []),
        ...(this.state.selectedOS == 'open'
          ? [
            {
              title: 'Choose the version',
              children: (
                buttonGroup("Choose the version", versionButtonsOpenSuse, this.state.selectedVersion, (version) => this.setVersion(version))
              ),
            },
          ]
          : []),
        ...(this.state.selectedOS == 'sol'
          ? [
            {
              title: 'Choose the version',
              children: (
                this.state.selectedVersion == 'solaris10' || this.state.selectedVersion == 'solaris11' ? buttonGroupWithMessage("Choose the version", versionButtonsSolaris, this.state.selectedVersion, (version) => this.setVersion(version)) : buttonGroup("Choose the version", versionButtonsSolaris, this.state.selectedVersion, (version) => this.setVersion(version))
              ),
            },
          ]
          : []),
        ...(this.state.selectedOS == 'aix'
          ? [
            {
              title: 'Choose the version',
              children: (
                this.state.selectedVersion == '6.1 TL9' ? buttonGroupWithMessage("Choose the version", versionButtonsAix, this.state.selectedVersion, (version) => this.setVersion(version)) : buttonGroup("Choose the version", versionButtonsAix, this.state.selectedVersion, (version) => this.setVersion(version))
              ),
            },
          ]
          : []),
        ...(this.state.selectedOS == 'hp'
          ? [
            {
              title: 'Choose the version',
              children: (
                this.state.selectedVersion == '11.31' ? buttonGroupWithMessage("Choose the version", versionButtonsHPUX, this.state.selectedVersion, (version) => this.setVersion(version)) : buttonGroup("Choose the version", versionButtonsHPUX, this.state.selectedVersion, (version) => this.setVersion(version))

              ),
            },
          ]
          : []),
>>>>>>> 70ac3c9f
        ...(this.state.selectedVersion == 'centos5' || this.state.selectedVersion == 'redhat5' || this.state.selectedVersion == 'oraclelinux5' || this.state.selectedVersion == 'suse11'
          ? [
            {
              title: 'Choose the architecture',
              children: (
                buttonGroup("Choose the architecture", architecturei386Andx86_64, this.state.selectedArchitecture, (architecture) => this.setArchitecture(architecture))
              ),
            },
          ]
          : []),
        ...(this.state.selectedVersion == 'leap15'
          ? [
            {
              title: 'Choose the architecture',
              children: (
                buttonGroup("Choose the architecture", architectureButtonsOpenSuse, this.state.selectedArchitecture, (architecture) => this.setArchitecture(architecture))
              ),
            },
          ]
          : []),
        ...(this.state.selectedVersion == 'centos6' || this.state.selectedVersion == 'oraclelinux6' || this.state.selectedVersion == 'amazonlinux1' || this.state.selectedVersion == 'redhat6' || this.state.selectedVersion == 'redhat7' || this.state.selectedVersion == 'amazonlinux2022' || this.state.selectedVersion == 'debian7' || this.state.selectedVersion == 'debian8' || this.state.selectedVersion == 'ubuntu14' || this.state.selectedVersion == 'ubuntu15' || this.state.selectedVersion == 'ubuntu16'
          ? [
            {
              title: 'Choose the architecture',
              children: (
                buttonGroup("Choose the architecture", architectureButtons, this.state.selectedArchitecture, (architecture) => this.setArchitecture(architecture))
              ),
            },
          ]
          : []),
        ...(this.state.selectedVersion == 'centos7' || this.state.selectedVersion == 'amazonlinux2' || this.state.selectedVersion == 'suse12' || this.state.selectedVersion == '22' || this.state.selectedVersion == 'debian9' || this.state.selectedVersion == 'debian10' || this.state.selectedVersion == 'busterorgreater'
          ? [
            {
              title: 'Choose the architecture',
              children: (
                buttonGroup("Choose the architecture", architectureButtonsWithPPC64LE, this.state.selectedArchitecture, (architecture) => this.setArchitecture(architecture))
              ),
            },
          ]
          : []),
        ...(this.state.selectedVersion == 'windowsxp' || this.state.selectedVersion == 'windows8'
          ? [
            {
              title: 'Choose the architecture',
              children: (
                buttonGroup("Choose the architecture", architectureButtonsi386, this.state.selectedArchitecture, (architecture) => this.setArchitecture(architecture))
              ),
            },
          ]
          : []),
        ...(this.state.selectedVersion == 'sierra' || this.state.selectedVersion == 'highSierra' || this.state.selectedVersion == 'mojave' || this.state.selectedVersion == 'catalina' || this.state.selectedVersion == 'bigSur' || this.state.selectedVersion == 'monterrey'
          ? [
            {
              title: 'Choose the architecture',
              children: (
                buttonGroup("Choose the architecture", architectureButtonsMacos, this.state.selectedArchitecture, (architecture) => this.setArchitecture(architecture))
              ),
            },
          ]
          : []),
        ...(this.state.selectedVersion == 'solaris10' || this.state.selectedVersion == 'solaris11'
          ? [
            {
              title: 'Choose the architecture',
              children: (
                buttonGroup("Choose the architecture", architectureButtonsSolaris, this.state.selectedArchitecture, (architecture) => this.setArchitecture(architecture))
              ),
            },
          ]
          : []),
        ...(this.state.selectedVersion == '6.1 TL9'
          ? [
            {
              title: 'Choose the architecture',
              children: (
                buttonGroup("Choose the architecture", architectureButtonsAix, this.state.selectedArchitecture, (architecture) => this.setArchitecture(architecture))
              ),
            },
          ]
          : []),
        ...(this.state.selectedVersion == '11.31'
          ? [
            {
              title: 'Choose the architecture',
              children: (
                buttonGroup("Choose the architecture", architectureButtonsHpUx, this.state.selectedArchitecture, (architecture) => this.setArchitecture(architecture))
              ),
            },
          ]
          : []),
        {
          title: 'Wazuh server address',
          children: <Fragment>
            <ServerAddress 
              onChange={onChangeServerAddress} 
              fetchOptions={fetchClusterNodesOptions}/>
            </Fragment>,
        },
        ...(!(!this.state.needsPassword || this.state.hidePasswordInput)
          ? [
            {
              title: 'Wazuh password',
              children: <Fragment>{passwordInput}</Fragment>,
            },
          ]
          : []),
        {
          title: 'Assign a name and a group to the agent',
          children: <Fragment>{agentName}{groupInput}{agentGroup}</Fragment>,
        },
        {
          title: 'Install and enroll the agent',
          children: this.state.gotErrorRegistrationServiceInfo ?
            calloutErrorRegistrationServiceInfo
            : missingOSSelection.length ? (
              <EuiCallOut
                color="warning"
                title={`Please select the ${missingOSSelection.join(', ')}.`}
                iconType="iInCircle"
              />
            ) : (
              <div>{guide}</div>
            ),
        },
        ...(this.state.selectedOS == 'rpm' || this.state.selectedOS == 'cent' || this.state.selectedOS == 'suse' || this.state.selectedOS == 'fedora' || this.state.selectedOS == 'oraclelinux' || this.state.selectedOS == 'amazonlinux' || this.state.selectedOS == 'deb' || this.state.selectedOS == 'raspbian' || this.state.selectedOS == 'ubu' || this.state.selectedOS == 'win' || this.state.selectedOS == 'macos' || this.state.selectedOS == 'open' || this.state.selectedOS == 'sol' || this.state.selectedOS == 'aix' || this.state.selectedOS == 'hp'
          ? [
            {
              title: 'Start the agent',
              children: this.state.gotErrorRegistrationServiceInfo ?
                calloutErrorRegistrationServiceInfo
                : missingOSSelection.length ? (
                  <EuiCallOut
                    color="warning"
                    title={`Please select the ${missingOSSelection.join(', ')}.`}
                    iconType="iInCircle"
                  />
                ) : (
                  <EuiTabbedContent
                    tabs={this.state.selectedVersion == 'redhat7' || this.state.selectedVersion == 'amazonlinux2022' || this.state.selectedVersion == 'centos7' || this.state.selectedVersion == 'suse11' || this.state.selectedVersion == 'suse12' || this.state.selectedVersion == 'oraclelinux5' || this.state.selectedVersion == 'amazonlinux2' || this.state.selectedVersion == '22' || this.state.selectedVersion == 'debian8' || this.state.selectedVersion == 'debian10' || this.state.selectedVersion == 'busterorgreater' || this.state.selectedVersion == 'busterorgreater' || this.state.selectedVersion === 'ubuntu15' || this.state.selectedVersion === 'ubuntu16' || this.state.selectedVersion === 'leap15' ? tabSystemD : this.state.selectedVersion == 'windowsxp' || this.state.selectedVersion == 'windows8' ? tabNet : this.state.selectedVersion == 'sierra' || this.state.selectedVersion == 'highSierra' || this.state.selectedVersion == 'mojave' || this.state.selectedVersion == 'catalina' || this.state.selectedVersion == 'bigSur' || this.state.selectedVersion == 'monterrey' ? tabWazuhControlMacos : this.state.selectedVersion == 'solaris10' || this.state.selectedVersion == 'solaris11' || this.state.selectedVersion == '6.1 TL9' || this.state.selectedVersion == '11.31' ? tabWazuhControl : tabSysV}
                    selectedTab={this.selectedSYS}
                    onTabClick={onTabClick}
                  />
                ),
            },
          ]
          : []),

        ...(!missingOSSelection.length &&
          this.state.selectedOS !== 'rpm' &&
          this.state.selectedOS !== 'deb' &&
          this.state.selectedOS !== 'cent' &&
          this.state.selectedOS !== 'ubu' &&
          this.state.selectedOS !== 'win' &&
          this.state.selectedOS !== 'macos' &&
          this.state.selectedOS !== 'open' &&
          this.state.selectedOS !== 'sol' &&
          this.state.selectedOS !== 'aix' &&
          this.state.selectedOS !== 'hp' &&
          this.state.selectedOS !== 'amazonlinux' &&
          this.state.selectedOS !== 'fedora' &&
          this.state.selectedOS !== 'oraclelinux' &&
          this.state.selectedOS !== 'suse' &&
          this.state.selectedOS !== 'raspbian' &&
          restartAgentCommand
          ? [
            {
              title: 'Start the agent',
              children: this.state.gotErrorRegistrationServiceInfo ?
                calloutErrorRegistrationServiceInfo
                : (
                  <EuiFlexGroup direction="column">
                    <EuiText>
                      <div className="copy-codeblock-wrapper">
                        <EuiCodeBlock style={codeBlock} language={language}>
                          {restartAgentCommand}
                        </EuiCodeBlock>
                        <EuiCopy textToCopy={restartAgentCommand}>
                          {(copy) => (
                            <div className="copy-overlay" onClick={copy}>
                              <p><EuiIcon type="copy" /> Copy command</p>
                            </div>
                          )}
                        </EuiCopy>
                      </div>
                    </EuiText>
                  </EuiFlexGroup>
                ),
            },
          ]
          : []),
      ];

      return (
        <div>
          <EuiPage restrictWidth="1000px" style={{ background: 'transparent' }}>
            <EuiPageBody>
              <EuiFlexGroup>
                <EuiFlexItem>
                  <EuiPanel>
                    <EuiFlexGroup>
                      <EuiFlexItem>
                        <EuiTitle>
                          <h2>Deploy a new agent</h2>
                        </EuiTitle>
                        { JSON.stringify(this.state.remoteNodesInfo) }
                      </EuiFlexItem>
                      <EuiFlexItem grow={false}>
                        {this.props.hasAgents() && (
                          <EuiButtonEmpty
                            size="s"
                            onClick={() => this.props.addNewAgent(false)}
                            iconType="cross"
                          >
                            Close
                          </EuiButtonEmpty>
                        )}
                        {!this.props.hasAgents() && (
                          <EuiButtonEmpty
                            size="s"
                            onClick={() => this.props.reload()}
                            iconType="refresh"
                          >
                            Refresh
                          </EuiButtonEmpty>
                        )}
                      </EuiFlexItem>
                    </EuiFlexGroup>
                    <EuiSpacer />
                    {this.state.loading && (
                      <>
                        <EuiFlexItem>
                          <EuiProgress size="xs" color="primary" />
                        </EuiFlexItem>
                        <EuiSpacer></EuiSpacer>
                      </>
                    )}
                    {!this.state.loading && (
                      <EuiFlexItem>
                        <EuiSteps steps={steps} />
                      </EuiFlexItem>
                    )}
                  </EuiPanel>
                </EuiFlexItem>
              </EuiFlexGroup>
            </EuiPageBody>
          </EuiPage>
        </div>
      );
    }
  }
);<|MERGE_RESOLUTION|>--- conflicted
+++ resolved
@@ -42,12 +42,9 @@
 import { getErrorOrchestrator } from '../../../react-services/common-services';
 import { webDocumentationLink } from '../../../../common/services/web_documentation';
 import { architectureButtons, architectureButtonsi386, architecturei386Andx86_64, versionButtonsRaspbian, versionButtonsSuse, versionButtonsOracleLinux, versionButtonFedora, architectureButtonsSolaris, architectureButtonsWithPPC64LE, architectureButtonsOpenSuse, architectureButtonsAix, architectureButtonsHpUx, versionButtonAmazonLinux, versionButtonsRedHat, versionButtonsCentos, architectureButtonsMacos, osButtons, versionButtonsDebian, versionButtonsUbuntu, versionButtonsWindows, versionButtonsMacOS, versionButtonsOpenSuse, versionButtonsSolaris, versionButtonsAix, versionButtonsHPUX } from '../wazuh-config'
-<<<<<<< HEAD
 import  ServerAddress  from '../register-agent/steps/server-address';
 import { fetchClusterNodesOptions, parseNodeIPs } from '../register-agent/utils'
 import { getRemoteConfiguration } from './register-agent-service'
-=======
->>>>>>> 70ac3c9f
 
 export const RegisterAgent = withErrorBoundary(
 
@@ -73,11 +70,8 @@
         udpProtocol: false,
         showPassword: false,
         showProtocol: true,
-<<<<<<< HEAD
         connectionSecure: true,
         remoteNodesInfo: []
-=======
->>>>>>> 70ac3c9f
       };
       this.restartAgentCommand = {
         rpm: this.systemSelector(),
@@ -167,8 +161,6 @@
       }
     }
 
-<<<<<<< HEAD
-=======
     async getRemoteInfo() {
       try {
         const result = await WzRequest.apiReq('GET', '/agents/000/config/request/remote', {});
@@ -181,7 +173,6 @@
       }
     }
 
->>>>>>> 70ac3c9f
     selectOS(os) {
       this.setState({
         selectedOS: os,
@@ -275,13 +266,9 @@
     }
 
     optionalDeploymentVariables() {
-<<<<<<< HEAD
+
       let deployment = this.state.serverAddress && `WAZUH_MANAGER='${this.state.serverAddress}' `;
       const protocol = false
-
-=======
-      let deployment = `WAZUH_MANAGER='${this.state.serverAddress}' `;      
->>>>>>> 70ac3c9f
       if (this.state.selectedOS == 'win') {
         deployment += `WAZUH_REGISTRATION_SERVER='${this.state.serverAddress}' `;
       }
@@ -289,12 +276,8 @@
       if (this.state.needsPassword) {
         deployment += `WAZUH_REGISTRATION_PASSWORD='${this.state.wazuhPassword}' `;
       }
-<<<<<<< HEAD
+
       if (this.state.udpProtocol) {
-=======
-
-      if (!this.state.udpProtocol == true) {
->>>>>>> 70ac3c9f
         deployment += `WAZUH_PROTOCOL='UDP' `;
       }
 
@@ -314,12 +297,7 @@
 
     agentNameVariable() {
       let agentName = `WAZUH_AGENT_NAME='${this.state.agentName}' `;
-
-<<<<<<< HEAD
       if(this.state.selectedArchitecture && this.state.agentName !== '') {
-=======
-      if (this.state.selectedArchitecture && this.state.agentName !== '') {
->>>>>>> 70ac3c9f
         return agentName;
       } else {
         return '';
@@ -402,37 +380,11 @@
           return `https://packages.wazuh.com/4.x/yum/wazuh-agent-${this.state.wazuhVersion}.armv7hl.rpm`;
         case 'centos7-powerpc':
           return `https://packages.wazuh.com/4.x/yum/wazuh-agent-${this.state.wazuhVersion}.ppc64le.rpm`;
-<<<<<<< HEAD
         default:
           return `https://packages.wazuh.com/4.x/yum/wazuh-agent-${this.state.wazuhVersion}.x86_64.rpm`;
       }
     }
 
-    resolveSUSEPackage() {
-      switch (`${this.state.selectedVersion}-${this.state.selectedArchitecture}`) {
-        case 'suse11-i386':
-          return `https://packages.wazuh.com/4.x/yum/wazuh-agent-${this.state.wazuhVersion}.i386.rpm`;
-        case 'suse11-x86_64':
-          return `https://packages.wazuh.com/4.x/yum/wazuh-agent-${this.state.wazuhVersion}.x86_64.rpm`;
-        case 'suse12-i386':
-          return `https://packages.wazuh.com/4.x/yum/wazuh-agent-${this.state.wazuhVersion}.i386.rpm`;
-        case 'suse12-aarch64':
-          return `https://packages.wazuh.com/4.x/yum/wazuh-agent-${this.state.wazuhVersion}.aarch64.rpm`;
-        case 'suse12-x86_64':
-          return `https://packages.wazuh.com/4.x/yum/wazuh-agent-${this.state.wazuhVersion}.x86_64.rpm`;
-        case 'suse12-armhf':
-          return `https://packages.wazuh.com/4.x/yum/wazuh-agent-${this.state.wazuhVersion}.armv7hl.rpm`;
-        case 'suse12-powerpc':
-          return `https://packages.wazuh.com/4.x/yum/wazuh-agent-${this.state.wazuhVersion}.ppc64le.rpm`;
-=======
->>>>>>> 70ac3c9f
-        default:
-          return `https://packages.wazuh.com/4.x/yum/wazuh-agent-${this.state.wazuhVersion}.x86_64.rpm`;
-      }
-    }
-
-<<<<<<< HEAD
-=======
     resolveSUSEPackage() {
       switch (`${this.state.selectedVersion}-${this.state.selectedArchitecture}`) {
         case 'suse11-i386':
@@ -454,7 +406,6 @@
       }
     }
 
->>>>>>> 70ac3c9f
     resolveFEDORAPachage() {
       switch (`${this.state.selectedVersion}-${this.state.selectedArchitecture}`) {
         case '22-i386':
@@ -519,33 +470,11 @@
           return `https://packages.wazuh.com/4.x/apt/pool/main/w/wazuh-agent/wazuh-agent_${this.state.wazuhVersion}_arm64.deb`;
         case 'powerpc':
           return `https://packages.wazuh.com/4.x/apt/pool/main/w/wazuh-agent/wazuh-agent_${this.state.wazuhVersion}.ppc64le.rpm`;
-<<<<<<< HEAD
         default:
           return `https://packages.wazuh.com/4.x/apt/pool/main/w/wazuh-agent/wazuh-agent_${this.state.wazuhVersion}_amd64.deb`;
       }
     }
 
-    resolveRASPBIANPackage() {
-      switch (`${this.state.selectedArchitecture}`) {
-        case 'busterorgreater-i386':
-          return `https://packages.wazuh.com/4.x/apt/pool/main/w/wazuh-agent/wazuh-agent_${this.state.wazuhVersion}_i386.deb`;
-        case 'busterorgreater-aarch64':
-          return `https://packages.wazuh.com/4.x/apt/pool/main/w/wazuh-agent/wazuh-agent_${this.state.wazuhVersion}_amd64.deb`;
-        case 'busterorgreater-armhf':
-          return `https://packages.wazuh.com/4.x/apt/pool/main/w/wazuh-agent/wazuh-agent_${this.state.wazuhVersion}_armhf.deb`;
-        case 'busterorgreater-x86_64':
-          return `https://packages.wazuh.com/4.x/apt/pool/main/w/wazuh-agent/wazuh-agent_${this.state.wazuhVersion}_arm64.deb`;
-        case 'busterorgreater-powerpc':
-          return `https://packages.wazuh.com/4.x/apt/pool/main/w/wazuh-agent/wazuh-agent_${this.state.wazuhVersion}.ppc64le.rpm`;
-=======
->>>>>>> 70ac3c9f
-        default:
-          return `https://packages.wazuh.com/4.x/apt/pool/main/w/wazuh-agent/wazuh-agent_${this.state.wazuhVersion}_amd64.deb`;
-      }
-    }
-
-<<<<<<< HEAD
-=======
     resolveRASPBIANPackage() {
       switch (`${this.state.selectedArchitecture}`) {
         case 'busterorgreater-i386':
@@ -563,7 +492,6 @@
       }
     }
 
->>>>>>> 70ac3c9f
     resolveUBUNTUPackage() {
       switch (`${this.state.selectedVersion}-${this.state.selectedArchitecture}`) {
         case 'i386':
@@ -798,20 +726,12 @@
           value={this.state.agentName}
           onChange={(event) => this.setAgentName(event)}
         />
-<<<<<<< HEAD
-    );
-=======
       );
->>>>>>> 70ac3c9f
       const groupInput = (
         <>
           {!this.state.groups.length && (
             <>
-<<<<<<< HEAD
-              <EuiCallOut style={{marginTop: '1.5rem'}}
-=======
               <EuiCallOut style={{ marginTop: '1.5rem' }}
->>>>>>> 70ac3c9f
                 color="warning"
                 title='This section could not be configured because you do not have permission to read groups.'
                 iconType="iInCircle"
@@ -823,7 +743,6 @@
       
 
 
-<<<<<<< HEAD
       const agentGroup = (
         <EuiText style={{marginTop: '1.5rem'}}>
         <p>Select one or more existing groups</p>
@@ -839,25 +758,6 @@
           data-test-subj="demoComboBox"
         />
       </EuiText>
-=======
-
-
-      const agentGroup = (
-        <EuiText style={{ marginTop: '1.5rem' }}>
-          <p>Select one or more existing groups</p>
-          <EuiComboBox
-            placeholder={!this.state.groups.length ? "Default" : "Select group"}
-            options={this.state.groups}
-            selectedOptions={this.state.selectedGroup}
-            onChange={(group) => {
-              this.setGroupName(group);
-            }}
-            isDisabled={!this.state.groups.length}
-            isClearable={true}
-            data-test-subj="demoComboBox"
-          />
-        </EuiText>
->>>>>>> 70ac3c9f
       )
       const passwordInput = (
         <EuiFieldText
@@ -1240,21 +1140,12 @@
                 Might require some extra installation <EuiLink target="_blank" href={webDocumentationLink('installation-guide/wazuh-agent/wazuh-agent-package-hpux.html', appVersionMajorDotMinor)}>steps</EuiLink>.
               </span>
             }>
-<<<<<<< HEAD
-            </EuiCallOut> : <EuiCallOut color="warning" className='message' iconType="iInCircle" title={
-              <span>
-                The selected OS version reached its end of life (EOL). To install Wazuh follow our <EuiLink href={webDocumentationLink('#', appVersionMajorDotMinor)}>guide</EuiLink>.
-              </span>
-            }>
-            </EuiCallOut>}
-=======
             </EuiCallOut> : this.state.selectedVersion == 'debian7' || this.state.selectedVersion == 'debian8' || this.state.selectedVersion == 'debian9' || this.state.selectedVersion == 'debian10' ? <EuiCallOut color="warning" className='message' iconType="iInCircle" title={
               <span>
                 Might require some extra installation <EuiLink target="_blank" href={webDocumentationLink('installation-guide/wazuh-agent/wazuh-agent-package-linux.html', appVersionMajorDotMinor)}>steps</EuiLink>.
               </span>
             }>
             </EuiCallOut> : ''}
->>>>>>> 70ac3c9f
           </>
         )
       }
@@ -1271,7 +1162,7 @@
         )
       }
 
-<<<<<<< HEAD
+
       const getRemoteInfo = async (selectedNodes) => {
         selectedNodes.forEach(async (node)=> {
           const nodeName = node.label;
@@ -1298,8 +1189,7 @@
         await getRemoteInfo(selectedNodes);
       }
 
-=======
->>>>>>> 70ac3c9f
+
       const steps = [
         {
           title: 'Choose the operating system',
@@ -1333,7 +1223,6 @@
               title: 'Choose the version',
               children: (
                 buttonGroup("Choose the version", versionButtonsRaspbian, this.state.selectedVersion, (version) => this.setVersion(version))
-<<<<<<< HEAD
               ),
             },
           ]
@@ -1373,7 +1262,7 @@
             {
               title: 'Choose the version',
               children: (
-                this.state.selectedVersion == 'debian7' || this.state.selectedVersion == 'debian8' ? buttonGroupWithMessage("Choose the version", versionButtonsDebian, this.state.selectedVersion, (version) => this.setVersion(version)) : buttonGroup("Choose the version", versionButtonsDebian, this.state.selectedVersion, (version) => this.setVersion(version))
+                this.state.selectedVersion == 'debian7' || this.state.selectedVersion == 'debian8' || this.state.selectedVersion == 'debian9' || this.state.selectedVersion == 'debian10' ? buttonGroupWithMessage("Choose the version", versionButtonsDebian, this.state.selectedVersion, (version) => this.setVersion(version)) : buttonGroup("Choose the version", versionButtonsDebian, this.state.selectedVersion, (version) => this.setVersion(version))
               ),
             },
           ]
@@ -1454,138 +1343,10 @@
               title: 'Choose the version',
               children: (
                 this.state.selectedVersion == '11.31' ? buttonGroupWithMessage("Choose the version", versionButtonsHPUX, this.state.selectedVersion, (version) => this.setVersion(version)) : buttonGroup("Choose the version", versionButtonsHPUX, this.state.selectedVersion, (version) => this.setVersion(version))
-
-              ),
-            },
-          ]
-          : []),
-=======
-              ),
-            },
-          ]
-          : []),
-        ...(this.state.selectedOS == 'amazonlinux'
-          ? [
-            {
-              title: 'Choose the version',
-              children: (
-                buttonGroup("Choose the version", versionButtonAmazonLinux, this.state.selectedVersion, (version) => this.setVersion(version))
-              ),
-            },
-          ]
-          : []),
-        ...(this.state.selectedOS == 'cent'
-          ? [
-            {
-              title: 'Choose the version',
-              children: (
-                this.state.selectedVersion == 'centos5' || this.state.selectedVersion == 'centos6' ? buttonGroupWithMessage("Choose the version", versionButtonsCentos, this.state.selectedVersion, (version) => this.setVersion(version)) : buttonGroup("Choose the version", versionButtonsCentos, this.state.selectedVersion, (version) => this.setVersion(version))
-              ),
-            },
-          ]
-          : []),
-        ...(this.state.selectedOS == 'fedora'
-          ? [
-            {
-              title: 'Choose the version',
-              children: (
-                buttonGroup("Choose the version", versionButtonFedora, this.state.selectedVersion, (version) => this.setVersion(version))
-              ),
-            },
-          ]
-          : []),
-        ...(this.state.selectedOS == 'deb'
-          ? [
-            {
-              title: 'Choose the version',
-              children: (
-                this.state.selectedVersion == 'debian7' || this.state.selectedVersion == 'debian8' || this.state.selectedVersion == 'debian9' || this.state.selectedVersion == 'debian10' ? buttonGroupWithMessage("Choose the version", versionButtonsDebian, this.state.selectedVersion, (version) => this.setVersion(version)) : buttonGroup("Choose the version", versionButtonsDebian, this.state.selectedVersion, (version) => this.setVersion(version))
-              ),
-            },
-          ]
-          : []),
-        ...(this.state.selectedOS == 'ubu'
-          ? [
-            {
-              title: 'Choose the version',
-              children: (
-                this.state.selectedVersion == 'ubuntu14' ? buttonGroupWithMessage("Choose the version", versionButtonsUbuntu, this.state.selectedVersion, (version) => this.setVersion(version)) : buttonGroup("Choose the version", versionButtonsUbuntu, this.state.selectedVersion, (version) => this.setVersion(version))
-              ),
-            },
-          ]
-          : []),
-        ...(this.state.selectedOS == 'win'
-          ? [
-            {
-              title: 'Choose the version',
-              children: (
-                this.state.selectedVersion == 'windowsxp' ? buttonGroupWithMessage("Choose the version", versionButtonsWindows, this.state.selectedVersion, (version) => this.setVersion(version)) : buttonGroup("Choose the version", versionButtonsWindows, this.state.selectedVersion, (version) => this.setVersion(version))
-              ),
-            },
-          ]
-          : []),
-        ...(this.state.selectedOS == 'macos'
-          ? [
-            {
-              title: 'Choose the version',
-              children: (
-                selectedVersionMac("Choose the version", versionButtonsMacOS, this.state.selectedVersion, (version) => this.setVersion(version))
-              ),
-            },
-          ]
-          : []),
-        ...(this.state.selectedOS == 'suse'
-          ? [
-            {
-              title: 'Choose the version',
-              children: (
-                selectedVersionMac("Choose the version", versionButtonsSuse, this.state.selectedVersion, (version) => this.setVersion(version))
-              ),
-            },
-          ]
-          : []),
-        ...(this.state.selectedOS == 'open'
-          ? [
-            {
-              title: 'Choose the version',
-              children: (
-                buttonGroup("Choose the version", versionButtonsOpenSuse, this.state.selectedVersion, (version) => this.setVersion(version))
-              ),
-            },
-          ]
-          : []),
-        ...(this.state.selectedOS == 'sol'
-          ? [
-            {
-              title: 'Choose the version',
-              children: (
-                this.state.selectedVersion == 'solaris10' || this.state.selectedVersion == 'solaris11' ? buttonGroupWithMessage("Choose the version", versionButtonsSolaris, this.state.selectedVersion, (version) => this.setVersion(version)) : buttonGroup("Choose the version", versionButtonsSolaris, this.state.selectedVersion, (version) => this.setVersion(version))
-              ),
-            },
-          ]
-          : []),
-        ...(this.state.selectedOS == 'aix'
-          ? [
-            {
-              title: 'Choose the version',
-              children: (
-                this.state.selectedVersion == '6.1 TL9' ? buttonGroupWithMessage("Choose the version", versionButtonsAix, this.state.selectedVersion, (version) => this.setVersion(version)) : buttonGroup("Choose the version", versionButtonsAix, this.state.selectedVersion, (version) => this.setVersion(version))
-              ),
-            },
-          ]
-          : []),
-        ...(this.state.selectedOS == 'hp'
-          ? [
-            {
-              title: 'Choose the version',
-              children: (
-                this.state.selectedVersion == '11.31' ? buttonGroupWithMessage("Choose the version", versionButtonsHPUX, this.state.selectedVersion, (version) => this.setVersion(version)) : buttonGroup("Choose the version", versionButtonsHPUX, this.state.selectedVersion, (version) => this.setVersion(version))
-
-              ),
-            },
-          ]
-          : []),
->>>>>>> 70ac3c9f
+              ),
+            },
+          ]
+          : []),
         ...(this.state.selectedVersion == 'centos5' || this.state.selectedVersion == 'redhat5' || this.state.selectedVersion == 'oraclelinux5' || this.state.selectedVersion == 'suse11'
           ? [
             {
