--- conflicted
+++ resolved
@@ -228,11 +228,6 @@
     }
     else
       return '';
-<<<<<<< HEAD
-    
-=======
-
->>>>>>> e99140f6
   }
 
   selectSYS(sys){
@@ -574,13 +569,8 @@
             color="warning"
             title={`Please select the ${missingOSSelection.join(', ')}.`}
             iconType="iInCircle"
-<<<<<<< HEAD
-          />  
-        : 
-=======
           />
         :
->>>>>>> e99140f6
         <EuiTabbedContent
           tabs={tabs}
           selectedTab={this.selectedSYS}
