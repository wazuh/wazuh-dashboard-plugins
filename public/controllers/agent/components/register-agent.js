--- conflicted
+++ resolved
@@ -1194,7 +1194,7 @@
               ) : (
                 ''
               )}
-              {/* 
+              {/*
               {
                 <EuiCallOut
                   color='warning'
@@ -1538,13 +1538,7 @@
             });
           }
         }
-<<<<<<< HEAD
-      }
-
-=======
       };
-      console.log(this.state.selectedOS, 'oss');
->>>>>>> af73caf4
 
       const steps = [
         {
