--- conflicted
+++ resolved
@@ -1357,152 +1357,6 @@
               )}
               <EuiSpacer />
             </EuiText>
-<<<<<<< HEAD
-          ) : this.state.selectedOS && this.state.connectionSecure === false ? (
-            <EuiText>
-              <p>
-                You can use this command to install and enroll the Wazuh agent
-                in one or more hosts.
-              </p>
-              <EuiCallOut
-                color='warning'
-                title={warningUpgrade}
-                iconType='iInCircle'
-              />
-              <EuiSpacer />
-              <EuiCallOut
-                color='danger'
-                title={
-                  <>
-                    Warning: there's no{' '}
-                    <EuiLink
-                      rel='noopener noreferrer'
-                      target='_blank'
-                      href={webDocumentationLink(
-                        'user-manual/deployment-variables/deployment-variables.html',
-                        appVersionMajorDotMinor,
-                      )}
-                    >
-                      secure protocol configured
-                    </EuiLink>{' '}
-                    and agents will not be able to communicate with the manager.
-                  </>
-                }
-                iconType='iInCircle'
-              />
-              <EuiSpacer />
-              {windowsAdvice}
-              {this.state.selectedVersion === 'windowsxp' && (
-                <>
-                  <EuiCallOut
-                    color='warning'
-                    title={warningCommand}
-                    iconType='iInCircle'
-                  />
-                  <EuiSpacer />
-                </>
-              )}
-              {this.state.selectedVersion === 'windowsserver2008' && (
-                <>
-                  <EuiCallOut
-                    color='warning'
-                    title={warningCommand}
-                    iconType='iInCircle'
-                  />
-                  <EuiSpacer />
-                </>
-              )}
-              <div className='copy-codeblock-wrapper'>
-                <EuiCodeBlock style={codeBlock} language={language}>
-                  {this.state.wazuhPassword &&
-                  !this.state.showPassword &&
-                  !['sol', 'hp', 'alpine'].includes(this.state.selectedOS)
-                    ? this.obfuscatePassword(text)
-                    : text}
-                </EuiCodeBlock>
-                <EuiCopy textToCopy={text || ''}>
-                  {copy => (
-                    <div className='copy-overlay' onClick={copy}>
-                      <p>
-                        <EuiIcon type='copy' /> Copy command
-                      </p>
-                    </div>
-                  )}
-                </EuiCopy>
-              </div>
-              {this.state.needsPassword && (
-                <EuiSwitch
-                  label='Show password'
-                  checked={this.state.showPassword}
-                  onChange={active => this.setShowPassword(active)}
-                />
-              )}
-              <EuiSpacer />
-            </EuiText>
-          ) : (
-            this.state.selectedOS && (
-              <EuiText>
-                <p>
-                  You can use this command to install and enroll the Wazuh agent
-                  in one or more hosts.
-                </p>
-                <EuiCallOut
-                  color='warning'
-                  title={warningUpgrade}
-                  iconType='iInCircle'
-                />
-                <EuiSpacer />
-                {windowsAdvice}
-                {this.state.selectedVersion === 'windowsxp' && (
-                  <>
-                    <EuiCallOut
-                      color='warning'
-                      title={warningCommand}
-                      iconType='iInCircle'
-                    />
-                    <EuiSpacer />
-                  </>
-                )}
-                {this.state.selectedVersion === 'windowsserver2008' && (
-                  <>
-                    <EuiCallOut
-                      color='warning'
-                      title={warningCommand}
-                      iconType='iInCircle'
-                    />
-                    <EuiSpacer />
-                  </>
-                )}
-                <div className='copy-codeblock-wrapper'>
-                  <EuiCodeBlock style={codeBlock} language={language}>
-                    {this.state.wazuhPassword &&
-                    !this.state.showPassword &&
-                    !['sol', 'hp', 'alpine'].includes(this.state.selectedOS)
-                      ? this.obfuscatePassword(text)
-                      : text}
-                  </EuiCodeBlock>
-                  <EuiCopy textToCopy={text || ''}>
-                    {copy => (
-                      <div className='copy-overlay' onClick={copy}>
-                        <p>
-                          <EuiIcon type='copy' /> Copy command
-                        </p>
-                      </div>
-                    )}
-                  </EuiCopy>
-                </div>
-                {this.state.needsPassword && (
-                  <EuiSwitch
-                    label='Show password'
-                    checked={this.state.showPassword}
-                    onChange={active => this.setShowPassword(active)}
-                  />
-                )}
-                <EuiSpacer />
-              </EuiText>
-            )
-=======
->>>>>>> 515f92bc
           )}
         </div>
       );
