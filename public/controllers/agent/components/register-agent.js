/*
 * Wazuh app - React component for registering agents.
 * Copyright (C) 2015-2022 Wazuh, Inc.
 *
 * This program is free software; you can redistribute it and/or modify
 * it under the terms of the GNU General Public License as published by
 * the Free Software Foundation; either version 2 of the License, or
 * (at your option) any later version.
 *
 * Find more information about this on the LICENSE file.
 */
import React, { Component, Fragment } from 'react';
import { version } from '../../../../package.json';
import { WazuhConfig } from '../../../react-services/wazuh-config';
import {
  EuiSteps,
  EuiTabbedContent,
  EuiFlexGroup,
  EuiFlexItem,
  EuiPanel,
  EuiComboBox,
  EuiFieldText,
  EuiText,
  EuiCodeBlock,
  EuiTitle,
  EuiButtonEmpty,
  EuiCopy,
  EuiPage,
  EuiPageBody,
  EuiCallOut,
  EuiSpacer,
  EuiProgress,
  EuiIcon,
  EuiSwitch,
  EuiLink,
  EuiFormRow,
  EuiForm,
} from '@elastic/eui';
import { WzRequest } from '../../../react-services/wz-request';
import { withErrorBoundary } from '../../../components/common/hocs';
import { UI_LOGGER_LEVELS } from '../../../../common/constants';
import { UI_ERROR_SEVERITIES } from '../../../react-services/error-orchestrator/types';
import { getErrorOrchestrator } from '../../../react-services/common-services';
import { webDocumentationLink } from '../../../../common/services/web_documentation';
import {
  architectureButtons,
  architectureButtonsi386,
  architecturei386Andx86_64,
  versionButtonsRaspbian,
  versionButtonsSuse,
  versionButtonsOracleLinux,
  versionButtonFedora,
  architectureButtonsSolaris,
  architectureButtonsWithPPC64LE,
  architectureButtonsAix,
  architectureButtonsHpUx,
  versionButtonAmazonLinux,
  versionButtonsRedHat,
  versionButtonsCentos,
  architectureButtonsMacos,
  osPrincipalButtons,
  versionButtonsDebian,
  versionButtonsUbuntu,
  versionButtonsWindows,
  versionButtonsMacOS,
  versionButtonsOpenSuse,
  versionButtonsSolaris,
  versionButtonsAix,
  versionButtonsHPUX,
  versionButtonAlpine,
  architectureButtonsWithPPC64LEAlpine,
} from '../wazuh-config';
import WzManagerAddressInput from '../register-agent/steps/wz-manager-address';
import {
  getMasterRemoteConfiguration
} from './register-agent-service';
import './register-agent.scss';
import { PrincipalButtonGroup } from './wz-accordion';
import RegisterAgentButtonGroup from '../register-agent/register-agent-button-group';
import '../../../styles/common.scss';

export const RegisterAgent = withErrorBoundary(
  class RegisterAgent extends Component {
    constructor(props) {
      super(props);
      this.wazuhConfig = new WazuhConfig();
      this.configuration = this.wazuhConfig.getConfig();
      this.addToVersion = '-1';

      this.state = {
        status: 'incomplete',
        selectedOS: '',
        selectedSYS: '',
        neededSYS: false,
        selectedArchitecture: '',
        selectedVersion: '',
        version: '',
        wazuhVersion: '',
        serverAddress: '',
        agentName: '',
        wazuhPassword: '',
        groups: [],
        selectedGroup: [],
        agentNameError: false,
        badCharacters: [],
        defaultServerAddress: '',
        udpProtocol: false,
        showPassword: false,
        showProtocol: true,
        connectionSecure: true,
        isAccordionOpen: false,
      };
      this.restartAgentCommand = {
        rpm: this.systemSelector(),
        cent: this.systemSelector(),
        deb: this.systemSelector(),
        ubu: this.systemSelector(),
        oraclelinux: this.systemSelector(),
        macos: this.systemSelectorWazuhControlMacos(),
        win: this.systemSelectorNet(),
      };
    }


    async componentDidMount() {
      try {
        this.setState({ loading: true });
        const wazuhVersion = await this.props.getWazuhVersion();
        let wazuhPassword = '';
        let hidePasswordInput = false;
        this.getEnrollDNSConfig();
        await this.getRemoteConfig();
        let authInfo = await this.getAuthInfo();
        const needsPassword = (authInfo.auth || {}).use_password === 'yes';
        if (needsPassword) {
          wazuhPassword =
            this.configuration['enrollment.password'] ||
            authInfo['authd.pass'] ||
            '';
          if (wazuhPassword) {
            hidePasswordInput = true;
          }
        }
        const groups = await this.getGroups();
        this.setState({
          needsPassword,
          hidePasswordInput,
          versionButtonsRedHat,
          versionButtonsCentos,
          versionButtonsDebian,
          versionButtonsUbuntu,
          versionButtonsWindows,
          versionButtonsMacOS,
          versionButtonsOpenSuse,
          versionButtonsSolaris,
          versionButtonAmazonLinux,
          versionButtonsSuse,
          versionButtonsAix,
          versionButtonsHPUX,
          versionButtonsOracleLinux,
          versionButtonsRaspbian,
          versionButtonFedora,
          architectureButtons,
          architectureButtonsi386,
          architecturei386Andx86_64,
          architectureButtonsSolaris,
          architectureButtonsAix,
          architectureButtonsHpUx,
          architectureButtonsMacos,
          architectureButtonsWithPPC64LE,
          wazuhPassword,
          wazuhVersion,
          groups,
          loading: false,
        });
      } catch (error) {
        this.setState({
          wazuhVersion: version,
          loading: false,
        });
        const options = {
          context: `${RegisterAgent.name}.componentDidMount`,
          level: UI_LOGGER_LEVELS.ERROR,
          severity: UI_ERROR_SEVERITIES.BUSINESS,
          display: true,
          store: false,
          error: {
            error: error,
            message: error.message || error,
            title: error.name || error,
          },
        };
        getErrorOrchestrator().handleError(options);
      }
    }

    getEnrollDNSConfig = () => {
      const serverAddress = this.configuration['enrollment.dns'] || '';
      this.setState({ defaultServerAddress: serverAddress });
    };

    getRemoteConfig = async () => {
      const remoteConfig = await getMasterRemoteConfiguration();
      if (remoteConfig) {
        this.setState({
          haveUdpProtocol: remoteConfig.isUdp,
          haveConnectionSecure: remoteConfig.haveSecureConnection,
          udpProtocol: remoteConfig.isUdp,
          connectionSecure: remoteConfig.haveSecureConnection,
        })
      }
    }


    async getAuthInfo() {
      try {
        const result = await WzRequest.apiReq(
          'GET',
          '/agents/000/config/auth/auth',
          {},
        );
        return (result.data || {}).data || {};
      } catch (error) {
        this.setState({ gotErrorRegistrationServiceInfo: true });
        throw new Error(error);
      }
    }

    selectOS(os) {
      this.setState({
        selectedOS: os,
        selectedVersion: '',
        selectedArchitecture: '',
        selectedSYS: '',
      });
    }

    systemSelector() {
      if (
        this.state.selectedVersion === 'redhat7' ||
        this.state.selectedVersion === 'amazonlinux2022' ||
        this.state.selectedVersion === 'centos7' ||
        this.state.selectedVersion === 'suse11' ||
        this.state.selectedVersion === 'suse12' ||
        this.state.selectedVersion === 'oraclelinux5' ||
        this.state.selectedVersion === '22' ||
        this.state.selectedVersion === 'amazonlinux2' ||
        this.state.selectedVersion === 'debian8' ||
        this.state.selectedVersion === 'debian9' ||
        this.state.selectedVersion === 'debian10' ||
        this.state.selectedVersion === 'busterorgreater' ||
        this.state.selectedVersion === 'ubuntu15' ||
        this.state.selectedVersion === 'leap15'
      ) {
        return 'sudo systemctl daemon-reload\nsudo systemctl enable wazuh-agent\nsudo systemctl start wazuh-agent';
      } else if (
        this.state.selectedVersion === 'redhat5' ||
        this.state.selectedVersion === 'redhat6' ||
        this.state.selectedVersion === 'centos5' ||
        this.state.selectedVersion === 'centos6' ||
        this.state.selectedVersion === 'oraclelinux6' ||
        this.state.selectedVersion === 'amazonlinux1' ||
        this.state.selectedVersion === 'debian7' ||
        this.state.selectedVersion === 'ubuntu14'
      ) {
        return 'service wazuh-agent start';
      } else return '';
    }

    systemSelectorNet() {
      if (
        this.state.selectedVersion === 'windowsxp' ||
        this.state.selectedVersion === 'windowsserver2008' ||
        this.state.selectedVersion === 'windows7'
      ) {
        return 'NET START WazuhSvc';
      } else return '';
    }

    systemSelectorWazuhControlMacos() {
      if (this.state.selectedVersion == 'sierra') {
        return '/Library/Ossec/bin/wazuh-control start';
      } else return '';
    }

    systemSelectorWazuhControl() {
      if (
        this.state.selectedVersion === 'solaris10' ||
        this.state.selectedVersion === 'solaris11' ||
        this.state.selectedVersion === '6.1 TL9' ||
        this.state.selectedVersion === '3.12.12'
      ) {
        return '/var/ossec/bin/wazuh-control start';
      } else return '';
    }

    systemSelectorInitD() {
      if (this.state.selectedVersion === '11.31') {
        return '/sbin/init.d/wazuh-agent start';
      } else return '';
    }

    selectSYS(sys) {
      this.setState({ selectedSYS: sys });
    }

    setServerAddress(serverAddress) {
      this.setState({ serverAddress });
    }

    setAgentName(event) {
      const validation = /^[a-z0-9-_.]+$/i;
      if (
        (validation.test(event.target.value) &&
          event.target.value.length >= 2) ||
        event.target.value.length <= 0
      ) {
        this.setState({
          agentName: event.target.value,
          agentNameError: false,
          badCharacters: [],
        });
      } else {
        let badCharacters = event.target.value
          .split('')
          .map(char => char.replace(validation, ''))
          .join('');
        badCharacters = badCharacters
          .split('')
          .map(char => char.replace(/\s/, 'whitespace'));
        const characters = [...new Set(badCharacters)];
        this.setState({
          agentName: event.target.value,
          badCharacters: characters,
          agentNameError: true,
        });
      }
    }

    setGroupName(selectedGroup) {
      this.setState({ selectedGroup });
    }

    setArchitecture(selectedArchitecture) {
      this.setState({ selectedArchitecture });
    }

    setVersion(selectedVersion) {
      this.setState({ selectedVersion, selectedArchitecture: '' });
    }

    setWazuhPassword(event) {
      this.setState({ wazuhPassword: event.target.value });
    }

    setShowPassword(event) {
      this.setState({ showPassword: event.target.checked });
    }

    obfuscatePassword(text) {
      let obfuscate = '';
      const regex = /WAZUH_REGISTRATION_PASSWORD=?\040?\'(.*?)\'/gm;
      const match = regex.exec(text);
      const password = match[1];
      if (password) {
        [...password].forEach(() => (obfuscate += '*'));
        text = text.replace(password, obfuscate);
      }
      return text;
    }

    async getGroups() {
      try {
        const result = await WzRequest.apiReq('GET', '/groups', {});
        return result.data.data.affected_items.map(item => ({
          label: item.name,
          id: item.name,
        }));
      } catch (error) {
        throw new Error(error);
      }
    }

    optionalDeploymentVariables() {
      let deployment =
        this.state.serverAddress &&
        `WAZUH_MANAGER='${this.state.serverAddress}' `;
      if (this.state.selectedOS == 'win') {
        deployment += `WAZUH_REGISTRATION_SERVER='${this.state.serverAddress}' `;
      }

      if (this.state.needsPassword) {
        deployment += `WAZUH_REGISTRATION_PASSWORD='${this.state.wazuhPassword}' `;
      }

      if (this.state.udpProtocol) {
        deployment += "WAZUH_PROTOCOL='UDP' ";
      }

      if (this.state.selectedGroup.length) {
        deployment += `WAZUH_AGENT_GROUP='${this.state.selectedGroup
          .map(item => item.label)
          .join(',')}' `;
      }

      // macos doesnt need = param
      if (this.state.selectedOS === 'macos') {
        return deployment.replace(/=/g, ' ');
      }

      return deployment;
    }

    agentNameVariable() {
      let agentName = `WAZUH_AGENT_NAME='${this.state.agentName}' `;
      if (
        this.state.selectedOS === 'macos' &&
        this.state.selectedArchitecture &&
        this.state.agentName !== ''
      ) {
        return agentName.replace(/=/g, ' ');
      }

      if (this.state.selectedArchitecture && this.state.agentName !== '') {
        return agentName;
      } else {
        return '';
      }
    }

    resolveRPMPackage() {
      switch (
        `${this.state.selectedVersion}-${this.state.selectedArchitecture}`
      ) {
        case 'redhat5-i386':
          return `https://packages.wazuh.com/4.x/yum5/i386/wazuh-agent-${this.state.wazuhVersion}${this.addToVersion}.el5.i386.rpm`;
        case 'redhat5-x86_64':
          return `https://packages.wazuh.com/4.x/yum5/x86_64/wazuh-agent-${this.state.wazuhVersion}${this.addToVersion}.el5.x86_64.rpm`;
        case 'redhat6-i386':
          return `https://packages.wazuh.com/4.x/yum/wazuh-agent-${this.state.wazuhVersion}${this.addToVersion}.i386.rpm`;
        case 'redhat6-aarch64':
          return `https://packages.wazuh.com/4.x/yum/wazuh-agent-${this.state.wazuhVersion}${this.addToVersion}.aarch64.rpm`;
        case 'redhat6-x86_64':
          return `https://packages.wazuh.com/4.x/yum/wazuh-agent-${this.state.wazuhVersion}${this.addToVersion}.x86_64.rpm`;
        case 'redhat6-armhf':
          return `https://packages.wazuh.com/4.x/yum/wazuh-agent-${this.state.wazuhVersion}${this.addToVersion}.armv7hl.rpm`;
        case 'redhat7-i386':
          return `https://packages.wazuh.com/4.x/yum/wazuh-agent-${this.state.wazuhVersion}${this.addToVersion}.i386.rpm`;
        case 'redhat7-aarch64':
          return `https://packages.wazuh.com/4.x/yum/wazuh-agent-${this.state.wazuhVersion}${this.addToVersion}.aarch64.rpm`;
        case 'redhat7-x86_64':
          return `https://packages.wazuh.com/4.x/yum/wazuh-agent-${this.state.wazuhVersion}${this.addToVersion}.x86_64.rpm`;
        case 'redhat7-armhf':
          return `https://packages.wazuh.com/4.x/yum/wazuh-agent-${this.state.wazuhVersion}${this.addToVersion}.armv7hl.rpm`;
        case 'redhat7-powerpc':
          return `https://packages.wazuh.com/4.x/yum/wazuh-agent-${this.state.wazuhVersion}${this.addToVersion}.ppc64le.rpm`;
        default:
          return `https://packages.wazuh.com/4.x/yum/wazuh-agent-${this.state.wazuhVersion}${this.addToVersion}.x86_64.rpm`;
      }
    }

    resolveAlpinePackage() {
      switch (
        `${this.state.selectedVersion}-${this.state.selectedArchitecture}`
      ) {
        case '3.12.12-i386':
          return 'https://packages.wazuh.com/key/alpine-devel%40wazuh.com-633d7457.rsa.pub && echo "https://packages.wazuh.com/4.x/alpine/v3.12/main"';
        case '3.12.12-aarch64':
          return 'https://packages.wazuh.com/key/alpine-devel%40wazuh.com-633d7457.rsa.pub && echo "https://packages.wazuh.com/4.x/alpine/v3.12/main"';
        case '3.12.12-x86_64':
          return 'https://packages.wazuh.com/key/alpine-devel%40wazuh.com-633d7457.rsa.pub && echo "https://packages.wazuh.com/4.x/alpine/v3.12/main"';
        case '3.12.12-x86':
          return 'https://packages.wazuh.com/key/alpine-devel%40wazuh.com-633d7457.rsa.pub && echo "https://packages.wazuh.com/4.x/alpine/v3.12/main"';
        case '3.12.12-armhf':
          return 'https://packages.wazuh.com/key/alpine-devel%40wazuh.com-633d7457.rsa.pub && echo "https://packages.wazuh.com/4.x/alpine/v3.12/main"';
        case '3.12.12-powerpc':
          return 'https://packages.wazuh.com/key/alpine-devel%40wazuh.com-633d7457.rsa.pub && echo "https://packages.wazuh.com/4.x/alpine/v3.12/main"';
        default:
          return 'https://packages.wazuh.com/key/alpine-devel%40wazuh.com-633d7457.rsa.pub && echo "https://packages.wazuh.com/4.x/alpine/v3.12/main"';
      }
    }

    resolveORACLELINUXPackage() {
      switch (
        `${this.state.selectedVersion}-${this.state.selectedArchitecture}`
      ) {
        case 'oraclelinux5-i386':
          return `https://packages.wazuh.com/4.x/yum5/i386/wazuh-agent-${this.state.wazuhVersion}${this.addToVersion}.el5.i386.rpm`;
        case 'oraclelinux5-x86_64':
          return `https://packages.wazuh.com/4.x/yum5/x86_64/wazuh-agent-${this.state.wazuhVersion}${this.addToVersion}.el5.x86_64.rpm`;
        case 'oraclelinux6-i386':
          return `https://packages.wazuh.com/4.x/yum/wazuh-agent-${this.state.wazuhVersion}${this.addToVersion}.i386.rpm`;
        case 'oraclelinux6-aarch64':
          return `https://packages.wazuh.com/4.x/yum/wazuh-agent-${this.state.wazuhVersion}${this.addToVersion}.aarch64.rpm`;
        case 'oraclelinux6-x86_64':
          return `https://packages.wazuh.com/4.x/yum/wazuh-agent-${this.state.wazuhVersion}${this.addToVersion}.x86_64.rpm`;
        case 'oraclelinux6-armhf':
          return `https://packages.wazuh.com/4.x/yum/wazuh-agent-${this.state.wazuhVersion}${this.addToVersion}.armv7hl.rpm`;
        default:
          return `https://packages.wazuh.com/4.x/yum/wazuh-agent-${this.state.wazuhVersion}${this.addToVersion}.x86_64.rpm`;
      }
    }

    resolveCENTPackage() {
      switch (
        `${this.state.selectedVersion}-${this.state.selectedArchitecture}`
      ) {
        case 'centos5-i386':
          return `https://packages.wazuh.com/4.x/yum5/i386/wazuh-agent-${this.state.wazuhVersion}${this.addToVersion}.el5.i386.rpm`;
        case 'centos5-x86_64':
          return `https://packages.wazuh.com/4.x/yum5/x86_64/wazuh-agent-${this.state.wazuhVersion}${this.addToVersion}.el5.x86_64.rpm`;
        case 'centos6-i386':
          return `https://packages.wazuh.com/4.x/yum/wazuh-agent-${this.state.wazuhVersion}${this.addToVersion}.i386.rpm`;
        case 'centos6-aarch64':
          return `https://packages.wazuh.com/4.x/yum/wazuh-agent-${this.state.wazuhVersion}${this.addToVersion}.aarch64.rpm`;
        case 'centos6-x86_64':
          return `https://packages.wazuh.com/4.x/yum/wazuh-agent-${this.state.wazuhVersion}${this.addToVersion}.x86_64.rpm`;
        case 'centos6-armhf':
          return `https://packages.wazuh.com/4.x/yum/wazuh-agent-${this.state.wazuhVersion}${this.addToVersion}.armv7hl.rpm`;
        case 'centos7-i386':
          return `https://packages.wazuh.com/4.x/yum/wazuh-agent-${this.state.wazuhVersion}${this.addToVersion}.i386.rpm`;
        case 'centos7-aarch64':
          return `https://packages.wazuh.com/4.x/yum/wazuh-agent-${this.state.wazuhVersion}${this.addToVersion}.aarch64.rpm`;
        case 'centos7-x86_64':
          return `https://packages.wazuh.com/4.x/yum/wazuh-agent-${this.state.wazuhVersion}${this.addToVersion}.x86_64.rpm`;
        case 'centos7-armhf':
          return `https://packages.wazuh.com/4.x/yum/wazuh-agent-${this.state.wazuhVersion}${this.addToVersion}.armv7hl.rpm`;
        case 'centos7-powerpc':
          return `https://packages.wazuh.com/4.x/yum/wazuh-agent-${this.state.wazuhVersion}${this.addToVersion}.ppc64le.rpm`;
        default:
          return `https://packages.wazuh.com/4.x/yum/wazuh-agent-${this.state.wazuhVersion}${this.addToVersion}.x86_64.rpm`;
      }
    }

    resolveSUSEPackage() {
      switch (
        `${this.state.selectedVersion}-${this.state.selectedArchitecture}`
      ) {
        case 'suse11-i386':
          return `https://packages.wazuh.com/4.x/yum5/i386/wazuh-agent-${this.state.wazuhVersion}${this.addToVersion}.el5.i386.rpm`;
        case 'suse11-x86_64':
          return `https://packages.wazuh.com/4.x/yum5/x86_64/wazuh-agent-${this.state.wazuhVersion}${this.addToVersion}.el5.x86_64.rpm`;
        case 'suse12-i386':
          return `https://packages.wazuh.com/4.x/yum/wazuh-agent-${this.state.wazuhVersion}${this.addToVersion}.i386.rpm`;
        case 'suse12-aarch64':
          return `https://packages.wazuh.com/4.x/yum/wazuh-agent-${this.state.wazuhVersion}${this.addToVersion}.aarch64.rpm`;
        case 'suse12-x86_64':
          return `https://packages.wazuh.com/4.x/yum/wazuh-agent-${this.state.wazuhVersion}${this.addToVersion}.x86_64.rpm`;
        case 'suse12-armhf':
          return `https://packages.wazuh.com/4.x/yum/wazuh-agent-${this.state.wazuhVersion}${this.addToVersion}.armv7hl.rpm`;
        case 'suse12-powerpc':
          return `https://packages.wazuh.com/4.x/yum/wazuh-agent-${this.state.wazuhVersion}${this.addToVersion}.ppc64le.rpm`;
        default:
          return `https://packages.wazuh.com/4.x/yum/wazuh-agent-${this.state.wazuhVersion}${this.addToVersion}.x86_64.rpm`;
      }
    }

    resolveFEDORAPachage() {
      switch (
        `${this.state.selectedVersion}-${this.state.selectedArchitecture}`
      ) {
        case '22-i386':
          return `https://packages.wazuh.com/4.x/yum/wazuh-agent-${this.state.wazuhVersion}${this.addToVersion}.i386.rpm`;
        case '22-aarch64':
          return `https://packages.wazuh.com/4.x/yum/wazuh-agent-${this.state.wazuhVersion}${this.addToVersion}.aarch64.rpm`;
        case '22-x86_64':
          return `https://packages.wazuh.com/4.x/yum/wazuh-agent-${this.state.wazuhVersion}${this.addToVersion}.x86_64.rpm`;
        case '22-armhf':
          return `https://packages.wazuh.com/4.x/yum/wazuh-agent-${this.state.wazuhVersion}${this.addToVersion}.armv7hl.rpm`;
        case '22-powerpc':
          return `https://packages.wazuh.com/4.x/yum/wazuh-agent-${this.state.wazuhVersion}${this.addToVersion}.ppc64le.rpm`;
        default:
          return `https://packages.wazuh.com/4.x/yum/wazuh-agent-${this.state.wazuhVersion}${this.addToVersion}.x86_64.rpm`;
      }
    }

    resolveAMAZONLPackage() {
      switch (
        `${this.state.selectedVersion}-${this.state.selectedArchitecture}`
      ) {
        case 'amazonlinux1-i386':
          return `https://packages.wazuh.com/4.x/yum/wazuh-agent-${this.state.wazuhVersion}${this.addToVersion}.i386.rpm`;
        case 'amazonlinux1-aarch64':
          return `https://packages.wazuh.com/4.x/yum/wazuh-agent-${this.state.wazuhVersion}${this.addToVersion}.aarch64.rpm`;
        case 'amazonlinux1-x86_64':
          return `https://packages.wazuh.com/4.x/yum/wazuh-agent-${this.state.wazuhVersion}${this.addToVersion}.x86_64.rpm`;
        case 'amazonlinux1-armhf':
          return `https://packages.wazuh.com/4.x/yum/wazuh-agent-${this.state.wazuhVersion}${this.addToVersion}.armv7hl.rpm`;
        case 'amazonlinux2-i386':
          return `https://packages.wazuh.com/4.x/yum/wazuh-agent-${this.state.wazuhVersion}${this.addToVersion}.i386.rpm`;
        case 'amazonlinux2-aarch64':
          return `https://packages.wazuh.com/4.x/yum/wazuh-agent-${this.state.wazuhVersion}${this.addToVersion}.aarch64.rpm`;
        case 'amazonlinux2-x86_64':
          return `https://packages.wazuh.com/4.x/yum/wazuh-agent-${this.state.wazuhVersion}${this.addToVersion}.x86_64.rpm`;
        case 'amazonlinux2-armhf':
          return `https://packages.wazuh.com/4.x/yum/wazuh-agent-${this.state.wazuhVersion}${this.addToVersion}.armv7hl.rpm`;
        case 'amazonlinux2022-i386':
          return `https://packages.wazuh.com/4.x/yum/wazuh-agent-${this.state.wazuhVersion}${this.addToVersion}.i386.rpm`;
        case 'amazonlinux2022-aarch64':
          return `https://packages.wazuh.com/4.x/yum/wazuh-agent-${this.state.wazuhVersion}${this.addToVersion}.aarch64.rpm`;
        case 'amazonlinux2022-x86_64':
          return `https://packages.wazuh.com/4.x/yum/wazuh-agent-${this.state.wazuhVersion}${this.addToVersion}.x86_64.rpm`;
        case 'amazonlinux2022-armhf':
          return `https://packages.wazuh.com/4.x/yum/wazuh-agent-${this.state.wazuhVersion}${this.addToVersion}.armv7hl.rpm`;
        default:
          return `https://packages.wazuh.com/4.x/yum/wazuh-agent-${this.state.wazuhVersion}${this.addToVersion}.x86_64.rpm`;
      }
    }

    resolveDEBPackage() {
      switch (`${this.state.selectedArchitecture}`) {
        case 'i386':
          return `https://packages.wazuh.com/4.x/apt/pool/main/w/wazuh-agent/wazuh-agent_${this.state.wazuhVersion}${this.addToVersion}_i386.deb`;
        case 'aarch64':
          return `https://packages.wazuh.com/4.x/apt/pool/main/w/wazuh-agent/wazuh-agent_${this.state.wazuhVersion}${this.addToVersion}_arm64.deb`;
        case 'armhf':
          return `https://packages.wazuh.com/4.x/apt/pool/main/w/wazuh-agent/wazuh-agent_${this.state.wazuhVersion}${this.addToVersion}_armhf.deb`;
        case 'x86_64':
          return `https://packages.wazuh.com/4.x/apt/pool/main/w/wazuh-agent/wazuh-agent_${this.state.wazuhVersion}${this.addToVersion}_amd64.deb`;
        case 'powerpc':
          return `https://packages.wazuh.com/4.x/apt/pool/main/w/wazuh-agent/wazuh-agent_${this.state.wazuhVersion}${this.addToVersion}_ppc64el.deb`;
        default:
          return `https://packages.wazuh.com/4.x/apt/pool/main/w/wazuh-agent/wazuh-agent_${this.state.wazuhVersion}${this.addToVersion}_amd64.deb`;
      }
    }

    resolveRASPBIANPackage() {
      switch (
        `${this.state.selectedVersion}-${this.state.selectedArchitecture}`
      ) {
        case 'busterorgreater-i386':
          return `https://packages.wazuh.com/4.x/apt/pool/main/w/wazuh-agent/wazuh-agent_${this.state.wazuhVersion}${this.addToVersion}_i386.deb`;
        case 'busterorgreater-aarch64':
          return `https://packages.wazuh.com/4.x/apt/pool/main/w/wazuh-agent/wazuh-agent_${this.state.wazuhVersion}${this.addToVersion}_arm64.deb`;
        case 'busterorgreater-armhf':
          return `https://packages.wazuh.com/4.x/apt/pool/main/w/wazuh-agent/wazuh-agent_${this.state.wazuhVersion}${this.addToVersion}_armhf.deb`;
        case 'busterorgreater-x86_64':
          return `https://packages.wazuh.com/4.x/apt/pool/main/w/wazuh-agent/wazuh-agent_${this.state.wazuhVersion}${this.addToVersion}_amd64.deb`;
        case 'busterorgreater-powerpc':
          return `https://packages.wazuh.com/4.x/apt/pool/main/w/wazuh-agent/wazuh-agent_${this.state.wazuhVersion}${this.addToVersion}_ppc64el.deb`;
        default:
          return `https://packages.wazuh.com/4.x/apt/pool/main/w/wazuh-agent/wazuh-agent_${this.state.wazuhVersion}${this.addToVersion}_amd64.deb`;
      }
    }

    resolveUBUNTUPackage() {
      switch (
        `${this.state.selectedVersion}-${this.state.selectedArchitecture}`
      ) {
        case 'ubuntu14-i386':
          return `https://packages.wazuh.com/4.x/apt/pool/main/w/wazuh-agent/wazuh-agent_${this.state.wazuhVersion}${this.addToVersion}_i386.deb`;
        case 'ubuntu14-aarch64':
          return `https://packages.wazuh.com/4.x/apt/pool/main/w/wazuh-agent/wazuh-agent_${this.state.wazuhVersion}${this.addToVersion}_arm64.deb`;
        case 'ubuntu14-armhf':
          return `https://packages.wazuh.com/4.x/apt/pool/main/w/wazuh-agent/wazuh-agent_${this.state.wazuhVersion}${this.addToVersion}_armhf.deb`;
        case 'ubuntu14-x86_64':
          return `https://packages.wazuh.com/4.x/apt/pool/main/w/wazuh-agent/wazuh-agent_${this.state.wazuhVersion}${this.addToVersion}_amd64.deb`;
        case 'ubuntu15-i386':
          return `https://packages.wazuh.com/4.x/apt/pool/main/w/wazuh-agent/wazuh-agent_${this.state.wazuhVersion}${this.addToVersion}_i386.deb`;
        case 'ubuntu15-aarch64':
          return `https://packages.wazuh.com/4.x/apt/pool/main/w/wazuh-agent/wazuh-agent_${this.state.wazuhVersion}${this.addToVersion}_arm64.deb`;
        case 'ubuntu15-armhf':
          return `https://packages.wazuh.com/4.x/apt/pool/main/w/wazuh-agent/wazuh-agent_${this.state.wazuhVersion}${this.addToVersion}_armhf.deb`;
        case 'ubuntu15-x86_64':
          return `https://packages.wazuh.com/4.x/apt/pool/main/w/wazuh-agent/wazuh-agent_${this.state.wazuhVersion}${this.addToVersion}_amd64.deb`;
        default:
          return `https://packages.wazuh.com/4.x/apt/pool/main/w/wazuh-agent/wazuh-agent_${this.state.wazuhVersion}${this.addToVersion}_amd64.deb`;
      }
    }

    resolveOPENSUSEPackage() {
      switch (
        `${this.state.selectedVersion}-${this.state.selectedArchitecture}`
      ) {
        case 'leap15-i386':
          return `https://packages.wazuh.com/4.x/yum/wazuh-agent-${this.state.wazuhVersion}${this.addToVersion}.i386.rpm`;
        case 'leap15-aarch64':
          return `https://packages.wazuh.com/4.x/yum/wazuh-agent-${this.state.wazuhVersion}${this.addToVersion}.aarch64.rpm`;
        case 'leap15-x86_64':
          return `https://packages.wazuh.com/4.x/yum/wazuh-agent-${this.state.wazuhVersion}${this.addToVersion}.x86_64.rpm`;
        case 'leap15-armhf':
          return `https://packages.wazuh.com/4.x/yum/wazuh-agent-${this.state.wazuhVersion}${this.addToVersion}.armv7hl.rpm`;
        case 'leap15-powerpc':
          return `https://packages.wazuh.com/4.x/yum/wazuh-agent-${this.state.wazuhVersion}${this.addToVersion}.ppc64le.rpm`;
        default:
          return `https://packages.wazuh.com/4.x/yum/wazuh-agent-${this.state.wazuhVersion}${this.addToVersion}.x86_64.rpm`;
      }
    }

    resolveSOLARISPackage() {
      switch (
        `${this.state.selectedVersion}-${this.state.selectedArchitecture}`
      ) {
        case 'solaris10-i386':
          return `https://packages.wazuh.com/4.x/solaris/i386/10/wazuh-agent_v${this.state.wazuhVersion}-sol10-i386.pkg`;
        case 'solaris10-sparc':
          return `https://packages.wazuh.com/4.x/solaris/sparc/10/wazuh-agent_v${this.state.wazuhVersion}-sol10-sparc.pkg`;
        case 'solaris11-i386':
          return `https://packages.wazuh.com/4.x/solaris/i386/11/wazuh-agent_v${this.state.wazuhVersion}-sol11-i386.p5p`;
        case 'solaris11-sparc':
          return `https://packages.wazuh.com/4.x/solaris/sparc/11/wazuh-agent_v${this.state.wazuhVersion}-sol11-sparc.p5p`;
        default:
          return `https://packages.wazuh.com/4.x/solaris/sparc/11/wazuh-agent_v${this.state.wazuhVersion}-sol11-sparc.p5p`;
      }
    }

    resolveAIXPackage() {
      switch (
        `${this.state.selectedVersion}-${this.state.selectedArchitecture}`
      ) {
        case '6.1 TL9-powerpc':
          return `https://packages.wazuh.com/4.x/aix/wazuh-agent-${this.state.wazuhVersion}${this.addToVersion}.aix.ppc.rpm`;
        default:
          return `https://packages.wazuh.com/4.x/aix/wazuh-agent-${this.state.wazuhVersion}${this.addToVersion}.aix.ppc.rpm`;
      }
    }

    resolveHPPackage() {
      switch (
        `${this.state.selectedVersion}-${this.state.selectedArchitecture}`
      ) {
        case '11.31-itanium2':
          return `https://packages.wazuh.com/4.x/hp-ux/wazuh-agent-${this.state.wazuhVersion}${this.addToVersion}-hpux-11v3-ia64.tar`;
        default:
          return `https://packages.wazuh.com/4.x/hp-ux/wazuh-agent-${this.state.wazuhVersion}${this.addToVersion}-hpux-11v3-ia64.tar`;
      }
    }

    optionalPackages() {
      switch (this.state.selectedOS) {
        case 'rpm':
          return this.resolveRPMPackage();
        case 'cent':
          return this.resolveCENTPackage();
        case 'deb':
          return this.resolveDEBPackage();
        case 'ubu':
          return this.resolveUBUNTUPackage();
        case 'open':
          return this.resolveOPENSUSEPackage();
        case 'sol':
          return this.resolveSOLARISPackage();
        case 'aix':
          return this.resolveAIXPackage();
        case 'hp':
          return this.resolveHPPackage();
        case 'amazonlinux':
          return this.resolveAMAZONLPackage();
        case 'fedora':
          return this.resolveFEDORAPachage();
        case 'oraclelinux':
          return this.resolveORACLELINUXPackage();
        case 'suse':
          return this.resolveSUSEPackage();
        case 'raspbian':
          return this.resolveRASPBIANPackage();
        case 'alpine':
          return this.resolveAlpinePackage();
        default:
          return `https://packages.wazuh.com/4.x/yum/x86_64/wazuh-agent-${this.state.wazuhVersion}${this.addToVersion}.x86_64.rpm`;
      }
    }

    checkMissingOSSelection() {
      if (!this.state.selectedOS) {
        return ['Operating system'];
      }
      switch (this.state.selectedOS) {
        case 'rpm':
          return [
            ...(!this.state.selectedVersion ? ['OS version'] : []),
            ...(this.state.selectedVersion && !this.state.selectedArchitecture
              ? ['OS architecture']
              : []),
          ];
        case 'cent':
          return [
            ...(!this.state.selectedVersion ? ['OS version'] : []),
            ...(this.state.selectedVersion && !this.state.selectedArchitecture
              ? ['OS architecture']
              : []),
          ];
        case 'deb':
          return [
            ...(!this.state.selectedVersion ? ['OS version'] : []),
            ...(this.state.selectedVersion && !this.state.selectedArchitecture
              ? ['OS architecture']
              : []),
          ];
        case 'ubu':
          return [
            ...(!this.state.selectedVersion ? ['OS version'] : []),
            ...(this.state.selectedVersion && !this.state.selectedArchitecture
              ? ['OS architecture']
              : []),
          ];
        case 'win':
          return [
            ...(!this.state.selectedVersion ? ['OS version'] : []),
            ...(this.state.selectedVersion && !this.state.selectedArchitecture
              ? ['OS architecture']
              : []),
          ];
        case 'macos':
          return [
            ...(!this.state.selectedVersion ? ['OS version'] : []),
            ...(this.state.selectedVersion && !this.state.selectedArchitecture
              ? ['OS architecture']
              : []),
          ];
        case 'open':
          return [
            ...(!this.state.selectedVersion ? ['OS version'] : []),
            ...(this.state.selectedVersion && !this.state.selectedArchitecture
              ? ['OS architecture']
              : []),
          ];
        case 'sol':
          return [
            ...(!this.state.selectedVersion ? ['OS version'] : []),
            ...(this.state.selectedVersion && !this.state.selectedArchitecture
              ? ['OS architecture']
              : []),
          ];
        case 'aix':
          return [
            ...(!this.state.selectedVersion ? ['OS version'] : []),
            ...(this.state.selectedVersion && !this.state.selectedArchitecture
              ? ['OS architecture']
              : []),
          ];
        case 'hp':
          return [
            ...(!this.state.selectedVersion ? ['OS version'] : []),
            ...(this.state.selectedVersion && !this.state.selectedArchitecture
              ? ['OS architecture']
              : []),
          ];
        case 'amazonlinux':
          return [
            ...(!this.state.selectedVersion ? ['OS version'] : []),
            ...(this.state.selectedVersion && !this.state.selectedArchitecture
              ? ['OS architecture']
              : []),
          ];
        case 'fedora':
          return [
            ...(!this.state.selectedVersion ? ['OS version'] : []),
            ...(this.state.selectedVersion && !this.state.selectedArchitecture
              ? ['OS architecture']
              : []),
          ];
        case 'oraclelinux':
          return [
            ...(!this.state.selectedVersion ? ['OS version'] : []),
            ...(this.state.selectedVersion && !this.state.selectedArchitecture
              ? ['OS architecture']
              : []),
          ];
        case 'suse':
          return [
            ...(!this.state.selectedVersion ? ['OS version'] : []),
            ...(this.state.selectedVersion && !this.state.selectedArchitecture
              ? ['OS architecture']
              : []),
          ];
        case 'raspbian':
          return [
            ...(!this.state.selectedVersion ? ['OS version'] : []),
            ...(this.state.selectedVersion && !this.state.selectedArchitecture
              ? ['OS architecture']
              : []),
          ];
        case 'alpine':
          return [
            ...(!this.state.selectedVersion ? ['OS version'] : []),
            ...(this.state.selectedVersion && !this.state.selectedArchitecture
              ? ['OS architecture']
              : []),
          ];
        default:
          return [];
      }
    }

    getHighlightCodeLanguage(selectedSO) {
      if (selectedSO.toLowerCase() === 'win') {
        return 'powershell';
      } else {
        return 'bash';
      }
    }

    render() {
      const appVersionMajorDotMinor = this.state.wazuhVersion
        .split('.')
        .slice(0, 2)
        .join('.');
      const urlCheckConnectionDocumentation = webDocumentationLink(
        'user-manual/agents/agent-connection.html',
        appVersionMajorDotMinor,
      );

      const urlWazuhAgentEnrollment = webDocumentationLink(
        'user-manual/agent-enrollment/index.html',
        appVersionMajorDotMinor,
      );

      const urlWindowsPackage = `https://packages.wazuh.com/4.x/windows/wazuh-agent-${this.state.wazuhVersion}-1.msi`;

      const missingOSSelection = this.checkMissingOSSelection();

      const agentName = (
        <EuiForm>
          <EuiFormRow
            isInvalid={this.state.agentNameError}
            error={[
              this.state.badCharacters.length < 1
                ? 'The minimum length is 2 characters.'
                : `The character${
                    this.state.badCharacters.length <= 1 ? '' : 's'
                  }
            ${this.state.badCharacters.map(char => ` "${char}"`)}
            ${this.state.badCharacters.length <= 1 ? 'is' : 'are'}
            not valid. Allowed characters are A-Z, a-z, ".", "-", "_"`,
            ]}
          >
            <EuiFieldText
              isInvalid={this.state.agentNameError}
              placeholder='Name agent'
              value={this.state.agentName}
              onChange={event => this.setAgentName(event)}
            />
          </EuiFormRow>
        </EuiForm>
      );
      const groupInput = (
        <>
          {!this.state.groups.length && (
            <>
              <EuiCallOut
                style={{ marginTop: '1.5rem' }}
                color='warning'
                title='This section could not be configured because you do not have permission to read groups.'
                iconType='iInCircle'
              />
            </>
          )}
        </>
      );

      const agentGroup = (
        <EuiText style={{ marginTop: '1.5rem' }}>
          <p>Select one or more existing groups</p>
          <EuiComboBox
            placeholder={!this.state.groups.length ? 'Default' : 'Select group'}
            options={this.state.groups}
            selectedOptions={this.state.selectedGroup}
            onChange={group => {
              this.setGroupName(group);
            }}
            isDisabled={!this.state.groups.length}
            isClearable={true}
            data-test-subj='demoComboBox'
          />
        </EuiText>
      );
      const passwordInput = (
        <EuiFieldText
          placeholder='Wazuh password'
          value={this.state.wazuhPassword}
          onChange={event => this.setWazuhPassword(event)}
        />
      );

      const codeBlock = {
        zIndex: '100',
      };

      const customTexts = {
        rpmText: `sudo ${this.optionalDeploymentVariables()}${this.agentNameVariable()}yum install -y ${this.optionalPackages()}`,
        alpineText: `wget -O /etc/apk/keys/alpine-devel@wazuh.com-633d7457.rsa.pub ${this.optionalPackages()} >> /etc/apk/repositories && \
apk update && \
apk add wazuh-agent=${this.state.wazuhVersion}-r1`,
        centText: `sudo ${this.optionalDeploymentVariables()}${this.agentNameVariable()}yum install -y ${this.optionalPackages()}`,
        debText: `curl -so wazuh-agent.deb ${this.optionalPackages()} && sudo ${this.optionalDeploymentVariables()}${this.agentNameVariable()}dpkg -i ./wazuh-agent.deb`,
        ubuText: `curl -so wazuh-agent.deb ${this.optionalPackages()} && sudo ${this.optionalDeploymentVariables()}${this.agentNameVariable()}dpkg -i ./wazuh-agent.deb`,
        macosText: `curl -so wazuh-agent.pkg https://packages.wazuh.com/4.x/macos/wazuh-agent-${
          this.state.wazuhVersion
        }-1.pkg && sudo launchctl setenv ${this.optionalDeploymentVariables()}${this.agentNameVariable()}&& sudo installer -pkg ./wazuh-agent.pkg -target /`,
        winText:
          this.state.selectedVersion == 'windowsxp' ||
          this.state.selectedVersion == 'windowsserver2008'
            ? `msiexec.exe /i wazuh-agent-${
                this.state.wazuhVersion
              }-1.msi /q ${this.optionalDeploymentVariables()}${this.agentNameVariable()}`
            : `Invoke-WebRequest -Uri https://packages.wazuh.com/4.x/windows/wazuh-agent-${
                this.state.wazuhVersion
              }-1.msi -OutFile \${env:tmp}\\wazuh-agent.msi; msiexec.exe /i \${env:tmp}\\wazuh-agent.msi /q ${this.optionalDeploymentVariables()}${this.agentNameVariable()}`,
        openText: `sudo rpm --import https://packages.wazuh.com/key/GPG-KEY-WAZUH && sudo ${this.optionalDeploymentVariables()}${this.agentNameVariable()}zypper install -y ${this.optionalPackages()}`,
        solText: `sudo curl -so ${
          this.state.selectedVersion == 'solaris11'
            ? 'wazuh-agent.p5p'
            : 'wazuh-agent.pkg'
        } ${this.optionalPackages()} && ${
          this.state.selectedVersion == 'solaris11'
            ? 'pkg install -g wazuh-agent.p5p wazuh-agent'
            : 'pkgadd -d wazuh-agent.pkg'
        }`,
        aixText: `sudo ${this.optionalDeploymentVariables()}${this.agentNameVariable()}rpm -ivh ${this.optionalPackages()}`,
        hpText: `cd / && sudo curl -so wazuh-agent.tar ${this.optionalPackages()} && sudo groupadd wazuh && sudo useradd -G wazuh wazuh && sudo tar -xvf wazuh-agent.tar`,
        amazonlinuxText: `sudo ${this.optionalDeploymentVariables()}${this.agentNameVariable()}yum install -y ${this.optionalPackages()}`,
        fedoraText: `sudo ${this.optionalDeploymentVariables()}${this.agentNameVariable()}yum install -y ${this.optionalPackages()}`,
        oraclelinuxText: `sudo ${this.optionalDeploymentVariables()}${this.agentNameVariable()}yum install -y ${this.optionalPackages()}`,
        suseText: `sudo ${this.optionalDeploymentVariables()}${this.agentNameVariable()}yum install -y ${this.optionalPackages()}`,
        raspbianText: `curl -so wazuh-agent.deb ${this.optionalPackages()} && sudo ${this.optionalDeploymentVariables()}${this.agentNameVariable()}dpkg -i ./wazuh-agent.deb`,
      };

      const field = `${this.state.selectedOS}Text`;
      const text = customTexts[field];
      const language = this.getHighlightCodeLanguage(this.state.selectedOS);
      const warningUpgrade =
        'If the installer finds another Wazuh agent in the system, it will upgrade it preserving the configuration.';
      const textAndLinkToCheckConnectionDocumentation = (
        <p>
          To verify the connection with the Wazuh server, please follow this{' '}
          <EuiLink
            href={urlCheckConnectionDocumentation}
            target='_blank'
            rel="noopener noreferrer"
            external
          >
            document.
          </EuiLink>
        </p>
      );

      const warningCommand = (
        <>
          <p>
            Please{' '}
            <EuiLink
              href={urlWindowsPackage}
              target='_blank'
              rel='noopener noreferrer'
              external
            >
              download
            </EuiLink>{' '}
            the package from our repository and copy it to the Windows system
            where you are going to install it. Then run the following command to
            perform the installation:
          </p>
        </>
      );

      const windowsAdvice = this.state.selectedOS === 'win' && (
        <>
          <EuiCallOut title='Requirements' iconType='iInCircle'>
            <ul className='wz-callout-list'>
              <li>
                <span>
                  You will need administrator privileges to perform this
                  installation.
                </span>
              </li>
              <li>
                <span>PowerShell 3.0 or greater is required.</span>
              </li>
            </ul>
            <p>
              Keep in mind you need to run this command in a Windows PowerShell
              terminal.
            </p>
          </EuiCallOut>
          <EuiSpacer></EuiSpacer>
        </>
      );
      const restartAgentCommand =
        this.restartAgentCommand[this.state.selectedOS];
      const onTabClick = selectedTab => {
        this.selectSYS(selectedTab.id);
      };

      const calloutErrorRegistrationServiceInfo = this.state
        .gotErrorRegistrationServiceInfo ? (
        <EuiCallOut
          color='danger'
          title='This section could not be displayed because you do not have permission to get access to the registration service.'
          iconType='iInCircle'
        />
      ) : null;

      const guide = (
        <div>
          {this.state.gotErrorRegistrationServiceInfo ? (
            <EuiCallOut
              color='danger'
              title='This section could not be displayed because you do not have permission to get access to the registration service.'
              iconType='iInCircle'
            />
          ) : this.state.selectedOS && (
            <EuiText>
              {this.state.agentName.length > 0 ? (
                <p>
                  You can use this command to install and enroll the Wazuh
                  agent.
                </p>
              ) : (
                <p>
                  You can use this command to install and enroll the Wazuh agent
                  in one or more hosts.
                </p>
              )}
              <EuiCallOut
                color='warning'
                title={warningUpgrade}
                iconType='iInCircle'
              />

              {!this.state.connectionSecure && (
                <>
                  <EuiSpacer />
                  {/** Warning connection NO SECURE */}
                  <EuiCallOut
                    color='danger'
                    title={
                      <>
                        Warning: there's no{' '}
                        <EuiLink
                          target='_blank'
                          href={webDocumentationLink(
                            'user-manual/deployment-variables/deployment-variables.html',
                            appVersionMajorDotMinor,
                          )}
                        >
                          secure protocol configured
                        </EuiLink>{' '}
                        and agents will not be able to communicate with the
                        manager.
                      </>
                    }
                    iconType='iInCircle'
                  />
                  {/** END Warning connection NO SECURE */}
                </>
              )}
              <EuiSpacer />
              {windowsAdvice}
              {['windowsxp', 'windowsserver2008'].includes(
                this.state.selectedVersion) && (
                <>
                  <EuiCallOut
                    color='warning'
                    title={warningCommand}
                    iconType='iInCircle'
                  />
                  <EuiSpacer />
                </>
              )}
              <div className='copy-codeblock-wrapper'>
                <EuiCodeBlock style={codeBlock} language={language}>
                  {this.state.wazuhPassword &&
                  !this.state.showPassword &&
                  !['sol', 'hp', 'alpine'].includes(this.state.selectedOS)
                    ? this.obfuscatePassword(text)
                    : text}
                </EuiCodeBlock>
                <EuiCopy textToCopy={text || ''}>
                  {copy => (
                    <div className='copy-overlay' onClick={copy}>
                      <p>
                        <EuiIcon type='copy' /> Copy command
                      </p>
                    </div>
                  )}
                </EuiCopy>
              </div>
              {this.state.selectedVersion == 'solaris10' ||
              this.state.selectedVersion == 'solaris11' ? (
                <>
                  <EuiCallOut
                    color='warning'
                    className='message'
                    iconType='iInCircle'
                    title={
                      <span>
                        Might require some extra installation{' '}
                        <EuiLink
                          rel='noopener noreferrer'
                          target='_blank'
                          href={webDocumentationLink(
                            'installation-guide/wazuh-agent/wazuh-agent-package-solaris.html',
                            appVersionMajorDotMinor,
                          )}
                          external
                        >
                          steps.
                        </EuiLink>
                      </span>
                    }
                  ></EuiCallOut>
                  <EuiSpacer size='m' />
                  <EuiCallOut
                    color='warning'
                    className='message'
                    iconType='iInCircle'
                    title={
                      <span>
                        After installing the agent, you need to enroll it in the
                        Wazuh server. Check the Wazuh agent enrollment{' '}
<<<<<<< HEAD
                        <EuiLink
                          target='_blank'
                          href={urlWazuhAgentEnrollment}
                          external
                          rel='noopener noreferrer'
                        >
=======
                        <EuiLink target='_blank' href={urlWazuhAgentEnrollment}>
>>>>>>> 2d9a6a6b
                          Wazuh agent enrollment
                        </EuiLink>{' '}
                        section to learn more.
                      </span>
                    }
                  ></EuiCallOut>
                </>
              ) : this.state.selectedVersion == '6.1 TL9' ? (
                <>
                  <EuiCallOut
                    color='warning'
                    className='message'
                    iconType='iInCircle'
                    title={
                      <span>
                        Might require some extra installation{' '}
                        <EuiLink
                          rel='noopener noreferrer'
                          target='_blank'
                          href={webDocumentationLink(
                            'installation-guide/wazuh-agent/wazuh-agent-package-aix.html',
                            appVersionMajorDotMinor,
                          )}
                          external
                        >
                          steps.
                        </EuiLink>
                      </span>
                    }
                  ></EuiCallOut>
                  <EuiSpacer />
                </>
              ) : this.state.selectedVersion == '11.31' ? (
                <>
                  <EuiCallOut
                    color='warning'
                    className='message'
                    iconType='iInCircle'
                    title={
                      <span>
                        Might require some extra installation{' '}
                        <EuiLink
                          rel='noopener noreferrer'
                          target='_blank'
                          href={webDocumentationLink(
                            'installation-guide/wazuh-agent/wazuh-agent-package-hpux.html',
                            appVersionMajorDotMinor,
                          )}
                          external
                        >
                          steps.
                        </EuiLink>
                      </span>
                    }
                  ></EuiCallOut>
                  <EuiSpacer size='m' />
                  <EuiCallOut
                    color='warning'
                    className='message'
                    iconType='iInCircle'
                    title={
                      <span>
                        After installing the agent, you need to enroll it in the
                        Wazuh server. Check the Wazuh agent enrollment{' '}
                        <EuiLink
                          target='_blank'
                          href={urlWazuhAgentEnrollment}
                          external
                          rel='noopener noreferrer'
                        >
                          Wazuh agent enrollment
                        </EuiLink>{' '}
                        section to learn more.
                      </span>
                    }
                  ></EuiCallOut>
                </>
              ) : this.state.selectedVersion == '3.12.12' ? (
                <>
                  <EuiCallOut
                    color='warning'
                    className='message'
                    iconType='iInCircle'
                    title={
                      <span>
                        Might require some extra installation{' '}
                        <EuiLink
                          rel='noopener noreferrer'
                          target='_blank'
                          href={webDocumentationLink(
                            'installation-guide/wazuh-agent/wazuh-agent-package-linux.html',
                            appVersionMajorDotMinor,
                          )}
                          external
                        >
                          steps.
                        </EuiLink>
                      </span>
                    }
                  ></EuiCallOut>
                  <EuiSpacer size='m' />
                  <EuiCallOut
                    color='warning'
                    className='message'
                    iconType='iInCircle'
                    title={
                      <span>
                        After installing the agent, you need to enroll it in the
                        Wazuh server. Check the Wazuh agent enrollment{' '}
                        <EuiLink
                          target='_blank'
                          href={urlWazuhAgentEnrollment}
                          external
                          rel='noopener noreferrer'
                        >
                          Wazuh agent enrollment
                        </EuiLink>{' '}
                        section to learn more.
                      </span>
                    }
                  ></EuiCallOut>
                </>
              ) : this.state.selectedVersion == 'debian7' ||
                this.state.selectedVersion == 'debian8' ||
                this.state.selectedVersion == 'debian9' ||
                this.state.selectedVersion == 'debian10' ? (
                <>
                  <EuiCallOut
                    color='warning'
                    className='message'
                    iconType='iInCircle'
                    title={
                      <span>
                        Might require some extra installation{' '}
                        <EuiLink
                          rel='noopener noreferrer'
                          target='_blank'
                          href={webDocumentationLink(
                            'installation-guide/wazuh-agent/wazuh-agent-package-linux.html',
                            appVersionMajorDotMinor,
                          )}
                          external
                        >
                          steps.
                        </EuiLink>
                      </span>
                    }
                  ></EuiCallOut>
                  <EuiSpacer />
                </>
              ) : (
                ''
              )}
              {this.state.needsPassword &&
              !['sol', 'hp', 'alpine'].includes(this.state.selectedOS) ? (
                <EuiSwitch
                  label='Show password'
                  checked={this.state.showPassword}
                  onChange={active => this.setShowPassword(active)}
                />
              ) : (
                ''
              )}
              <EuiSpacer />
            </EuiText>
          )}
        </div>
      );

      const tabSysV = [
        {
          id: 'sysV',
          name: 'SysV Init',
          content: (
            <Fragment>
              <EuiSpacer />
              <EuiText>
                <div className='copy-codeblock-wrapper'>
                  <EuiCodeBlock style={codeBlock} language={language}>
                    {this.systemSelector()}
                  </EuiCodeBlock>
                  <EuiCopy textToCopy={this.systemSelector()}>
                    {copy => (
                      <div className='copy-overlay' onClick={copy}>
                        <p>
                          <EuiIcon type='copy' /> Copy command
                        </p>
                      </div>
                    )}
                  </EuiCopy>
                </div>
                <EuiSpacer size='s' />
                {textAndLinkToCheckConnectionDocumentation}
              </EuiText>
            </Fragment>
          ),
        },
      ];

      const tabSystemD = [
        {
          id: 'systemd',
          name: 'Systemd',
          content: (
            <Fragment>
              <EuiSpacer />
              <EuiText>
                <div className='copy-codeblock-wrapper'>
                  <EuiCodeBlock style={codeBlock} language={language}>
                    {this.systemSelector()}
                  </EuiCodeBlock>
                  <EuiCopy textToCopy={this.systemSelector()}>
                    {copy => (
                      <div className='copy-overlay' onClick={copy}>
                        <p>
                          <EuiIcon type='copy' /> Copy command
                        </p>
                      </div>
                    )}
                  </EuiCopy>
                </div>
                <EuiSpacer size='s' />
                {textAndLinkToCheckConnectionDocumentation}
              </EuiText>
            </Fragment>
          ),
        },
      ];

      const tabNet = [
        {
          id: 'NET',
          name: 'NET',
          content: (
            <Fragment>
              <EuiSpacer />
              <EuiText>
                <div className='copy-codeblock-wrapper'>
                  <EuiCodeBlock style={codeBlock} language={language}>
                    {this.systemSelectorNet()}
                  </EuiCodeBlock>
                  <EuiCopy textToCopy={this.systemSelectorNet()}>
                    {copy => (
                      <div className='copy-overlay' onClick={copy}>
                        <p>
                          <EuiIcon type='copy' /> Copy command
                        </p>
                      </div>
                    )}
                  </EuiCopy>
                </div>
                <EuiSpacer size='s' />
                {textAndLinkToCheckConnectionDocumentation}
              </EuiText>
            </Fragment>
          ),
        },
      ];

      const tabWazuhControlMacos = [
        {
          id: 'Wazuh-control-macos',
          name: 'Wazuh-control-macos',
          content: (
            <Fragment>
              <EuiSpacer />
              <EuiText>
                <div className='copy-codeblock-wrapper'>
                  <EuiCodeBlock style={codeBlock} language={language}>
                    {this.systemSelectorWazuhControlMacos()}
                  </EuiCodeBlock>
                  <EuiCopy textToCopy={this.systemSelectorWazuhControlMacos()}>
                    {copy => (
                      <div className='copy-overlay' onClick={copy}>
                        <p>
                          <EuiIcon type='copy' /> Copy command
                        </p>
                      </div>
                    )}
                  </EuiCopy>
                </div>
                <EuiSpacer size='s' />
                {textAndLinkToCheckConnectionDocumentation}
              </EuiText>
            </Fragment>
          ),
        },
      ];

      const tabWazuhControl = [
        {
          id: 'Wazuh-control',
          name: 'Wazuh-control',
          content: (
            <Fragment>
              <EuiSpacer />
              <EuiText>
                <div className='copy-codeblock-wrapper'>
                  <EuiCodeBlock style={codeBlock} language={language}>
                    {this.systemSelectorWazuhControl()}
                  </EuiCodeBlock>
                  <EuiCopy textToCopy={this.systemSelectorWazuhControl()}>
                    {copy => (
                      <div className='copy-overlay' onClick={copy}>
                        <p>
                          <EuiIcon type='copy' /> Copy command
                        </p>
                      </div>
                    )}
                  </EuiCopy>
                </div>
                <EuiSpacer size='s' />
                {textAndLinkToCheckConnectionDocumentation}
              </EuiText>
            </Fragment>
          ),
        },
      ];

      const tabInitD = [
        {
          id: 'Init.d',
          name: 'Init.d',
          content: (
            <Fragment>
              <EuiSpacer />
              <EuiText>
                <div className='copy-codeblock-wrapper'>
                  <EuiCodeBlock style={codeBlock} language={language}>
                    {this.systemSelectorInitD()}
                  </EuiCodeBlock>
                  <EuiCopy textToCopy={this.systemSelectorInitD()}>
                    {copy => (
                      <div className='copy-overlay' onClick={copy}>
                        <p>
                          <EuiIcon type='copy' /> Copy command
                        </p>
                      </div>
                    )}
                  </EuiCopy>
                </div>
                <EuiSpacer size='s' />
                {textAndLinkToCheckConnectionDocumentation}
              </EuiText>
            </Fragment>
          ),
        },
      ];

      const onChangeServerAddress = async nodeSelected => {
          this.setState({
            serverAddress: nodeSelected,
            udpProtocol: this.state.haveUdpProtocol,
            connectionSecure: this.state.haveConnectionSecure
          });
      };

      const steps = [
        {
          title: 'Choose the operating system',
          children: (
            <PrincipalButtonGroup
              legend='Choose the Operating system'
              options={osPrincipalButtons}
              idSelected={this.state.selectedOS}
              onChange={os => this.selectOS(os)}
            />
          ),
        },
        ...(this.state.selectedOS == 'rpm'
          ? [
              {
                title: 'Choose the version',
                children: (
                  <RegisterAgentButtonGroup
                    legend='Choose the version'
                    options={versionButtonsRedHat}
                    idSelected={this.state.selectedVersion}
                    onChange={version => this.setVersion(version)}
                  />
                ),
              },
            ]
          : []),
        ...(this.state.selectedOS == 'oraclelinux'
          ? [
              {
                title: 'Choose the version',
                children: (
                  <RegisterAgentButtonGroup
                    legend='Choose the version'
                    options={versionButtonsOracleLinux}
                    idSelected={this.state.selectedVersion}
                    onChange={version => this.setVersion(version)}
                  />
                ),
              },
            ]
          : []),
        ...(this.state.selectedOS == 'raspbian'
          ? [
              {
                title: 'Choose the version',
                children: (
                  <RegisterAgentButtonGroup
                    legend='Choose the version'
                    options={versionButtonsRaspbian}
                    idSelected={this.state.selectedVersion}
                    onChange={version => this.setVersion(version)}
                  />
                ),
              },
            ]
          : []),
        ...(this.state.selectedOS == 'amazonlinux'
          ? [
              {
                title: 'Choose the version',
                children: (
                  <RegisterAgentButtonGroup
                    legend='Choose the version'
                    options={versionButtonAmazonLinux}
                    idSelected={this.state.selectedVersion}
                    onChange={version => this.setVersion(version)}
                  />
                ),
              },
            ]
          : []),
        ...(this.state.selectedOS == 'cent'
          ? [
              {
                title: 'Choose the version',
                children: (
                  <RegisterAgentButtonGroup
                    legend='Choose the version'
                    options={versionButtonsCentos}
                    idSelected={this.state.selectedVersion}
                    onChange={version => this.setVersion(version)}
                  />
                ),
              },
            ]
          : []),
        ...(this.state.selectedOS == 'fedora'
          ? [
              {
                title: 'Choose the version',
                children: (
                  <RegisterAgentButtonGroup
                    legend='Choose the version'
                    options={versionButtonFedora}
                    idSelected={this.state.selectedVersion}
                    onChange={version => this.setVersion(version)}
                  />
                ),
              },
            ]
          : []),
        ...(this.state.selectedOS == 'deb'
          ? [
              {
                title: 'Choose the version',
                children: (
                  <RegisterAgentButtonGroup
                    legend='Choose the version'
                    options={versionButtonsDebian}
                    idSelected={this.state.selectedVersion}
                    onChange={version => this.setVersion(version)}
                  />
                ),
              },
            ]
          : []),
        ...(this.state.selectedOS == 'ubu'
          ? [
              {
                title: 'Choose the version',
                children: (
                  <RegisterAgentButtonGroup
                    legend='Choose the version'
                    options={versionButtonsUbuntu}
                    idSelected={this.state.selectedVersion}
                    onChange={version => this.setVersion(version)}
                  />
                ),
              },
            ]
          : []),
        ...(this.state.selectedOS == 'win'
          ? [
              {
                title: 'Choose the version',
                children: (
                  <RegisterAgentButtonGroup
                    legend='Choose the version'
                    options={versionButtonsWindows}
                    idSelected={this.state.selectedVersion}
                    onChange={version => this.setVersion(version)}
                  />
                ),
              },
            ]
          : []),
        ...(this.state.selectedOS == 'macos'
          ? [
              {
                title: 'Choose the version',
                children: (
                  <RegisterAgentButtonGroup
                    legend='Choose the version'
                    options={versionButtonsMacOS}
                    idSelected={this.state.selectedVersion}
                    onChange={version => this.setVersion(version)}
                  />
                ),
              },
            ]
          : []),
        ...(this.state.selectedOS == 'suse'
          ? [
              {
                title: 'Choose the version',
                children: (
                  <RegisterAgentButtonGroup
                    legend='Choose the version'
                    options={versionButtonsSuse}
                    idSelected={this.state.selectedVersion}
                    onChange={version => this.setVersion(version)}
                  />
                ),
              },
            ]
          : []),
        ...(this.state.selectedOS == 'open'
          ? [
              {
                title: 'Choose the version',
                children: (
                  <RegisterAgentButtonGroup
                    legend='Choose the version'
                    options={versionButtonsOpenSuse}
                    idSelected={this.state.selectedVersion}
                    onChange={version => this.setVersion(version)}
                  />
                ),
              },
            ]
          : []),
        ...(this.state.selectedOS == 'sol'
          ? [
              {
                title: 'Choose the version',
                children: (
                  <RegisterAgentButtonGroup
                    legend='Choose the version'
                    options={versionButtonsSolaris}
                    idSelected={this.state.selectedVersion}
                    onChange={version => this.setVersion(version)}
                  />
                ),
              },
            ]
          : []),
        ...(this.state.selectedOS == 'aix'
          ? [
              {
                title: 'Choose the version',
                children: (
                  <RegisterAgentButtonGroup
                    legend='Choose the version'
                    options={versionButtonsAix}
                    idSelected={this.state.selectedVersion}
                    onChange={version => this.setVersion(version)}
                  />
                ),
              },
            ]
          : []),
        ...(this.state.selectedOS == 'hp'
          ? [
              {
                title: 'Choose the version',
                children: (
                  <RegisterAgentButtonGroup
                    legend='Choose the version'
                    options={versionButtonsHPUX}
                    idSelected={this.state.selectedVersion}
                    onChange={version => this.setVersion(version)}
                  />
                ),
              },
            ]
          : []),
        ...(this.state.selectedOS == 'alpine'
          ? [
              {
                title: 'Choose the version',
                children: (
                  <RegisterAgentButtonGroup
                    legend='Choose the version'
                    options={versionButtonAlpine}
                    idSelected={this.state.selectedVersion}
                    onChange={version => this.setVersion(version)}
                  />
                ),
              },
            ]
          : []),
        ...(this.state.selectedVersion == 'centos5' ||
        this.state.selectedVersion == 'redhat5' ||
        this.state.selectedVersion == 'oraclelinux5' ||
        this.state.selectedVersion == 'suse11'
          ? [
              {
                title: 'Choose the architecture',
                children: (
                  <RegisterAgentButtonGroup
                    legend='Choose the architecture'
                    options={architecturei386Andx86_64}
                    idSelected={this.state.selectedArchitecture}
                    onChange={architecture =>
                      this.setArchitecture(architecture)
                    }
                  />
                ),
              },
            ]
          : []),
        ...(this.state.selectedVersion == 'leap15'
          ? [
              {
                title: 'Choose the architecture',
                children: (
                  <RegisterAgentButtonGroup
                    legend='Choose the architecture'
                    options={architectureButtonsWithPPC64LE}
                    idSelected={this.state.selectedArchitecture}
                    onChange={architecture =>
                      this.setArchitecture(architecture)
                    }
                  />
                ),
              },
            ]
          : []),
        ...(this.state.selectedVersion == '3.12.12'
          ? [
              {
                title: 'Choose the architecture',
                children: (
                  <RegisterAgentButtonGroup
                    legend='Choose the architecture'
                    options={architectureButtonsWithPPC64LEAlpine}
                    idSelected={this.state.selectedArchitecture}
                    onChange={architecture =>
                      this.setArchitecture(architecture)
                    }
                  />
                ),
              },
            ]
          : []),
        ...(this.state.selectedVersion == 'centos6' ||
        this.state.selectedVersion == 'oraclelinux6' ||
        this.state.selectedVersion == 'amazonlinux1' ||
        this.state.selectedVersion == 'redhat6' ||
        this.state.selectedVersion == 'amazonlinux2022' ||
        this.state.selectedVersion == 'amazonlinux2' ||
        this.state.selectedVersion == 'debian7' ||
        this.state.selectedVersion == 'debian8' ||
        this.state.selectedVersion == 'ubuntu14' ||
        this.state.selectedVersion == 'ubuntu15'
          ? [
              {
                title: 'Choose the architecture',
                children: (
                  <RegisterAgentButtonGroup
                    legend='Choose the architecture'
                    options={architectureButtons}
                    idSelected={this.state.selectedArchitecture}
                    onChange={architecture =>
                      this.setArchitecture(architecture)
                    }
                  />
                ),
              },
            ]
          : []),
        ...(this.state.selectedVersion == 'centos7' ||
        this.state.selectedVersion == 'redhat7' ||
        this.state.selectedVersion == 'suse12' ||
        this.state.selectedVersion == '22' ||
        this.state.selectedVersion == 'debian9' ||
        this.state.selectedVersion == 'busterorgreater'
          ? [
              {
                title: 'Choose the architecture',
                children: (
                  <RegisterAgentButtonGroup
                    legend='Choose the architecture'
                    options={architectureButtonsWithPPC64LE}
                    idSelected={this.state.selectedArchitecture}
                    onChange={architecture =>
                      this.setArchitecture(architecture)
                    }
                  />
                ),
              },
            ]
          : []),
        ...(this.state.selectedVersion == 'windowsxp' ||
        this.state.selectedVersion == 'windowsserver2008' ||
        this.state.selectedVersion == 'windows7'
          ? [
              {
                title: 'Choose the architecture',
                children: (
                  <RegisterAgentButtonGroup
                    legend='Choose the architecture'
                    options={architectureButtonsi386}
                    idSelected={this.state.selectedArchitecture}
                    onChange={architecture =>
                      this.setArchitecture(architecture)
                    }
                  />
                ),
              },
            ]
          : []),
        ...(this.state.selectedVersion == 'sierra'
          ? [
              {
                title: 'Choose the architecture',
                children: (
                  <RegisterAgentButtonGroup
                    legend='Choose the architecture'
                    options={architectureButtonsMacos}
                    idSelected={this.state.selectedArchitecture}
                    onChange={architecture =>
                      this.setArchitecture(architecture)
                    }
                  />
                ),
              },
            ]
          : []),
        ...(this.state.selectedVersion == 'solaris10' ||
        this.state.selectedVersion == 'solaris11'
          ? [
              {
                title: 'Choose the architecture',
                children: (
                  <RegisterAgentButtonGroup
                    legend='Choose the architecture'
                    options={architectureButtonsSolaris}
                    idSelected={this.state.selectedArchitecture}
                    onChange={architecture =>
                      this.setArchitecture(architecture)
                    }
                  />
                ),
              },
            ]
          : []),
        ...(this.state.selectedVersion == '6.1 TL9'
          ? [
              {
                title: 'Choose the architecture',
                children: (
                  <RegisterAgentButtonGroup
                    legend='Choose the architecture'
                    options={architectureButtonsAix}
                    idSelected={this.state.selectedArchitecture}
                    onChange={architecture =>
                      this.setArchitecture(architecture)
                    }
                  />
                ),
              },
            ]
          : []),
        ...(this.state.selectedVersion == '11.31'
          ? [
              {
                title: 'Choose the architecture',
                children: (
                  <RegisterAgentButtonGroup
                    legend='Choose the architecture'
                    options={architectureButtonsHpUx}
                    idSelected={this.state.selectedArchitecture}
                    onChange={architecture =>
                      this.setArchitecture(architecture)
                    }
                  />
                ),
              },
            ]
          : []),
        ...(!(
          this.state.selectedOS == 'hp' ||
          this.state.selectedOS == 'sol' ||
          this.state.selectedOS == 'alpine'
        )
          ? [
              {
                title: 'Wazuh server address',
                children: (
                  <Fragment>
                    <WzManagerAddressInput
                      defaultValue={this.state.defaultServerAddress}
                      onChange={onChangeServerAddress}
                    />
                  </Fragment>
                ),
              },
            ]
          : []),
        ...(!(
          !this.state.needsPassword ||
          this.state.hidePasswordInput ||
          !!['solaris10', 'solaris11', '11.31', '3.12.12'].includes(
            this.state.selectedVersion,
          )
        )
          ? [
              {
                title: 'Wazuh password',
                children: <Fragment>{passwordInput}</Fragment>,
              },
            ]
          : []),
        ...(!(
          this.state.selectedOS == 'hp' ||
          this.state.selectedOS == 'sol' ||
          this.state.selectedOS == 'alpine'
        )
          ? [
              {
                title: 'Assign a name and a group to the agent',
                children: (
                  <Fragment>
                    {agentName}
                    {groupInput}
                    {agentGroup}
                  </Fragment>
                ),
              },
            ]
          : []),
        {
          title: 'Install and enroll the agent',
          children: this.state.gotErrorRegistrationServiceInfo ? (
            calloutErrorRegistrationServiceInfo
          ) : this.state.agentNameError &&
            !['hp', 'sol', 'alpine'].includes(this.state.selectedOS) ? (
            <EuiCallOut
              color='danger'
              title={'There are fields with errors. Please verify them.'}
              iconType='alert'
            />
          ) : missingOSSelection.length ? (
            <EuiCallOut
              color='warning'
              title={`Please select the ${missingOSSelection.join(', ')}.`}
              iconType='iInCircle'
            />
          ) : (
            <div>{guide}</div>
          ),
        },
        ...(this.state.selectedOS == 'rpm' ||
        this.state.selectedOS == 'cent' ||
        this.state.selectedOS == 'suse' ||
        this.state.selectedOS == 'fedora' ||
        this.state.selectedOS == 'oraclelinux' ||
        this.state.selectedOS == 'amazonlinux' ||
        this.state.selectedOS == 'deb' ||
        this.state.selectedOS == 'raspbian' ||
        this.state.selectedOS == 'ubu' ||
        this.state.selectedOS == 'win' ||
        this.state.selectedOS == 'macos' ||
        this.state.selectedOS == 'open' ||
        this.state.selectedOS == 'sol' ||
        this.state.selectedOS == 'aix' ||
        this.state.selectedOS == 'hp' ||
        this.state.selectedOS == 'alpine' ||
        this.state.selectedOS == ''
          ? [
              {
                title: 'Start the agent',
                children: this.state.gotErrorRegistrationServiceInfo ? (
                  calloutErrorRegistrationServiceInfo
                ) : this.state.agentNameError &&
                  !['hp', 'sol', 'alpine'].includes(this.state.selectedOS) ? (
                  <EuiCallOut
                    color='danger'
                    title={'There are fields with errors. Please verify them.'}
                    iconType='alert'
                  />
                ) : missingOSSelection.length ? (
                  <EuiCallOut
                    color='warning'
                    title={`Please select the ${missingOSSelection.join(
                      ', ',
                    )}.`}
                    iconType='iInCircle'
                  />
                ) : (
                  <EuiTabbedContent
                    tabs={
                      this.state.selectedVersion == 'redhat7' ||
                      this.state.selectedVersion == 'amazonlinux2022' ||
                      this.state.selectedVersion == 'centos7' ||
                      this.state.selectedVersion == 'suse11' ||
                      this.state.selectedVersion == 'suse12' ||
                      this.state.selectedVersion == 'amazonlinux2' ||
                      this.state.selectedVersion == '22' ||
                      this.state.selectedVersion == 'debian8' ||
                      this.state.selectedVersion == 'debian9' ||
                      this.state.selectedVersion == 'debian10' ||
                      this.state.selectedVersion == 'busterorgreater' ||
                      this.state.selectedVersion == 'busterorgreater' ||
                      this.state.selectedVersion === 'ubuntu15' ||
                      this.state.selectedVersion === 'leap15'
                        ? tabSystemD
                        : this.state.selectedVersion == 'windowsxp' ||
                          this.state.selectedVersion == 'windowsserver2008' ||
                          this.state.selectedVersion == 'windows7'
                        ? tabNet
                        : this.state.selectedVersion == 'sierra' ||
                          this.state.selectedVersion == 'highSierra' ||
                          this.state.selectedVersion == 'mojave' ||
                          this.state.selectedVersion == 'catalina' ||
                          this.state.selectedVersion == 'bigSur' ||
                          this.state.selectedVersion == 'monterrey' ||
                          this.state.selectedVersion == 'ventura'
                        ? tabWazuhControlMacos
                        : this.state.selectedVersion == 'solaris10' ||
                          this.state.selectedVersion == 'solaris11' ||
                          this.state.selectedVersion == '6.1 TL9' ||
                          this.state.selectedVersion == '3.12.12'
                        ? tabWazuhControl
                        : this.state.selectedVersion == '11.31'
                        ? tabInitD
                        : tabSysV
                    }
                    selectedTab={this.selectedSYS}
                    onTabClick={onTabClick}
                  />
                ),
              },
            ]
          : []),
        ...(!missingOSSelection.length &&
        this.state.selectedOS !== 'rpm' &&
        this.state.selectedOS !== 'deb' &&
        this.state.selectedOS !== 'cent' &&
        this.state.selectedOS !== 'ubu' &&
        this.state.selectedOS !== 'win' &&
        this.state.selectedOS !== 'macos' &&
        this.state.selectedOS !== 'open' &&
        this.state.selectedOS !== 'sol' &&
        this.state.selectedOS !== 'aix' &&
        this.state.selectedOS !== 'hp' &&
        this.state.selectedOS !== 'amazonlinux' &&
        this.state.selectedOS !== 'fedora' &&
        this.state.selectedOS !== 'oraclelinux' &&
        this.state.selectedOS !== 'suse' &&
        this.state.selectedOS !== 'raspbian' &&
        this.state.selectedOS !== 'alpine' &&
        restartAgentCommand
          ? [
              {
                title: 'Start the agent',
                children: this.state.gotErrorRegistrationServiceInfo ? (
                  calloutErrorRegistrationServiceInfo
                ) : (
                  <EuiFlexGroup direction='column'>
                    <EuiText>
                      <div className='copy-codeblock-wrapper'>
                        <EuiCodeBlock style={codeBlock} language={language}>
                          {restartAgentCommand}
                        </EuiCodeBlock>
                        <EuiCopy textToCopy={restartAgentCommand}>
                          {copy => (
                            <div className='copy-overlay' onClick={copy}>
                              <p>
                                <EuiIcon type='copy' /> Copy command
                              </p>
                            </div>
                          )}
                        </EuiCopy>
                      </div>
                    </EuiText>
                  </EuiFlexGroup>
                ),
              },
            ]
          : []),
      ];

      return (
        <div>
          <EuiPage restrictWidth='1000px' style={{ background: 'transparent' }}>
            <EuiPageBody>
              <EuiFlexGroup>
                <EuiFlexItem>
                  <EuiPanel>
                    <EuiFlexGroup>
                      <EuiFlexItem>
                        <EuiTitle>
                          <h2>Deploy a new agent</h2>
                        </EuiTitle>
                      </EuiFlexItem>
                      <EuiFlexItem grow={false}>
                        {this.props.hasAgents() && (
                          <EuiButtonEmpty
                            size='s'
                            onClick={() => this.props.addNewAgent(false)}
                            iconType='cross'
                          >
                            Close
                          </EuiButtonEmpty>
                        )}
                        {!this.props.hasAgents() && (
                          <EuiButtonEmpty
                            size='s'
                            onClick={() => this.props.reload()}
                            iconType='refresh'
                          >
                            Refresh
                          </EuiButtonEmpty>
                        )}
                      </EuiFlexItem>
                    </EuiFlexGroup>
                    <EuiSpacer />
                    {this.state.loading && (
                      <>
                        <EuiFlexItem>
                          <EuiProgress size='xs' color='primary' />
                        </EuiFlexItem>
                        <EuiSpacer></EuiSpacer>
                      </>
                    )}
                    {!this.state.loading && (
                      <EuiFlexItem>
                        <EuiSteps steps={steps} />
                      </EuiFlexItem>
                    )}
                  </EuiPanel>
                </EuiFlexItem>
              </EuiFlexGroup>
            </EuiPageBody>
          </EuiPage>
        </div>
      );
    }
  },
);<|MERGE_RESOLUTION|>--- conflicted
+++ resolved
@@ -1209,16 +1209,12 @@
                       <span>
                         After installing the agent, you need to enroll it in the
                         Wazuh server. Check the Wazuh agent enrollment{' '}
-<<<<<<< HEAD
                         <EuiLink
                           target='_blank'
                           href={urlWazuhAgentEnrollment}
                           external
                           rel='noopener noreferrer'
                         >
-=======
-                        <EuiLink target='_blank' href={urlWazuhAgentEnrollment}>
->>>>>>> 2d9a6a6b
                           Wazuh agent enrollment
                         </EuiLink>{' '}
                         section to learn more.
