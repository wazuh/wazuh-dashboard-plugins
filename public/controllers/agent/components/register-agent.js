--- conflicted
+++ resolved
@@ -61,11 +61,7 @@
       let authInfo = await this.getAuthInfo();
       const needsPassword = (authInfo.auth || {}).use_password === 'yes';
       if (needsPassword) {
-<<<<<<< HEAD
-        wazuhPassword = authInfo['authd.pass'] || '';
-=======
         wazuhPassword = this.configuration["enrollment.password"] || authInfo['authd.pass'] || '';
->>>>>>> 85f1884d
         if (wazuhPassword) {
           hidePasswordInput = true;
         }
