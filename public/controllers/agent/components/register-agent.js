/*
 * Wazuh app - React component for registering agents.
 * Copyright (C) 2015-2022 Wazuh, Inc.
 *
 * This program is free software; you can redistribute it and/or modify
 * it under the terms of the GNU General Public License as published by
 * the Free Software Foundation; either version 2 of the License, or
 * (at your option) any later version.
 *
 * Find more information about this on the LICENSE file.
 */
import React, { Component, Fragment } from 'react';
import { version } from '../../../../package.json';
import { WazuhConfig } from '../../../react-services/wazuh-config';
import {
  EuiSteps,
  EuiTabbedContent,
  EuiFlexGroup,
  EuiFlexItem,
  EuiPanel,
  EuiComboBox,
  EuiFieldText,
  EuiText,
  EuiCodeBlock,
  EuiTitle,
  EuiButtonEmpty,
  EuiCopy,
  EuiPage,
  EuiPageBody,
  EuiCallOut,
  EuiSpacer,
  EuiProgress,
  EuiIcon,
  EuiSwitch,
  EuiLink,
  EuiFormRow,
  EuiForm,
} from '@elastic/eui';
import { WzRequest } from '../../../react-services/wz-request';
import { withErrorBoundary } from '../../../components/common/hocs';
import { UI_LOGGER_LEVELS } from '../../../../common/constants';
import { UI_ERROR_SEVERITIES } from '../../../react-services/error-orchestrator/types';
import { getErrorOrchestrator } from '../../../react-services/common-services';
import { webDocumentationLink } from '../../../../common/services/web_documentation';
import {
  architectureButtons,
  architectureButtonsi386,
  architecturei386Andx86_64,
  versionButtonsRaspbian,
  versionButtonsSuse,
  versionButtonsOracleLinux,
  versionButtonFedora,
  architectureButtonsSolaris,
  architectureButtonsWithPPC64LE,
  architectureButtonsAix,
  architectureButtonsHpUx,
  versionButtonAmazonLinux,
  versionButtonsRedHat,
  versionButtonsCentos,
  architectureButtonsMacos,
  osPrincipalButtons,
  versionButtonsDebian,
  versionButtonsUbuntu,
  versionButtonsWindows,
  versionButtonsMacOS,
  versionButtonsOpenSuse,
  versionButtonsSolaris,
  versionButtonsAix,
  versionButtonsHPUX,
  versionButtonAlpine,
  architectureButtonsWithPPC64LEAlpine,
} from '../wazuh-config';
import WzManagerAddressInput from '../register-agent/steps/wz-manager-address';
import { getMasterRemoteConfiguration } from './register-agent-service';
import { PrincipalButtonGroup } from './wz-accordion';
import RegisterAgentButtonGroup from '../register-agent/register-agent-button-group';
import '../../../styles/common.scss';

export const RegisterAgent = withErrorBoundary(
  class RegisterAgent extends Component {
    constructor(props) {
      super(props);
      this.wazuhConfig = new WazuhConfig();
      this.configuration = this.wazuhConfig.getConfig();
      this.addToVersion = '-1';

      this.state = {
        status: 'incomplete',
        selectedOS: '',
        selectedSYS: '',
        neededSYS: false,
        selectedArchitecture: '',
        selectedVersion: '',
        version: '',
        wazuhVersion: '',
        serverAddress: '',
        agentName: '',
        agentNameError: false,
        badCharacters: [],
        wazuhPassword: '',
        groups: [],
        selectedGroup: [],
        defaultServerAddress: '',
        udpProtocol: false,
        showPassword: false,
        showProtocol: true,
        connectionSecure: true,
        isAccordionOpen: false,
      };
      this.restartAgentCommand = {
        rpm: this.systemSelector(),
        cent: this.systemSelector(),
        deb: this.systemSelector(),
        ubu: this.systemSelector(),
        oraclelinux: this.systemSelector(),
        macos: this.systemSelectorWazuhControlMacos(),
        win: this.systemSelectorNet(),
      };
    }

    async componentDidMount() {
      try {
        this.setState({ loading: true });
        const wazuhVersion = await this.props.getWazuhVersion();
        let wazuhPassword = '';
        let hidePasswordInput = false;
        this.getEnrollDNSConfig();
        await this.getRemoteConfig();
        let authInfo = await this.getAuthInfo();
        const needsPassword = (authInfo.auth || {}).use_password === 'yes';
        if (needsPassword) {
          wazuhPassword =
            this.configuration['enrollment.password'] ||
            authInfo['authd.pass'] ||
            '';
          if (wazuhPassword) {
            hidePasswordInput = true;
          }
        }
        const groups = await this.getGroups();
        this.setState({
          needsPassword,
          hidePasswordInput,
          versionButtonsRedHat,
          versionButtonsCentos,
          versionButtonsDebian,
          versionButtonsUbuntu,
          versionButtonsWindows,
          versionButtonsMacOS,
          versionButtonsOpenSuse,
          versionButtonsSolaris,
          versionButtonAmazonLinux,
          versionButtonsSuse,
          versionButtonsAix,
          versionButtonsHPUX,
          versionButtonsOracleLinux,
          versionButtonsRaspbian,
          versionButtonFedora,
          architectureButtons,
          architectureButtonsi386,
          architecturei386Andx86_64,
          architectureButtonsSolaris,
          architectureButtonsAix,
          architectureButtonsHpUx,
          architectureButtonsMacos,
          architectureButtonsWithPPC64LE,
          wazuhPassword,
          wazuhVersion,
          groups,
          loading: false,
        });
      } catch (error) {
        this.setState({
          wazuhVersion: version,
          loading: false,
        });
        const options = {
          context: `${RegisterAgent.name}.componentDidMount`,
          level: UI_LOGGER_LEVELS.ERROR,
          severity: UI_ERROR_SEVERITIES.BUSINESS,
          display: true,
          store: false,
          error: {
            error: error,
            message: error.message || error,
            title: error.name || error,
          },
        };
        getErrorOrchestrator().handleError(options);
      }
    }

    getEnrollDNSConfig = () => {
      const serverAddress = this.configuration['enrollment.dns'] || '';
      this.setState({ defaultServerAddress: serverAddress });
    };

    getRemoteConfig = async () => {
      const remoteConfig = await getMasterRemoteConfiguration();
      if (remoteConfig) {
        this.setState({
          haveUdpProtocol: remoteConfig.isUdp,
          haveConnectionSecure: remoteConfig.haveSecureConnection,
          udpProtocol: remoteConfig.isUdp,
<<<<<<< HEAD
          connectionSecure: remoteConfig.isSecure,
        });
=======
          connectionSecure: remoteConfig.haveSecureConnection,
        })
>>>>>>> 27ec72c1
      }
    };

    async getAuthInfo() {
      try {
        const result = await WzRequest.apiReq(
          'GET',
          '/agents/000/config/auth/auth',
          {},
        );
        return (result.data || {}).data || {};
      } catch (error) {
        this.setState({ gotErrorRegistrationServiceInfo: true });
        throw new Error(error);
      }
    }

    selectOS(os) {
      this.setState({
        selectedOS: os,
        selectedVersion: '',
        selectedArchitecture: '',
        selectedSYS: '',
      });
    }

    systemSelector() {
      if (
        this.state.selectedVersion === 'redhat7' ||
        this.state.selectedVersion === 'amazonlinux2022' ||
        this.state.selectedVersion === 'centos7' ||
        this.state.selectedVersion === 'suse11' ||
        this.state.selectedVersion === 'suse12' ||
        this.state.selectedVersion === 'oraclelinux5' ||
        this.state.selectedVersion === '22' ||
        this.state.selectedVersion === 'amazonlinux2' ||
        this.state.selectedVersion === 'debian8' ||
        this.state.selectedVersion === 'debian9' ||
        this.state.selectedVersion === 'debian10' ||
        this.state.selectedVersion === 'busterorgreater' ||
        this.state.selectedVersion === 'ubuntu15' ||
        this.state.selectedVersion === 'leap15'
      ) {
        return 'sudo systemctl daemon-reload\nsudo systemctl enable wazuh-agent\nsudo systemctl start wazuh-agent';
      } else if (
        this.state.selectedVersion === 'redhat5' ||
        this.state.selectedVersion === 'redhat6' ||
        this.state.selectedVersion === 'centos5' ||
        this.state.selectedVersion === 'centos6' ||
        this.state.selectedVersion === 'oraclelinux6' ||
        this.state.selectedVersion === 'amazonlinux1' ||
        this.state.selectedVersion === 'debian7' ||
        this.state.selectedVersion === 'ubuntu14'
      ) {
        return 'service wazuh-agent start';
      } else return '';
    }

    systemSelectorNet() {
      if (
        this.state.selectedVersion === 'windowsxp' ||
        this.state.selectedVersion === 'windowsserver2008' ||
        this.state.selectedVersion === 'windows7'
      ) {
        return 'NET START WazuhSvc';
      } else return '';
    }

    systemSelectorWazuhControlMacos() {
      if (this.state.selectedVersion == 'sierra') {
        return '/Library/Ossec/bin/wazuh-control start';
      } else return '';
    }

    systemSelectorWazuhControl() {
      if (
        this.state.selectedVersion === 'solaris10' ||
        this.state.selectedVersion === 'solaris11' ||
        this.state.selectedVersion === '6.1 TL9' ||
        this.state.selectedVersion === '3.12.12'
      ) {
        return '/var/ossec/bin/wazuh-control start';
      } else return '';
    }

    systemSelectorInitD() {
      if (this.state.selectedVersion === '11.31') {
        return '/sbin/init.d/wazuh-agent start';
      } else return '';
    }

    selectSYS(sys) {
      this.setState({ selectedSYS: sys });
    }

    setServerAddress(serverAddress) {
      this.setState({ serverAddress });
    }

    setAgentName(event) {
      const validation = /^[a-z0-9-_.]+$/i;
      if (
        (validation.test(event.target.value) &&
          event.target.value.length >= 2) ||
        event.target.value.length <= 0
      ) {
        this.setState({
          agentName: event.target.value,
          agentNameError: false,
          badCharacters: [],
        });
      } else {
        let badCharacters = event.target.value
          .split('')
          .map(char => char.replace(validation, ''))
          .join('');
        badCharacters = badCharacters
          .split('')
          .map(char => char.replace(/\s/, 'whitespace'));
        const characters = [...new Set(badCharacters)];
        this.setState({
          agentName: event.target.value,
          badCharacters: characters,
          agentNameError: true,
        });
      }
    }

    setGroupName(selectedGroup) {
      this.setState({ selectedGroup });
    }

    setArchitecture(selectedArchitecture) {
      this.setState({ selectedArchitecture });
    }

    setVersion(selectedVersion) {
      this.setState({ selectedVersion, selectedArchitecture: '' });
    }

    setWazuhPassword(event) {
      this.setState({ wazuhPassword: event.target.value });
    }

    setShowPassword(event) {
      this.setState({ showPassword: event.target.checked });
    }

    obfuscatePassword(text) {
      let obfuscate = '';
      const regex = /WAZUH_REGISTRATION_PASSWORD=?\040?\'(.*?)\'/gm;
      const match = regex.exec(text);
      const password = match[1];
      if (password) {
        [...password].forEach(() => (obfuscate += '*'));
        text = text.replace(password, obfuscate);
      }
      return text;
    }

    async getGroups() {
      try {
        const result = await WzRequest.apiReq('GET', '/groups', {});
        return result.data.data.affected_items.map(item => ({
          label: item.name,
          id: item.name,
        }));
      } catch (error) {
        throw new Error(error);
      }
    }

    optionalDeploymentVariables() {
      let deployment =
        this.state.serverAddress &&
        `WAZUH_MANAGER='${this.state.serverAddress}' `;
      if (this.state.selectedOS == 'win') {
        deployment += `WAZUH_REGISTRATION_SERVER='${this.state.serverAddress}' `;
      }

      if (this.state.needsPassword) {
        deployment += `WAZUH_REGISTRATION_PASSWORD='${this.state.wazuhPassword}' `;
      }

      if (this.state.udpProtocol) {
        deployment += "WAZUH_PROTOCOL='UDP' ";
      }

      if (this.state.selectedGroup.length) {
        deployment += `WAZUH_AGENT_GROUP='${this.state.selectedGroup
          .map(item => item.label)
          .join(',')}' `;
      }

      // macos doesnt need = param
      if (this.state.selectedOS === 'macos') {
        return deployment.replace(/=/g, ' ');
      }

      return deployment;
    }

    agentNameVariable() {
      let agentName = `WAZUH_AGENT_NAME='${this.state.agentName}' `;
      if (
        this.state.selectedOS === 'macos' &&
        this.state.selectedArchitecture &&
        this.state.agentName !== ''
      ) {
        return agentName.replace(/=/g, ' ');
      }

      if (this.state.selectedArchitecture && this.state.agentName !== '') {
        return agentName;
      } else {
        return '';
      }
    }

    resolveRPMPackage() {
      switch (
        `${this.state.selectedVersion}-${this.state.selectedArchitecture}`
      ) {
        case 'redhat5-i386':
          return `https://packages.wazuh.com/4.x/yum5/i386/wazuh-agent-${this.state.wazuhVersion}${this.addToVersion}.el5.i386.rpm`;
        case 'redhat5-x86_64':
          return `https://packages.wazuh.com/4.x/yum5/x86_64/wazuh-agent-${this.state.wazuhVersion}${this.addToVersion}.el5.x86_64.rpm`;
        case 'redhat6-i386':
          return `https://packages.wazuh.com/4.x/yum/wazuh-agent-${this.state.wazuhVersion}${this.addToVersion}.i386.rpm`;
        case 'redhat6-aarch64':
          return `https://packages.wazuh.com/4.x/yum/wazuh-agent-${this.state.wazuhVersion}${this.addToVersion}.aarch64.rpm`;
        case 'redhat6-x86_64':
          return `https://packages.wazuh.com/4.x/yum/wazuh-agent-${this.state.wazuhVersion}${this.addToVersion}.x86_64.rpm`;
        case 'redhat6-armhf':
          return `https://packages.wazuh.com/4.x/yum/wazuh-agent-${this.state.wazuhVersion}${this.addToVersion}.armv7hl.rpm`;
        case 'redhat7-i386':
          return `https://packages.wazuh.com/4.x/yum/wazuh-agent-${this.state.wazuhVersion}${this.addToVersion}.i386.rpm`;
        case 'redhat7-aarch64':
          return `https://packages.wazuh.com/4.x/yum/wazuh-agent-${this.state.wazuhVersion}${this.addToVersion}.aarch64.rpm`;
        case 'redhat7-x86_64':
          return `https://packages.wazuh.com/4.x/yum/wazuh-agent-${this.state.wazuhVersion}${this.addToVersion}.x86_64.rpm`;
        case 'redhat7-armhf':
          return `https://packages.wazuh.com/4.x/yum/wazuh-agent-${this.state.wazuhVersion}${this.addToVersion}.armv7hl.rpm`;
        case 'redhat7-powerpc':
          return `https://packages.wazuh.com/4.x/yum/wazuh-agent-${this.state.wazuhVersion}${this.addToVersion}.ppc64le.rpm`;
        default:
          return `https://packages.wazuh.com/4.x/yum/wazuh-agent-${this.state.wazuhVersion}${this.addToVersion}.x86_64.rpm`;
      }
    }

    resolveAlpinePackage() {
      switch (
        `${this.state.selectedVersion}-${this.state.selectedArchitecture}`
      ) {
        case '3.12.12-i386':
          return 'https://packages.wazuh.com/key/alpine-devel%40wazuh.com-633d7457.rsa.pub && echo "https://packages.wazuh.com/4.x/alpine/v3.12/main"';
        case '3.12.12-aarch64':
          return 'https://packages.wazuh.com/key/alpine-devel%40wazuh.com-633d7457.rsa.pub && echo "https://packages.wazuh.com/4.x/alpine/v3.12/main"';
        case '3.12.12-x86_64':
          return 'https://packages.wazuh.com/key/alpine-devel%40wazuh.com-633d7457.rsa.pub && echo "https://packages.wazuh.com/4.x/alpine/v3.12/main"';
        case '3.12.12-x86':
          return 'https://packages.wazuh.com/key/alpine-devel%40wazuh.com-633d7457.rsa.pub && echo "https://packages.wazuh.com/4.x/alpine/v3.12/main"';
        case '3.12.12-armhf':
          return 'https://packages.wazuh.com/key/alpine-devel%40wazuh.com-633d7457.rsa.pub && echo "https://packages.wazuh.com/4.x/alpine/v3.12/main"';
        case '3.12.12-powerpc':
          return 'https://packages.wazuh.com/key/alpine-devel%40wazuh.com-633d7457.rsa.pub && echo "https://packages.wazuh.com/4.x/alpine/v3.12/main"';
        default:
          return 'https://packages.wazuh.com/key/alpine-devel%40wazuh.com-633d7457.rsa.pub && echo "https://packages.wazuh.com/4.x/alpine/v3.12/main"';
      }
    }

    resolveORACLELINUXPackage() {
      switch (
        `${this.state.selectedVersion}-${this.state.selectedArchitecture}`
      ) {
        case 'oraclelinux5-i386':
          return `https://packages.wazuh.com/4.x/yum5/i386/wazuh-agent-${this.state.wazuhVersion}${this.addToVersion}.el5.i386.rpm`;
        case 'oraclelinux5-x86_64':
          return `https://packages.wazuh.com/4.x/yum5/x86_64/wazuh-agent-${this.state.wazuhVersion}${this.addToVersion}.el5.x86_64.rpm`;
        case 'oraclelinux6-i386':
          return `https://packages.wazuh.com/4.x/yum/wazuh-agent-${this.state.wazuhVersion}${this.addToVersion}.i386.rpm`;
        case 'oraclelinux6-aarch64':
          return `https://packages.wazuh.com/4.x/yum/wazuh-agent-${this.state.wazuhVersion}${this.addToVersion}.aarch64.rpm`;
        case 'oraclelinux6-x86_64':
          return `https://packages.wazuh.com/4.x/yum/wazuh-agent-${this.state.wazuhVersion}${this.addToVersion}.x86_64.rpm`;
        case 'oraclelinux6-armhf':
          return `https://packages.wazuh.com/4.x/yum/wazuh-agent-${this.state.wazuhVersion}${this.addToVersion}.armv7hl.rpm`;
        default:
          return `https://packages.wazuh.com/4.x/yum/wazuh-agent-${this.state.wazuhVersion}${this.addToVersion}.x86_64.rpm`;
      }
    }

    resolveCENTPackage() {
      switch (
        `${this.state.selectedVersion}-${this.state.selectedArchitecture}`
      ) {
        case 'centos5-i386':
          return `https://packages.wazuh.com/4.x/yum5/i386/wazuh-agent-${this.state.wazuhVersion}${this.addToVersion}.el5.i386.rpm`;
        case 'centos5-x86_64':
          return `https://packages.wazuh.com/4.x/yum5/x86_64/wazuh-agent-${this.state.wazuhVersion}${this.addToVersion}.el5.x86_64.rpm`;
        case 'centos6-i386':
          return `https://packages.wazuh.com/4.x/yum/wazuh-agent-${this.state.wazuhVersion}${this.addToVersion}.i386.rpm`;
        case 'centos6-aarch64':
          return `https://packages.wazuh.com/4.x/yum/wazuh-agent-${this.state.wazuhVersion}${this.addToVersion}.aarch64.rpm`;
        case 'centos6-x86_64':
          return `https://packages.wazuh.com/4.x/yum/wazuh-agent-${this.state.wazuhVersion}${this.addToVersion}.x86_64.rpm`;
        case 'centos6-armhf':
          return `https://packages.wazuh.com/4.x/yum/wazuh-agent-${this.state.wazuhVersion}${this.addToVersion}.armv7hl.rpm`;
        case 'centos7-i386':
          return `https://packages.wazuh.com/4.x/yum/wazuh-agent-${this.state.wazuhVersion}${this.addToVersion}.i386.rpm`;
        case 'centos7-aarch64':
          return `https://packages.wazuh.com/4.x/yum/wazuh-agent-${this.state.wazuhVersion}${this.addToVersion}.aarch64.rpm`;
        case 'centos7-x86_64':
          return `https://packages.wazuh.com/4.x/yum/wazuh-agent-${this.state.wazuhVersion}${this.addToVersion}.x86_64.rpm`;
        case 'centos7-armhf':
          return `https://packages.wazuh.com/4.x/yum/wazuh-agent-${this.state.wazuhVersion}${this.addToVersion}.armv7hl.rpm`;
        case 'centos7-powerpc':
          return `https://packages.wazuh.com/4.x/yum/wazuh-agent-${this.state.wazuhVersion}${this.addToVersion}.ppc64le.rpm`;
        default:
          return `https://packages.wazuh.com/4.x/yum/wazuh-agent-${this.state.wazuhVersion}${this.addToVersion}.x86_64.rpm`;
      }
    }

    resolveSUSEPackage() {
      switch (
        `${this.state.selectedVersion}-${this.state.selectedArchitecture}`
      ) {
        case 'suse11-i386':
          return `https://packages.wazuh.com/4.x/yum5/i386/wazuh-agent-${this.state.wazuhVersion}${this.addToVersion}.el5.i386.rpm`;
        case 'suse11-x86_64':
          return `https://packages.wazuh.com/4.x/yum5/x86_64/wazuh-agent-${this.state.wazuhVersion}${this.addToVersion}.el5.x86_64.rpm`;
        case 'suse12-i386':
          return `https://packages.wazuh.com/4.x/yum/wazuh-agent-${this.state.wazuhVersion}${this.addToVersion}.i386.rpm`;
        case 'suse12-aarch64':
          return `https://packages.wazuh.com/4.x/yum/wazuh-agent-${this.state.wazuhVersion}${this.addToVersion}.aarch64.rpm`;
        case 'suse12-x86_64':
          return `https://packages.wazuh.com/4.x/yum/wazuh-agent-${this.state.wazuhVersion}${this.addToVersion}.x86_64.rpm`;
        case 'suse12-armhf':
          return `https://packages.wazuh.com/4.x/yum/wazuh-agent-${this.state.wazuhVersion}${this.addToVersion}.armv7hl.rpm`;
        case 'suse12-powerpc':
          return `https://packages.wazuh.com/4.x/yum/wazuh-agent-${this.state.wazuhVersion}${this.addToVersion}.ppc64le.rpm`;
        default:
          return `https://packages.wazuh.com/4.x/yum/wazuh-agent-${this.state.wazuhVersion}${this.addToVersion}.x86_64.rpm`;
      }
    }

    resolveFEDORAPachage() {
      switch (
        `${this.state.selectedVersion}-${this.state.selectedArchitecture}`
      ) {
        case '22-i386':
          return `https://packages.wazuh.com/4.x/yum/wazuh-agent-${this.state.wazuhVersion}${this.addToVersion}.i386.rpm`;
        case '22-aarch64':
          return `https://packages.wazuh.com/4.x/yum/wazuh-agent-${this.state.wazuhVersion}${this.addToVersion}.aarch64.rpm`;
        case '22-x86_64':
          return `https://packages.wazuh.com/4.x/yum/wazuh-agent-${this.state.wazuhVersion}${this.addToVersion}.x86_64.rpm`;
        case '22-armhf':
          return `https://packages.wazuh.com/4.x/yum/wazuh-agent-${this.state.wazuhVersion}${this.addToVersion}.armv7hl.rpm`;
        case '22-powerpc':
          return `https://packages.wazuh.com/4.x/yum/wazuh-agent-${this.state.wazuhVersion}${this.addToVersion}.ppc64le.rpm`;
        default:
          return `https://packages.wazuh.com/4.x/yum/wazuh-agent-${this.state.wazuhVersion}${this.addToVersion}.x86_64.rpm`;
      }
    }

    resolveAMAZONLPackage() {
      switch (
        `${this.state.selectedVersion}-${this.state.selectedArchitecture}`
      ) {
        case 'amazonlinux1-i386':
          return `https://packages.wazuh.com/4.x/yum/wazuh-agent-${this.state.wazuhVersion}${this.addToVersion}.i386.rpm`;
        case 'amazonlinux1-aarch64':
          return `https://packages.wazuh.com/4.x/yum/wazuh-agent-${this.state.wazuhVersion}${this.addToVersion}.aarch64.rpm`;
        case 'amazonlinux1-x86_64':
          return `https://packages.wazuh.com/4.x/yum/wazuh-agent-${this.state.wazuhVersion}${this.addToVersion}.x86_64.rpm`;
        case 'amazonlinux1-armhf':
          return `https://packages.wazuh.com/4.x/yum/wazuh-agent-${this.state.wazuhVersion}${this.addToVersion}.armv7hl.rpm`;
        case 'amazonlinux2-i386':
          return `https://packages.wazuh.com/4.x/yum/wazuh-agent-${this.state.wazuhVersion}${this.addToVersion}.i386.rpm`;
        case 'amazonlinux2-aarch64':
          return `https://packages.wazuh.com/4.x/yum/wazuh-agent-${this.state.wazuhVersion}${this.addToVersion}.aarch64.rpm`;
        case 'amazonlinux2-x86_64':
          return `https://packages.wazuh.com/4.x/yum/wazuh-agent-${this.state.wazuhVersion}${this.addToVersion}.x86_64.rpm`;
        case 'amazonlinux2-armhf':
          return `https://packages.wazuh.com/4.x/yum/wazuh-agent-${this.state.wazuhVersion}${this.addToVersion}.armv7hl.rpm`;
        case 'amazonlinux2022-i386':
          return `https://packages.wazuh.com/4.x/yum/wazuh-agent-${this.state.wazuhVersion}${this.addToVersion}.i386.rpm`;
        case 'amazonlinux2022-aarch64':
          return `https://packages.wazuh.com/4.x/yum/wazuh-agent-${this.state.wazuhVersion}${this.addToVersion}.aarch64.rpm`;
        case 'amazonlinux2022-x86_64':
          return `https://packages.wazuh.com/4.x/yum/wazuh-agent-${this.state.wazuhVersion}${this.addToVersion}.x86_64.rpm`;
        case 'amazonlinux2022-armhf':
          return `https://packages.wazuh.com/4.x/yum/wazuh-agent-${this.state.wazuhVersion}${this.addToVersion}.armv7hl.rpm`;
        default:
          return `https://packages.wazuh.com/4.x/yum/wazuh-agent-${this.state.wazuhVersion}${this.addToVersion}.x86_64.rpm`;
      }
    }

    resolveDEBPackage() {
      switch (`${this.state.selectedArchitecture}`) {
        case 'i386':
          return `https://packages.wazuh.com/4.x/apt/pool/main/w/wazuh-agent/wazuh-agent_${this.state.wazuhVersion}${this.addToVersion}_i386.deb`;
        case 'aarch64':
          return `https://packages.wazuh.com/4.x/apt/pool/main/w/wazuh-agent/wazuh-agent_${this.state.wazuhVersion}${this.addToVersion}_arm64.deb`;
        case 'armhf':
          return `https://packages.wazuh.com/4.x/apt/pool/main/w/wazuh-agent/wazuh-agent_${this.state.wazuhVersion}${this.addToVersion}_armhf.deb`;
        case 'x86_64':
          return `https://packages.wazuh.com/4.x/apt/pool/main/w/wazuh-agent/wazuh-agent_${this.state.wazuhVersion}${this.addToVersion}_amd64.deb`;
        case 'powerpc':
          return `https://packages.wazuh.com/4.x/apt/pool/main/w/wazuh-agent/wazuh-agent_${this.state.wazuhVersion}${this.addToVersion}_ppc64el.deb`;
        default:
          return `https://packages.wazuh.com/4.x/apt/pool/main/w/wazuh-agent/wazuh-agent_${this.state.wazuhVersion}${this.addToVersion}_amd64.deb`;
      }
    }

    resolveRASPBIANPackage() {
      switch (
        `${this.state.selectedVersion}-${this.state.selectedArchitecture}`
      ) {
        case 'busterorgreater-i386':
          return `https://packages.wazuh.com/4.x/apt/pool/main/w/wazuh-agent/wazuh-agent_${this.state.wazuhVersion}${this.addToVersion}_i386.deb`;
        case 'busterorgreater-aarch64':
          return `https://packages.wazuh.com/4.x/apt/pool/main/w/wazuh-agent/wazuh-agent_${this.state.wazuhVersion}${this.addToVersion}_arm64.deb`;
        case 'busterorgreater-armhf':
          return `https://packages.wazuh.com/4.x/apt/pool/main/w/wazuh-agent/wazuh-agent_${this.state.wazuhVersion}${this.addToVersion}_armhf.deb`;
        case 'busterorgreater-x86_64':
          return `https://packages.wazuh.com/4.x/apt/pool/main/w/wazuh-agent/wazuh-agent_${this.state.wazuhVersion}${this.addToVersion}_amd64.deb`;
        case 'busterorgreater-powerpc':
          return `https://packages.wazuh.com/4.x/apt/pool/main/w/wazuh-agent/wazuh-agent_${this.state.wazuhVersion}${this.addToVersion}_ppc64el.deb`;
        default:
          return `https://packages.wazuh.com/4.x/apt/pool/main/w/wazuh-agent/wazuh-agent_${this.state.wazuhVersion}${this.addToVersion}_amd64.deb`;
      }
    }

    resolveUBUNTUPackage() {
      switch (
        `${this.state.selectedVersion}-${this.state.selectedArchitecture}`
      ) {
        case 'ubuntu14-i386':
          return `https://packages.wazuh.com/4.x/apt/pool/main/w/wazuh-agent/wazuh-agent_${this.state.wazuhVersion}${this.addToVersion}_i386.deb`;
        case 'ubuntu14-aarch64':
          return `https://packages.wazuh.com/4.x/apt/pool/main/w/wazuh-agent/wazuh-agent_${this.state.wazuhVersion}${this.addToVersion}_arm64.deb`;
        case 'ubuntu14-armhf':
          return `https://packages.wazuh.com/4.x/apt/pool/main/w/wazuh-agent/wazuh-agent_${this.state.wazuhVersion}${this.addToVersion}_armhf.deb`;
        case 'ubuntu14-x86_64':
          return `https://packages.wazuh.com/4.x/apt/pool/main/w/wazuh-agent/wazuh-agent_${this.state.wazuhVersion}${this.addToVersion}_amd64.deb`;
        case 'ubuntu15-i386':
          return `https://packages.wazuh.com/4.x/apt/pool/main/w/wazuh-agent/wazuh-agent_${this.state.wazuhVersion}${this.addToVersion}_i386.deb`;
        case 'ubuntu15-aarch64':
          return `https://packages.wazuh.com/4.x/apt/pool/main/w/wazuh-agent/wazuh-agent_${this.state.wazuhVersion}${this.addToVersion}_arm64.deb`;
        case 'ubuntu15-armhf':
          return `https://packages.wazuh.com/4.x/apt/pool/main/w/wazuh-agent/wazuh-agent_${this.state.wazuhVersion}${this.addToVersion}_armhf.deb`;
        case 'ubuntu15-x86_64':
          return `https://packages.wazuh.com/4.x/apt/pool/main/w/wazuh-agent/wazuh-agent_${this.state.wazuhVersion}${this.addToVersion}_amd64.deb`;
        default:
          return `https://packages.wazuh.com/4.x/apt/pool/main/w/wazuh-agent/wazuh-agent_${this.state.wazuhVersion}${this.addToVersion}_amd64.deb`;
      }
    }

    resolveOPENSUSEPackage() {
      switch (
        `${this.state.selectedVersion}-${this.state.selectedArchitecture}`
      ) {
        case 'leap15-i386':
          return `https://packages.wazuh.com/4.x/yum/wazuh-agent-${this.state.wazuhVersion}${this.addToVersion}.i386.rpm`;
        case 'leap15-aarch64':
          return `https://packages.wazuh.com/4.x/yum/wazuh-agent-${this.state.wazuhVersion}${this.addToVersion}.aarch64.rpm`;
        case 'leap15-x86_64':
          return `https://packages.wazuh.com/4.x/yum/wazuh-agent-${this.state.wazuhVersion}${this.addToVersion}.x86_64.rpm`;
        case 'leap15-armhf':
          return `https://packages.wazuh.com/4.x/yum/wazuh-agent-${this.state.wazuhVersion}${this.addToVersion}.armv7hl.rpm`;
        case 'leap15-powerpc':
          return `https://packages.wazuh.com/4.x/yum/wazuh-agent-${this.state.wazuhVersion}${this.addToVersion}.ppc64le.rpm`;
        default:
          return `https://packages.wazuh.com/4.x/yum/wazuh-agent-${this.state.wazuhVersion}${this.addToVersion}.x86_64.rpm`;
      }
    }

    resolveSOLARISPackage() {
      switch (
        `${this.state.selectedVersion}-${this.state.selectedArchitecture}`
      ) {
        case 'solaris10-i386':
          return `https://packages.wazuh.com/4.x/solaris/i386/10/wazuh-agent_v${this.state.wazuhVersion}-sol10-i386.pkg`;
        case 'solaris10-sparc':
          return `https://packages.wazuh.com/4.x/solaris/sparc/10/wazuh-agent_v${this.state.wazuhVersion}-sol10-sparc.pkg`;
        case 'solaris11-i386':
          return `https://packages.wazuh.com/4.x/solaris/i386/11/wazuh-agent_v${this.state.wazuhVersion}-sol11-i386.p5p`;
        case 'solaris11-sparc':
          return `https://packages.wazuh.com/4.x/solaris/sparc/11/wazuh-agent_v${this.state.wazuhVersion}-sol11-sparc.p5p`;
        default:
          return `https://packages.wazuh.com/4.x/solaris/sparc/11/wazuh-agent_v${this.state.wazuhVersion}-sol11-sparc.p5p`;
      }
    }

    resolveAIXPackage() {
      switch (
        `${this.state.selectedVersion}-${this.state.selectedArchitecture}`
      ) {
        case '6.1 TL9-powerpc':
          return `https://packages.wazuh.com/4.x/aix/wazuh-agent-${this.state.wazuhVersion}${this.addToVersion}.aix.ppc.rpm`;
        default:
          return `https://packages.wazuh.com/4.x/aix/wazuh-agent-${this.state.wazuhVersion}${this.addToVersion}.aix.ppc.rpm`;
      }
    }

    resolveHPPackage() {
      switch (
        `${this.state.selectedVersion}-${this.state.selectedArchitecture}`
      ) {
        case '11.31-itanium2':
          return `https://packages.wazuh.com/4.x/hp-ux/wazuh-agent-${this.state.wazuhVersion}${this.addToVersion}-hpux-11v3-ia64.tar`;
        default:
          return `https://packages.wazuh.com/4.x/hp-ux/wazuh-agent-${this.state.wazuhVersion}${this.addToVersion}-hpux-11v3-ia64.tar`;
      }
    }

    optionalPackages() {
      switch (this.state.selectedOS) {
        case 'rpm':
          return this.resolveRPMPackage();
        case 'cent':
          return this.resolveCENTPackage();
        case 'deb':
          return this.resolveDEBPackage();
        case 'ubu':
          return this.resolveUBUNTUPackage();
        case 'open':
          return this.resolveOPENSUSEPackage();
        case 'sol':
          return this.resolveSOLARISPackage();
        case 'aix':
          return this.resolveAIXPackage();
        case 'hp':
          return this.resolveHPPackage();
        case 'amazonlinux':
          return this.resolveAMAZONLPackage();
        case 'fedora':
          return this.resolveFEDORAPachage();
        case 'oraclelinux':
          return this.resolveORACLELINUXPackage();
        case 'suse':
          return this.resolveSUSEPackage();
        case 'raspbian':
          return this.resolveRASPBIANPackage();
        case 'alpine':
          return this.resolveAlpinePackage();
        default:
          return `https://packages.wazuh.com/4.x/yum/x86_64/wazuh-agent-${this.state.wazuhVersion}${this.addToVersion}.x86_64.rpm`;
      }
    }

    checkMissingOSSelection() {
      if (!this.state.selectedOS) {
        return ['Operating system'];
      }
      switch (this.state.selectedOS) {
        case 'rpm':
          return [
            ...(!this.state.selectedVersion ? ['OS version'] : []),
            ...(this.state.selectedVersion && !this.state.selectedArchitecture
              ? ['OS architecture']
              : []),
          ];
        case 'cent':
          return [
            ...(!this.state.selectedVersion ? ['OS version'] : []),
            ...(this.state.selectedVersion && !this.state.selectedArchitecture
              ? ['OS architecture']
              : []),
          ];
        case 'deb':
          return [
            ...(!this.state.selectedVersion ? ['OS version'] : []),
            ...(this.state.selectedVersion && !this.state.selectedArchitecture
              ? ['OS architecture']
              : []),
          ];
        case 'ubu':
          return [
            ...(!this.state.selectedVersion ? ['OS version'] : []),
            ...(this.state.selectedVersion && !this.state.selectedArchitecture
              ? ['OS architecture']
              : []),
          ];
        case 'win':
          return [
            ...(!this.state.selectedVersion ? ['OS version'] : []),
            ...(this.state.selectedVersion && !this.state.selectedArchitecture
              ? ['OS architecture']
              : []),
          ];
        case 'macos':
          return [
            ...(!this.state.selectedVersion ? ['OS version'] : []),
            ...(this.state.selectedVersion && !this.state.selectedArchitecture
              ? ['OS architecture']
              : []),
          ];
        case 'open':
          return [
            ...(!this.state.selectedVersion ? ['OS version'] : []),
            ...(this.state.selectedVersion && !this.state.selectedArchitecture
              ? ['OS architecture']
              : []),
          ];
        case 'sol':
          return [
            ...(!this.state.selectedVersion ? ['OS version'] : []),
            ...(this.state.selectedVersion && !this.state.selectedArchitecture
              ? ['OS architecture']
              : []),
          ];
        case 'aix':
          return [
            ...(!this.state.selectedVersion ? ['OS version'] : []),
            ...(this.state.selectedVersion && !this.state.selectedArchitecture
              ? ['OS architecture']
              : []),
          ];
        case 'hp':
          return [
            ...(!this.state.selectedVersion ? ['OS version'] : []),
            ...(this.state.selectedVersion && !this.state.selectedArchitecture
              ? ['OS architecture']
              : []),
          ];
        case 'amazonlinux':
          return [
            ...(!this.state.selectedVersion ? ['OS version'] : []),
            ...(this.state.selectedVersion && !this.state.selectedArchitecture
              ? ['OS architecture']
              : []),
          ];
        case 'fedora':
          return [
            ...(!this.state.selectedVersion ? ['OS version'] : []),
            ...(this.state.selectedVersion && !this.state.selectedArchitecture
              ? ['OS architecture']
              : []),
          ];
        case 'oraclelinux':
          return [
            ...(!this.state.selectedVersion ? ['OS version'] : []),
            ...(this.state.selectedVersion && !this.state.selectedArchitecture
              ? ['OS architecture']
              : []),
          ];
        case 'suse':
          return [
            ...(!this.state.selectedVersion ? ['OS version'] : []),
            ...(this.state.selectedVersion && !this.state.selectedArchitecture
              ? ['OS architecture']
              : []),
          ];
        case 'raspbian':
          return [
            ...(!this.state.selectedVersion ? ['OS version'] : []),
            ...(this.state.selectedVersion && !this.state.selectedArchitecture
              ? ['OS architecture']
              : []),
          ];
        case 'alpine':
          return [
            ...(!this.state.selectedVersion ? ['OS version'] : []),
            ...(this.state.selectedVersion && !this.state.selectedArchitecture
              ? ['OS architecture']
              : []),
          ];
        default:
          return [];
      }
    }

    getHighlightCodeLanguage(selectedSO) {
      if (selectedSO.toLowerCase() === 'win') {
        return 'powershell';
      } else {
        return 'bash';
      }
    }

    render() {
      const appVersionMajorDotMinor = this.state.wazuhVersion
        .split('.')
        .slice(0, 2)
        .join('.');
      const urlCheckConnectionDocumentation = webDocumentationLink(
        'user-manual/agents/agent-connection.html',
        appVersionMajorDotMinor,
      );

      const urlWazuhAgentEnrollment = webDocumentationLink(
        'user-manual/agent-enrollment/index.html',
        appVersionMajorDotMinor,
      );

      const urlWindowsPackage = `https://packages.wazuh.com/4.x/windows/wazuh-agent-${this.state.wazuhVersion}-1.msi`;

      const missingOSSelection = this.checkMissingOSSelection();
      const agentName = (
        <EuiForm>
          <EuiFormRow
            isInvalid={this.state.agentNameError}
            error={[
              this.state.badCharacters.length < 1
                ? 'The minimum length is 2 characters.'
                : `The character${
                    this.state.badCharacters.length <= 1 ? '' : 's'
                  }
            ${this.state.badCharacters.map(char => ` "${char}"`)}
            ${this.state.badCharacters.length <= 1 ? 'is' : 'are'}
            not valid. Allowed characters are A-Z, a-z, ".", "-", "_"`,
            ]}
          >
            <EuiFieldText
              isInvalid={this.state.agentNameError}
              placeholder='Name agent'
              value={this.state.agentName}
              onChange={event => this.setAgentName(event)}
            />
          </EuiFormRow>
        </EuiForm>
      );
      const groupInput = (
        <>
          {!this.state.groups.length && (
            <>
              <EuiCallOut
                style={{ marginTop: '1.5rem' }}
                color='warning'
                title='This section could not be configured because you do not have permission to read groups.'
                iconType='iInCircle'
              />
            </>
          )}
        </>
      );

      const agentGroup = (
        <EuiText style={{ marginTop: '1.5rem' }}>
          <p>Select one or more existing groups</p>
          <EuiComboBox
            placeholder={!this.state.groups.length ? 'Default' : 'Select group'}
            options={this.state.groups}
            selectedOptions={this.state.selectedGroup}
            onChange={group => {
              this.setGroupName(group);
            }}
            isDisabled={!this.state.groups.length}
            isClearable={true}
            data-test-subj='demoComboBox'
          />
        </EuiText>
      );
      const passwordInput = (
        <EuiFieldText
          placeholder='Wazuh password'
          value={this.state.wazuhPassword}
          onChange={event => this.setWazuhPassword(event)}
        />
      );

      const codeBlock = {
        zIndex: '100',
      };

      const customTexts = {
        rpmText: `sudo ${this.optionalDeploymentVariables()}${this.agentNameVariable()}yum install -y ${this.optionalPackages()}`,
        alpineText: `wget -O /etc/apk/keys/alpine-devel@wazuh.com-633d7457.rsa.pub ${this.optionalPackages()} >> /etc/apk/repositories && \
apk update && \
apk add wazuh-agent=${this.state.wazuhVersion}-r1`,
        centText: `sudo ${this.optionalDeploymentVariables()}${this.agentNameVariable()}yum install -y ${this.optionalPackages()}`,
        debText: `curl -so wazuh-agent.deb ${this.optionalPackages()} && sudo ${this.optionalDeploymentVariables()}${this.agentNameVariable()}dpkg -i ./wazuh-agent.deb`,
        ubuText: `curl -so wazuh-agent.deb ${this.optionalPackages()} && sudo ${this.optionalDeploymentVariables()}${this.agentNameVariable()}dpkg -i ./wazuh-agent.deb`,
        macosText: `curl -so wazuh-agent.pkg https://packages.wazuh.com/4.x/macos/wazuh-agent-${
          this.state.wazuhVersion
        }-1.pkg && sudo launchctl setenv ${this.optionalDeploymentVariables()}${this.agentNameVariable()}&& sudo installer -pkg ./wazuh-agent.pkg -target /`,
        winText:
          this.state.selectedVersion == 'windowsxp' ||
          this.state.selectedVersion == 'windowsserver2008'
            ? `msiexec.exe /i wazuh-agent-${
                this.state.wazuhVersion
              }-1.msi /q ${this.optionalDeploymentVariables()}${this.agentNameVariable()}`
            : `Invoke-WebRequest -Uri https://packages.wazuh.com/4.x/windows/wazuh-agent-${
                this.state.wazuhVersion
              }-1.msi -OutFile \${env:tmp}\\wazuh-agent.msi; msiexec.exe /i \${env:tmp}\\wazuh-agent.msi /q ${this.optionalDeploymentVariables()}${this.agentNameVariable()}`,
        openText: `sudo rpm --import https://packages.wazuh.com/key/GPG-KEY-WAZUH && sudo ${this.optionalDeploymentVariables()}${this.agentNameVariable()}zypper install -y ${this.optionalPackages()}`,
        solText: `sudo curl -so ${
          this.state.selectedVersion == 'solaris11'
            ? 'wazuh-agent.p5p'
            : 'wazuh-agent.pkg'
        } ${this.optionalPackages()} && ${
          this.state.selectedVersion == 'solaris11'
            ? 'pkg install -g wazuh-agent.p5p wazuh-agent'
            : 'pkgadd -d wazuh-agent.pkg'
        }`,
        aixText: `sudo ${this.optionalDeploymentVariables()}${this.agentNameVariable()}rpm -ivh ${this.optionalPackages()}`,
        hpText: `cd / && sudo curl -so wazuh-agent.tar ${this.optionalPackages()} && sudo groupadd wazuh && sudo useradd -G wazuh wazuh && sudo tar -xvf wazuh-agent.tar`,
        amazonlinuxText: `sudo ${this.optionalDeploymentVariables()}${this.agentNameVariable()}yum install -y ${this.optionalPackages()}`,
        fedoraText: `sudo ${this.optionalDeploymentVariables()}${this.agentNameVariable()}yum install -y ${this.optionalPackages()}`,
        oraclelinuxText: `sudo ${this.optionalDeploymentVariables()}${this.agentNameVariable()}yum install -y ${this.optionalPackages()}`,
        suseText: `sudo ${this.optionalDeploymentVariables()}${this.agentNameVariable()}yum install -y ${this.optionalPackages()}`,
        raspbianText: `curl -so wazuh-agent.deb ${this.optionalPackages()} && sudo ${this.optionalDeploymentVariables()}${this.agentNameVariable()}dpkg -i ./wazuh-agent.deb`,
      };

      const field = `${this.state.selectedOS}Text`;
      const text = customTexts[field];
      const language = this.getHighlightCodeLanguage(this.state.selectedOS);
      const warningUpgrade =
        'If the installer finds another Wazuh agent in the system, it will upgrade it preserving the configuration.';
      const textAndLinkToCheckConnectionDocumentation = (
        <p>
          To verify the connection with the Wazuh server, please follow this{' '}
          <EuiLink
            href={urlCheckConnectionDocumentation}
            target='_blank'
            rel='noopener noreferrer'
            external
          >
            document.
          </EuiLink>
        </p>
      );

      const warningCommand = (
        <>
          <p>
            Please{' '}
            <EuiLink
              href={urlWindowsPackage}
              target='_blank'
              rel='noopener noreferrer'
              external
            >
              download
            </EuiLink>{' '}
            the package from our repository and copy it to the Windows system
            where you are going to install it. Then run the following command to
            perform the installation:
          </p>
        </>
      );

      const windowsAdvice = this.state.selectedOS === 'win' && (
        <>
          <EuiCallOut title='Requirements' iconType='iInCircle'>
            <ul className='wz-callout-list'>
              <li>
                <span>
                  You will need administrator privileges to perform this
                  installation.
                </span>
              </li>
              <li>
                <span>PowerShell 3.0 or greater is required.</span>
              </li>
            </ul>
            <p>
              Keep in mind you need to run this command in a Windows PowerShell
              terminal.
            </p>
          </EuiCallOut>
          <EuiSpacer></EuiSpacer>
        </>
      );
      const restartAgentCommand =
        this.restartAgentCommand[this.state.selectedOS];
      const onTabClick = selectedTab => {
        this.selectSYS(selectedTab.id);
      };

      const calloutErrorRegistrationServiceInfo = this.state
        .gotErrorRegistrationServiceInfo ? (
        <EuiCallOut
          color='danger'
          title='This section could not be displayed because you do not have permission to get access to the registration service.'
          iconType='iInCircle'
        />
      ) : null;

      const guide = (
        <div>
          {this.state.gotErrorRegistrationServiceInfo ? (
            <EuiCallOut
              color='danger'
              title='This section could not be displayed because you do not have permission to get access to the registration service.'
              iconType='iInCircle'
            />
          ) : this.state.selectedOS && (
            <EuiText>
              {this.state.agentName.length > 0 ? (
                <p>
                  You can use this command to install and enroll the Wazuh
                  agent.
                </p>
              ) : (
                <p>
                  You can use this command to install and enroll the Wazuh agent
                  in one or more hosts.
                </p>
              )}
              <EuiCallOut
                color='warning'
                title={warningUpgrade}
                iconType='iInCircle'
              />

              {!this.state.connectionSecure && (
                <>
                  <EuiSpacer />
                  {/** Warning connection NO SECURE */}
                  <EuiCallOut
                    color='danger'
                    title={
                      <>
                        Warning: there's no{' '}
                        <EuiLink
                          target='_blank'
                          href={webDocumentationLink(
                            'user-manual/deployment-variables/deployment-variables.html',
                            appVersionMajorDotMinor,
                          )}
                        >
                          secure protocol configured
                        </EuiLink>{' '}
                        and agents will not be able to communicate with the
                        manager.
                      </>
                    }
                    iconType='iInCircle'
                  />
                  {/** END Warning connection NO SECURE */}
                </>
              )}
              <EuiSpacer />
              {windowsAdvice}
              {['windowsxp', 'windowsserver2008'].includes(
                this.state.selectedVersion) && (
                <>
                  <EuiCallOut
                    color='warning'
                    title={warningCommand}
                    iconType='iInCircle'
                  />
                  <EuiSpacer />
                </>
              )}
              <div className='copy-codeblock-wrapper'>
                <EuiCodeBlock style={codeBlock} language={language}>
                  {this.state.wazuhPassword &&
                  !this.state.showPassword &&
                  !['sol', 'hp', 'alpine'].includes(this.state.selectedOS)
                    ? this.obfuscatePassword(text)
                    : text}
                </EuiCodeBlock>
                <EuiCopy textToCopy={text || ''}>
                  {copy => (
                    <div className='copy-overlay' onClick={copy}>
                      <p>
                        <EuiIcon type='copy' /> Copy command
                      </p>
                    </div>
                  )}
                </EuiCopy>
              </div>
              {this.state.selectedVersion == 'solaris10' ||
              this.state.selectedVersion == 'solaris11' ? (
                <>
                  <EuiCallOut
                    color='warning'
                    className='message'
                    iconType='iInCircle'
                    title={
                      <span>
                        Might require some extra installation{' '}
                        <EuiLink
                          rel='noopener noreferrer'
                          target='_blank'
                          href={webDocumentationLink(
                            'installation-guide/wazuh-agent/wazuh-agent-package-solaris.html',
                            appVersionMajorDotMinor,
                          )}
                          external
                        >
                          steps.
                        </EuiLink>
                      </span>
                    }
                  ></EuiCallOut>
                  <EuiSpacer size='m' />
                  <EuiCallOut
                    color='warning'
                    className='message'
                    iconType='iInCircle'
                    title={
                      <span>
                        After installing the agent, you need to enroll it in the
                        Wazuh server. Check the Wazuh agent enrollment{' '}
<<<<<<< HEAD
                        <EuiLink
                          target='_blank'
                          href={urlWazuhAgentEnrollment}
                          external
                          rel='noopener noreferrer'
                        >
=======
                        <EuiLink target='_blank' href={urlWazuhAgentEnrollment}>
>>>>>>> 27ec72c1
                          Wazuh agent enrollment
                        </EuiLink>{' '}
                        section to learn more.
                      </span>
                    }
                  ></EuiCallOut>
                </>
              ) : this.state.selectedVersion == '6.1 TL9' ? (
                <>
                  <EuiCallOut
                    color='warning'
                    className='message'
                    iconType='iInCircle'
                    title={
                      <span>
                        Might require some extra installation{' '}
                        <EuiLink
                          rel='noopener noreferrer'
                          target='_blank'
                          href={webDocumentationLink(
                            'installation-guide/wazuh-agent/wazuh-agent-package-aix.html',
                            appVersionMajorDotMinor,
                          )}
                          external
                        >
                          steps.
                        </EuiLink>
                      </span>
                    }
                  ></EuiCallOut>
                  <EuiSpacer />
                </>
              ) : this.state.selectedVersion == '11.31' ? (
                <>
                  <EuiCallOut
                    color='warning'
                    className='message'
                    iconType='iInCircle'
                    title={
                      <span>
                        Might require some extra installation{' '}
                        <EuiLink
                          rel='noopener noreferrer'
                          target='_blank'
                          href={webDocumentationLink(
                            'installation-guide/wazuh-agent/wazuh-agent-package-hpux.html',
                            appVersionMajorDotMinor,
                          )}
                          external
                        >
                          steps.
                        </EuiLink>
                      </span>
                    }
                  ></EuiCallOut>
                  <EuiSpacer size='m' />
                  <EuiCallOut
                    color='warning'
                    className='message'
                    iconType='iInCircle'
                    title={
                      <span>
                        After installing the agent, you need to enroll it in the
                        Wazuh server. Check the Wazuh agent enrollment{' '}
                        <EuiLink
                          target='_blank'
                          href={urlWazuhAgentEnrollment}
                          external
                          rel='noopener noreferrer'
                        >
                          Wazuh agent enrollment
                        </EuiLink>{' '}
                        section to learn more.
                      </span>
                    }
                  ></EuiCallOut>
                </>
              ) : this.state.selectedVersion == '3.12.12' ? (
                <>
                  <EuiCallOut
                    color='warning'
                    className='message'
                    iconType='iInCircle'
                    title={
                      <span>
                        Might require some extra installation{' '}
                        <EuiLink
                          rel='noopener noreferrer'
                          target='_blank'
                          href={webDocumentationLink(
                            'installation-guide/wazuh-agent/wazuh-agent-package-linux.html',
                            appVersionMajorDotMinor,
                          )}
                          external
                        >
                          steps.
                        </EuiLink>
                      </span>
                    }
                  ></EuiCallOut>
                  <EuiSpacer size='m' />
                  <EuiCallOut
                    color='warning'
                    className='message'
                    iconType='iInCircle'
                    title={
                      <span>
                        After installing the agent, you need to enroll it in the
                        Wazuh server. Check the Wazuh agent enrollment{' '}
                        <EuiLink
                          target='_blank'
                          href={urlWazuhAgentEnrollment}
                          external
                          rel='noopener noreferrer'
                        >
                          Wazuh agent enrollment
                        </EuiLink>{' '}
                        section to learn more.
                      </span>
                    }
                  ></EuiCallOut>
                </>
              ) : this.state.selectedVersion == 'debian7' ||
                this.state.selectedVersion == 'debian8' ||
                this.state.selectedVersion == 'debian9' ||
                this.state.selectedVersion == 'debian10' ? (
                <>
                  <EuiCallOut
                    color='warning'
                    className='message'
                    iconType='iInCircle'
                    title={
                      <span>
                        Might require some extra installation{' '}
                        <EuiLink
                          rel='noopener noreferrer'
                          target='_blank'
                          href={webDocumentationLink(
                            'installation-guide/wazuh-agent/wazuh-agent-package-linux.html',
                            appVersionMajorDotMinor,
                          )}
                          external
                        >
                          steps.
                        </EuiLink>
                      </span>
                    }
                  ></EuiCallOut>
                  <EuiSpacer />
                </>
              ) : (
                ''
              )}
              {this.state.needsPassword &&
              !['sol', 'hp', 'alpine'].includes(this.state.selectedOS) ? (
                <EuiSwitch
                  label='Show password'
                  checked={this.state.showPassword}
                  onChange={active => this.setShowPassword(active)}
                />
              ) : (
                ''
              )}
              <EuiSpacer />
            </EuiText>
          )}
        </div>
      );

      const tabSysV = [
        {
          id: 'sysV',
          name: 'SysV Init',
          content: (
            <Fragment>
              <EuiSpacer />
              <EuiText>
                <div className='copy-codeblock-wrapper'>
                  <EuiCodeBlock style={codeBlock} language={language}>
                    {this.systemSelector()}
                  </EuiCodeBlock>
                  <EuiCopy textToCopy={this.systemSelector()}>
                    {copy => (
                      <div className='copy-overlay' onClick={copy}>
                        <p>
                          <EuiIcon type='copy' /> Copy command
                        </p>
                      </div>
                    )}
                  </EuiCopy>
                </div>
                <EuiSpacer size='s' />
                {textAndLinkToCheckConnectionDocumentation}
              </EuiText>
            </Fragment>
          ),
        },
      ];

      const tabSystemD = [
        {
          id: 'systemd',
          name: 'Systemd',
          content: (
            <Fragment>
              <EuiSpacer />
              <EuiText>
                <div className='copy-codeblock-wrapper'>
                  <EuiCodeBlock style={codeBlock} language={language}>
                    {this.systemSelector()}
                  </EuiCodeBlock>
                  <EuiCopy textToCopy={this.systemSelector()}>
                    {copy => (
                      <div className='copy-overlay' onClick={copy}>
                        <p>
                          <EuiIcon type='copy' /> Copy command
                        </p>
                      </div>
                    )}
                  </EuiCopy>
                </div>
                <EuiSpacer size='s' />
                {textAndLinkToCheckConnectionDocumentation}
              </EuiText>
            </Fragment>
          ),
        },
      ];

      const tabNet = [
        {
          id: 'NET',
          name: 'NET',
          content: (
            <Fragment>
              <EuiSpacer />
              <EuiText>
                <div className='copy-codeblock-wrapper'>
                  <EuiCodeBlock style={codeBlock} language={language}>
                    {this.systemSelectorNet()}
                  </EuiCodeBlock>
                  <EuiCopy textToCopy={this.systemSelectorNet()}>
                    {copy => (
                      <div className='copy-overlay' onClick={copy}>
                        <p>
                          <EuiIcon type='copy' /> Copy command
                        </p>
                      </div>
                    )}
                  </EuiCopy>
                </div>
                <EuiSpacer size='s' />
                {textAndLinkToCheckConnectionDocumentation}
              </EuiText>
            </Fragment>
          ),
        },
      ];

      const tabWazuhControlMacos = [
        {
          id: 'Wazuh-control-macos',
          name: 'Wazuh-control-macos',
          content: (
            <Fragment>
              <EuiSpacer />
              <EuiText>
                <div className='copy-codeblock-wrapper'>
                  <EuiCodeBlock style={codeBlock} language={language}>
                    {this.systemSelectorWazuhControlMacos()}
                  </EuiCodeBlock>
                  <EuiCopy textToCopy={this.systemSelectorWazuhControlMacos()}>
                    {copy => (
                      <div className='copy-overlay' onClick={copy}>
                        <p>
                          <EuiIcon type='copy' /> Copy command
                        </p>
                      </div>
                    )}
                  </EuiCopy>
                </div>
                <EuiSpacer size='s' />
                {textAndLinkToCheckConnectionDocumentation}
              </EuiText>
            </Fragment>
          ),
        },
      ];

      const tabWazuhControl = [
        {
          id: 'Wazuh-control',
          name: 'Wazuh-control',
          content: (
            <Fragment>
              <EuiSpacer />
              <EuiText>
                <div className='copy-codeblock-wrapper'>
                  <EuiCodeBlock style={codeBlock} language={language}>
                    {this.systemSelectorWazuhControl()}
                  </EuiCodeBlock>
                  <EuiCopy textToCopy={this.systemSelectorWazuhControl()}>
                    {copy => (
                      <div className='copy-overlay' onClick={copy}>
                        <p>
                          <EuiIcon type='copy' /> Copy command
                        </p>
                      </div>
                    )}
                  </EuiCopy>
                </div>
                <EuiSpacer size='s' />
                {textAndLinkToCheckConnectionDocumentation}
              </EuiText>
            </Fragment>
          ),
        },
      ];

      const tabInitD = [
        {
          id: 'Init.d',
          name: 'Init.d',
          content: (
            <Fragment>
              <EuiSpacer />
              <EuiText>
                <div className='copy-codeblock-wrapper'>
                  <EuiCodeBlock style={codeBlock} language={language}>
                    {this.systemSelectorInitD()}
                  </EuiCodeBlock>
                  <EuiCopy textToCopy={this.systemSelectorInitD()}>
                    {copy => (
                      <div className='copy-overlay' onClick={copy}>
                        <p>
                          <EuiIcon type='copy' /> Copy command
                        </p>
                      </div>
                    )}
                  </EuiCopy>
                </div>
                <EuiSpacer size='s' />
                {textAndLinkToCheckConnectionDocumentation}
              </EuiText>
            </Fragment>
          ),
        },
      ];

      const onChangeServerAddress = async nodeSelected => {
        this.setState({
          serverAddress: nodeSelected,
          udpProtocol: this.state.haveUdpProtocol,
          connectionSecure: this.state.haveConnectionSecure,
        });
      };

      const steps = [
        {
          title: 'Choose the operating system',
          children: (
            <PrincipalButtonGroup
              legend='Choose the Operating system'
              options={osPrincipalButtons}
              idSelected={this.state.selectedOS}
              onChange={os => this.selectOS(os)}
            />
          ),
        },
        ...(this.state.selectedOS == 'rpm'
          ? [
              {
                title: 'Choose the version',
                children: (
                  <RegisterAgentButtonGroup
                    legend='Choose the version'
                    options={versionButtonsRedHat}
                    idSelected={this.state.selectedVersion}
                    onChange={version => this.setVersion(version)}
                  />
                ),
              },
            ]
          : []),
        ...(this.state.selectedOS == 'oraclelinux'
          ? [
              {
                title: 'Choose the version',
                children: (
                  <RegisterAgentButtonGroup
                    legend='Choose the version'
                    options={versionButtonsOracleLinux}
                    idSelected={this.state.selectedVersion}
                    onChange={version => this.setVersion(version)}
                  />
                ),
              },
            ]
          : []),
        ...(this.state.selectedOS == 'raspbian'
          ? [
              {
                title: 'Choose the version',
                children: (
                  <RegisterAgentButtonGroup
                    legend='Choose the version'
                    options={versionButtonsRaspbian}
                    idSelected={this.state.selectedVersion}
                    onChange={version => this.setVersion(version)}
                  />
                ),
              },
            ]
          : []),
        ...(this.state.selectedOS == 'amazonlinux'
          ? [
              {
                title: 'Choose the version',
                children: (
                  <RegisterAgentButtonGroup
                    legend='Choose the version'
                    options={versionButtonAmazonLinux}
                    idSelected={this.state.selectedVersion}
                    onChange={version => this.setVersion(version)}
                  />
                ),
              },
            ]
          : []),
        ...(this.state.selectedOS == 'cent'
          ? [
              {
                title: 'Choose the version',
                children: (
                  <RegisterAgentButtonGroup
                    legend='Choose the version'
                    options={versionButtonsCentos}
                    idSelected={this.state.selectedVersion}
                    onChange={version => this.setVersion(version)}
                  />
                ),
              },
            ]
          : []),
        ...(this.state.selectedOS == 'fedora'
          ? [
              {
                title: 'Choose the version',
                children: (
                  <RegisterAgentButtonGroup
                    legend='Choose the version'
                    options={versionButtonFedora}
                    idSelected={this.state.selectedVersion}
                    onChange={version => this.setVersion(version)}
                  />
                ),
              },
            ]
          : []),
        ...(this.state.selectedOS == 'deb'
          ? [
              {
                title: 'Choose the version',
                children: (
                  <RegisterAgentButtonGroup
                    legend='Choose the version'
                    options={versionButtonsDebian}
                    idSelected={this.state.selectedVersion}
                    onChange={version => this.setVersion(version)}
                  />
                ),
              },
            ]
          : []),
        ...(this.state.selectedOS == 'ubu'
          ? [
              {
                title: 'Choose the version',
                children: (
                  <RegisterAgentButtonGroup
                    legend='Choose the version'
                    options={versionButtonsUbuntu}
                    idSelected={this.state.selectedVersion}
                    onChange={version => this.setVersion(version)}
                  />
                ),
              },
            ]
          : []),
        ...(this.state.selectedOS == 'win'
          ? [
              {
                title: 'Choose the version',
                children: (
                  <RegisterAgentButtonGroup
                    legend='Choose the version'
                    options={versionButtonsWindows}
                    idSelected={this.state.selectedVersion}
                    onChange={version => this.setVersion(version)}
                  />
                ),
              },
            ]
          : []),
        ...(this.state.selectedOS == 'macos'
          ? [
              {
                title: 'Choose the version',
                children: (
                  <RegisterAgentButtonGroup
                    legend='Choose the version'
                    options={versionButtonsMacOS}
                    idSelected={this.state.selectedVersion}
                    onChange={version => this.setVersion(version)}
                  />
                ),
              },
            ]
          : []),
        ...(this.state.selectedOS == 'suse'
          ? [
              {
                title: 'Choose the version',
                children: (
                  <RegisterAgentButtonGroup
                    legend='Choose the version'
                    options={versionButtonsSuse}
                    idSelected={this.state.selectedVersion}
                    onChange={version => this.setVersion(version)}
                  />
                ),
              },
            ]
          : []),
        ...(this.state.selectedOS == 'open'
          ? [
              {
                title: 'Choose the version',
                children: (
                  <RegisterAgentButtonGroup
                    legend='Choose the version'
                    options={versionButtonsOpenSuse}
                    idSelected={this.state.selectedVersion}
                    onChange={version => this.setVersion(version)}
                  />
                ),
              },
            ]
          : []),
        ...(this.state.selectedOS == 'sol'
          ? [
              {
                title: 'Choose the version',
                children: (
                  <RegisterAgentButtonGroup
                    legend='Choose the version'
                    options={versionButtonsSolaris}
                    idSelected={this.state.selectedVersion}
                    onChange={version => this.setVersion(version)}
                  />
                ),
              },
            ]
          : []),
        ...(this.state.selectedOS == 'aix'
          ? [
              {
                title: 'Choose the version',
                children: (
                  <RegisterAgentButtonGroup
                    legend='Choose the version'
                    options={versionButtonsAix}
                    idSelected={this.state.selectedVersion}
                    onChange={version => this.setVersion(version)}
                  />
                ),
              },
            ]
          : []),
        ...(this.state.selectedOS == 'hp'
          ? [
              {
                title: 'Choose the version',
                children: (
                  <RegisterAgentButtonGroup
                    legend='Choose the version'
                    options={versionButtonsHPUX}
                    idSelected={this.state.selectedVersion}
                    onChange={version => this.setVersion(version)}
                  />
                ),
              },
            ]
          : []),
        ...(this.state.selectedOS == 'alpine'
          ? [
              {
                title: 'Choose the version',
                children: (
                  <RegisterAgentButtonGroup
                    legend='Choose the version'
                    options={versionButtonAlpine}
                    idSelected={this.state.selectedVersion}
                    onChange={version => this.setVersion(version)}
                  />
                ),
              },
            ]
          : []),
        ...(this.state.selectedVersion == 'centos5' ||
        this.state.selectedVersion == 'redhat5' ||
        this.state.selectedVersion == 'oraclelinux5' ||
        this.state.selectedVersion == 'suse11'
          ? [
              {
                title: 'Choose the architecture',
                children: (
                  <RegisterAgentButtonGroup
                    legend='Choose the architecture'
                    options={architecturei386Andx86_64}
                    idSelected={this.state.selectedArchitecture}
                    onChange={architecture =>
                      this.setArchitecture(architecture)
                    }
                  />
                ),
              },
            ]
          : []),
        ...(this.state.selectedVersion == 'leap15'
          ? [
              {
                title: 'Choose the architecture',
                children: (
                  <RegisterAgentButtonGroup
                    legend='Choose the architecture'
                    options={architectureButtonsWithPPC64LE}
                    idSelected={this.state.selectedArchitecture}
                    onChange={architecture =>
                      this.setArchitecture(architecture)
                    }
                  />
                ),
              },
            ]
          : []),
        ...(this.state.selectedVersion == '3.12.12'
          ? [
              {
                title: 'Choose the architecture',
                children: (
                  <RegisterAgentButtonGroup
                    legend='Choose the architecture'
                    options={architectureButtonsWithPPC64LEAlpine}
                    idSelected={this.state.selectedArchitecture}
                    onChange={architecture =>
                      this.setArchitecture(architecture)
                    }
                  />
                ),
              },
            ]
          : []),
        ...(this.state.selectedVersion == 'centos6' ||
        this.state.selectedVersion == 'oraclelinux6' ||
        this.state.selectedVersion == 'amazonlinux1' ||
        this.state.selectedVersion == 'redhat6' ||
        this.state.selectedVersion == 'amazonlinux2022' ||
        this.state.selectedVersion == 'amazonlinux2' ||
        this.state.selectedVersion == 'debian7' ||
        this.state.selectedVersion == 'debian8' ||
        this.state.selectedVersion == 'ubuntu14' ||
        this.state.selectedVersion == 'ubuntu15'
          ? [
              {
                title: 'Choose the architecture',
                children: (
                  <RegisterAgentButtonGroup
                    legend='Choose the architecture'
                    options={architectureButtons}
                    idSelected={this.state.selectedArchitecture}
                    onChange={architecture =>
                      this.setArchitecture(architecture)
                    }
                  />
                ),
              },
            ]
          : []),
        ...(this.state.selectedVersion == 'centos7' ||
        this.state.selectedVersion == 'redhat7' ||
        this.state.selectedVersion == 'suse12' ||
        this.state.selectedVersion == '22' ||
        this.state.selectedVersion == 'debian9' ||
        this.state.selectedVersion == 'busterorgreater'
          ? [
              {
                title: 'Choose the architecture',
                children: (
                  <RegisterAgentButtonGroup
                    legend='Choose the architecture'
                    options={architectureButtonsWithPPC64LE}
                    idSelected={this.state.selectedArchitecture}
                    onChange={architecture =>
                      this.setArchitecture(architecture)
                    }
                  />
                ),
              },
            ]
          : []),
        ...(this.state.selectedVersion == 'windowsxp' ||
        this.state.selectedVersion == 'windowsserver2008' ||
        this.state.selectedVersion == 'windows7'
          ? [
              {
                title: 'Choose the architecture',
                children: (
                  <RegisterAgentButtonGroup
                    legend='Choose the architecture'
                    options={architectureButtonsi386}
                    idSelected={this.state.selectedArchitecture}
                    onChange={architecture =>
                      this.setArchitecture(architecture)
                    }
                  />
                ),
              },
            ]
          : []),
        ...(this.state.selectedVersion == 'sierra'
          ? [
              {
                title: 'Choose the architecture',
                children: (
                  <RegisterAgentButtonGroup
                    legend='Choose the architecture'
                    options={architectureButtonsMacos}
                    idSelected={this.state.selectedArchitecture}
                    onChange={architecture =>
                      this.setArchitecture(architecture)
                    }
                  />
                ),
              },
            ]
          : []),
        ...(this.state.selectedVersion == 'solaris10' ||
        this.state.selectedVersion == 'solaris11'
          ? [
              {
                title: 'Choose the architecture',
                children: (
                  <RegisterAgentButtonGroup
                    legend='Choose the architecture'
                    options={architectureButtonsSolaris}
                    idSelected={this.state.selectedArchitecture}
                    onChange={architecture =>
                      this.setArchitecture(architecture)
                    }
                  />
                ),
              },
            ]
          : []),
        ...(this.state.selectedVersion == '6.1 TL9'
          ? [
              {
                title: 'Choose the architecture',
                children: (
                  <RegisterAgentButtonGroup
                    legend='Choose the architecture'
                    options={architectureButtonsAix}
                    idSelected={this.state.selectedArchitecture}
                    onChange={architecture =>
                      this.setArchitecture(architecture)
                    }
                  />
                ),
              },
            ]
          : []),
        ...(this.state.selectedVersion == '11.31'
          ? [
              {
                title: 'Choose the architecture',
                children: (
                  <RegisterAgentButtonGroup
                    legend='Choose the architecture'
                    options={architectureButtonsHpUx}
                    idSelected={this.state.selectedArchitecture}
                    onChange={architecture =>
                      this.setArchitecture(architecture)
                    }
                  />
                ),
              },
            ]
          : []),
        ...(!(
          this.state.selectedOS == 'hp' ||
          this.state.selectedOS == 'sol' ||
          this.state.selectedOS == 'alpine'
        )
          ? [
              {
                title: 'Wazuh server address',
                children: (
                  <Fragment>
                    <WzManagerAddressInput
                      defaultValue={this.state.defaultServerAddress}
                      onChange={onChangeServerAddress}
                    />
                  </Fragment>
                ),
              },
            ]
          : []),
        ...(!(
          !this.state.needsPassword ||
          this.state.hidePasswordInput ||
          !!['solaris10', 'solaris11', '11.31', '3.12.12'].includes(
            this.state.selectedVersion,
          )
        )
          ? [
              {
                title: 'Wazuh password',
                children: <Fragment>{passwordInput}</Fragment>,
              },
            ]
          : []),
        ...(!(
          this.state.selectedOS == 'hp' ||
          this.state.selectedOS == 'sol' ||
          this.state.selectedOS == 'alpine'
        )
          ? [
              {
                title: 'Assign a name and a group to the agent',
                children: (
                  <Fragment>
                    {agentName}
                    {groupInput}
                    {agentGroup}
                  </Fragment>
                ),
              },
            ]
          : []),
        {
          title: 'Install and enroll the agent',
          children: this.state.gotErrorRegistrationServiceInfo ? (
            calloutErrorRegistrationServiceInfo
          ) : this.state.agentNameError &&
            !['hp', 'sol', 'alpine'].includes(this.state.selectedOS) ? (
            <EuiCallOut
              color='danger'
              title={'There are fields with errors. Please verify them.'}
              iconType='alert'
            />
          ) : missingOSSelection.length ? (
            <EuiCallOut
              color='warning'
              title={`Please select the ${missingOSSelection.join(', ')}.`}
              iconType='iInCircle'
            />
          ) : (
            <div>{guide}</div>
          ),
        },
        ...(this.state.selectedOS == 'rpm' ||
        this.state.selectedOS == 'cent' ||
        this.state.selectedOS == 'suse' ||
        this.state.selectedOS == 'fedora' ||
        this.state.selectedOS == 'oraclelinux' ||
        this.state.selectedOS == 'amazonlinux' ||
        this.state.selectedOS == 'deb' ||
        this.state.selectedOS == 'raspbian' ||
        this.state.selectedOS == 'ubu' ||
        this.state.selectedOS == 'win' ||
        this.state.selectedOS == 'macos' ||
        this.state.selectedOS == 'open' ||
        this.state.selectedOS == 'sol' ||
        this.state.selectedOS == 'aix' ||
        this.state.selectedOS == 'hp' ||
        this.state.selectedOS == 'alpine' ||
        this.state.selectedOS == ''
          ? [
              {
                title: 'Start the agent',
                children: this.state.gotErrorRegistrationServiceInfo ? (
                  calloutErrorRegistrationServiceInfo
                ) : this.state.agentNameError &&
                  !['hp', 'sol', 'alpine'].includes(this.state.selectedOS) ? (
                  <EuiCallOut
                    color='danger'
                    title={'There are fields with errors. Please verify them.'}
                    iconType='alert'
                  />
                ) : missingOSSelection.length ? (
                  <EuiCallOut
                    color='warning'
                    title={`Please select the ${missingOSSelection.join(
                      ', ',
                    )}.`}
                    iconType='iInCircle'
                  />
                ) : (
                  <EuiTabbedContent
                    tabs={
                      this.state.selectedVersion == 'redhat7' ||
                      this.state.selectedVersion == 'amazonlinux2022' ||
                      this.state.selectedVersion == 'centos7' ||
                      this.state.selectedVersion == 'suse11' ||
                      this.state.selectedVersion == 'suse12' ||
                      this.state.selectedVersion == 'amazonlinux2' ||
                      this.state.selectedVersion == '22' ||
                      this.state.selectedVersion == 'debian8' ||
                      this.state.selectedVersion == 'debian9' ||
                      this.state.selectedVersion == 'debian10' ||
                      this.state.selectedVersion == 'busterorgreater' ||
                      this.state.selectedVersion == 'busterorgreater' ||
                      this.state.selectedVersion === 'ubuntu15' ||
                      this.state.selectedVersion === 'leap15'
                        ? tabSystemD
                        : this.state.selectedVersion == 'windowsxp' ||
                          this.state.selectedVersion == 'windowsserver2008' ||
                          this.state.selectedVersion == 'windows7'
                        ? tabNet
                        : this.state.selectedVersion == 'sierra' ||
                          this.state.selectedVersion == 'highSierra' ||
                          this.state.selectedVersion == 'mojave' ||
                          this.state.selectedVersion == 'catalina' ||
                          this.state.selectedVersion == 'bigSur' ||
                          this.state.selectedVersion == 'monterrey' ||
                          this.state.selectedVersion == 'ventura'
                        ? tabWazuhControlMacos
                        : this.state.selectedVersion == 'solaris10' ||
                          this.state.selectedVersion == 'solaris11' ||
                          this.state.selectedVersion == '6.1 TL9' ||
                          this.state.selectedVersion == '3.12.12'
                        ? tabWazuhControl
                        : this.state.selectedVersion == '11.31'
                        ? tabInitD
                        : tabSysV
                    }
                    selectedTab={this.selectedSYS}
                    onTabClick={onTabClick}
                  />
                ),
              },
            ]
          : []),
        ...(!missingOSSelection.length &&
        this.state.selectedOS !== 'rpm' &&
        this.state.selectedOS !== 'deb' &&
        this.state.selectedOS !== 'cent' &&
        this.state.selectedOS !== 'ubu' &&
        this.state.selectedOS !== 'win' &&
        this.state.selectedOS !== 'macos' &&
        this.state.selectedOS !== 'open' &&
        this.state.selectedOS !== 'sol' &&
        this.state.selectedOS !== 'aix' &&
        this.state.selectedOS !== 'hp' &&
        this.state.selectedOS !== 'amazonlinux' &&
        this.state.selectedOS !== 'fedora' &&
        this.state.selectedOS !== 'oraclelinux' &&
        this.state.selectedOS !== 'suse' &&
        this.state.selectedOS !== 'raspbian' &&
        this.state.selectedOS !== 'alpine' &&
        restartAgentCommand
          ? [
              {
                title: 'Start the agent',
                children: this.state.gotErrorRegistrationServiceInfo ? (
                  calloutErrorRegistrationServiceInfo
                ) : (
                  <EuiFlexGroup direction='column'>
                    <EuiText>
                      <div className='copy-codeblock-wrapper'>
                        <EuiCodeBlock style={codeBlock} language={language}>
                          {restartAgentCommand}
                        </EuiCodeBlock>
                        <EuiCopy textToCopy={restartAgentCommand}>
                          {copy => (
                            <div className='copy-overlay' onClick={copy}>
                              <p>
                                <EuiIcon type='copy' /> Copy command
                              </p>
                            </div>
                          )}
                        </EuiCopy>
                      </div>
                    </EuiText>
                  </EuiFlexGroup>
                ),
              },
            ]
          : []),
      ];

      return (
        <div>
          <EuiPage restrictWidth='1000px' style={{ background: 'transparent' }}>
            <EuiPageBody>
              <EuiFlexGroup>
                <EuiFlexItem>
                  <EuiPanel>
                    <EuiFlexGroup>
                      <EuiFlexItem>
                        <EuiTitle>
                          <h2>Deploy a new agent</h2>
                        </EuiTitle>
                      </EuiFlexItem>
                      <EuiFlexItem grow={false}>
                        {this.props.hasAgents() && (
                          <EuiButtonEmpty
                            size='s'
                            onClick={() => this.props.addNewAgent(false)}
                            iconType='cross'
                          >
                            Close
                          </EuiButtonEmpty>
                        )}
                        {!this.props.hasAgents() && (
                          <EuiButtonEmpty
                            size='s'
                            onClick={() => this.props.reload()}
                            iconType='refresh'
                          >
                            Refresh
                          </EuiButtonEmpty>
                        )}
                      </EuiFlexItem>
                    </EuiFlexGroup>
                    <EuiSpacer />
                    {this.state.loading && (
                      <>
                        <EuiFlexItem>
                          <EuiProgress size='xs' color='primary' />
                        </EuiFlexItem>
                        <EuiSpacer></EuiSpacer>
                      </>
                    )}
                    {!this.state.loading && (
                      <EuiFlexItem>
                        <EuiSteps steps={steps} />
                      </EuiFlexItem>
                    )}
                  </EuiPanel>
                </EuiFlexItem>
              </EuiFlexGroup>
            </EuiPageBody>
          </EuiPage>
        </div>
      );
    }
  },
);<|MERGE_RESOLUTION|>--- conflicted
+++ resolved
@@ -202,13 +202,8 @@
           haveUdpProtocol: remoteConfig.isUdp,
           haveConnectionSecure: remoteConfig.haveSecureConnection,
           udpProtocol: remoteConfig.isUdp,
-<<<<<<< HEAD
-          connectionSecure: remoteConfig.isSecure,
-        });
-=======
           connectionSecure: remoteConfig.haveSecureConnection,
         })
->>>>>>> 27ec72c1
       }
     };
 
@@ -1208,16 +1203,12 @@
                       <span>
                         After installing the agent, you need to enroll it in the
                         Wazuh server. Check the Wazuh agent enrollment{' '}
-<<<<<<< HEAD
                         <EuiLink
                           target='_blank'
                           href={urlWazuhAgentEnrollment}
                           external
                           rel='noopener noreferrer'
                         >
-=======
-                        <EuiLink target='_blank' href={urlWazuhAgentEnrollment}>
->>>>>>> 27ec72c1
                           Wazuh agent enrollment
                         </EuiLink>{' '}
                         section to learn more.
