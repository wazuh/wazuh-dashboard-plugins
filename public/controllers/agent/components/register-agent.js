/*
 * Wazuh app - React component for registering agents.
 * Copyright (C) 2015-2022 Wazuh, Inc.
 *
 * This program is free software; you can redistribute it and/or modify
 * it under the terms of the GNU General Public License as published by
 * the Free Software Foundation; either version 2 of the License, or
 * (at your option) any later version.
 *
 * Find more information about this on the LICENSE file.
 */
import React, { Component, Fragment } from 'react';
import { version } from '../../../../package.json';
import { WazuhConfig } from '../../../react-services/wazuh-config';
import {
  EuiSteps,
  EuiTabbedContent,
  EuiFlexGroup,
  EuiFlexItem,
  EuiPanel,
  EuiButtonGroup,
  EuiComboBox,
  EuiFieldText,
  EuiText,
  EuiCodeBlock,
  EuiTitle,
  EuiButtonEmpty,
  EuiCopy,
  EuiPage,
  EuiPageBody,
  EuiCallOut,
  EuiSpacer,
  EuiProgress,
  EuiIcon,
  EuiSwitch,
  EuiLink,
  EuiFormRow,
  EuiFormControlLayout,
  EuiForm,
} from '@elastic/eui';
import { WzRequest } from '../../../react-services/wz-request';
import { withErrorBoundary } from '../../../components/common/hocs';
import { UI_LOGGER_LEVELS } from '../../../../common/constants';
import { UI_ERROR_SEVERITIES } from '../../../react-services/error-orchestrator/types';
import { getErrorOrchestrator } from '../../../react-services/common-services';
import { webDocumentationLink } from '../../../../common/services/web_documentation';
import {
  architectureButtons,
  architectureButtonsi386,
  architecturei386Andx86_64,
  versionButtonsRaspbian,
  versionButtonsSuse,
  versionButtonsOracleLinux,
  versionButtonFedora,
  architectureButtonsSolaris,
  architectureButtonsWithPPC64LE,
  architectureButtonsOpenSuse,
  architectureButtonsAix,
  architectureButtonsHpUx,
  versionButtonAmazonLinux,
  versionButtonsRedHat,
  versionButtonsCentos,
  architectureButtonsMacos,
  osButtons,
  versionButtonsDebian,
  versionButtonsUbuntu,
  versionButtonsWindows,
  versionButtonsMacOS,
  versionButtonsOpenSuse,
  versionButtonsSolaris,
  versionButtonsAix,
  versionButtonsHPUX,
} from '../wazuh-config';
import './register-agent.scss';
import ServerAddress from '../register-agent/steps/server-address';
import {
  getConnectionConfig,
  fetchClusterNodesOptions,
} from './register-agent-service';

export const RegisterAgent = withErrorBoundary(
  class RegisterAgent extends Component {
    constructor(props) {
      super(props);
      this.wazuhConfig = new WazuhConfig();
      this.configuration = this.wazuhConfig.getConfig();
      this.addToVersion = '-1';
      this.state = {
        status: 'incomplete',
        selectedOS: '',
        selectedSYS: '',
        neededSYS: false,
        selectedArchitecture: '',
        selectedVersion: '',
        version: '',
        wazuhVersion: '',
        serverAddress: '',
        agentName: '',
        agentNameError: false,
        badCharacters: [],
        wazuhPassword: '',
        groups: [],
        selectedGroup: [],
        defaultServerAddress: '',
        udpProtocol: false,
        showPassword: false,
        showProtocol: true,
        connectionSecure: true,
      };
      this.restartAgentCommand = {
        rpm: this.systemSelector(),
        cent: this.systemSelector(),
        deb: this.systemSelector(),
        ubu: this.systemSelector(),
        oraclelinux: this.systemSelector(),
        macos: this.systemSelectorWazuhControlMacos(),
        win: this.systemSelectorNet(),
      };
    }

    async componentDidMount() {
      try {
        this.setState({ loading: true });
        const wazuhVersion = await this.props.getWazuhVersion();
        let wazuhPassword = '';
        let hidePasswordInput = false;
        this.getEnrollDNSConfig();
        let authInfo = await this.getAuthInfo();
        const needsPassword = (authInfo.auth || {}).use_password === 'yes';
        if (needsPassword) {
          wazuhPassword =
            this.configuration['enrollment.password'] ||
            authInfo['authd.pass'] ||
            '';
          if (wazuhPassword) {
            hidePasswordInput = true;
          }
        }
        const groups = await this.getGroups();
        this.setState({
          needsPassword,
          hidePasswordInput,
          versionButtonsRedHat,
          versionButtonsCentos,
          versionButtonsDebian,
          versionButtonsUbuntu,
          versionButtonsWindows,
          versionButtonsMacOS,
          versionButtonsOpenSuse,
          versionButtonsSolaris,
          versionButtonAmazonLinux,
          versionButtonsSuse,
          versionButtonsAix,
          versionButtonsHPUX,
          versionButtonsOracleLinux,
          versionButtonsRaspbian,
          versionButtonFedora,
          architectureButtons,
          architectureButtonsi386,
          architecturei386Andx86_64,
          architectureButtonsSolaris,
          architectureButtonsAix,
          architectureButtonsHpUx,
          architectureButtonsMacos,
          architectureButtonsWithPPC64LE,
          wazuhPassword,
          wazuhVersion,
          groups,
          loading: false,
        });
      } catch (error) {
        this.setState({
          wazuhVersion: version,
          loading: false,
        });
        const options = {
          context: `${RegisterAgent.name}.componentDidMount`,
          level: UI_LOGGER_LEVELS.ERROR,
          severity: UI_ERROR_SEVERITIES.BUSINESS,
          display: true,
          store: false,
          error: {
            error: error,
            message: error.message || error,
            title: error.name || error,
          },
        };
        getErrorOrchestrator().handleError(options);
      }
    }

    getEnrollDNSConfig = () => {
      let serverAddress = this.configuration['enrollment.dns'] || '';
      this.setState({ defaultServerAddress: serverAddress });
      if (serverAddress) {
        this.setState({ udpProtocol: true });
      } else {
        this.setState({ udpProtocol: false });
      }
    };

    async getAuthInfo() {
      try {
        const result = await WzRequest.apiReq(
          'GET',
          '/agents/000/config/auth/auth',
          {},
        );
        return (result.data || {}).data || {};
      } catch (error) {
        this.setState({ gotErrorRegistrationServiceInfo: true });
        throw new Error(error);
      }
    }

    selectOS(os) {
      this.setState({
        selectedOS: os,
        selectedVersion: '',
        selectedArchitecture: '',
        selectedSYS: '',
      });
    }

    systemSelector() {
      if (
        this.state.selectedVersion === 'redhat7' ||
        this.state.selectedVersion === 'amazonlinux2022' ||
        this.state.selectedVersion === 'centos7' ||
        this.state.selectedVersion === 'suse11' ||
        this.state.selectedVersion === 'suse12' ||
        this.state.selectedVersion === 'oraclelinux5' ||
        this.state.selectedVersion === '22' ||
        this.state.selectedVersion === 'amazonlinux2' ||
        this.state.selectedVersion === 'debian8' ||
        this.state.selectedVersion === 'debian9' ||
        this.state.selectedVersion === 'debian10' ||
        this.state.selectedVersion === 'busterorgreater' ||
        this.state.selectedVersion === 'ubuntu15' ||
        this.state.selectedVersion === 'ubuntu16' ||
        this.state.selectedVersion === 'leap15'
      ) {
        return 'sudo systemctl daemon-reload\nsudo systemctl enable wazuh-agent\nsudo systemctl start wazuh-agent';
      } else if (
        this.state.selectedVersion === 'redhat5' ||
        this.state.selectedVersion === 'redhat6' ||
        this.state.selectedVersion === 'centos5' ||
        this.state.selectedVersion === 'centos6' ||
        this.state.selectedVersion === 'oraclelinux6' ||
        this.state.selectedVersion === 'amazonlinux1' ||
        this.state.selectedVersion === 'debian7' ||
        this.state.selectedVersion === 'ubuntu14'
      ) {
        return 'service wazuh-agent start';
      }
    }

    systemSelectorNet() {
      if (
        this.state.selectedVersion === 'windowsxp' ||
        this.state.selectedVersion === 'windows8'
      ) {
        return 'NET START WazuhSvc';
      }
    }

    systemSelectorWazuhControlMacos() {
      if (
        this.state.selectedVersion == 'sierra' ||
        this.state.selectedVersion == 'highSierra' ||
        this.state.selectedVersion == 'mojave' ||
        this.state.selectedVersion == 'catalina' ||
        this.state.selectedVersion == 'bigSur' ||
        this.state.selectedVersion == 'monterrey' ||
        this.state.selectedVersion == 'ventura'
      ) {
        return '/Library/Ossec/bin/wazuh-control start';
      }
    }

    systemSelectorWazuhControl() {
      if (
        this.state.selectedVersion === 'solaris10' ||
        this.state.selectedVersion === 'solaris11' ||
        this.state.selectedVersion === '6.1 TL9' ||
        this.state.selectedVersion === '3.12.12'
      ) {
        return '/var/ossec/bin/wazuh-control start';
      } else {
        this.state.selectedVersion === '11.31';
      }
      {
        return '/sbin/init.d/wazuh-agent start';
      }
    }

    selectSYS(sys) {
      this.setState({ selectedSYS: sys });
    }

    setServerAddress(serverAddress) {
      this.setState({ serverAddress });
    }

    setAgentName(event) {
      const validation = /^[a-z0-9-_.]+$/i;
<<<<<<< HEAD
      if ((validation.test(event.target.value) && event.target.value.length >= 2)
        || event.target.value.length <= 0) {
        this.setState({
          agentName: event.target.value,
          agentNameError: false,
          badCharacters: []
        });
=======
      this.setState({ agentName: event.target.value });
      if (
        validation.test(event.target.value) ||
        event.target.value.length <= 0
      ) {
        this.setState({ agentNameError: false });
        this.setState({ badCharacters: [] });
>>>>>>> 0b8d3944
      } else {
        let badCharacters = event.target.value
          .split('')
          .map(char => char.replace(validation, ''))
          .join('');
        badCharacters = badCharacters
          .split('')
          .map(char => char.replace(/\s/, 'whitespace'));
        const characters = [...new Set(badCharacters)];
        this.setState({
          agentName: event.target.value,
          badCharacters: characters,
          agentNameError: true
        });
      }
    }

    setGroupName(selectedGroup) {
      this.setState({ selectedGroup });
    }

    setArchitecture(selectedArchitecture) {
      this.setState({ selectedArchitecture });
    }

    setVersion(selectedVersion) {
      this.setState({ selectedVersion, selectedArchitecture: '' });
    }

    setWazuhPassword(event) {
      this.setState({ wazuhPassword: event.target.value });
    }

    setShowPassword(event) {
      this.setState({ showPassword: event.target.checked });
    }

    obfuscatePassword(text) {
      let obfuscate = '';
      const regex = /WAZUH_REGISTRATION_PASSWORD=?\040?\'(.*?)\'/gm;
      const match = regex.exec(text);
      const password = match[1];
      if (password) {
        [...password].forEach(() => (obfuscate += '*'));
        text = text.replace(password, obfuscate);
      }
      return text;
    }

    async getGroups() {
      try {
        const result = await WzRequest.apiReq('GET', '/groups', {});
        return result.data.data.affected_items.map(item => ({
          label: item.name,
          id: item.name,
        }));
      } catch (error) {
        throw new Error(error);
      }
    }

    optionalDeploymentVariables() {
      let deployment =
        this.state.serverAddress &&
        `WAZUH_MANAGER='${this.state.serverAddress}' `;
      const protocol = false;
      if (this.state.selectedOS == 'win') {
        deployment += `WAZUH_REGISTRATION_SERVER='${this.state.serverAddress}' `;
      }

      if (this.state.needsPassword) {
        deployment += `WAZUH_REGISTRATION_PASSWORD='${this.state.wazuhPassword}' `;
      }

      if (this.state.udpProtocol) {
        deployment += "WAZUH_PROTOCOL='UDP' ";
      }

      if (this.state.selectedGroup.length) {
        deployment += `WAZUH_AGENT_GROUP='${this.state.selectedGroup
          .map(item => item.label)
          .join(',')}' `;
      }

      // macos doesnt need = param
      if (this.state.selectedOS === 'macos') {
        return deployment.replace(/=/g, ' ');
      }

      return deployment;
    }

    agentNameVariable() {
      let agentName = `WAZUH_AGENT_NAME='${this.state.agentName}' `;
      if (
        this.state.selectedOS === 'macos' &&
        this.state.selectedArchitecture &&
        this.state.agentName !== ''
      ) {
        return agentName.replace(/=/g, ' ');
      }
      if (this.state.selectedArchitecture && this.state.agentName !== '') {
        return agentName;
      } else {
        return '';
      }
    }

    resolveRPMPackage() {
      switch (
        `${this.state.selectedVersion}-${this.state.selectedArchitecture}`
      ) {
        case 'redhat5-i386':
          return `https://packages.wazuh.com/4.x/yum5/i386/wazuh-agent-${this.state.wazuhVersion}${this.addToVersion}.el5.i386.rpm`;
        case 'redhat5-x86_64':
          return `https://packages.wazuh.com/4.x/yum5/x86_64/wazuh-agent-${this.state.wazuhVersion}${this.addToVersion}.el5.x86_64.rpm`;
        case 'redhat6-i386':
          return `https://packages.wazuh.com/4.x/yum/wazuh-agent-${this.state.wazuhVersion}${this.addToVersion}.i386.rpm`;
        case 'redhat6-aarch64':
          return `https://packages.wazuh.com/4.x/yum/wazuh-agent-${this.state.wazuhVersion}${this.addToVersion}.aarch64.rpm`;
        case 'redhat6-x86_64':
          return `https://packages.wazuh.com/4.x/yum/wazuh-agent-${this.state.wazuhVersion}${this.addToVersion}.x86_64.rpm`;
        case 'redhat6-armhf':
          return `https://packages.wazuh.com/4.x/yum/wazuh-agent-${this.state.wazuhVersion}${this.addToVersion}.armv7hl.rpm`;
        case 'redhat7-i386':
          return `https://packages.wazuh.com/4.x/yum/wazuh-agent-${this.state.wazuhVersion}${this.addToVersion}.i386.rpm`;
        case 'redhat7-aarch64':
          return `https://packages.wazuh.com/4.x/yum/wazuh-agent-${this.state.wazuhVersion}${this.addToVersion}.aarch64.rpm`;
        case 'redhat7-x86_64':
          return `https://packages.wazuh.com/4.x/yum/wazuh-agent-${this.state.wazuhVersion}${this.addToVersion}.x86_64.rpm`;
        case 'redhat7-armhf':
          return `https://packages.wazuh.com/4.x/yum/wazuh-agent-${this.state.wazuhVersion}${this.addToVersion}.armv7hl.rpm`;
        case 'redhat7-powerpc':
          return `https://packages.wazuh.com/4.x/yum/wazuh-agent-${this.state.wazuhVersion}${this.addToVersion}.ppc64le.rpm`;
        default:
          return `https://packages.wazuh.com/4.x/yum/wazuh-agent-${this.state.wazuhVersion}${this.addToVersion}.x86_64.rpm`;
      }
    }

    resolveAlpinePackage() {
      switch (
        `${this.state.selectedVersion}-${this.state.selectedArchitecture}`
      ) {
        case '3.12.12-i386':
          return 'https://packages.wazuh.com/key/alpine-devel%40wazuh.com-633d7457.rsa.pub && echo "https://packages.wazuh.com/4.x/alpine/v3.12/main"';
        case '3.12.12-aarch64':
          return 'https://packages.wazuh.com/key/alpine-devel%40wazuh.com-633d7457.rsa.pub && echo "https://packages.wazuh.com/4.x/alpine/v3.12/main"';
        case '3.12.12-x86_64':
          return 'https://packages.wazuh.com/key/alpine-devel%40wazuh.com-633d7457.rsa.pub && echo "https://packages.wazuh.com/4.x/alpine/v3.12/main"';
        case '3.12.12-armhf':
          return 'https://packages.wazuh.com/key/alpine-devel%40wazuh.com-633d7457.rsa.pub && echo "https://packages.wazuh.com/4.x/alpine/v3.12/main"';
        case '3.12.12-powerpc':
          return 'https://packages.wazuh.com/key/alpine-devel%40wazuh.com-633d7457.rsa.pub && echo "https://packages.wazuh.com/4.x/alpine/v3.12/main"';
        default:
          return 'https://packages.wazuh.com/key/alpine-devel%40wazuh.com-633d7457.rsa.pub && echo "https://packages.wazuh.com/4.x/alpine/v3.12/main"';
      }
    }

    resolveORACLELINUXPackage() {
      switch (
        `${this.state.selectedVersion}-${this.state.selectedArchitecture}`
      ) {
        case 'oraclelinux5-i386':
          return `https://packages.wazuh.com/4.x/yum/wazuh-agent-${this.state.wazuhVersion}${this.addToVersion}.i386.rpm`;
        case 'oraclelinux5-aarch64':
          return `https://packages.wazuh.com/4.x/yum/wazuh-agent-${this.state.wazuhVersion}${this.addToVersion}.aarch64.rpm`;
        case 'oraclelinux5-x86_64':
          return `https://packages.wazuh.com/4.x/yum/wazuh-agent-${this.state.wazuhVersion}${this.addToVersion}.x86_64.rpm`;
        case 'oraclelinux5-armhf':
          return `https://packages.wazuh.com/4.x/yum/wazuh-agent-${this.state.wazuhVersion}${this.addToVersion}.armv7hl.rpm`;
        case 'oraclelinux5-powerpc':
          return `https://packages.wazuh.com/4.x/yum/wazuh-agent-${this.state.wazuhVersion}${this.addToVersion}.ppc64le.rpm`;
        case 'oraclelinux6-i386':
          return `https://packages.wazuh.com/4.x/yum/wazuh-agent-${this.state.wazuhVersion}${this.addToVersion}.i386.rpm`;
        case 'oraclelinux6-aarch64':
          return `https://packages.wazuh.com/4.x/yum/wazuh-agent-${this.state.wazuhVersion}${this.addToVersion}.aarch64.rpm`;
        case 'oraclelinux6-x86_64':
          return `https://packages.wazuh.com/4.x/yum/wazuh-agent-${this.state.wazuhVersion}${this.addToVersion}.x86_64.rpm`;
        case 'oraclelinux6-armhf':
          return `https://packages.wazuh.com/4.x/yum/wazuh-agent-${this.state.wazuhVersion}${this.addToVersion}.armv7hl.rpm`;
        default:
          return `https://packages.wazuh.com/4.x/yum/wazuh-agent-${this.state.wazuhVersion}${this.addToVersion}.x86_64.rpm`;
      }
    }

    resolveCENTPackage() {
      switch (
        `${this.state.selectedVersion}-${this.state.selectedArchitecture}`
      ) {
        case 'centos5-i386':
          return `https://packages.wazuh.com/4.x/yum/i386/wazuh-agent-${this.state.wazuhVersion}${this.addToVersion}.el5.i386.rpm`;
        case 'centos5-x86_64':
          return `https://packages.wazuh.com/4.x/yum/x86_64/wazuh-agent-${this.state.wazuhVersion}${this.addToVersion}.el5.x86_64.rpm`;
        case 'centos6-i386':
          return `https://packages.wazuh.com/4.x/yum/wazuh-agent-${this.state.wazuhVersion}${this.addToVersion}.i386.rpm`;
        case 'centos6-aarch64':
          return `https://packages.wazuh.com/4.x/yum/wazuh-agent-${this.state.wazuhVersion}${this.addToVersion}.aarch64.rpm`;
        case 'centos6-x86_64':
          return `https://packages.wazuh.com/4.x/yum/wazuh-agent-${this.state.wazuhVersion}${this.addToVersion}.x86_64.rpm`;
        case 'centos6-armhf':
          return `https://packages.wazuh.com/4.x/yum/wazuh-agent-${this.state.wazuhVersion}${this.addToVersion}.armv7hl.rpm`;
        case 'centos7-i386':
          return `https://packages.wazuh.com/4.x/yum/wazuh-agent-${this.state.wazuhVersion}${this.addToVersion}.i386.rpm`;
        case 'centos7-aarch64':
          return `https://packages.wazuh.com/4.x/yum/wazuh-agent-${this.state.wazuhVersion}${this.addToVersion}.aarch64.rpm`;
        case 'centos7-x86_64':
          return `https://packages.wazuh.com/4.x/yum/wazuh-agent-${this.state.wazuhVersion}${this.addToVersion}.x86_64.rpm`;
        case 'centos7-armhf':
          return `https://packages.wazuh.com/4.x/yum/wazuh-agent-${this.state.wazuhVersion}${this.addToVersion}.armv7hl.rpm`;
        case 'centos7-powerpc':
          return `https://packages.wazuh.com/4.x/yum/wazuh-agent-${this.state.wazuhVersion}${this.addToVersion}.ppc64le.rpm`;
        default:
          return `https://packages.wazuh.com/4.x/yum/wazuh-agent-${this.state.wazuhVersion}${this.addToVersion}.x86_64.rpm`;
      }
    }

    resolveSUSEPackage() {
      switch (
        `${this.state.selectedVersion}-${this.state.selectedArchitecture}`
      ) {
        case 'suse11-i386':
          return `https://packages.wazuh.com/4.x/yum/wazuh-agent-${this.state.wazuhVersion}${this.addToVersion}.i386.rpm`;
        case 'suse11-x86_64':
          return `https://packages.wazuh.com/4.x/yum/wazuh-agent-${this.state.wazuhVersion}${this.addToVersion}.x86_64.rpm`;
        case 'suse12-i386':
          return `https://packages.wazuh.com/4.x/yum/wazuh-agent-${this.state.wazuhVersion}${this.addToVersion}.i386.rpm`;
        case 'suse12-aarch64':
          return `https://packages.wazuh.com/4.x/yum/wazuh-agent-${this.state.wazuhVersion}${this.addToVersion}.aarch64.rpm`;
        case 'suse12-x86_64':
          return `https://packages.wazuh.com/4.x/yum/wazuh-agent-${this.state.wazuhVersion}${this.addToVersion}.x86_64.rpm`;
        case 'suse12-armhf':
          return `https://packages.wazuh.com/4.x/yum/wazuh-agent-${this.state.wazuhVersion}${this.addToVersion}.armv7hl.rpm`;
        case 'suse12-powerpc':
          return `https://packages.wazuh.com/4.x/yum/wazuh-agent-${this.state.wazuhVersion}${this.addToVersion}.ppc64le.rpm`;
        default:
          return `https://packages.wazuh.com/4.x/yum/wazuh-agent-${this.state.wazuhVersion}${this.addToVersion}.x86_64.rpm`;
      }
    }

    resolveFEDORAPachage() {
      switch (
        `${this.state.selectedVersion}-${this.state.selectedArchitecture}`
      ) {
        case '22-i386':
          return `https://packages.wazuh.com/4.x/yum/i386/wazuh-agent-${this.state.wazuhVersion}${this.addToVersion}.el5.i386.rpm`;
        case '22-aarch64':
          return `https://packages.wazuh.com/4.x/yum/wazuh-agent-${this.state.wazuhVersion}${this.addToVersion}.aarch64.rpm`;
        case '22-x86_64':
          return `https://packages.wazuh.com/4.x/yum/wazuh-agent-${this.state.wazuhVersion}${this.addToVersion}.x86_64.rpm`;
        case '22-armhf':
          return `https://packages.wazuh.com/4.x/yum/wazuh-agent-${this.state.wazuhVersion}${this.addToVersion}.armv7hl.rpm`;
        case '22-powerpc':
          return `https://packages.wazuh.com/4.x/yum/wazuh-agent-${this.state.wazuhVersion}${this.addToVersion}.ppc64le.rpm`;
        default:
          return `https://packages.wazuh.com/4.x/yum/wazuh-agent-${this.state.wazuhVersion}${this.addToVersion}.x86_64.rpm`;
      }
    }

    resolveAMAZONLPackage() {
      switch (
        `${this.state.selectedVersion}-${this.state.selectedArchitecture}`
      ) {
        case 'amazonlinux1-i386':
          return `https://packages.wazuh.com/4.x/yum/wazuh-agent-${this.state.wazuhVersion}${this.addToVersion}.i386.rpm`;
        case 'amazonlinux1-aarch64':
          return `https://packages.wazuh.com/4.x/yum/wazuh-agent-${this.state.wazuhVersion}${this.addToVersion}.aarch64.rpm`;
        case 'amazonlinux1-x86_64':
          return `https://packages.wazuh.com/4.x/yum/wazuh-agent-${this.state.wazuhVersion}${this.addToVersion}.x86_64.rpm`;
        case 'amazonlinux1-armhf':
          return `https://packages.wazuh.com/4.x/yum/wazuh-agent-${this.state.wazuhVersion}${this.addToVersion}.armv7hl.rpm`;
        case 'amazonlinux1-powerpc':
          return `https://packages.wazuh.com/4.x/yum/wazuh-agent-${this.state.wazuhVersion}${this.addToVersion}.ppc64le.rpm`;
        case 'amazonlinux2-i386':
          return `https://packages.wazuh.com/4.x/yum/wazuh-agent-${this.state.wazuhVersion}${this.addToVersion}.i386.rpm`;
        case 'amazonlinux2-aarch64':
          return `https://packages.wazuh.com/4.x/yum/wazuh-agent-${this.state.wazuhVersion}${this.addToVersion}.aarch64.rpm`;
        case 'amazonlinux2-x86_64':
          return `https://packages.wazuh.com/4.x/yum/wazuh-agent-${this.state.wazuhVersion}${this.addToVersion}.x86_64.rpm`;
        case 'amazonlinux2-armhf':
          return `https://packages.wazuh.com/4.x/yum/wazuh-agent-${this.state.wazuhVersion}${this.addToVersion}.armv7hl.rpm`;
        case 'amazonlinux2-powerpc':
          return `https://packages.wazuh.com/4.x/yum/wazuh-agent-${this.state.wazuhVersion}${this.addToVersion}.ppc64le.rpm`;
        case 'amazonlinux2022-i386':
          return `https://packages.wazuh.com/4.x/yum/wazuh-agent-${this.state.wazuhVersion}${this.addToVersion}.i386.rpm`;
        case 'amazonlinux2022-aarch64':
          return `https://packages.wazuh.com/4.x/yum/wazuh-agent-${this.state.wazuhVersion}${this.addToVersion}.aarch64.rpm`;
        case 'amazonlinux2022-x86_64':
          return `https://packages.wazuh.com/4.x/yum/wazuh-agent-${this.state.wazuhVersion}${this.addToVersion}.x86_64.rpm`;
        case 'amazonlinux2022-armhf':
          return `https://packages.wazuh.com/4.x/yum/wazuh-agent-${this.state.wazuhVersion}${this.addToVersion}.armv7hl.rpm`;
        default:
          return `https://packages.wazuh.com/4.x/yum/wazuh-agent-${this.state.wazuhVersion}${this.addToVersion}.x86_64.rpm`;
      }
    }

    resolveDEBPackage() {
      switch (`${this.state.selectedArchitecture}`) {
        case 'i386':
          return `https://packages.wazuh.com/4.x/apt/pool/main/w/wazuh-agent/wazuh-agent_${this.state.wazuhVersion}${this.addToVersion}_i386.deb`;
        case 'aarch64':
          return `https://packages.wazuh.com/4.x/apt/pool/main/w/wazuh-agent/wazuh-agent_${this.state.wazuhVersion}${this.addToVersion}_arm64.deb`;
        case 'armhf':
          return `https://packages.wazuh.com/4.x/apt/pool/main/w/wazuh-agent/wazuh-agent_${this.state.wazuhVersion}${this.addToVersion}_armhf.deb`;
        case 'x86_64':
          return `https://packages.wazuh.com/4.x/apt/pool/main/w/wazuh-agent/wazuh-agent_${this.state.wazuhVersion}${this.addToVersion}_amd64.deb`;
        case 'powerpc':
          return `https://packages.wazuh.com/4.x/apt/pool/main/w/wazuh-agent/wazuh-agent_${this.state.wazuhVersion}${this.addToVersion}.ppc64el.deb`;
        default:
          return `https://packages.wazuh.com/4.x/apt/pool/main/w/wazuh-agent/wazuh-agent_${this.state.wazuhVersion}${this.addToVersion}_amd64.deb`;
      }
    }

    resolveRASPBIANPackage() {
      switch (
        `${this.state.selectedVersion}-${this.state.selectedArchitecture}`
      ) {
        case 'busterorgreater-i386':
          return `https://packages.wazuh.com/4.x/apt/pool/main/w/wazuh-agent/wazuh-agent_${this.state.wazuhVersion}${this.addToVersion}_i386.deb`;
        case 'busterorgreater-aarch64':
          return `https://packages.wazuh.com/4.x/apt/pool/main/w/wazuh-agent/wazuh-agent_${this.state.wazuhVersion}${this.addToVersion}_arm64.deb`;
        case 'busterorgreater-armhf':
          return `https://packages.wazuh.com/4.x/apt/pool/main/w/wazuh-agent/wazuh-agent_${this.state.wazuhVersion}${this.addToVersion}_armhf.deb`;
        case 'busterorgreater-x86_64':
          return `https://packages.wazuh.com/4.x/apt/pool/main/w/wazuh-agent/wazuh-agent_${this.state.wazuhVersion}${this.addToVersion}_amd64.deb`;
        case 'busterorgreater-powerpc':
          return `https://packages.wazuh.com/4.x/apt/pool/main/w/wazuh-agent/wazuh-agent_${this.state.wazuhVersion}${this.addToVersion}.ppc64el.deb`;
        default:
          return `https://packages.wazuh.com/4.x/apt/pool/main/w/wazuh-agent/wazuh-agent_${this.state.wazuhVersion}${this.addToVersion}_amd64.deb`;
      }
    }

    resolveUBUNTUPackage() {
      switch (
        `${this.state.selectedVersion}-${this.state.selectedArchitecture}`
      ) {
        case 'ubuntu14-i386':
          return `https://packages.wazuh.com/4.x/apt/pool/main/w/wazuh-agent/wazuh-agent_${this.state.wazuhVersion}${this.addToVersion}_i386.deb`;
        case 'ubuntu14-aarch64':
          return `https://packages.wazuh.com/4.x/apt/pool/main/w/wazuh-agent/wazuh-agent_${this.state.wazuhVersion}${this.addToVersion}_arm64.deb`;
        case 'ubuntu14-armhf':
          return `https://packages.wazuh.com/4.x/apt/pool/main/w/wazuh-agent/wazuh-agent_${this.state.wazuhVersion}${this.addToVersion}_armhf.deb`;
        case 'ubuntu14-x86_64':
          return `https://packages.wazuh.com/4.x/apt/pool/main/w/wazuh-agent/wazuh-agent_${this.state.wazuhVersion}${this.addToVersion}_amd64.deb`;
        case 'ubuntu15-i386':
          return `https://packages.wazuh.com/4.x/apt/pool/main/w/wazuh-agent/wazuh-agent_${this.state.wazuhVersion}${this.addToVersion}_i386.deb`;
        case 'ubuntu15-aarch64':
          return `https://packages.wazuh.com/4.x/apt/pool/main/w/wazuh-agent/wazuh-agent_${this.state.wazuhVersion}${this.addToVersion}_arm64.deb`;
        case 'ubuntu15-armhf':
          return `https://packages.wazuh.com/4.x/apt/pool/main/w/wazuh-agent/wazuh-agent_${this.state.wazuhVersion}${this.addToVersion}_armhf.deb`;
        case 'ubuntu15-x86_64':
          return `https://packages.wazuh.com/4.x/apt/pool/main/w/wazuh-agent/wazuh-agent_${this.state.wazuhVersion}${this.addToVersion}_amd64.deb`;
        default:
          return `https://packages.wazuh.com/4.x/apt/pool/main/w/wazuh-agent/wazuh-agent_${this.state.wazuhVersion}${this.addToVersion}_amd64.deb`;
      }
    }

    resolveOPENSUSEPackage() {
      switch (
        `${this.state.selectedVersion}-${this.state.selectedArchitecture}`
      ) {
        case 'leap15-x86_64':
          return `https://packages.wazuh.com/4.x/yum/i386/wazuh-agent-${this.state.wazuhVersion}${this.addToVersion}.x86_64.rpm`;
        case 'leap15-ARM64':
          return `https://packages.wazuh.com/4.x/yum/x86_64/wazuh-agent-${this.state.wazuhVersion}${this.addToVersion}.armv7hl.rpm`;
        default:
          return `https://packages.wazuh.com/4.x/yum/wazuh-agent-${this.state.wazuhVersion}${this.addToVersion}.x86_64.rpm`;
      }
    }

    resolveSOLARISPackage() {
      switch (
        `${this.state.selectedVersion}-${this.state.selectedArchitecture}`
      ) {
        case 'solaris10-i386':
          return `https://packages.wazuh.com/4.x/solaris/i386/10/wazuh-agent_v${this.state.wazuhVersion}-sol10-i386.pkg`;
        case 'solaris10-sparc':
          return `https://packages.wazuh.com/4.x/solaris/sparc/10/wazuh-agent_v${this.state.wazuhVersion}-sol10-sparc.pkg`;
        case 'solaris11-i386':
          return `https://packages.wazuh.com/4.x/solaris/i386/11/wazuh-agent_v${this.state.wazuhVersion}-sol11-i386.p5p`;
        case 'solaris11-sparc':
          return `https://packages.wazuh.com/4.x/solaris/sparc/11/wazuh-agent_v${this.state.wazuhVersion}-sol11-sparc.p5p`;
        default:
          return `https://packages.wazuh.com/4.x/solaris/sparc/11/wazuh-agent_v${this.state.wazuhVersion}-sol11-sparc.p5p`;
      }
    }

    resolveAIXPackage() {
      switch (
        `${this.state.selectedVersion}-${this.state.selectedArchitecture}`
      ) {
        case '6.1 TL9-powerpc':
          return `https://packages.wazuh.com/4.x/yum/i386/wazuh-agent-${this.state.wazuhVersion}${this.addToVersion}.aix.ppc.rpm`;
        default:
          return `https://packages.wazuh.com/4.x/yum/i386/wazuh-agent-${this.state.wazuhVersion}${this.addToVersion}.aix.ppc.rpm`;
      }
    }

    resolveHPPackage() {
      switch (
        `${this.state.selectedVersion}-${this.state.selectedArchitecture}`
      ) {
        case '11.31-itanium2':
          return `https://packages.wazuh.com/4.x/yum/i386/wazuh-agent-${this.state.wazuhVersion}${this.addToVersion}-hpux-11v3-ia64.tar`;
        default:
          return `https://packages.wazuh.com/4.x/yum/i386/wazuh-agent-${this.state.wazuhVersion}${this.addToVersion}-hpux-11v3-ia64.tar`;
      }
    }

    optionalPackages() {
      switch (this.state.selectedOS) {
        case 'rpm':
          return this.resolveRPMPackage();
        case 'cent':
          return this.resolveCENTPackage();
        case 'deb':
          return this.resolveDEBPackage();
        case 'ubu':
          return this.resolveUBUNTUPackage();
        case 'open':
          return this.resolveOPENSUSEPackage();
        case 'sol':
          return this.resolveSOLARISPackage();
        case 'aix':
          return this.resolveAIXPackage();
        case 'hp':
          return this.resolveHPPackage();
        case 'amazonlinux':
          return this.resolveAMAZONLPackage();
        case 'fedora':
          return this.resolveFEDORAPachage();
        case 'oraclelinux':
          return this.resolveORACLELINUXPackage();
        case 'suse':
          return this.resolveSUSEPackage();
        case 'raspbian':
          return this.resolveRASPBIANPackage();
        case 'alpine':
          return this.resolveAlpinePackage();
        default:
          return `https://packages.wazuh.com/4.x/yum/x86_64/wazuh-agent-${this.state.wazuhVersion}${this.addToVersion}.x86_64.rpm`;
      }
    }

    checkMissingOSSelection() {
      if (!this.state.selectedOS) {
        return ['Operating system'];
      }
      switch (this.state.selectedOS) {
        case 'rpm':
          return [
            ...(!this.state.selectedVersion ? ['OS version'] : []),
            ...(this.state.selectedVersion && !this.state.selectedArchitecture
              ? ['OS architecture']
              : []),
          ];
        case 'cent':
          return [
            ...(!this.state.selectedVersion ? ['OS version'] : []),
            ...(this.state.selectedVersion && !this.state.selectedArchitecture
              ? ['OS architecture']
              : []),
          ];
        case 'deb':
          return [
            ...(!this.state.selectedVersion ? ['OS version'] : []),
            ...(this.state.selectedVersion && !this.state.selectedArchitecture
              ? ['OS architecture']
              : []),
          ];
        case 'ubu':
          return [
            ...(!this.state.selectedVersion ? ['OS version'] : []),
            ...(this.state.selectedVersion && !this.state.selectedArchitecture
              ? ['OS architecture']
              : []),
          ];
        case 'win':
          return [
            ...(!this.state.selectedVersion ? ['OS version'] : []),
            ...(this.state.selectedVersion && !this.state.selectedArchitecture
              ? ['OS architecture']
              : []),
          ];
        case 'macos':
          return [
            ...(!this.state.selectedVersion ? ['OS version'] : []),
            ...(this.state.selectedVersion && !this.state.selectedArchitecture
              ? ['OS architecture']
              : []),
          ];
        case 'open':
          return [
            ...(!this.state.selectedVersion ? ['OS version'] : []),
            ...(this.state.selectedVersion && !this.state.selectedArchitecture
              ? ['OS architecture']
              : []),
          ];
        case 'sol':
          return [
            ...(!this.state.selectedVersion ? ['OS version'] : []),
            ...(this.state.selectedVersion && !this.state.selectedArchitecture
              ? ['OS architecture']
              : []),
          ];
        case 'aix':
          return [
            ...(!this.state.selectedVersion ? ['OS version'] : []),
            ...(this.state.selectedVersion && !this.state.selectedArchitecture
              ? ['OS architecture']
              : []),
          ];
        case 'hp':
          return [
            ...(!this.state.selectedVersion ? ['OS version'] : []),
            ...(this.state.selectedVersion && !this.state.selectedArchitecture
              ? ['OS architecture']
              : []),
          ];
        case 'amazonlinux':
          return [
            ...(!this.state.selectedVersion ? ['OS version'] : []),
            ...(this.state.selectedVersion && !this.state.selectedArchitecture
              ? ['OS architecture']
              : []),
          ];
        case 'fedora':
          return [
            ...(!this.state.selectedVersion ? ['OS version'] : []),
            ...(this.state.selectedVersion && !this.state.selectedArchitecture
              ? ['OS architecture']
              : []),
          ];
        case 'oraclelinux':
          return [
            ...(!this.state.selectedVersion ? ['OS version'] : []),
            ...(this.state.selectedVersion && !this.state.selectedArchitecture
              ? ['OS architecture']
              : []),
          ];
        case 'suse':
          return [
            ...(!this.state.selectedVersion ? ['OS version'] : []),
            ...(this.state.selectedVersion && !this.state.selectedArchitecture
              ? ['OS architecture']
              : []),
          ];
        case 'raspbian':
          return [
            ...(!this.state.selectedVersion ? ['OS version'] : []),
            ...(this.state.selectedVersion && !this.state.selectedArchitecture
              ? ['OS architecture']
              : []),
          ];
        default:
          return [];
      }
    }

    getHighlightCodeLanguage(selectedSO) {
      if (selectedSO.toLowerCase() === 'win') {
        return 'powershell';
      } else {
        return 'bash';
      }
    }
    render() {
      const appVersionMajorDotMinor = this.state.wazuhVersion
        .split('.')
        .slice(0, 2)
        .join('.');
      const urlCheckConnectionDocumentation = webDocumentationLink(
        'user-manual/agents/agent-connection.html',
        appVersionMajorDotMinor,
      );

      const urlWazuhAgentEnrollment = webDocumentationLink(
        'user-manual/agent-enrollment/index.html',
        appVersionMajorDotMinor,
      );

      const urlWindowsPackage = `https://packages.wazuh.com/4.x/windows/wazuh-agent-${this.state.wazuhVersion}-1.msi`;

      const missingOSSelection = this.checkMissingOSSelection();

      const agentName = (
        <EuiForm>
          <EuiFormRow
            isInvalid={this.state.agentNameError}
<<<<<<< HEAD
            error={[this.state.badCharacters.length < 1 ? 'The minimum length is 2 characters.' :
              `The character${this.state.badCharacters.length <= 1 ? ('') : ('s')}
=======
            error={[
              `The character${this.state.badCharacters.length <= 1 ? '' : 's'}
>>>>>>> 0b8d3944
            ${this.state.badCharacters.map(char => ` "${char}"`)}
            ${this.state.badCharacters.length <= 1 ? 'is' : 'are'}
            not valid. Allowed characters are A-Z, a-z, ".", "-", "_"`,
            ]}
          >
            <EuiFieldText
              isInvalid={this.state.agentNameError}
              placeholder='Name agent'
              value={this.state.agentName}
              onChange={event => this.setAgentName(event)}
            />
          </EuiFormRow>
        </EuiForm>
      );
      const groupInput = (
        <>
          {!this.state.groups.length && (
            <>
              <EuiCallOut
                style={{ marginTop: '1.5rem' }}
                color='warning'
                title='This section could not be configured because you do not have permission to read groups.'
                iconType='iInCircle'
              />
            </>
          )}
        </>
      );

      const agentGroup = (
        <EuiText style={{ marginTop: '1.5rem' }}>
          <p>Select one or more existing groups</p>
          <EuiComboBox
            placeholder={!this.state.groups.length ? 'Default' : 'Select group'}
            options={this.state.groups}
            selectedOptions={this.state.selectedGroup}
            onChange={group => {
              this.setGroupName(group);
            }}
            isDisabled={!this.state.groups.length}
            isClearable={true}
            data-test-subj='demoComboBox'
          />
        </EuiText>
      );
      const passwordInput = (
        <EuiFieldText
          placeholder='Wazuh password'
          value={this.state.wazuhPassword}
          onChange={event => this.setWazuhPassword(event)}
        />
      );

      const codeBlock = {
        zIndex: '100',
      };
      const customTexts = {
        rpmText: `sudo ${this.optionalDeploymentVariables()}${this.agentNameVariable()}yum install -y ${this.optionalPackages()}`,
        centText: `sudo ${this.optionalDeploymentVariables()}${this.agentNameVariable()}yum install -y ${this.optionalPackages()}`,
        debText: `curl -so wazuh-agent-${
          this.state.wazuhVersion
        }.deb ${this.optionalPackages()} && sudo ${this.optionalDeploymentVariables()}${this.agentNameVariable()}dpkg -i ./wazuh-agent-${
          this.state.wazuhVersion
        }.deb`,
        ubuText: `curl -so wazuh-agent-${
          this.state.wazuhVersion
        }.deb ${this.optionalPackages()} && sudo ${this.optionalDeploymentVariables()}${this.agentNameVariable()}dpkg -i ./wazuh-agent-${
          this.state.wazuhVersion
        }.deb`,
        macosText: `curl -so wazuh-agent-${
          this.state.wazuhVersion
        }.pkg https://packages.wazuh.com/4.x/macos/wazuh-agent-${
          this.state.wazuhVersion
        }-1.pkg && sudo launchctl setenv ${this.optionalDeploymentVariables()}${this.agentNameVariable()}&& sudo installer -pkg ./wazuh-agent-${
          this.state.wazuhVersion
        }.pkg -target /`,
        winText: `Invoke-WebRequest -Uri https://packages.wazuh.com/4.x/windows/wazuh-agent-${
          this.state.wazuhVersion
        }-1.msi -OutFile \${env:tmp}\\wazuh-agent-${
          this.state.wazuhVersion
        }.msi; msiexec.exe /i \${env:tmp}\\wazuh-agent-${
          this.state.wazuhVersion
        }.msi /q ${this.optionalDeploymentVariables()}${this.agentNameVariable()}`,
        openText: `sudo rpm --import https://packages.wazuh.com/key/GPG-KEY-WAZUH && sudo ${this.optionalDeploymentVariables()}${this.agentNameVariable()} zypper install -y ${this.optionalPackages()}`,
        solText: `sudo curl -so wazuh-agent.p5p ${this.optionalPackages()}/wazuh-agent.p5p ${this.agentNameVariable()}&& ${
          this.state.selectedVersion == 'solaris11'
            ? 'pkg install -g wazuh-agent.p5p wazuh-agent'
            : 'pkgadd -d wazuh-agent.pkg'
        }`,
        aixText: `sudo ${this.optionalDeploymentVariables()}${this.agentNameVariable()}rpm -ivh ${this.optionalPackages()}`,
        hpText: `cd / && sudo curl -so ${this.optionalPackages()} && sudo groupadd wazuh && sudo useradd -G wazuh wazuh && sudo tar -xvf wazuh-agent.tar`,
        amazonlinuxText: `sudo ${this.optionalDeploymentVariables()}${this.agentNameVariable()}yum install -y ${this.optionalPackages()}`,
        fedoraText: `sudo ${this.optionalDeploymentVariables()}${this.agentNameVariable()}yum install -y ${this.optionalPackages()}`,
        oraclelinuxText: `sudo ${this.optionalDeploymentVariables()}${this.agentNameVariable()}yum install -y ${this.optionalPackages()}`,
        suseText: `sudo ${this.optionalDeploymentVariables()}${this.agentNameVariable()}yum install -y ${this.optionalPackages()}`,
        raspbianText: `curl -so wazuh-agent-${
          this.state.wazuhVersion
        }.deb ${this.optionalPackages()} && sudo ${this.optionalDeploymentVariables()}${this.agentNameVariable()}dpkg -i ./wazuh-agent-${
          this.state.wazuhVersion
        }.deb`,
      };

      const field = `${this.state.selectedOS}Text`;
      const text = customTexts[field];
      const language = this.getHighlightCodeLanguage(this.state.selectedOS);
      const warningUpgrade =
        'If the installer finds another Wazuh agent in the system, it will upgrade it preserving the configuration.';
      const textAndLinkToCheckConnectionDocumentation = (
        <p>
          To verify the connection with the Wazuh server, please follow this{' '}
          <a
            href={urlCheckConnectionDocumentation}
            target='_blank'
            rel='noreferrer'
          >
            document.
          </a>
        </p>
      );
      const messageExtraSteps = (
        <p>
          After installing the agent, you need to enroll it in the Wazuh server.
          Check the Wazuh agent enrollment{' '}
          <a href={urlWazuhAgentEnrollment} target='_blank' rel='noreferrer'>
            Wazuh agent enrollment{' '}
          </a>
          section to learn more.
        </p>
      );
      const warningCommand = (
        <>
          <p>
            Please
            <a href={urlWindowsPackage}> download </a>
            the package from our repository and copy it to the Windows system
            where you are going to install it. Then run the following command to
            perform the installation:
          </p>
        </>
      );
      const windowsAdvice = this.state.selectedOS === 'win' && (
        <>
          <EuiCallOut title='Requirements' iconType='iInCircle'>
            <ul className='wz-callout-list'>
              <li>
                <span>
                  You will need administrator privileges to perform this
                  installation.
                </span>
              </li>
              <li>
                <span>PowerShell 3.0 or greater is required.</span>
              </li>
            </ul>
            <p>
              Keep in mind you need to run this command in a Windows PowerShell
              terminal.
            </p>
          </EuiCallOut>
          <EuiSpacer></EuiSpacer>
        </>
      );
      const restartAgentCommand =
        this.restartAgentCommand[this.state.selectedOS];
      const onTabClick = selectedTab => {
        this.selectSYS(selectedTab.id);
      };

      const calloutErrorRegistrationServiceInfo = this.state
        .gotErrorRegistrationServiceInfo ? (
        <EuiCallOut
          color='danger'
          title='This section could not be displayed because you do not have permission to get access to the registration service.'
          iconType='iInCircle'
        />
      ) : null;

      const guide = (
        <div>
          {this.state.gotErrorRegistrationServiceInfo ? (
            <EuiCallOut
              color='danger'
              title='This section could not be displayed because you do not have permission to get access to the registration service.'
              iconType='iInCircle'
            />
          ) : this.state.connectionSecure === true &&
            this.state.udpProtocol === false ? (
            <EuiText>
              {this.state.agentName.length > 0 ? (
                <p>
                  You can use this command to install and enroll the Wazuh
                  agent.
                </p>
              ) : (
                <p>
                  You can use this command to install and enroll the Wazuh agent
                  in one or more hosts.
                </p>
              )}
              <EuiCallOut
                color='warning'
                title={warningUpgrade}
                iconType='iInCircle'
              />
              <EuiSpacer />
              {windowsAdvice}
              {this.state.selectedVersion == 'windowsxp' ||
              this.state.selectedVersion == 'windowsserver2008' ? (
                <>
                  <EuiCallOut
                    color='warning'
                    title={warningCommand}
                    iconType='iInCircle'
                  />
                  <EuiSpacer />
                </>
              ) : (
                ''
              )}
              <div className='copy-codeblock-wrapper'>
                <EuiCodeBlock style={codeBlock} language={language}>
                  {this.state.wazuhPassword && !this.state.showPassword
                    ? this.obfuscatePassword(text)
                    : text}
                </EuiCodeBlock>
                <EuiCopy textToCopy={text}>
                  {copy => (
                    <div className='copy-overlay' onClick={copy}>
                      <p>
                        <EuiIcon type='copy' /> Copy command
                      </p>
                    </div>
                  )}
                </EuiCopy>
              </div>
              {this.state.selectedVersion == 'solaris10' ||
              this.state.selectedVersion == 'solaris11' ? (
                <EuiCallOut
                  color='warning'
                  className='message'
                  iconType='iInCircle'
                  title={
                    <span>
                      Might require some extra installation{' '}
                      <EuiLink
                        target='_blank'
                        href={webDocumentationLink(
                          'installation-guide/wazuh-agent/wazuh-agent-package-solaris.html',
                          appVersionMajorDotMinor,
                        )}
                      >
                        steps
                      </EuiLink>
                      .
                    </span>
                  }
                ></EuiCallOut>
              ) : this.state.selectedVersion == '6.1 TL9' ? (
                <EuiCallOut
                  color='warning'
                  className='message'
                  iconType='iInCircle'
                  title={
                    <span>
                      Might require some extra installation{' '}
                      <EuiLink
                        target='_blank'
                        href={webDocumentationLink(
                          'installation-guide/wazuh-agent/wazuh-agent-package-aix.html',
                          appVersionMajorDotMinor,
                        )}
                      >
                        steps
                      </EuiLink>
                      .
                    </span>
                  }
                ></EuiCallOut>
              ) : this.state.selectedVersion == '11.31' ? (
                <EuiCallOut
                  color='warning'
                  className='message'
                  iconType='iInCircle'
                  title={
                    <span>
                      Might require some extra installation{' '}
                      <EuiLink
                        target='_blank'
                        href={webDocumentationLink(
                          'installation-guide/wazuh-agent/wazuh-agent-package-hpux.html',
                          appVersionMajorDotMinor,
                        )}
                      >
                        steps
                      </EuiLink>
                      .
                    </span>
                  }
                ></EuiCallOut>
              ) : this.state.selectedVersion == '3.12.12' ? (
                <EuiCallOut
                  color='warning'
                  className='message'
                  iconType='iInCircle'
                  title={
                    <span>
                      Might require some extra installation{' '}
                      <EuiLink
                        target='_blank'
                        href={webDocumentationLink(
                          'installation-guide/wazuh-agent/wazuh-agent-package-linux.html',
                          appVersionMajorDotMinor,
                        )}
                      >
                        steps
                      </EuiLink>
                      .
                    </span>
                  }
                ></EuiCallOut>
              ) : this.state.selectedVersion == 'debian7' ||
                this.state.selectedVersion == 'debian8' ||
                this.state.selectedVersion == 'debian9' ||
                this.state.selectedVersion == 'debian10' ? (
                <EuiCallOut
                  color='warning'
                  className='message'
                  iconType='iInCircle'
                  title={
                    <span>
                      Might require some extra installation{' '}
                      <EuiLink
                        target='_blank'
                        href={webDocumentationLink(
                          'installation-guide/wazuh-agent/wazuh-agent-package-linux.html',
                          appVersionMajorDotMinor,
                        )}
                      >
                        steps
                      </EuiLink>
                      .
                    </span>
                  }
                ></EuiCallOut>
              ) : (
                ''
              )}
              {this.state.needsPassword && (
                <EuiSwitch
                  label='Show password'
                  checked={this.state.showPassword}
                  onChange={active => this.setShowPassword(active)}
                />
              )}
              <EuiSpacer />
            </EuiText>
          ) : this.state.connectionSecure === false ? (
            <EuiText>
              <p>
                You can use this command to install and enroll the Wazuh agent
                in one or more hosts.
              </p>
              <EuiCallOut
                color='warning'
                title={warningUpgrade}
                iconType='iInCircle'
              />
              <EuiSpacer />
              <EuiCallOut
                color='danger'
                title={
                  <>
                    Warning: there's no{' '}
                    <EuiLink
                      target='_blank'
                      href={webDocumentationLink(
                        'user-manual/deployment-variables/deployment-variables.html',
                        appVersionMajorDotMinor,
                      )}
                    >
                      secure protocol configured
                    </EuiLink>{' '}
                    and agents will not be able to communicate with the manager.
                  </>
                }
                iconType='iInCircle'
              />
              <EuiSpacer />
              {windowsAdvice}
              <div className='copy-codeblock-wrapper'>
                <EuiCodeBlock style={codeBlock} language={language}>
                  {this.state.wazuhPassword && !this.state.showPassword
                    ? this.obfuscatePassword(text)
                    : text}
                </EuiCodeBlock>
                <EuiCopy textToCopy={text || ''}>
                  {copy => (
                    <div className='copy-overlay' onClick={copy}>
                      <p>
                        <EuiIcon type='copy' /> Copy command
                      </p>
                    </div>
                  )}
                </EuiCopy>
              </div>
              {this.state.needsPassword && (
                <EuiSwitch
                  label='Show password'
                  checked={this.state.showPassword}
                  onChange={active => this.setShowPassword(active)}
                />
              )}
              <EuiSpacer />
            </EuiText>
          ) : (
            <EuiText>
              <p>
                You can use this command to install and enroll the Wazuh agent
                in one or more hosts.
              </p>
              <EuiCallOut
                color='warning'
                title={warningUpgrade}
                iconType='iInCircle'
              />
              <EuiSpacer />
              {windowsAdvice}
              <div className='copy-codeblock-wrapper'>
                <EuiCodeBlock style={codeBlock} language={language}>
                  {this.state.wazuhPassword && !this.state.showPassword
                    ? this.obfuscatePassword(text)
                    : text}
                </EuiCodeBlock>
                <EuiCopy textToCopy={text || ''}>
                  {copy => (
                    <div className='copy-overlay' onClick={copy}>
                      <p>
                        <EuiIcon type='copy' /> Copy command
                      </p>
                    </div>
                  )}
                </EuiCopy>
              </div>
              {this.state.needsPassword && (
                <EuiSwitch
                  label='Show password'
                  checked={this.state.showPassword}
                  onChange={active => this.setShowPassword(active)}
                />
              )}
              <EuiSpacer />
            </EuiText>
          )}
        </div>
      );

      const tabSysV = [
        {
          id: 'sysV',
          name: 'SysV Init',
          content: (
            <Fragment>
              <EuiSpacer />
              <EuiText>
                <div className='copy-codeblock-wrapper'>
                  <EuiCodeBlock style={codeBlock} language={language}>
                    {this.systemSelector()}
                  </EuiCodeBlock>
                  <EuiCopy textToCopy={this.systemSelector()}>
                    {copy => (
                      <div className='copy-overlay' onClick={copy}>
                        <p>
                          <EuiIcon type='copy' /> Copy command
                        </p>
                      </div>
                    )}
                  </EuiCopy>
                </div>
                <EuiSpacer size='s' />
                {textAndLinkToCheckConnectionDocumentation}
                {this.state.selectedOS == 'hp' || this.state.selectedOS == 'sol'
                  ? messageExtraSteps
                  : ''}
              </EuiText>
            </Fragment>
          ),
        },
      ];

      const tabSystemD = [
        {
          id: 'systemd',
          name: 'Systemd',
          content: (
            <Fragment>
              <EuiSpacer />
              <EuiText>
                <div className='copy-codeblock-wrapper'>
                  <EuiCodeBlock style={codeBlock} language={language}>
                    {this.systemSelector()}
                  </EuiCodeBlock>
                  <EuiCopy textToCopy={this.systemSelector()}>
                    {copy => (
                      <div className='copy-overlay' onClick={copy}>
                        <p>
                          <EuiIcon type='copy' /> Copy command
                        </p>
                      </div>
                    )}
                  </EuiCopy>
                </div>
                <EuiSpacer size='s' />
                {textAndLinkToCheckConnectionDocumentation}
                {this.state.selectedOS == 'hp' || this.state.selectedOS == 'sol'
                  ? messageExtraSteps
                  : ''}
              </EuiText>
            </Fragment>
          ),
        },
      ];

      const tabNet = [
        {
          id: 'NET',
          name: 'NET',
          content: (
            <Fragment>
              <EuiSpacer />
              <EuiText>
                <div className='copy-codeblock-wrapper'>
                  <EuiCodeBlock style={codeBlock} language={language}>
                    {this.systemSelectorNet()}
                  </EuiCodeBlock>
                  <EuiCopy textToCopy={this.systemSelectorNet()}>
                    {copy => (
                      <div className='copy-overlay' onClick={copy}>
                        <p>
                          <EuiIcon type='copy' /> Copy command
                        </p>
                      </div>
                    )}
                  </EuiCopy>
                </div>
                <EuiSpacer size='s' />
                {textAndLinkToCheckConnectionDocumentation}
                {this.state.selectedOS == 'hp' || this.state.selectedOS == 'sol'
                  ? messageExtraSteps
                  : ''}
              </EuiText>
            </Fragment>
          ),
        },
      ];

      const tabWazuhControlMacos = [
        {
          id: 'Wazuh-control-macos',
          name: 'Wazuh-control-macos',
          content: (
            <Fragment>
              <EuiSpacer />
              <EuiText>
                <div className='copy-codeblock-wrapper'>
                  <EuiCodeBlock style={codeBlock} language={language}>
                    {this.systemSelectorWazuhControlMacos()}
                  </EuiCodeBlock>
                  <EuiCopy textToCopy={this.systemSelectorWazuhControlMacos()}>
                    {copy => (
                      <div className='copy-overlay' onClick={copy}>
                        <p>
                          <EuiIcon type='copy' /> Copy command
                        </p>
                      </div>
                    )}
                  </EuiCopy>
                </div>
                <EuiSpacer size='s' />
                {textAndLinkToCheckConnectionDocumentation}
                {this.state.selectedOS == 'hp' || this.state.selectedOS == 'sol'
                  ? messageExtraSteps
                  : ''}
              </EuiText>
            </Fragment>
          ),
        },
      ];

      const tabWazuhControl = [
        {
          id: 'Wazuh-control',
          name: 'Wazuh-control',
          content: (
            <Fragment>
              <EuiSpacer />
              <EuiText>
                <div className='copy-codeblock-wrapper'>
                  <EuiCodeBlock style={codeBlock} language={language}>
                    {this.systemSelectorWazuhControl()}
                  </EuiCodeBlock>
                  <EuiCopy textToCopy={this.systemSelectorWazuhControl()}>
                    {copy => (
                      <div className='copy-overlay' onClick={copy}>
                        <p>
                          <EuiIcon type='copy' /> Copy command
                        </p>
                      </div>
                    )}
                  </EuiCopy>
                </div>
                <EuiSpacer size='s' />
                {textAndLinkToCheckConnectionDocumentation}
                {this.state.selectedOS == 'hp' || this.state.selectedOS == 'sol'
                  ? messageExtraSteps
                  : ''}
              </EuiText>
            </Fragment>
          ),
        },
      ];

      const buttonGroup = (legend, options, idSelected, onChange) => {
        return (
          <EuiButtonGroup
            color='primary'
            legend={legend}
            options={options}
            idSelected={idSelected}
            onChange={onChange}
            className={'wz-flex'}
          />
        );
      };

      const selectedVersionMac = (legend, options, idSelected, onChange) => {
        return (
          <EuiButtonGroup
            color='primary'
            legend={legend}
            options={options}
            idSelected={idSelected}
            onChange={onChange}
          />
        );
      };

      const onChangeServerAddress = async selectedNodes => {
        if (selectedNodes.length === 0) {
          this.setState({
            serverAddress: '',
            udpProtocol: false,
            connectionSecure: null,
          });
        } else {
          const nodeSelected = selectedNodes[0];
          try {
            const remoteConfig = await getConnectionConfig(nodeSelected);
            this.setState({
              serverAddress: remoteConfig.serverAddress,
              udpProtocol: remoteConfig.udpProtocol,
              connectionSecure: remoteConfig.connectionSecure,
            });
          } catch (error) {
            const options = {
              context: `${RegisterAgent.name}.onChangeServerAddress`,
              level: UI_LOGGER_LEVELS.ERROR,
              severity: UI_ERROR_SEVERITIES.BUSINESS,
              display: true,
              store: false,
              error: {
                error: error,
                message: error.message || error,
                title: error.name || error,
              },
            };
            getErrorOrchestrator().handleError(options);
            this.setState({
              serverAddress: nodeSelected.label,
              udpProtocol: false,
              connectionSecure: false,
            });
          }
        }
      };

      const steps = [
        {
          title: 'Choose the operating system',
          children: buttonGroup(
            'Choose the Operating system',
            osButtons,
            this.state.selectedOS,
            os => this.selectOS(os),
          ),
        },
        ...(this.state.selectedOS == 'rpm'
          ? [
              {
                title: 'Choose the version',
                children: buttonGroup(
                  'Choose the version',
                  versionButtonsRedHat,
                  this.state.selectedVersion,
                  version => this.setVersion(version),
                ),
              },
            ]
          : []),
        ...(this.state.selectedOS == 'oraclelinux'
          ? [
              {
                title: 'Choose the version',
                children: buttonGroup(
                  'Choose the version',
                  versionButtonsOracleLinux,
                  this.state.selectedVersion,
                  version => this.setVersion(version),
                ),
              },
            ]
          : []),
        ...(this.state.selectedOS == 'raspbian'
          ? [
              {
                title: 'Choose the version',
                children: buttonGroup(
                  'Choose the version',
                  versionButtonsRaspbian,
                  this.state.selectedVersion,
                  version => this.setVersion(version),
                ),
              },
            ]
          : []),
        ...(this.state.selectedOS == 'amazonlinux'
          ? [
              {
                title: 'Choose the version',
                children: buttonGroup(
                  'Choose the version',
                  versionButtonAmazonLinux,
                  this.state.selectedVersion,
                  version => this.setVersion(version),
                ),
              },
            ]
          : []),
        ...(this.state.selectedOS == 'cent'
          ? [
              {
                title: 'Choose the version',
                children: buttonGroup(
                  'Choose the version',
                  versionButtonsCentos,
                  this.state.selectedVersion,
                  version => this.setVersion(version),
                ),
              },
            ]
          : []),
        ...(this.state.selectedOS == 'fedora'
          ? [
              {
                title: 'Choose the version',
                children: buttonGroup(
                  'Choose the version',
                  versionButtonFedora,
                  this.state.selectedVersion,
                  version => this.setVersion(version),
                ),
              },
            ]
          : []),
        ...(this.state.selectedOS == 'deb'
          ? [
              {
                title: 'Choose the version',
                children: buttonGroup(
                  'Choose the version',
                  versionButtonsDebian,
                  this.state.selectedVersion,
                  version => this.setVersion(version),
                ),
              },
            ]
          : []),
        ...(this.state.selectedOS == 'ubu'
          ? [
              {
                title: 'Choose the version',
                children: buttonGroup(
                  'Choose the version',
                  versionButtonsUbuntu,
                  this.state.selectedVersion,
                  version => this.setVersion(version),
                ),
              },
            ]
          : []),
        ...(this.state.selectedOS == 'win'
          ? [
              {
                title: 'Choose the version',
                children:
                  this.state.selectedVersion == 'windowsxp'
                    ? buttonGroupWithMessage(
                        'Choose the version',
                        versionButtonsWindows,
                        this.state.selectedVersion,
                        version => this.setVersion(version),
                      )
                    : buttonGroup(
                        'Choose the version',
                        versionButtonsWindows,
                        this.state.selectedVersion,
                        version => this.setVersion(version),
                      ),
              },
            ]
          : []),
        ...(this.state.selectedOS == 'macos'
          ? [
              {
                title: 'Choose the version',
                children: selectedVersionMac(
                  'Choose the version',
                  versionButtonsMacOS,
                  this.state.selectedVersion,
                  version => this.setVersion(version),
                ),
              },
            ]
          : []),
        ...(this.state.selectedOS == 'suse'
          ? [
              {
                title: 'Choose the version',
                children: selectedVersionMac(
                  'Choose the version',
                  versionButtonsSuse,
                  this.state.selectedVersion,
                  version => this.setVersion(version),
                ),
              },
            ]
          : []),
        ...(this.state.selectedOS == 'open'
          ? [
              {
                title: 'Choose the version',
                children: buttonGroup(
                  'Choose the version',
                  versionButtonsOpenSuse,
                  this.state.selectedVersion,
                  version => this.setVersion(version),
                ),
              },
            ]
          : []),
        ...(this.state.selectedOS == 'sol'
          ? [
              {
                title: 'Choose the version',
                children: buttonGroup(
                  'Choose the version',
                  versionButtonsSolaris,
                  this.state.selectedVersion,
                  version => this.setVersion(version),
                ),
              },
            ]
          : []),
        ...(this.state.selectedOS == 'aix'
          ? [
              {
                title: 'Choose the version',
                children: buttonGroup(
                  'Choose the version',
                  versionButtonsAix,
                  this.state.selectedVersion,
                  version => this.setVersion(version),
                ),
              },
            ]
          : []),
        ...(this.state.selectedOS == 'hp'
          ? [
              {
                title: 'Choose the version',
                children: buttonGroup(
                  'Choose the version',
                  versionButtonsHPUX,
                  this.state.selectedVersion,
                  version => this.setVersion(version),
                ),
              },
            ]
          : []),
        ...(this.state.selectedVersion == 'centos5' ||
        this.state.selectedVersion == 'redhat5' ||
        this.state.selectedVersion == 'oraclelinux5' ||
        this.state.selectedVersion == 'suse11'
          ? [
              {
                title: 'Choose the version',
                children: buttonGroup(
                  'Choose the version',
                  versionButtonAlpine,
                  this.state.selectedVersion,
                  version => this.setVersion(version),
                ),
              },
            ]
          : []),
        ...(this.state.selectedVersion == 'centos5' ||
        this.state.selectedVersion == 'redhat5' ||
        this.state.selectedVersion == 'oraclelinux5' ||
        this.state.selectedVersion == 'suse11'
          ? [
              {
                title: 'Choose the architecture',
                children: buttonGroup(
                  'Choose the architecture',
                  architecturei386Andx86_64,
                  this.state.selectedArchitecture,
                  architecture => this.setArchitecture(architecture),
                ),
              },
            ]
          : []),
        ...(this.state.selectedVersion == 'leap15'
          ? [
              {
                title: 'Choose the architecture',
                children: buttonGroup(
                  'Choose the architecture',
                  architectureButtonsOpenSuse,
                  this.state.selectedArchitecture,
                  architecture => this.setArchitecture(architecture),
                ),
              },
            ]
          : []),
        ...(this.state.selectedVersion == 'centos6' ||
        this.state.selectedVersion == 'oraclelinux6' ||
        this.state.selectedVersion == 'amazonlinux1' ||
        this.state.selectedVersion == 'redhat6' ||
        this.state.selectedVersion == 'amazonlinux2022' ||
        this.state.selectedVersion == 'debian7' ||
        this.state.selectedVersion == 'debian8' ||
        this.state.selectedVersion == 'ubuntu14' ||
        this.state.selectedVersion == 'ubuntu15' ||
        this.state.selectedVersion == 'ubuntu16'
          ? [
              {
                title: 'Choose the architecture',
                children: buttonGroup(
                  'Choose the architecture',
                  architectureButtons,
                  this.state.selectedArchitecture,
                  architecture => this.setArchitecture(architecture),
                ),
              },
            ]
          : []),
        ...(this.state.selectedVersion == 'centos7' ||
        this.state.selectedVersion == 'redhat7' ||
        this.state.selectedVersion == 'amazonlinux2' ||
        this.state.selectedVersion == 'suse12' ||
        this.state.selectedVersion == '22' ||
        this.state.selectedVersion == 'debian9' ||
        this.state.selectedVersion == 'debian10' ||
        this.state.selectedVersion == 'busterorgreater'
          ? [
              {
                title: 'Choose the architecture',
                children: buttonGroup(
                  'Choose the architecture',
                  architectureButtonsWithPPC64LE,
                  this.state.selectedArchitecture,
                  architecture => this.setArchitecture(architecture),
                ),
              },
            ]
          : []),
        ...(this.state.selectedVersion == 'windowsxp' ||
        this.state.selectedVersion == 'windows8'
          ? [
              {
                title: 'Choose the architecture',
                children: buttonGroup(
                  'Choose the architecture',
                  architectureButtonsi386,
                  this.state.selectedArchitecture,
                  architecture => this.setArchitecture(architecture),
                ),
              },
            ]
          : []),
        ...(this.state.selectedVersion == 'sierra' ||
        this.state.selectedVersion == 'highSierra' ||
        this.state.selectedVersion == 'mojave' ||
        this.state.selectedVersion == 'catalina' ||
        this.state.selectedVersion == 'bigSur' ||
        this.state.selectedVersion == 'monterrey' ||
        this.state.selectedVersion == 'ventura'
          ? [
              {
                title: 'Choose the architecture',
                children: buttonGroup(
                  'Choose the architecture',
                  architectureButtonsMacos,
                  this.state.selectedArchitecture,
                  architecture => this.setArchitecture(architecture),
                ),
              },
            ]
          : []),
        ...(this.state.selectedVersion == 'solaris10' ||
        this.state.selectedVersion == 'solaris11'
          ? [
              {
                title: 'Choose the architecture',
                children: buttonGroup(
                  'Choose the architecture',
                  architectureButtonsSolaris,
                  this.state.selectedArchitecture,
                  architecture => this.setArchitecture(architecture),
                ),
              },
            ]
          : []),
        ...(this.state.selectedVersion == '6.1 TL9'
          ? [
              {
                title: 'Choose the architecture',
                children: buttonGroup(
                  'Choose the architecture',
                  architectureButtonsAix,
                  this.state.selectedArchitecture,
                  architecture => this.setArchitecture(architecture),
                ),
              },
            ]
          : []),
        ...(this.state.selectedVersion == '11.31'
          ? [
              {
                title: 'Choose the architecture',
                children: buttonGroup(
                  'Choose the architecture',
                  architectureButtonsHpUx,
                  this.state.selectedArchitecture,
                  architecture => this.setArchitecture(architecture),
                ),
              },
            ]
          : []),
        ...(!(
          this.state.selectedOS == 'hp' ||
          this.state.selectedOS == 'sol' ||
          this.state.selectedOS == 'alpine'
        )
          ? [
              {
                title: 'Wazuh server address',
                children: (
                  <Fragment>
                    <ServerAddress
                      defaultValue={this.state.defaultServerAddress}
                      onChange={onChangeServerAddress}
                      fetchOptions={fetchClusterNodesOptions}
                    />
                  </Fragment>
                ),
              },
            ]
          : []),
        ...(!(!this.state.needsPassword || this.state.hidePasswordInput)
          ? [
              {
                title: 'Wazuh password',
                children: <Fragment>{passwordInput}</Fragment>,
              },
            ]
          : []),
        ...(!(
          this.state.selectedOS == 'hp' ||
          this.state.selectedOS == 'sol' ||
          this.state.selectedOS == 'alpine'
        )
          ? [
              {
                title: 'Assign a name and a group to the agent',
                children: (
                  <Fragment>
                    {agentName}
                    {groupInput}
                    {agentGroup}
                  </Fragment>
                ),
              },
            ]
          : []),
        ...(!(
          this.state.selectedOS == 'hp' ||
          this.state.selectedOS == 'sol' ||
          this.state.selectedOS == 'alpine'
        )
          ? [
              {
                title: 'Install and enroll the agent',
                children: this.state.gotErrorRegistrationServiceInfo ? (
                  calloutErrorRegistrationServiceInfo
                ) : missingOSSelection.length ? (
                  <EuiCallOut
                    color='warning'
                    title={`Please select the ${missingOSSelection.join(
                      ', ',
                    )}.`}
                    iconType='iInCircle'
                  />
                ) : (
                  <div>{guide}</div>
                ),
              },
            ]
          : [
              {
                title: 'Install the agent',
                children: this.state.gotErrorRegistrationServiceInfo ? (
                  calloutErrorRegistrationServiceInfo
                ) : missingOSSelection.length ? (
                  <EuiCallOut
                    color='warning'
                    title={`Please select the ${missingOSSelection.join(
                      ', ',
                    )}.`}
                    iconType='iInCircle'
                  />
                ) : (
                  <div>{guide}</div>
                ),
              },
            ]),
        ...(this.state.selectedOS == 'rpm' ||
        this.state.selectedOS == 'cent' ||
        this.state.selectedOS == 'suse' ||
        this.state.selectedOS == 'fedora' ||
        this.state.selectedOS == 'oraclelinux' ||
        this.state.selectedOS == 'amazonlinux' ||
        this.state.selectedOS == 'deb' ||
        this.state.selectedOS == 'raspbian' ||
        this.state.selectedOS == 'ubu' ||
        this.state.selectedOS == 'win' ||
        this.state.selectedOS == 'macos' ||
        this.state.selectedOS == 'open' ||
        this.state.selectedOS == 'sol' ||
        this.state.selectedOS == 'aix' ||
        this.state.selectedOS == 'hp' ||
        this.state.selectedOS == 'alpine' ||
        this.state.selectedOS == ''
          ? [
              {
                title: 'Start the agent',
                children: this.state.gotErrorRegistrationServiceInfo ? (
                  calloutErrorRegistrationServiceInfo
                ) : this.state.agentNameError ? (
                  <EuiCallOut
                    color='danger'
                    title={'There are fields with errors. Please verify them.'}
                    iconType='alert'
                  />
                ) : missingOSSelection.length ? (
                  <EuiCallOut
                    color='warning'
                    title={`Please select the ${missingOSSelection.join(
                      ', ',
                    )}.`}
                    iconType='iInCircle'
                  />
                ) : (
                  <EuiTabbedContent
                    tabs={
                      this.state.selectedVersion == 'redhat7' ||
                      this.state.selectedVersion == 'amazonlinux2022' ||
                      this.state.selectedVersion == 'centos7' ||
                      this.state.selectedVersion == 'suse11' ||
                      this.state.selectedVersion == 'suse12' ||
                      this.state.selectedVersion == 'oraclelinux5' ||
                      this.state.selectedVersion == 'amazonlinux2' ||
                      this.state.selectedVersion == '22' ||
                      this.state.selectedVersion == 'debian8' ||
                      this.state.selectedVersion == 'debian10' ||
                      this.state.selectedVersion == 'busterorgreater' ||
                      this.state.selectedVersion == 'busterorgreater' ||
                      this.state.selectedVersion === 'ubuntu15' ||
                      this.state.selectedVersion === 'ubuntu16' ||
                      this.state.selectedVersion === 'leap15'
                        ? tabSystemD
                        : this.state.selectedVersion == 'windowsxp' ||
                          this.state.selectedVersion == 'windows8'
                        ? tabNet
                        : this.state.selectedVersion == 'sierra' ||
                          this.state.selectedVersion == 'highSierra' ||
                          this.state.selectedVersion == 'mojave' ||
                          this.state.selectedVersion == 'catalina' ||
                          this.state.selectedVersion == 'bigSur' ||
                          this.state.selectedVersion == 'monterrey' ||
                          this.state.selectedVersion == 'ventura'
                        ? tabWazuhControlMacos
                        : this.state.selectedVersion == 'solaris10' ||
                          this.state.selectedVersion == 'solaris11' ||
                          this.state.selectedVersion == '6.1 TL9' ||
                          this.state.selectedVersion == '11.31'
                        ? tabWazuhControl
                        : tabSysV
                    }
                    selectedTab={this.selectedSYS}
                    onTabClick={onTabClick}
                  />
                ),
              },
            ]
          : []),
        ...(!missingOSSelection.length &&
        this.state.selectedOS !== 'rpm' &&
        this.state.selectedOS !== 'deb' &&
        this.state.selectedOS !== 'cent' &&
        this.state.selectedOS !== 'ubu' &&
        this.state.selectedOS !== 'win' &&
        this.state.selectedOS !== 'macos' &&
        this.state.selectedOS !== 'open' &&
        this.state.selectedOS !== 'sol' &&
        this.state.selectedOS !== 'aix' &&
        this.state.selectedOS !== 'hp' &&
        this.state.selectedOS !== 'amazonlinux' &&
        this.state.selectedOS !== 'fedora' &&
        this.state.selectedOS !== 'oraclelinux' &&
        this.state.selectedOS !== 'suse' &&
        this.state.selectedOS !== 'raspbian' &&
        restartAgentCommand
          ? [
              {
                title: 'Start the agent',
                children: this.state.gotErrorRegistrationServiceInfo ? (
                  calloutErrorRegistrationServiceInfo
                ) : (
                  <EuiFlexGroup direction='column'>
                    <EuiText>
                      <div className='copy-codeblock-wrapper'>
                        <EuiCodeBlock style={codeBlock} language={language}>
                          {restartAgentCommand}
                        </EuiCodeBlock>
                        <EuiCopy textToCopy={restartAgentCommand}>
                          {copy => (
                            <div className='copy-overlay' onClick={copy}>
                              <p>
                                <EuiIcon type='copy' /> Copy command
                              </p>
                            </div>
                          )}
                        </EuiCopy>
                      </div>
                    </EuiText>
                  </EuiFlexGroup>
                ),
              },
            ]
          : []),
      ];

      return (
        <div>
          <EuiPage restrictWidth='1000px' style={{ background: 'transparent' }}>
            <EuiPageBody>
              <EuiFlexGroup>
                <EuiFlexItem>
                  <EuiPanel>
                    <EuiFlexGroup>
                      <EuiFlexItem>
                        <EuiTitle>
                          <h2>Deploy a new agent</h2>
                        </EuiTitle>
                      </EuiFlexItem>
                      <EuiFlexItem grow={false}>
                        {this.props.hasAgents() && (
                          <EuiButtonEmpty
                            size='s'
                            onClick={() => this.props.addNewAgent(false)}
                            iconType='cross'
                          >
                            Close
                          </EuiButtonEmpty>
                        )}
                        {!this.props.hasAgents() && (
                          <EuiButtonEmpty
                            size='s'
                            onClick={() => this.props.reload()}
                            iconType='refresh'
                          >
                            Refresh
                          </EuiButtonEmpty>
                        )}
                      </EuiFlexItem>
                    </EuiFlexGroup>
                    <EuiSpacer />
                    {this.state.loading && (
                      <>
                        <EuiFlexItem>
                          <EuiProgress size='xs' color='primary' />
                        </EuiFlexItem>
                        <EuiSpacer></EuiSpacer>
                      </>
                    )}
                    {!this.state.loading && (
                      <EuiFlexItem>
                        <EuiSteps steps={steps} />
                      </EuiFlexItem>
                    )}
                  </EuiPanel>
                </EuiFlexItem>
              </EuiFlexGroup>
            </EuiPageBody>
          </EuiPage>
        </div>
      );
    }
  },
);<|MERGE_RESOLUTION|>--- conflicted
+++ resolved
@@ -304,7 +304,6 @@
 
     setAgentName(event) {
       const validation = /^[a-z0-9-_.]+$/i;
-<<<<<<< HEAD
       if ((validation.test(event.target.value) && event.target.value.length >= 2)
         || event.target.value.length <= 0) {
         this.setState({
@@ -312,15 +311,6 @@
           agentNameError: false,
           badCharacters: []
         });
-=======
-      this.setState({ agentName: event.target.value });
-      if (
-        validation.test(event.target.value) ||
-        event.target.value.length <= 0
-      ) {
-        this.setState({ agentNameError: false });
-        this.setState({ badCharacters: [] });
->>>>>>> 0b8d3944
       } else {
         let badCharacters = event.target.value
           .split('')
@@ -909,13 +899,8 @@
         <EuiForm>
           <EuiFormRow
             isInvalid={this.state.agentNameError}
-<<<<<<< HEAD
             error={[this.state.badCharacters.length < 1 ? 'The minimum length is 2 characters.' :
               `The character${this.state.badCharacters.length <= 1 ? ('') : ('s')}
-=======
-            error={[
-              `The character${this.state.badCharacters.length <= 1 ? '' : 's'}
->>>>>>> 0b8d3944
             ${this.state.badCharacters.map(char => ` "${char}"`)}
             ${this.state.badCharacters.length <= 1 ? 'is' : 'are'}
             not valid. Allowed characters are A-Z, a-z, ".", "-", "_"`,
