--- conflicted
+++ resolved
@@ -29,11 +29,7 @@
       status: 'incomplete',
       selectedOS: '',
       serverAddress: ''
-<<<<<<< HEAD
-    };  
-=======
-    };
->>>>>>> 5598b900
+    };
   }
 
   async componentDidMount() {
@@ -113,10 +109,7 @@
 
     const field = `${this.state.selectedOS}Text`;
     const text = customTexts[field];
-<<<<<<< HEAD
     const language = this.state.selectedOS === 'win' ? 'ps' : 'bash';
-=======
-    
     const windowsAdvice = this.state.selectedOS === 'win' && (
       <EuiCallOut
         size="s"
@@ -124,7 +117,6 @@
         iconType="iInCircle"
       />
     );
->>>>>>> 5598b900
 
     const guide = (
       <div>
