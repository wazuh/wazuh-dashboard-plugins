--- conflicted
+++ resolved
@@ -32,13 +32,9 @@
   EuiProgress,
   EuiIcon,
   EuiSwitch,
-<<<<<<< HEAD
-  EuiLink
-=======
   EuiLink,
   EuiFormRow,
   EuiForm,
->>>>>>> 4841223a
 } from '@elastic/eui';
 import { WzRequest } from '../../../react-services/wz-request';
 import { withErrorBoundary } from '../../../components/common/hocs';
@@ -46,12 +42,6 @@
 import { UI_ERROR_SEVERITIES } from '../../../react-services/error-orchestrator/types';
 import { getErrorOrchestrator } from '../../../react-services/common-services';
 import { webDocumentationLink } from '../../../../common/services/web_documentation';
-<<<<<<< HEAD
-import { architectureButtons, architectureButtonsi386, architecturei386Andx86_64, versionButtonsRaspbian, versionButtonsSuse, versionButtonsOracleLinux, versionButtonFedora, architectureButtonsSolaris, architectureButtonsWithPPC64LE, architectureButtonsOpenSuse, architectureButtonsAix, architectureButtonsHpUx, versionButtonAmazonLinux, versionButtonsRedHat, versionButtonsCentos, architectureButtonsMacos, osButtons, versionButtonsDebian, versionButtonsUbuntu, versionButtonsWindows, versionButtonsMacOS, versionButtonsOpenSuse, versionButtonsSolaris, versionButtonsAix, versionButtonsHPUX } from '../wazuh-config'
-import './register-agent.scss' 
-import  ServerAddress  from '../register-agent/steps/server-address';
-import { getConnectionConfig, fetchClusterNodesOptions } from './register-agent-service'
-=======
 import {
   architectureButtons,
   architectureButtonsi386,
@@ -88,7 +78,6 @@
 import { PrincipalButtonGroup } from './wz-accordion';
 import RegisterAgentButtonGroup from '../register-agent/register-agent-button-group';
 import '../../../styles/common.scss';
->>>>>>> 4841223a
 
 export const RegisterAgent = withErrorBoundary(
   class RegisterAgent extends Component {
@@ -109,11 +98,8 @@
         wazuhVersion: '',
         serverAddress: '',
         agentName: '',
-<<<<<<< HEAD
-=======
         agentNameError: false,
         badCharacters: [],
->>>>>>> 4841223a
         wazuhPassword: '',
         groups: [],
         selectedGroup: [],
@@ -121,12 +107,8 @@
         udpProtocol: false,
         showPassword: false,
         showProtocol: true,
-<<<<<<< HEAD
-        connectionSecure: true
-=======
         connectionSecure: true,
         isAccordionOpen: false,
->>>>>>> 4841223a
       };
       this.restartAgentCommand = {
         rpm: this.systemSelector(),
@@ -134,13 +116,8 @@
         deb: this.systemSelector(),
         ubu: this.systemSelector(),
         oraclelinux: this.systemSelector(),
-<<<<<<< HEAD
-        macos: 'sudo /Library/Ossec/bin/wazuh-control start',
-        win: 'NET START WazuhSvc'
-=======
         macos: this.systemSelectorWazuhControlMacos(),
         win: this.systemSelectorNet(),
->>>>>>> 4841223a
       };
     }
 
@@ -152,10 +129,7 @@
         let wazuhPassword = '';
         let hidePasswordInput = false;
         this.getEnrollDNSConfig();
-<<<<<<< HEAD
-=======
         await this.getRemoteConfig();
->>>>>>> 4841223a
         let authInfo = await this.getAuthInfo();
         const needsPassword = (authInfo.auth || {}).use_password === 'yes';
         if (needsPassword) {
@@ -221,27 +195,6 @@
     }
 
     getEnrollDNSConfig = () => {
-<<<<<<< HEAD
-      let serverAddress = this.configuration['enrollment.dns'] || '';
-      this.setState({ defaultServerAddress: serverAddress });
-      if(serverAddress){
-        this.setState({ udpProtocol: true });
-      }else{
-        this.setState({ udpProtocol: false });
-      }
-    }
-
-    async getAuthInfo() {
-      try {
-        const result = await WzRequest.apiReq('GET', '/agents/000/config/auth/auth', {});
-        return (result.data || {}).data || {};
-      } catch (error) {
-        this.setState({ gotErrorRegistrationServiceInfo: true });
-        throw new Error(error);
-      }
-    }
-
-=======
       const serverAddress = this.configuration['enrollment.dns'] || '';
       this.setState({ defaultServerAddress: serverAddress });
     };
@@ -273,7 +226,6 @@
       }
     }
 
->>>>>>> 4841223a
     selectOS(os) {
       this.setState({
         selectedOS: os,
@@ -284,31 +236,6 @@
     }
 
     systemSelector() {
-<<<<<<< HEAD
-      if (this.state.selectedVersion === 'redhat7' || this.state.selectedVersion === 'amazonlinux2022' || this.state.selectedVersion === 'centos7' || this.state.selectedVersion === 'suse11' || this.state.selectedVersion === 'suse12' || this.state.selectedVersion === 'oraclelinux5' || this.state.selectedVersion === '22' || this.state.selectedVersion === 'amazonlinux2' || this.state.selectedVersion === 'debian8' || this.state.selectedVersion === 'debian9' || this.state.selectedVersion === 'debian10' || this.state.selectedVersion === 'busterorgreater' || this.state.selectedVersion === 'ubuntu15' || this.state.selectedVersion === 'ubuntu16' || this.state.selectedVersion === 'leap15') {
-        return 'sudo systemctl daemon-reload\nsudo systemctl enable wazuh-agent\nsudo systemctl start wazuh-agent';
-      } else if (this.state.selectedVersion === 'redhat5' || this.state.selectedVersion === 'redhat6' || this.state.selectedVersion === 'centos5' || this.state.selectedVersion === 'centos6' || this.state.selectedVersion === 'oraclelinux6' || this.state.selectedVersion === 'amazonlinux1' || this.state.selectedVersion === 'debian7' || this.state.selectedVersion === 'ubuntu14') {
-        return ('service wazuh-agent start');
-      }
-    }
-
-    systemSelectorNet() {
-      if (this.state.selectedVersion === 'windowsxp' || this.state.selectedVersion === 'windows8') {
-        return ('update-rc.d wazuh-agent defaults && service wazuh-agent start');
-      }
-    }
-
-    systemSelectorWazuhControlMacos() {
-      if (this.state.selectedVersion == 'sierra' || this.state.selectedVersion == 'highSierra' || this.state.selectedVersion == 'mojave' || this.state.selectedVersion == 'catalina' || this.state.selectedVersion == 'bigSur' || this.state.selectedVersion == 'monterrey' || this.state.selectedVersion == 'ventura') {
-        return ('/Library/Ossec/bin/wazuh-control start');
-      }
-    }
-
-    systemSelectorWazuhControl() {
-      if (this.state.selectedVersion === 'solaris10' || this.state.selectedVersion === 'solaris11' || this.state.selectedVersion === '6.1 TL9' || this.state.selectedVersion === '11.31') {
-        return ('/var/ossec/bin/wazuh-control start');
-      }
-=======
       if (
         this.state.selectedVersion === 'redhat7' ||
         this.state.selectedVersion === 'amazonlinux2022' ||
@@ -371,7 +298,6 @@
       if (this.state.selectedVersion === '11.31') {
         return '/sbin/init.d/wazuh-agent start';
       } else return '';
->>>>>>> 4841223a
     }
 
     selectSYS(sys) {
@@ -383,13 +309,6 @@
     }
 
     setAgentName(event) {
-<<<<<<< HEAD
-      this.setState({ agentName: event.target.value });
-    }
-
-    setAgentName(event) {
-      this.setState({ agentName: event.target.value });
-=======
       const validation = /^[a-z0-9-_.]+$/i;
       if (
         (validation.test(event.target.value) &&
@@ -416,7 +335,6 @@
           agentNameError: true,
         });
       }
->>>>>>> 4841223a
     }
 
     setGroupName(selectedGroup) {
@@ -464,15 +382,9 @@
     }
 
     optionalDeploymentVariables() {
-<<<<<<< HEAD
-
-      let deployment = this.state.serverAddress && `WAZUH_MANAGER='${this.state.serverAddress}' `;
-      const protocol = false
-=======
       let deployment =
         this.state.serverAddress &&
         `WAZUH_MANAGER='${this.state.serverAddress}' `;
->>>>>>> 4841223a
       if (this.state.selectedOS == 'win') {
         deployment += `WAZUH_REGISTRATION_SERVER='${this.state.serverAddress}' `;
       }
@@ -501,9 +413,6 @@
 
     agentNameVariable() {
       let agentName = `WAZUH_AGENT_NAME='${this.state.agentName}' `;
-<<<<<<< HEAD
-      if(this.state.selectedArchitecture && this.state.agentName !== '') {
-=======
       if (
         this.state.selectedOS === 'macos' &&
         this.state.selectedArchitecture &&
@@ -512,7 +421,6 @@
         return agentName.replace(/=/g, ' ');
       }
       if (this.state.selectedArchitecture && this.state.agentName !== '') {
->>>>>>> 4841223a
         return agentName;
       } else {
         return '';
@@ -520,21 +428,13 @@
     }
 
     resolveRPMPackage() {
-<<<<<<< HEAD
-      switch (`${this.state.selectedVersion}-${this.state.selectedArchitecture}`) {
-=======
       switch (
         `${this.state.selectedVersion}-${this.state.selectedArchitecture}`
       ) {
->>>>>>> 4841223a
         case 'redhat5-i386':
           return `https://packages.wazuh.com/4.x/yum5/i386/wazuh-agent-${this.state.wazuhVersion}${this.addToVersion}.el5.i386.rpm`;
         case 'redhat5-x86_64':
-<<<<<<< HEAD
-          return `https://packages.wazuh.com/4.x/yum5/x86_64/wazuh-agent-${this.state.wazuhVersion}-1.el5.x86_64.rpm`;
-=======
           return `https://packages.wazuh.com/4.x/yum5/x86_64/wazuh-agent-${this.state.wazuhVersion}${this.addToVersion}.el5.x86_64.rpm`;
->>>>>>> 4841223a
         case 'redhat6-i386':
           return `https://packages.wazuh.com/4.x/yum/wazuh-agent-${this.state.wazuhVersion}${this.addToVersion}.i386.rpm`;
         case 'redhat6-aarch64':
@@ -542,21 +442,6 @@
         case 'redhat6-x86_64':
           return `https://packages.wazuh.com/4.x/yum/wazuh-agent-${this.state.wazuhVersion}${this.addToVersion}.x86_64.rpm`;
         case 'redhat6-armhf':
-<<<<<<< HEAD
-          return `https://packages.wazuh.com/4.x/yum/wazuh-agent-${this.state.wazuhVersion}-1.armv7hl.rpm`;
-        case 'redhat7-i386':
-          return `https://packages.wazuh.com/4.x/yum/wazuh-agent-${this.state.wazuhVersion}-1.i386.rpm`;
-        case 'redhat7-aarch64':
-          return `https://packages.wazuh.com/4.x/yum/wazuh-agent-${this.state.wazuhVersion}-1.aarch64.rpm`;
-        case 'redhat7-x86_64':
-          return `https://packages.wazuh.com/4.x/yum/wazuh-agent-${this.state.wazuhVersion}-1.x86_64.rpm`;
-        case 'redhat7-armhf':
-          return `https://packages.wazuh.com/4.x/yum/wazuh-agent-${this.state.wazuhVersion}-1.armv7hl.rpm`;
-        case 'redhat7-powerpc':
-          return `https://packages.wazuh.com/4.x/yum/wazuh-agent-${this.state.wazuhVersion}.ppc64le.rpm`;
-        default:
-          return `https://packages.wazuh.com/4.x/yum/wazuh-agent-${this.state.wazuhVersion}-1.x86_64.rpm`;
-=======
           return `https://packages.wazuh.com/4.x/yum/wazuh-agent-${this.state.wazuhVersion}${this.addToVersion}.armv7hl.rpm`;
         case 'redhat7-i386':
           return `https://packages.wazuh.com/4.x/yum/wazuh-agent-${this.state.wazuhVersion}${this.addToVersion}.i386.rpm`;
@@ -591,34 +476,10 @@
           return 'https://packages.wazuh.com/key/alpine-devel%40wazuh.com-633d7457.rsa.pub && echo "https://packages.wazuh.com/4.x/alpine/v3.12/main"';
         default:
           return 'https://packages.wazuh.com/key/alpine-devel%40wazuh.com-633d7457.rsa.pub && echo "https://packages.wazuh.com/4.x/alpine/v3.12/main"';
->>>>>>> 4841223a
       }
     }
 
     resolveORACLELINUXPackage() {
-<<<<<<< HEAD
-      switch (`${this.state.selectedVersion}-${this.state.selectedArchitecture}`) {
-        case 'oraclelinux5-i386':
-          return `https://packages.wazuh.com/4.x/yum/wazuh-agent-${this.state.wazuhVersion}-1.i386.rpm`;
-        case 'oraclelinux5-aarch64':
-          return `https://packages.wazuh.com/4.x/yum/wazuh-agent-${this.state.wazuhVersion}-1.aarch64.rpm`;
-        case 'oraclelinux5-x86_64':
-          return `https://packages.wazuh.com/4.x/yum/wazuh-agent-${this.state.wazuhVersion}-1.x86_64.rpm`;
-        case 'oraclelinux5-armhf':
-          return `https://packages.wazuh.com/4.x/yum/wazuh-agent-${this.state.wazuhVersion}-1.armv7hl.rpm`;
-        case 'oraclelinux5-powerpc':
-          return `https://packages.wazuh.com/4.x/yum/wazuh-agent-${this.state.wazuhVersion}.ppc64le.rpm`;
-        case 'oraclelinux6-i386':
-          return `https://packages.wazuh.com/4.x/yum/wazuh-agent-${this.state.wazuhVersion}.i386.rpm`;
-        case 'oraclelinux6-aarch64':
-          return `https://packages.wazuh.com/4.x/yum/wazuh-agent-${this.state.wazuhVersion}.aarch64.rpm`;
-        case 'oraclelinux6-x86_64':
-          return `https://packages.wazuh.com/4.x/yum/wazuh-agent-${this.state.wazuhVersion}.x86_64.rpm`;
-        case 'oraclelinux6-armhf':
-          return `https://packages.wazuh.com/4.x/yum/wazuh-agent-${this.state.wazuhVersion}.armv7hl.rpm`;
-        default:
-          return `https://packages.wazuh.com/4.x/yum/wazuh-agent-${this.state.wazuhVersion}-1.x86_64.rpm`;
-=======
       switch (
         `${this.state.selectedVersion}-${this.state.selectedArchitecture}`
       ) {
@@ -636,38 +497,10 @@
           return `https://packages.wazuh.com/4.x/yum/wazuh-agent-${this.state.wazuhVersion}${this.addToVersion}.armv7hl.rpm`;
         default:
           return `https://packages.wazuh.com/4.x/yum/wazuh-agent-${this.state.wazuhVersion}${this.addToVersion}.x86_64.rpm`;
->>>>>>> 4841223a
       }
     }
 
     resolveCENTPackage() {
-<<<<<<< HEAD
-      switch (`${this.state.selectedVersion}-${this.state.selectedArchitecture}`) {
-        case 'centos5-i386':
-          return `https://packages.wazuh.com/4.x/yum/i386/wazuh-agent-${this.state.wazuhVersion}.el5.i386.rpm`;
-        case 'centos5-x86_64':
-          return `https://packages.wazuh.com/4.x/yum/x86_64/wazuh-agent-${this.state.wazuhVersion}.el5.x86_64.rpm`;
-        case 'centos6-i386':
-          return `https://packages.wazuh.com/4.x/yum/wazuh-agent-${this.state.wazuhVersion}.i386.rpm`;
-        case 'centos6-aarch64':
-          return `https://packages.wazuh.com/4.x/yum/wazuh-agent-${this.state.wazuhVersion}.aarch64.rpm`;
-        case 'centos6-x86_64':
-          return `https://packages.wazuh.com/4.x/yum/wazuh-agent-${this.state.wazuhVersion}.x86_64.rpm`;
-        case 'centos6-armhf':
-          return `https://packages.wazuh.com/4.x/yum/wazuh-agent-${this.state.wazuhVersion}.armv7hl.rpm`;
-        case 'centos7-i386':
-          return `https://packages.wazuh.com/4.x/yum/wazuh-agent-${this.state.wazuhVersion}.i386.rpm`;
-        case 'centos7-aarch64':
-          return `https://packages.wazuh.com/4.x/yum/wazuh-agent-${this.state.wazuhVersion}.aarch64.rpm`;
-        case 'centos7-x86_64':
-          return `https://packages.wazuh.com/4.x/yum/wazuh-agent-${this.state.wazuhVersion}.x86_64.rpm`;
-        case 'centos7-armhf':
-          return `https://packages.wazuh.com/4.x/yum/wazuh-agent-${this.state.wazuhVersion}.armv7hl.rpm`;
-        case 'centos7-powerpc':
-          return `https://packages.wazuh.com/4.x/yum/wazuh-agent-${this.state.wazuhVersion}.ppc64le.rpm`;
-        default:
-          return `https://packages.wazuh.com/4.x/yum/wazuh-agent-${this.state.wazuhVersion}.x86_64.rpm`;
-=======
       switch (
         `${this.state.selectedVersion}-${this.state.selectedArchitecture}`
       ) {
@@ -695,30 +528,10 @@
           return `https://packages.wazuh.com/4.x/yum/wazuh-agent-${this.state.wazuhVersion}${this.addToVersion}.ppc64le.rpm`;
         default:
           return `https://packages.wazuh.com/4.x/yum/wazuh-agent-${this.state.wazuhVersion}${this.addToVersion}.x86_64.rpm`;
->>>>>>> 4841223a
       }
     }
 
     resolveSUSEPackage() {
-<<<<<<< HEAD
-      switch (`${this.state.selectedVersion}-${this.state.selectedArchitecture}`) {
-        case 'suse11-i386':
-          return `https://packages.wazuh.com/4.x/yum/wazuh-agent-${this.state.wazuhVersion}.i386.rpm`;
-        case 'suse11-x86_64':
-          return `https://packages.wazuh.com/4.x/yum/wazuh-agent-${this.state.wazuhVersion}.x86_64.rpm`;
-        case 'suse12-i386':
-          return `https://packages.wazuh.com/4.x/yum/wazuh-agent-${this.state.wazuhVersion}.i386.rpm`;
-        case 'suse12-aarch64':
-          return `https://packages.wazuh.com/4.x/yum/wazuh-agent-${this.state.wazuhVersion}.aarch64.rpm`;
-        case 'suse12-x86_64':
-          return `https://packages.wazuh.com/4.x/yum/wazuh-agent-${this.state.wazuhVersion}.x86_64.rpm`;
-        case 'suse12-armhf':
-          return `https://packages.wazuh.com/4.x/yum/wazuh-agent-${this.state.wazuhVersion}.armv7hl.rpm`;
-        case 'suse12-powerpc':
-          return `https://packages.wazuh.com/4.x/yum/wazuh-agent-${this.state.wazuhVersion}.ppc64le.rpm`;
-        default:
-          return `https://packages.wazuh.com/4.x/yum/wazuh-agent-${this.state.wazuhVersion}.x86_64.rpm`;
-=======
       switch (
         `${this.state.selectedVersion}-${this.state.selectedArchitecture}`
       ) {
@@ -738,26 +551,10 @@
           return `https://packages.wazuh.com/4.x/yum/wazuh-agent-${this.state.wazuhVersion}${this.addToVersion}.ppc64le.rpm`;
         default:
           return `https://packages.wazuh.com/4.x/yum/wazuh-agent-${this.state.wazuhVersion}${this.addToVersion}.x86_64.rpm`;
->>>>>>> 4841223a
       }
     }
 
     resolveFEDORAPachage() {
-<<<<<<< HEAD
-      switch (`${this.state.selectedVersion}-${this.state.selectedArchitecture}`) {
-        case '22-i386':
-          return `https://packages.wazuh.com/4.x/yum/i386/wazuh-agent-${this.state.wazuhVersion}-1.el5.i386.rpm`;
-        case '22-aarch64':
-          return `https://packages.wazuh.com/4.x/yum/wazuh-agent-${this.state.wazuhVersion}-1.aarch64.rpm`;
-        case '22-x86_64':
-          return `https://packages.wazuh.com/4.x/yum/wazuh-agent-${this.state.wazuhVersion}.x86_64.rpm`;
-        case '22-armhf':
-          return `https://packages.wazuh.com/4.x/yum/wazuh-agent-${this.state.wazuhVersion}.armv7hl.rpm`;
-        case '22-powerpc':
-          return `https://packages.wazuh.com/4.x/yum/wazuh-agent-${this.state.wazuhVersion}.ppc64le.rpm`;
-        default:
-          return `https://packages.wazuh.com/4.x/yum/wazuh-agent-${this.state.wazuhVersion}.x86_64.rpm`;
-=======
       switch (
         `${this.state.selectedVersion}-${this.state.selectedArchitecture}`
       ) {
@@ -773,44 +570,10 @@
           return `https://packages.wazuh.com/4.x/yum/wazuh-agent-${this.state.wazuhVersion}${this.addToVersion}.ppc64le.rpm`;
         default:
           return `https://packages.wazuh.com/4.x/yum/wazuh-agent-${this.state.wazuhVersion}${this.addToVersion}.x86_64.rpm`;
->>>>>>> 4841223a
       }
     }
 
     resolveAMAZONLPackage() {
-<<<<<<< HEAD
-      switch (`${this.state.selectedVersion}-${this.state.selectedArchitecture}`) {
-        case 'amazonlinux1-i386':
-          return `https://packages.wazuh.com/4.x/yum/wazuh-agent-${this.state.wazuhVersion}.i386.rpm`;
-        case 'amazonlinux1-aarch64':
-          return `https://packages.wazuh.com/4.x/yum/wazuh-agent-${this.state.wazuhVersion}.aarch64.rpm`;
-        case 'amazonlinux1-x86_64':
-          return `https://packages.wazuh.com/4.x/yum/wazuh-agent-${this.state.wazuhVersion}.x86_64.rpm`;
-        case 'amazonlinux1-armhf':
-          return `https://packages.wazuh.com/4.x/yum/wazuh-agent-${this.state.wazuhVersion}.armv7hl.rpm`;
-        case 'amazonlinux1-powerpc':
-          return `https://packages.wazuh.com/4.x/yum/wazuh-agent-${this.state.wazuhVersion}.ppc64le.rpm`;
-        case 'amazonlinux2-i386':
-          return `https://packages.wazuh.com/4.x/yum/wazuh-agent-${this.state.wazuhVersion}.i386.rpm`;
-        case 'amazonlinux2-aarch64':
-          return `https://packages.wazuh.com/4.x/yum/wazuh-agent-${this.state.wazuhVersion}.aarch64.rpm`;
-        case 'amazonlinux2-x86_64':
-          return `https://packages.wazuh.com/4.x/yum/wazuh-agent-${this.state.wazuhVersion}.x86_64.rpm`;
-        case 'amazonlinux2-armhf':
-          return `https://packages.wazuh.com/4.x/yum/wazuh-agent-${this.state.wazuhVersion}.armv7hl.rpm`;
-        case 'amazonlinux2-powerpc':
-          return `https://packages.wazuh.com/4.x/yum/wazuh-agent-${this.state.wazuhVersion}.ppc64le.rpm`;
-        case 'amazonlinux2022-i386':
-          return `https://packages.wazuh.com/4.x/yum/wazuh-agent-${this.state.wazuhVersion}-1.i386.rpm`;
-        case 'amazonlinux2022-aarch64':
-          return `https://packages.wazuh.com/4.x/yum/wazuh-agent-${this.state.wazuhVersion}-1.aarch64.rpm`;
-        case 'amazonlinux2022-x86_64':
-          return `https://packages.wazuh.com/4.x/yum/wazuh-agent-${this.state.wazuhVersion}-1.x86_64.rpm`;
-        case 'amazonlinux2022-armhf':
-          return `https://packages.wazuh.com/4.x/yum/wazuh-agent-${this.state.wazuhVersion}-1.armv7hl.rpm`;
-        default:
-          return `https://packages.wazuh.com/4.x/yum/wazuh-agent-${this.state.wazuhVersion}.x86_64.rpm`;
-=======
       switch (
         `${this.state.selectedVersion}-${this.state.selectedArchitecture}`
       ) {
@@ -840,26 +603,12 @@
           return `https://packages.wazuh.com/4.x/yum/wazuh-agent-${this.state.wazuhVersion}${this.addToVersion}.armv7hl.rpm`;
         default:
           return `https://packages.wazuh.com/4.x/yum/wazuh-agent-${this.state.wazuhVersion}${this.addToVersion}.x86_64.rpm`;
->>>>>>> 4841223a
       }
     }
 
     resolveDEBPackage() {
       switch (`${this.state.selectedArchitecture}`) {
         case 'i386':
-<<<<<<< HEAD
-          return `https://packages.wazuh.com/4.x/apt/pool/main/w/wazuh-agent/wazuh-agent_${this.state.wazuhVersion}_i386.deb`;
-        case 'aarch64':
-          return `https://packages.wazuh.com/4.x/apt/pool/main/w/wazuh-agent/wazuh-agent_${this.state.wazuhVersion}_arm64.deb`;
-        case 'armhf':
-          return `https://packages.wazuh.com/4.x/apt/pool/main/w/wazuh-agent/wazuh-agent_${this.state.wazuhVersion}_armhf.deb`;
-        case 'x86_64':
-          return `https://packages.wazuh.com/4.x/apt/pool/main/w/wazuh-agent/wazuh-agent_${this.state.wazuhVersion}_amd64.deb`;
-        case 'powerpc':
-          return `https://packages.wazuh.com/4.x/apt/pool/main/w/wazuh-agent/wazuh-agent_${this.state.wazuhVersion}.ppc64le.rpm`;
-        default:
-          return `https://packages.wazuh.com/4.x/apt/pool/main/w/wazuh-agent/wazuh-agent_${this.state.wazuhVersion}_amd64.deb`;
-=======
           return `https://packages.wazuh.com/4.x/apt/pool/main/w/wazuh-agent/wazuh-agent_${this.state.wazuhVersion}${this.addToVersion}_i386.deb`;
         case 'aarch64':
           return `https://packages.wazuh.com/4.x/apt/pool/main/w/wazuh-agent/wazuh-agent_${this.state.wazuhVersion}${this.addToVersion}_arm64.deb`;
@@ -871,101 +620,10 @@
           return `https://packages.wazuh.com/4.x/apt/pool/main/w/wazuh-agent/wazuh-agent_${this.state.wazuhVersion}${this.addToVersion}_ppc64el.deb`;
         default:
           return `https://packages.wazuh.com/4.x/apt/pool/main/w/wazuh-agent/wazuh-agent_${this.state.wazuhVersion}${this.addToVersion}_amd64.deb`;
->>>>>>> 4841223a
       }
     }
 
     resolveRASPBIANPackage() {
-<<<<<<< HEAD
-      switch (`${this.state.selectedVersion}-${this.state.selectedArchitecture}`) {
-        case 'busterorgreater-i386':
-          return `https://packages.wazuh.com/4.x/apt/pool/main/w/wazuh-agent/wazuh-agent_${this.state.wazuhVersion}_i386.deb`;
-        case 'busterorgreater-aarch64':
-          return `https://packages.wazuh.com/4.x/apt/pool/main/w/wazuh-agent/wazuh-agent_${this.state.wazuhVersion}_arm64.deb`;
-        case 'busterorgreater-armhf':
-          return `https://packages.wazuh.com/4.x/apt/pool/main/w/wazuh-agent/wazuh-agent_${this.state.wazuhVersion}_armhf.deb`;
-        case 'busterorgreater-x86_64':
-          return `https://packages.wazuh.com/4.x/apt/pool/main/w/wazuh-agent/wazuh-agent_${this.state.wazuhVersion}_amd64.deb`;
-        case 'busterorgreater-powerpc':
-          return `https://packages.wazuh.com/4.x/apt/pool/main/w/wazuh-agent/wazuh-agent_${this.state.wazuhVersion}.ppc64le.rpm`;
-        default:
-          return `https://packages.wazuh.com/4.x/apt/pool/main/w/wazuh-agent/wazuh-agent_${this.state.wazuhVersion}_amd64.deb`;
-      }
-    }
-
-    resolveUBUNTUPackage() {
-      switch (`${this.state.selectedVersion}-${this.state.selectedArchitecture}`) {
-        case 'ubuntu14-i386':
-          return `https://packages.wazuh.com/4.x/apt/pool/main/w/wazuh-agent/wazuh-agent_${this.state.wazuhVersion}_i386.deb`;
-        case 'ubuntu14-aarch64':
-          return `https://packages.wazuh.com/4.x/apt/pool/main/w/wazuh-agent/wazuh-agent_${this.state.wazuhVersion}_arm64.deb`;
-        case 'ubuntu14-armhf':
-          return `https://packages.wazuh.com/4.x/apt/pool/main/w/wazuh-agent/wazuh-agent_${this.state.wazuhVersion}_armhf.deb`;
-        case 'ubuntu14-x86_64':
-          return `https://packages.wazuh.com/4.x/apt/pool/main/w/wazuh-agent/wazuh-agent_${this.state.wazuhVersion}_amd64.deb`;
-        case 'ubuntu15-i386':
-          return `https://packages.wazuh.com/4.x/apt/pool/main/w/wazuh-agent/wazuh-agent_${this.state.wazuhVersion}_i386.deb`;
-        case 'ubuntu15-aarch64':
-          return `https://packages.wazuh.com/4.x/apt/pool/main/w/wazuh-agent/wazuh-agent_${this.state.wazuhVersion}_arm64.deb`;
-        case 'ubuntu15-armhf':
-          return `https://packages.wazuh.com/4.x/apt/pool/main/w/wazuh-agent/wazuh-agent_${this.state.wazuhVersion}_armhf.deb`;
-        case 'ubuntu15-x86_64':
-          return `https://packages.wazuh.com/4.x/apt/pool/main/w/wazuh-agent/wazuh-agent_${this.state.wazuhVersion}_amd64.deb`;
-        case 'ubuntu16-i386':
-          return `https://packages.wazuh.com/4.x/apt/pool/main/w/wazuh-agent/wazuh-agent_${this.state.wazuhVersion}_i386.deb`;
-        case 'ubuntu16-aarch64':
-          return `https://packages.wazuh.com/4.x/apt/pool/main/w/wazuh-agent/wazuh-agent_${this.state.wazuhVersion}_arm64.deb`;
-        case 'ubuntu16-armhf':
-          return `https://packages.wazuh.com/4.x/apt/pool/main/w/wazuh-agent/wazuh-agent_${this.state.wazuhVersion}_armhf.deb`;
-        case 'ubuntu16-x86_64':
-          return `https://packages.wazuh.com/4.x/apt/pool/main/w/wazuh-agent/wazuh-agent_${this.state.wazuhVersion}_amd64.deb`;
-        default:
-          return `https://packages.wazuh.com/4.x/apt/pool/main/w/wazuh-agent/wazuh-agent_${this.state.wazuhVersion}_amd64.deb`;
-      }
-    }
-
-    resolveOPENSUSEPackage() {
-      switch (`${this.state.selectedVersion}-${this.state.selectedArchitecture}`) {
-        case 'leap15-x86_64':
-          return `https://packages.wazuh.com/4.x/yum/i386/wazuh-agent-${this.state.wazuhVersion}.x86_64.rpm`;
-        case 'leap15-ARM64':
-          return `https://packages.wazuh.com/4.x/yum/x86_64/wazuh-agent-${this.state.wazuhVersion}.armv7hl.rpm`
-        default:
-          return `https://packages.wazuh.com/4.x/yum/wazuh-agent-${this.state.wazuhVersion}.x86_64.rpm`;
-      }
-    }
-    
-    resolveSOLARISPackage() {
-      switch (`${this.state.selectedVersion}-${this.state.selectedArchitecture}`) {
-        case 'solaris10-i386':
-          return `https://packages.wazuh.com/4.x/solaris/i386/10/wazuh-agent-${this.state.wazuhVersion}-sol10-i386.pkg`;
-        case 'solaris10-sparc':
-          return `https://packages.wazuh.com/4.x/solaris/sparc/10/wazuh-agent-${this.state.wazuhVersion}-sol10-sparc.pkg`;
-        case 'solaris11-i386':
-          return `https://packages.wazuh.com/4.x/solaris/i386/11/wazuh-agent-${this.state.wazuhVersion}-sol11-i386.p5p`;
-        case 'solaris11-sparc':
-          return `https://packages.wazuh.com/4.x/solaris/sparc/11/wazuh-agent-${this.state.wazuhVersion}-sol11-sparc.p5p`
-        default:
-          return `https://packages.wazuh.com/4.x/solaris/sparc/11/wazuh-agent-${this.state.wazuhVersion}-sol11-sparc.p5p`;
-      }
-    }
-
-    resolveAIXPackage() {
-      switch (`${this.state.selectedVersion}-${this.state.selectedArchitecture}`) {
-        case '6.1 TL9-powerpc':
-          return `https://packages.wazuh.com/4.x/yum/i386/wazuh-agent-${this.state.wazuhVersion}.aix.ppc.rpm`;
-        default:
-          return `https://packages.wazuh.com/4.x/yum/i386/wazuh-agent-${this.state.wazuhVersion}.aix.ppc.rpm`;
-      }
-    }
-
-    resolveHPPackage() {
-      switch (`${this.state.selectedVersion}-${this.state.selectedArchitecture}`) {
-        case '11.31-itanium2':
-          return `https://packages.wazuh.com/4.x/yum/i386/wazuh-agent-${this.state.wazuhVersion}-hpux-11v3-ia64.tar`;
-        default:
-          return `https://packages.wazuh.com/4.x/yum/i386/wazuh-agent-${this.state.wazuhVersion}-hpux-11v3-ia64.tar`;
-=======
       switch (
         `${this.state.selectedVersion}-${this.state.selectedArchitecture}`
       ) {
@@ -1064,7 +722,6 @@
           return `https://packages.wazuh.com/4.x/hp-ux/wazuh-agent-${this.state.wazuhVersion}${this.addToVersion}-hpux-11v3-ia64.tar`;
         default:
           return `https://packages.wazuh.com/4.x/hp-ux/wazuh-agent-${this.state.wazuhVersion}${this.addToVersion}-hpux-11v3-ia64.tar`;
->>>>>>> 4841223a
       }
     }
 
@@ -1096,15 +753,10 @@
           return this.resolveSUSEPackage();
         case 'raspbian':
           return this.resolveRASPBIANPackage();
-<<<<<<< HEAD
-        default:
-          return `https://packages.wazuh.com/4.x/yum/x86_64/wazuh-agent-${this.state.wazuhVersion}-1.x86_64.rpm`;
-=======
         case 'alpine':
           return this.resolveAlpinePackage();
         default:
           return `https://packages.wazuh.com/4.x/yum/x86_64/wazuh-agent-${this.state.wazuhVersion}${this.addToVersion}.x86_64.rpm`;
->>>>>>> 4841223a
       }
     }
 
@@ -1218,8 +870,6 @@
               ? ['OS architecture']
               : []),
           ];
-<<<<<<< HEAD
-=======
         case 'alpine':
           return [
             ...(!this.state.selectedVersion ? ['OS version'] : []),
@@ -1227,7 +877,6 @@
               ? ['OS architecture']
               : []),
           ];
->>>>>>> 4841223a
         default:
           return [];
       }
@@ -1240,6 +889,7 @@
         return 'bash';
       }
     }
+
     render() {
       const appVersionMajorDotMinor = this.state.wazuhVersion
         .split('.')
@@ -1249,17 +899,6 @@
         'user-manual/agents/agent-connection.html',
         appVersionMajorDotMinor,
       );
-<<<<<<< HEAD
-      const missingOSSelection = this.checkMissingOSSelection();
-      
-
-      const agentName = (
-        <EuiFieldText
-          placeholder="Name agent"
-          value={this.state.agentName}
-          onChange={(event) => this.setAgentName(event)}
-        />
-=======
 
       const urlWazuhAgentEnrollment = webDocumentationLink(
         'user-manual/agent-enrollment/index.html',
@@ -1292,20 +931,14 @@
             />
           </EuiFormRow>
         </EuiForm>
->>>>>>> 4841223a
       );
       const groupInput = (
         <>
           {!this.state.groups.length && (
             <>
-<<<<<<< HEAD
-              <EuiCallOut style={{ marginTop: '1.5rem' }}
-                color="warning"
-=======
               <EuiCallOut
                 style={{ marginTop: '1.5rem' }}
                 color='warning'
->>>>>>> 4841223a
                 title='This section could not be configured because you do not have permission to read groups.'
                 iconType='iInCircle'
               />
@@ -1313,27 +946,8 @@
           )}
         </>
       );
-      
-
 
       const agentGroup = (
-<<<<<<< HEAD
-        <EuiText style={{marginTop: '1.5rem'}}>
-        <p>Select one or more existing groups</p>
-        <EuiComboBox
-          placeholder={!this.state.groups.length ? "Default" : "Select group"}
-          options={this.state.groups}
-          selectedOptions={this.state.selectedGroup}
-          onChange={(group) => {
-            this.setGroupName(group);
-          }}
-          isDisabled={!this.state.groups.length}
-          isClearable={true}
-          data-test-subj="demoComboBox"
-        />
-      </EuiText>
-      )
-=======
         <EuiText style={{ marginTop: '1.5rem' }}>
           <p>Select one or more existing groups</p>
           <EuiComboBox
@@ -1349,7 +963,6 @@
           />
         </EuiText>
       );
->>>>>>> 4841223a
       const passwordInput = (
         <EuiFieldText
           placeholder='Wazuh password'
@@ -1364,26 +977,6 @@
 
       const customTexts = {
         rpmText: `sudo ${this.optionalDeploymentVariables()}${this.agentNameVariable()}yum install -y ${this.optionalPackages()}`,
-<<<<<<< HEAD
-        centText: `sudo ${this.optionalDeploymentVariables()}${this.agentNameVariable()}yum install -y ${this.optionalPackages()}`,
-        debText: `curl -so wazuh-agent-${this.state.wazuhVersion
-          }.deb ${this.optionalPackages()} && sudo ${this.optionalDeploymentVariables()}${this.agentNameVariable()}dpkg -i ./wazuh-agent-${this.state.wazuhVersion
-          }.deb`,
-        ubuText: `curl -so wazuh-agent-${this.state.wazuhVersion
-          }.deb ${this.optionalPackages()} && sudo ${this.optionalDeploymentVariables()}${this.agentNameVariable()}dpkg -i ./wazuh-agent-${this.state.wazuhVersion
-          }.deb`,
-        macosText: `curl -so wazuh-agent-${this.state.wazuhVersion
-          }.pkg https://packages.wazuh.com/4.x/macos/wazuh-agent-${this.state.wazuhVersion
-          }-1.pkg && sudo launchctl setenv ${this.optionalDeploymentVariables()}${this.agentNameVariable()}&& sudo installer -pkg ./wazuh-agent-${this.state.wazuhVersion
-          }.pkg -target /`,
-        winText: `Invoke-WebRequest -Uri https://packages.wazuh.com/4.x/windows/wazuh-agent-${this.state.wazuhVersion
-          }-1.msi -OutFile \${env:tmp}\\wazuh-agent-${this.state.wazuhVersion}.msi; msiexec.exe /i \${env:tmp}\\wazuh-agent-${this.state.wazuhVersion
-          }.msi /q ${this.optionalDeploymentVariables()}${this.agentNameVariable()}`,
-        openText: `sudo rpm --import https://packages.wazuh.com/key/GPG-KEY-WAZUH && sudo ${this.optionalDeploymentVariables()}${this.agentNameVariable()} zypper install -y ${this.optionalPackages()}`,
-        solText: `sudo curl -so ${this.optionalPackages()} && sudo ${this.agentNameVariable()}&& ${this.state.selectedVersion == 'solaris11' ? 'pkg install -g wazuh-agent.p5p wazuh-agent' : 'pkgadd -d wazuh-agent.pkg'}`,
-        aixText: `sudo ${this.optionalDeploymentVariables()}${this.agentNameVariable()}rpm -ivh ${this.optionalPackages()}`,
-        hpText: `cd / && sudo curl -so ${this.optionalPackages()} && sudo ${this.agentNameVariable()}groupadd wazuh && sudo useradd -G wazuh wazuh && sudo tar -xvf wazuh-agent.tar`,
-=======
         alpineText: `wget -O /etc/apk/keys/alpine-devel@wazuh.com-633d7457.rsa.pub ${this.optionalPackages()} >> /etc/apk/repositories && \
 apk update && \
 apk add wazuh-agent=${this.state.wazuhVersion}-r1`,
@@ -1414,26 +1007,16 @@
         }`,
         aixText: `sudo ${this.optionalDeploymentVariables()}${this.agentNameVariable()}rpm -ivh ${this.optionalPackages()}`,
         hpText: `cd / && sudo curl -so wazuh-agent.tar ${this.optionalPackages()} && sudo groupadd wazuh && sudo useradd -G wazuh wazuh && sudo tar -xvf wazuh-agent.tar`,
->>>>>>> 4841223a
         amazonlinuxText: `sudo ${this.optionalDeploymentVariables()}${this.agentNameVariable()}yum install -y ${this.optionalPackages()}`,
         fedoraText: `sudo ${this.optionalDeploymentVariables()}${this.agentNameVariable()}yum install -y ${this.optionalPackages()}`,
         oraclelinuxText: `sudo ${this.optionalDeploymentVariables()}${this.agentNameVariable()}yum install -y ${this.optionalPackages()}`,
         suseText: `sudo ${this.optionalDeploymentVariables()}${this.agentNameVariable()}yum install -y ${this.optionalPackages()}`,
-<<<<<<< HEAD
-        raspbianText: `curl -so wazuh-agent-${this.state.wazuhVersion
-          }.deb ${this.optionalPackages()} && sudo ${this.optionalDeploymentVariables()}${this.agentNameVariable()}dpkg -i ./wazuh-agent-${this.state.wazuhVersion
-          }.deb`,
-=======
         raspbianText: `curl -so wazuh-agent.deb ${this.optionalPackages()} && sudo ${this.optionalDeploymentVariables()}${this.agentNameVariable()}dpkg -i ./wazuh-agent.deb`,
->>>>>>> 4841223a
       };
 
       const field = `${this.state.selectedOS}Text`;
       const text = customTexts[field];
       const language = this.getHighlightCodeLanguage(this.state.selectedOS);
-<<<<<<< HEAD
-      const warningUpgrade = 'If the installer finds another Wazuh agent in the system, it will upgrade it preserving the configuration.'
-=======
       const warningUpgrade =
         'If the installer finds another Wazuh agent in the system, it will upgrade it preserving the configuration.';
       const textAndLinkToCheckConnectionDocumentation = (
@@ -1461,7 +1044,6 @@
         </>
       );
 
->>>>>>> 4841223a
       const windowsAdvice = this.state.selectedOS === 'win' && (
         <>
           <EuiCallOut title='Requirements' iconType='iInCircle'>
@@ -1507,84 +1089,6 @@
               title='This section could not be displayed because you do not have permission to get access to the registration service.'
               iconType='iInCircle'
             />
-<<<<<<< HEAD
-          ) : (this.state.connectionSecure === true && this.state.udpProtocol === false) ? (
-            <EuiText>
-            <p>
-              You can use this command to install and enroll the Wazuh agent in one or more hosts.
-            </p>
-            <EuiCallOut
-              color="warning"
-              title={warningUpgrade}
-              iconType="iInCircle"
-            />
-            <EuiSpacer />
-            {windowsAdvice}
-            <div className="copy-codeblock-wrapper">
-              <EuiCodeBlock style={codeBlock} language={language}>
-                {this.state.wazuhPassword && !this.state.showPassword ? this.obfuscatePassword(text) : text}
-              </EuiCodeBlock>
-              <EuiCopy textToCopy={text}>
-                {(copy) => (
-                  <div className="copy-overlay"  onClick={copy}>
-                    <p><EuiIcon type="copy"/> Copy command</p>
-                  </div>
-                )}
-              </EuiCopy>
-            </div>
-            {this.state.needsPassword && (
-              <EuiSwitch
-                label="Show password"
-                checked={this.state.showPassword}
-                onChange={(active) => this.setShowPassword(active)}
-              />
-            )}
-            <EuiSpacer />
-          </EuiText>) : (this.state.connectionSecure === false) ? 
-          (
-            <EuiText>
-            <p>
-              You can use this command to install and enroll the Wazuh agent in one or more hosts.
-            </p>
-            <EuiCallOut
-              color="warning"
-              title={warningUpgrade}
-              iconType="iInCircle"
-            />
-            <EuiSpacer />
-            <EuiCallOut
-              color="danger"
-              title={
-                <>
-                  Warning: there's no <EuiLink target="_blank" href={webDocumentationLink('user-manual/deployment-variables/deployment-variables.html', appVersionMajorDotMinor)}>secure protocol configured</EuiLink> and agents will not be able to communicate with the manager.
-                </>
-              }
-              iconType="iInCircle"
-            />
-            <EuiSpacer />
-            {windowsAdvice}
-            <div className="copy-codeblock-wrapper">
-              <EuiCodeBlock style={codeBlock} language={language}>
-                {this.state.wazuhPassword && !this.state.showPassword ? this.obfuscatePassword(text) : text}
-              </EuiCodeBlock>
-              <EuiCopy textToCopy={text || ''}>
-                {(copy) => (
-                  <div className="copy-overlay"  onClick={copy}>
-                    <p><EuiIcon type="copy"/> Copy command</p>
-                  </div>
-                )}
-              </EuiCopy>
-            </div>
-            {this.state.needsPassword && (
-              <EuiSwitch
-                label="Show password"
-                checked={this.state.showPassword}
-                onChange={(active) => this.setShowPassword(active)}
-              />
-            )}
-            <EuiSpacer />
-          </EuiText>) : (
-=======
           ) : this.state.selectedOS &&
             this.state.connectionSecure === true &&
             this.state.udpProtocol === false ? (
@@ -1911,22 +1415,15 @@
             </EuiText>
           ) : (
             this.state.selectedOS && (
->>>>>>> 4841223a
               <EuiText>
                 <p>
                   You can use this command to install and enroll the Wazuh agent
                   in one or more hosts.
                 </p>
                 <EuiCallOut
-<<<<<<< HEAD
-                  color="warning"
-                  title={warningUpgrade}
-                  iconType="iInCircle"
-=======
                   color='warning'
                   title={warningUpgrade}
                   iconType='iInCircle'
->>>>>>> 4841223a
                 />
                 <EuiSpacer />
                 {windowsAdvice}
@@ -1959,17 +1456,11 @@
                       : text}
                   </EuiCodeBlock>
                   <EuiCopy textToCopy={text || ''}>
-<<<<<<< HEAD
-                    {(copy) => (
-                      <div className="copy-overlay" onClick={copy}>
-                        <p><EuiIcon type="copy" /> Copy command</p>
-=======
                     {copy => (
                       <div className='copy-overlay' onClick={copy}>
                         <p>
                           <EuiIcon type='copy' /> Copy command
                         </p>
->>>>>>> 4841223a
                       </div>
                     )}
                   </EuiCopy>
@@ -2168,115 +1659,6 @@
         },
       ];
 
-<<<<<<< HEAD
-      const tabNet = [
-        {
-          id: 'NET',
-          name: 'NET',
-          content: (
-            <Fragment>
-              <EuiSpacer />
-              <EuiText>
-                <div className="copy-codeblock-wrapper">
-                  <EuiCodeBlock style={codeBlock} language={language}>
-                    {this.systemSelectorNet()}
-                  </EuiCodeBlock>
-                  <EuiCopy textToCopy={this.systemSelectorNet()}>
-                    {(copy) => (
-                      <div className="copy-overlay" onClick={copy}>
-                        <p><EuiIcon type="copy" /> Copy command</p>
-                      </div>
-                    )}
-                  </EuiCopy>
-                </div>
-                <EuiSpacer size='s' />
-                {textAndLinkToCheckConnectionDocumentation}
-              </EuiText>
-            </Fragment>
-          ),
-        },
-      ];
-
-      const tabWazuhControlMacos = [
-        {
-          id: 'Wazuh-control-macos',
-          name: 'Wazuh-control-macos',
-          content: (
-            <Fragment>
-              <EuiSpacer />
-              <EuiText>
-                <div className="copy-codeblock-wrapper">
-                  <EuiCodeBlock style={codeBlock} language={language}>
-                    {this.systemSelectorWazuhControlMacos()}
-                  </EuiCodeBlock>
-                  <EuiCopy textToCopy={this.systemSelectorWazuhControlMacos()}>
-                    {(copy) => (
-                      <div className="copy-overlay" onClick={copy}>
-                        <p><EuiIcon type="copy" /> Copy command</p>
-                      </div>
-                    )}
-                  </EuiCopy>
-                </div>
-                <EuiSpacer size='s' />
-                {textAndLinkToCheckConnectionDocumentation}
-              </EuiText>
-            </Fragment>
-          ),
-        },
-      ];
-
-      const tabWazuhControl = [
-        {
-          id: 'Wazuh-control',
-          name: 'Wazuh-control',
-          content: (
-            <Fragment>
-              <EuiSpacer />
-              <EuiText>
-                <div className="copy-codeblock-wrapper">
-                  <EuiCodeBlock style={codeBlock} language={language}>
-                    {this.systemSelectorWazuhControl()}
-                  </EuiCodeBlock>
-                  <EuiCopy textToCopy={this.systemSelectorWazuhControl()}>
-                    {(copy) => (
-                      <div className="copy-overlay" onClick={copy}>
-                        <p><EuiIcon type="copy" /> Copy command</p>
-                      </div>
-                    )}
-                  </EuiCopy>
-                </div>
-                <EuiSpacer size='s' />
-                {textAndLinkToCheckConnectionDocumentation}
-              </EuiText>
-            </Fragment>
-          ),
-        },
-      ];
-
-      const buttonGroup = (legend, options, idSelected, onChange) => {
-        return (
-          <EuiButtonGroup
-            color="primary"
-            legend={legend}
-            options={options}
-            idSelected={idSelected}
-            onChange={onChange}
-            className={'wz-flex'}
-            />
-        )
-      }
-
-      const buttonGroupWithMessage = (legend, options, idSelected, onChange) => {
-        return (
-          <>
-            <EuiButtonGroup
-              color="primary"
-              legend={legend}
-              options={options}
-              idSelected={idSelected}
-              onChange={onChange}
-              className={'wz-flex'}
-=======
       const onChangeServerAddress = async nodeSelected => {
           this.setState({
             serverAddress: nodeSelected,
@@ -2294,344 +1676,11 @@
               options={osPrincipalButtons}
               idSelected={this.state.selectedOS}
               onChange={os => this.selectOS(os)}
->>>>>>> 4841223a
             />
-            {this.state.selectedVersion == 'solaris10' || this.state.selectedVersion == 'solaris11' ? <EuiCallOut color="warning" className='wz-callout-message' iconType="iInCircle" title={
-              <span>
-                Might require some extra installation <EuiLink target="_blank" href={webDocumentationLink('installation-guide/wazuh-agent/wazuh-agent-package-solaris.html', appVersionMajorDotMinor)}>steps</EuiLink>.
-              </span>
-            }>
-            </EuiCallOut> : this.state.selectedVersion == '6.1 TL9' ? <EuiCallOut color="warning" className='wz-callout-message' iconType="iInCircle" title={
-              <span>
-                Might require some extra installation <EuiLink target="_blank" href={webDocumentationLink('installation-guide/wazuh-agent/wazuh-agent-package-aix.html', appVersionMajorDotMinor)}>steps</EuiLink>.
-              </span>
-            }>
-            </EuiCallOut> : this.state.selectedVersion == '11.31' ? <EuiCallOut color="warning" className='wz-callout-message' iconType="iInCircle" title={
-              <span>
-                Might require some extra installation <EuiLink target="_blank" href={webDocumentationLink('installation-guide/wazuh-agent/wazuh-agent-package-hpux.html', appVersionMajorDotMinor)}>steps</EuiLink>.
-              </span>
-            }>
-            </EuiCallOut> : this.state.selectedVersion == 'debian7' || this.state.selectedVersion == 'debian8' || this.state.selectedVersion == 'debian9' || this.state.selectedVersion == 'debian10' ? <EuiCallOut color="warning" className='wz-callout-message' iconType="iInCircle" title={
-              <span>
-                Might require some extra installation <EuiLink target="_blank" href={webDocumentationLink('installation-guide/wazuh-agent/wazuh-agent-package-linux.html', appVersionMajorDotMinor)}>steps</EuiLink>.
-              </span>
-            }>
-            </EuiCallOut> : ''}
-          </>
-        )
-      }
-
-      const selectedVersionMac = (legend, options, idSelected, onChange) => {
-        return (
-          <EuiButtonGroup
-            color="primary"
-            legend={legend}
-            options={options}
-            idSelected={idSelected}
-            onChange={onChange} />
-        )
-      }
-
-      const onChangeServerAddress = async (selectedNodes) => {
-        if(selectedNodes.length === 0){
-          this.setState({
-            serverAddress: '',
-            udpProtocol: false,
-            connectionSecure: null
-          })
-        }else{
-          const nodeSelected = selectedNodes[0];
-          try {
-            const remoteConfig = await getConnectionConfig(nodeSelected);
-            this.setState({
-              serverAddress: remoteConfig.serverAddress,
-              udpProtocol: remoteConfig.udpProtocol,
-              connectionSecure: remoteConfig.connectionSecure
-            })
-          }catch(error){
-            const options = {
-              context: `${RegisterAgent.name}.onChangeServerAddress`,
-              level: UI_LOGGER_LEVELS.ERROR,
-              severity: UI_ERROR_SEVERITIES.BUSINESS,
-              display: true,
-              store: false,
-              error: {
-                error: error,
-                message: error.message || error,
-                title: error.name || error,
-              },
-            };
-            getErrorOrchestrator().handleError(options);
-            this.setState({
-              serverAddress: nodeSelected.label,
-              udpProtocol: false,
-              connectionSecure: false
-            })
-          }
-        }
-          
-      }
-      
-
-      const steps = [
-        {
-          title: 'Choose the operating system',
-          children: (
-            buttonGroup("Choose the Operating system", osButtons, this.state.selectedOS, (os) => this.selectOS(os))
           ),
         },
         ...(this.state.selectedOS == 'rpm'
           ? [
-<<<<<<< HEAD
-            {
-              title: 'Choose the version',
-              children: (
-                this.state.selectedVersion == 'redhat5' || this.state.selectedVersion == 'redhat6' ? buttonGroupWithMessage("Choose the version", versionButtonsRedHat, this.state.selectedVersion, (version) => this.setVersion(version)) : buttonGroup("Choose the version", versionButtonsRedHat, this.state.selectedVersion, (version) => this.setVersion(version))
-              ),
-            },
-          ]
-          : []),
-        ...(this.state.selectedOS == 'oraclelinux'
-          ? [
-            {
-              title: 'Choose the version',
-              children: (
-                buttonGroup("Choose the version", versionButtonsOracleLinux, this.state.selectedVersion, (version) => this.setVersion(version))
-              ),
-            },
-          ]
-          : []),
-        ...(this.state.selectedOS == 'raspbian'
-          ? [
-            {
-              title: 'Choose the version',
-              children: (
-                buttonGroup("Choose the version", versionButtonsRaspbian, this.state.selectedVersion, (version) => this.setVersion(version))
-              ),
-            },
-          ]
-          : []),
-        ...(this.state.selectedOS == 'amazonlinux'
-          ? [
-            {
-              title: 'Choose the version',
-              children: (
-                buttonGroup("Choose the version", versionButtonAmazonLinux, this.state.selectedVersion, (version) => this.setVersion(version))
-              ),
-            },
-          ]
-          : []),
-        ...(this.state.selectedOS == 'cent'
-          ? [
-            {
-              title: 'Choose the version',
-              children: (
-                this.state.selectedVersion == 'centos5' || this.state.selectedVersion == 'centos6' ? buttonGroupWithMessage("Choose the version", versionButtonsCentos, this.state.selectedVersion, (version) => this.setVersion(version)) : buttonGroup("Choose the version", versionButtonsCentos, this.state.selectedVersion, (version) => this.setVersion(version))
-              ),
-            },
-          ]
-          : []),
-        ...(this.state.selectedOS == 'fedora'
-          ? [
-            {
-              title: 'Choose the version',
-              children: (
-                buttonGroup("Choose the version", versionButtonFedora, this.state.selectedVersion, (version) => this.setVersion(version))
-              ),
-            },
-          ]
-          : []),
-        ...(this.state.selectedOS == 'deb'
-          ? [
-            {
-              title: 'Choose the version',
-              children: (
-                this.state.selectedVersion == 'debian7' || this.state.selectedVersion == 'debian8' || this.state.selectedVersion == 'debian9' || this.state.selectedVersion == 'debian10' ? buttonGroupWithMessage("Choose the version", versionButtonsDebian, this.state.selectedVersion, (version) => this.setVersion(version)) : buttonGroup("Choose the version", versionButtonsDebian, this.state.selectedVersion, (version) => this.setVersion(version))
-              ),
-            },
-          ]
-          : []),
-        ...(this.state.selectedOS == 'ubu'
-          ? [
-            {
-              title: 'Choose the version',
-              children: (
-                this.state.selectedVersion == 'ubuntu14' ? buttonGroupWithMessage("Choose the version", versionButtonsUbuntu, this.state.selectedVersion, (version) => this.setVersion(version)) : buttonGroup("Choose the version", versionButtonsUbuntu, this.state.selectedVersion, (version) => this.setVersion(version))
-              ),
-            },
-          ]
-          : []),
-        ...(this.state.selectedOS == 'win'
-          ? [
-            {
-              title: 'Choose the version',
-              children: (
-                this.state.selectedVersion == 'windowsxp' ? buttonGroupWithMessage("Choose the version", versionButtonsWindows, this.state.selectedVersion, (version) => this.setVersion(version)) : buttonGroup("Choose the version", versionButtonsWindows, this.state.selectedVersion, (version) => this.setVersion(version))
-              ),
-            },
-          ]
-          : []),
-        ...(this.state.selectedOS == 'macos'
-          ? [
-            {
-              title: 'Choose the version',
-              children: (
-                selectedVersionMac("Choose the version", versionButtonsMacOS, this.state.selectedVersion, (version) => this.setVersion(version))
-              ),
-            },
-          ]
-          : []),
-        ...(this.state.selectedOS == 'suse'
-          ? [
-            {
-              title: 'Choose the version',
-              children: (
-                selectedVersionMac("Choose the version", versionButtonsSuse, this.state.selectedVersion, (version) => this.setVersion(version))
-              ),
-            },
-          ]
-          : []),
-        ...(this.state.selectedOS == 'open'
-          ? [
-            {
-              title: 'Choose the version',
-              children: (
-                buttonGroup("Choose the version", versionButtonsOpenSuse, this.state.selectedVersion, (version) => this.setVersion(version))
-              ),
-            },
-          ]
-          : []),
-        ...(this.state.selectedOS == 'sol'
-          ? [
-            {
-              title: 'Choose the version',
-              children: (
-                this.state.selectedVersion == 'solaris10' || this.state.selectedVersion == 'solaris11' ? buttonGroupWithMessage("Choose the version", versionButtonsSolaris, this.state.selectedVersion, (version) => this.setVersion(version)) : buttonGroup("Choose the version", versionButtonsSolaris, this.state.selectedVersion, (version) => this.setVersion(version))
-              ),
-            },
-          ]
-          : []),
-        ...(this.state.selectedOS == 'aix'
-          ? [
-            {
-              title: 'Choose the version',
-              children: (
-                this.state.selectedVersion == '6.1 TL9' ? buttonGroupWithMessage("Choose the version", versionButtonsAix, this.state.selectedVersion, (version) => this.setVersion(version)) : buttonGroup("Choose the version", versionButtonsAix, this.state.selectedVersion, (version) => this.setVersion(version))
-              ),
-            },
-          ]
-          : []),
-        ...(this.state.selectedOS == 'hp'
-          ? [
-            {
-              title: 'Choose the version',
-              children: (
-                this.state.selectedVersion == '11.31' ? buttonGroupWithMessage("Choose the version", versionButtonsHPUX, this.state.selectedVersion, (version) => this.setVersion(version)) : buttonGroup("Choose the version", versionButtonsHPUX, this.state.selectedVersion, (version) => this.setVersion(version))
-              ),
-            },
-          ]
-          : []),
-        ...(this.state.selectedVersion == 'centos5' || this.state.selectedVersion == 'redhat5' || this.state.selectedVersion == 'oraclelinux5' || this.state.selectedVersion == 'suse11'
-          ? [
-            {
-              title: 'Choose the architecture',
-              children: (
-                buttonGroup("Choose the architecture", architecturei386Andx86_64, this.state.selectedArchitecture, (architecture) => this.setArchitecture(architecture))
-              ),
-            },
-          ]
-          : []),
-        ...(this.state.selectedVersion == 'leap15'
-          ? [
-            {
-              title: 'Choose the architecture',
-              children: (
-                buttonGroup("Choose the architecture", architectureButtonsOpenSuse, this.state.selectedArchitecture, (architecture) => this.setArchitecture(architecture))
-              ),
-            },
-          ]
-          : []),
-        ...(this.state.selectedVersion == 'centos6' || this.state.selectedVersion == 'oraclelinux6' || this.state.selectedVersion == 'amazonlinux1' || this.state.selectedVersion == 'redhat6' || this.state.selectedVersion == 'amazonlinux2022' || this.state.selectedVersion == 'debian7' || this.state.selectedVersion == 'debian8' || this.state.selectedVersion == 'ubuntu14' || this.state.selectedVersion == 'ubuntu15' || this.state.selectedVersion == 'ubuntu16'
-          ? [
-            {
-              title: 'Choose the architecture',
-              children: (
-                buttonGroup("Choose the architecture", architectureButtons, this.state.selectedArchitecture, (architecture) => this.setArchitecture(architecture))
-              ),
-            },
-          ]
-          : []),
-        ...(this.state.selectedVersion == 'centos7' || this.state.selectedVersion == 'redhat7' || this.state.selectedVersion == 'amazonlinux2' || this.state.selectedVersion == 'suse12' || this.state.selectedVersion == '22' || this.state.selectedVersion == 'debian9' || this.state.selectedVersion == 'debian10' || this.state.selectedVersion == 'busterorgreater'
-          ? [
-            {
-              title: 'Choose the architecture',
-              children: (
-                buttonGroup("Choose the architecture", architectureButtonsWithPPC64LE, this.state.selectedArchitecture, (architecture) => this.setArchitecture(architecture))
-              ),
-            },
-          ]
-          : []),
-        ...(this.state.selectedVersion == 'windowsxp' || this.state.selectedVersion == 'windows8'
-          ? [
-            {
-              title: 'Choose the architecture',
-              children: (
-                buttonGroup("Choose the architecture", architectureButtonsi386, this.state.selectedArchitecture, (architecture) => this.setArchitecture(architecture))
-              ),
-            },
-          ]
-          : []),
-        ...(this.state.selectedVersion == 'sierra' || this.state.selectedVersion == 'highSierra' || this.state.selectedVersion == 'mojave' || this.state.selectedVersion == 'catalina' || this.state.selectedVersion == 'bigSur' || this.state.selectedVersion == 'monterrey' || this.state.selectedVersion == 'ventura'
-          ? [
-            {
-              title: 'Choose the architecture',
-              children: (
-                buttonGroup("Choose the architecture", architectureButtonsMacos, this.state.selectedArchitecture, (architecture) => this.setArchitecture(architecture))
-              ),
-            },
-          ]
-          : []),
-        ...(this.state.selectedVersion == 'solaris10' || this.state.selectedVersion == 'solaris11'
-          ? [
-            {
-              title: 'Choose the architecture',
-              children: (
-                buttonGroup("Choose the architecture", architectureButtonsSolaris, this.state.selectedArchitecture, (architecture) => this.setArchitecture(architecture))
-              ),
-            },
-          ]
-          : []),
-        ...(this.state.selectedVersion == '6.1 TL9'
-          ? [
-            {
-              title: 'Choose the architecture',
-              children: (
-                buttonGroup("Choose the architecture", architectureButtonsAix, this.state.selectedArchitecture, (architecture) => this.setArchitecture(architecture))
-              ),
-            },
-          ]
-          : []),
-        ...(this.state.selectedVersion == '11.31'
-          ? [
-            {
-              title: 'Choose the architecture',
-              children: (
-                buttonGroup("Choose the architecture", architectureButtonsHpUx, this.state.selectedArchitecture, (architecture) => this.setArchitecture(architecture))
-              ),
-            },
-          ]
-          : []),
-        {
-          title: 'Wazuh server address',
-          children: <Fragment>
-            <ServerAddress
-              defaultValue={this.state.defaultServerAddress}
-              onChange={onChangeServerAddress} 
-              fetchOptions={fetchClusterNodesOptions}/>
-            </Fragment>,
-        },
-        ...(!(!this.state.needsPassword || this.state.hidePasswordInput)
-=======
               {
                 title: 'Choose the version',
                 children: (
@@ -2691,7 +1740,6 @@
             ]
           : []),
         ...(this.state.selectedOS == 'cent'
->>>>>>> 4841223a
           ? [
               {
                 title: 'Choose the version',
@@ -3112,13 +2160,6 @@
               },
             ]
           : []),
-<<<<<<< HEAD
-        {
-          title: 'Assign a name and a group to the agent',
-          children: <Fragment>{agentName}{groupInput}{agentGroup}</Fragment>,
-        },
-=======
->>>>>>> 4841223a
         {
           title: 'Install and enroll the agent',
           children: this.state.gotErrorRegistrationServiceInfo ? (
@@ -3140,9 +2181,6 @@
             <div>{guide}</div>
           ),
         },
-<<<<<<< HEAD
-        ...(this.state.selectedOS == 'rpm' || this.state.selectedOS == 'cent' || this.state.selectedOS == 'suse' || this.state.selectedOS == 'fedora' || this.state.selectedOS == 'oraclelinux' || this.state.selectedOS == 'amazonlinux' || this.state.selectedOS == 'deb' || this.state.selectedOS == 'raspbian' || this.state.selectedOS == 'ubu' || this.state.selectedOS == 'win' || this.state.selectedOS == 'macos' || this.state.selectedOS == 'open' || this.state.selectedOS == 'sol' || this.state.selectedOS == 'aix' || this.state.selectedOS == 'hp'
-=======
         ...(this.state.selectedOS == 'rpm' ||
         this.state.selectedOS == 'cent' ||
         this.state.selectedOS == 'suse' ||
@@ -3160,7 +2198,6 @@
         this.state.selectedOS == 'hp' ||
         this.state.selectedOS == 'alpine' ||
         this.state.selectedOS == ''
->>>>>>> 4841223a
           ? [
               {
                 title: 'Start the agent',
@@ -3183,9 +2220,6 @@
                   />
                 ) : (
                   <EuiTabbedContent
-<<<<<<< HEAD
-                    tabs={this.state.selectedVersion == 'redhat7' || this.state.selectedVersion == 'amazonlinux2022' || this.state.selectedVersion == 'centos7' || this.state.selectedVersion == 'suse11' || this.state.selectedVersion == 'suse12' || this.state.selectedVersion == 'oraclelinux5' || this.state.selectedVersion == 'amazonlinux2' || this.state.selectedVersion == '22' || this.state.selectedVersion == 'debian8' || this.state.selectedVersion == 'debian10' || this.state.selectedVersion == 'busterorgreater' || this.state.selectedVersion == 'busterorgreater' || this.state.selectedVersion === 'ubuntu15' || this.state.selectedVersion === 'ubuntu16' || this.state.selectedVersion === 'leap15' ? tabSystemD : this.state.selectedVersion == 'windowsxp' || this.state.selectedVersion == 'windows8' ? tabNet : this.state.selectedVersion == 'sierra' || this.state.selectedVersion == 'highSierra' || this.state.selectedVersion == 'mojave' || this.state.selectedVersion == 'catalina' || this.state.selectedVersion == 'bigSur' || this.state.selectedVersion == 'monterrey' || this.state.selectedVersion == 'ventura' ? tabWazuhControlMacos : this.state.selectedVersion == 'solaris10' || this.state.selectedVersion == 'solaris11' || this.state.selectedVersion == '6.1 TL9' || this.state.selectedVersion == '11.31' ? tabWazuhControl : tabSysV}
-=======
                     tabs={
                       this.state.selectedVersion == 'redhat7' ||
                       this.state.selectedVersion == 'amazonlinux2022' ||
@@ -3223,7 +2257,6 @@
                         ? tabInitD
                         : tabSysV
                     }
->>>>>>> 4841223a
                     selectedTab={this.selectedSYS}
                     onTabClick={onTabClick}
                   />
@@ -3232,24 +2265,6 @@
             ]
           : []),
         ...(!missingOSSelection.length &&
-<<<<<<< HEAD
-          this.state.selectedOS !== 'rpm' &&
-          this.state.selectedOS !== 'deb' &&
-          this.state.selectedOS !== 'cent' &&
-          this.state.selectedOS !== 'ubu' &&
-          this.state.selectedOS !== 'win' &&
-          this.state.selectedOS !== 'macos' &&
-          this.state.selectedOS !== 'open' &&
-          this.state.selectedOS !== 'sol' &&
-          this.state.selectedOS !== 'aix' &&
-          this.state.selectedOS !== 'hp' &&
-          this.state.selectedOS !== 'amazonlinux' &&
-          this.state.selectedOS !== 'fedora' &&
-          this.state.selectedOS !== 'oraclelinux' &&
-          this.state.selectedOS !== 'suse' &&
-          this.state.selectedOS !== 'raspbian' &&
-          restartAgentCommand
-=======
         this.state.selectedOS !== 'rpm' &&
         this.state.selectedOS !== 'deb' &&
         this.state.selectedOS !== 'cent' &&
@@ -3267,7 +2282,6 @@
         this.state.selectedOS !== 'raspbian' &&
         this.state.selectedOS !== 'alpine' &&
         restartAgentCommand
->>>>>>> 4841223a
           ? [
               {
                 title: 'Start the agent',
