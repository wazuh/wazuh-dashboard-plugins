--- conflicted
+++ resolved
@@ -228,10 +228,6 @@
     }
     else
       return '';
-<<<<<<< HEAD
-
-=======
->>>>>>> 0444b1b2
   }
 
   selectSYS(sys){
