/*
 * Wazuh app - React component for registering agents.
 * Copyright (C) 2015-2022 Wazuh, Inc.
 *
 * This program is free software; you can redistribute it and/or modify
 * it under the terms of the GNU General Public License as published by
 * the Free Software Foundation; either version 2 of the License, or
 * (at your option) any later version.
 *
 * Find more information about this on the LICENSE file.
 */
import React, { Component, Fragment, useState } from 'react';
import { version } from '../../../../package.json';
import { WazuhConfig } from '../../../react-services/wazuh-config';
import {
  EuiSteps,
  EuiTabbedContent,
  EuiFlexGroup,
  EuiFlexItem,
  EuiPanel,
  EuiButtonGroup,
  EuiComboBox,
  EuiFieldText,
  EuiText,
  EuiCodeBlock,
  EuiTitle,
  EuiButtonEmpty,
  EuiCopy,
  EuiPage,
  EuiPageBody,
  EuiCallOut,
  EuiSpacer,
  EuiProgress,
  EuiIcon,
  EuiSwitch,
  EuiLink,
} from '@elastic/eui';
import { WzRequest } from '../../../react-services/wz-request';
import { withErrorBoundary } from '../../../components/common/hocs';
import { UI_LOGGER_LEVELS } from '../../../../common/constants';
import { UI_ERROR_SEVERITIES } from '../../../react-services/error-orchestrator/types';
import { getErrorOrchestrator } from '../../../react-services/common-services';
import { webDocumentationLink } from '../../../../common/services/web_documentation';
import {
  architectureButtons,
  architectureButtonsi386,
  architecturei386Andx86_64,
  versionButtonsRaspbian,
  versionButtonsSuse,
  versionButtonsOracleLinux,
  versionButtonFedora,
  architectureButtonsSolaris,
  architectureButtonsWithPPC64LE,
  architectureButtonsOpenSuse,
  architectureButtonsAix,
  architectureButtonsHpUx,
  versionButtonAmazonLinux,
  versionButtonsRedHat,
  versionButtonsCentos,
  architectureButtonsMacos,
  osPrincipalButtons,
  versionButtonsDebian,
  versionButtonsUbuntu,
  versionButtonsWindows,
  versionButtonsMacOS,
  versionButtonsOpenSuse,
  versionButtonsSolaris,
  versionButtonsAix,
  versionButtonsHPUX,
  versionButtonAlpine,
} from '../wazuh-config';
import ServerAddress from '../register-agent/steps/server-address';
import {
  getConnectionConfig,
  fetchClusterNodesOptions,
} from './register-agent-service';
<<<<<<< HEAD
import { PrincipalButtonGroup } from './wz-accordion';
=======
import './register-agent.scss';
>>>>>>> af73caf4

export const RegisterAgent = withErrorBoundary(
  class RegisterAgent extends Component {
    constructor(props) {
      super(props);
      this.wazuhConfig = new WazuhConfig();
      this.configuration = this.wazuhConfig.getConfig();
      this.addToVersion = '-1';
      this.state = {
        status: 'incomplete',
        selectedOS: '',
        selectedSYS: '',
        neededSYS: false,
        selectedArchitecture: '',
        selectedVersion: '',
        version: '',
        wazuhVersion: '',
        serverAddress: '',
        agentName: '',
        wazuhPassword: '',
        groups: [],
        selectedGroup: [],
        defaultServerAddress: '',
        udpProtocol: false,
        showPassword: false,
        showProtocol: true,
        connectionSecure: true,
        isAccordionOpen: false,
      };
      this.restartAgentCommand = {
        rpm: this.systemSelector(),
        cent: this.systemSelector(),
        deb: this.systemSelector(),
        ubu: this.systemSelector(),
        oraclelinux: this.systemSelector(),
        macos: this.systemSelectorWazuhControlMacos(),
        win: this.systemSelectorNet(),
      };
    }

    async componentDidMount() {
      try {
        this.setState({ loading: true });
        const wazuhVersion = await this.props.getWazuhVersion();
        let wazuhPassword = '';
        let hidePasswordInput = false;
        this.getEnrollDNSConfig();
        let authInfo = await this.getAuthInfo();
        const needsPassword = (authInfo.auth || {}).use_password === 'yes';
        if (needsPassword) {
          wazuhPassword =
            this.configuration['enrollment.password'] ||
            authInfo['authd.pass'] ||
            '';
          if (wazuhPassword) {
            hidePasswordInput = true;
          }
        }
        const groups = await this.getGroups();
        this.setState({
          needsPassword,
          hidePasswordInput,
          versionButtonsRedHat,
          versionButtonsCentos,
          versionButtonsDebian,
          versionButtonsUbuntu,
          versionButtonsWindows,
          versionButtonsMacOS,
          versionButtonsOpenSuse,
          versionButtonsSolaris,
          versionButtonAmazonLinux,
          versionButtonsSuse,
          versionButtonsAix,
          versionButtonsHPUX,
          versionButtonsOracleLinux,
          versionButtonsRaspbian,
          versionButtonFedora,
          architectureButtons,
          architectureButtonsi386,
          architecturei386Andx86_64,
          architectureButtonsSolaris,
          architectureButtonsAix,
          architectureButtonsHpUx,
          architectureButtonsMacos,
          architectureButtonsWithPPC64LE,
          wazuhPassword,
          wazuhVersion,
          groups,
          loading: false,
        });
      } catch (error) {
        this.setState({
          wazuhVersion: version,
          loading: false,
        });
        const options = {
          context: `${RegisterAgent.name}.componentDidMount`,
          level: UI_LOGGER_LEVELS.ERROR,
          severity: UI_ERROR_SEVERITIES.BUSINESS,
          display: true,
          store: false,
          error: {
            error: error,
            message: error.message || error,
            title: error.name || error,
          },
        };
        getErrorOrchestrator().handleError(options);
      }
    }

    getEnrollDNSConfig = () => {
      let serverAddress = this.configuration['enrollment.dns'] || '';
      this.setState({ defaultServerAddress: serverAddress });
      if (serverAddress) {
        this.setState({ udpProtocol: true });
      } else {
        this.setState({ udpProtocol: false });
      }
    };

    async getAuthInfo() {
      try {
        const result = await WzRequest.apiReq(
          'GET',
          '/agents/000/config/auth/auth',
          {},
        );
        return (result.data || {}).data || {};
      } catch (error) {
        this.setState({ gotErrorRegistrationServiceInfo: true });
        throw new Error(error);
      }
    }

    selectOS(os) {
      this.setState({
        selectedOS: os,
        selectedVersion: '',
        selectedArchitecture: '',
        selectedSYS: '',
      });
    }

    systemSelector() {
      if (
        this.state.selectedVersion === 'redhat7' ||
        this.state.selectedVersion === 'amazonlinux2022' ||
        this.state.selectedVersion === 'centos7' ||
        this.state.selectedVersion === 'suse11' ||
        this.state.selectedVersion === 'suse12' ||
        this.state.selectedVersion === 'oraclelinux5' ||
        this.state.selectedVersion === '22' ||
        this.state.selectedVersion === 'amazonlinux2' ||
        this.state.selectedVersion === 'debian8' ||
        this.state.selectedVersion === 'debian9' ||
        this.state.selectedVersion === 'debian10' ||
        this.state.selectedVersion === 'busterorgreater' ||
        this.state.selectedVersion === 'ubuntu15' ||
        this.state.selectedVersion === 'leap15'
      ) {
        return 'sudo systemctl daemon-reload\nsudo systemctl enable wazuh-agent\nsudo systemctl start wazuh-agent';
      } else if (
        this.state.selectedVersion === 'redhat5' ||
        this.state.selectedVersion === 'redhat6' ||
        this.state.selectedVersion === 'centos5' ||
        this.state.selectedVersion === 'centos6' ||
        this.state.selectedVersion === 'oraclelinux6' ||
        this.state.selectedVersion === 'amazonlinux1' ||
        this.state.selectedVersion === 'debian7' ||
        this.state.selectedVersion === 'ubuntu14'
      ) {
        return 'service wazuh-agent start';
      }
    }

    systemSelectorNet() {
      if (
        this.state.selectedVersion === 'windowsxp' ||
        this.state.selectedVersion === 'windowsserver2008' ||
        this.state.selectedVersion === 'windows7'
      ) {
        return 'NET START WazuhSvc';
      }
    }

    systemSelectorWazuhControlMacos() {
      if (this.state.selectedVersion == 'sierra') {
        return '/Library/Ossec/bin/wazuh-control start';
      }
    }

    systemSelectorWazuhControl() {
      if (
        this.state.selectedVersion === 'solaris10' ||
        this.state.selectedVersion === 'solaris11' ||
        this.state.selectedVersion === '6.1 TL9' ||
<<<<<<< HEAD
        this.state.selectedVersion === '11.31' ||
=======
>>>>>>> af73caf4
        this.state.selectedVersion === '3.12.12'
      ) {
        return '/var/ossec/bin/wazuh-control start';
      } else this.state.selectedVersion === '11.31';
      {
        return '/sbin/init.d/wazuh-agent start';
      }
    }

    selectSYS(sys) {
      this.setState({ selectedSYS: sys });
    }

    setServerAddress(serverAddress) {
      this.setState({ serverAddress });
    }

    setAgentName(event) {
      this.setState({ agentName: event.target.value });
    }

    setGroupName(selectedGroup) {
      this.setState({ selectedGroup });
    }

    setArchitecture(selectedArchitecture) {
      this.setState({ selectedArchitecture });
    }

    setVersion(selectedVersion) {
      this.setState({ selectedVersion, selectedArchitecture: '' });
    }

    setWazuhPassword(event) {
      this.setState({ wazuhPassword: event.target.value });
    }

    setShowPassword(event) {
      this.setState({ showPassword: event.target.checked });
    }

    obfuscatePassword(text) {
      let obfuscate = '';
      const regex = /WAZUH_REGISTRATION_PASSWORD=?\040?\'(.*?)\'/gm;
      const match = regex.exec(text);
      const password = match[1];
      if (password) {
        [...password].forEach(() => (obfuscate += '*'));
        text = text.replace(password, obfuscate);
      }
      return text;
    }

    async getGroups() {
      try {
        const result = await WzRequest.apiReq('GET', '/groups', {});
        return result.data.data.affected_items.map(item => ({
          label: item.name,
          id: item.name,
        }));
      } catch (error) {
        throw new Error(error);
      }
    }

    optionalDeploymentVariables() {
      let deployment =
        this.state.serverAddress &&
        `WAZUH_MANAGER='${this.state.serverAddress}' `;
      const protocol = false;
      if (this.state.selectedOS == 'win') {
        deployment += `WAZUH_REGISTRATION_SERVER='${this.state.serverAddress}' `;
      }

      if (this.state.needsPassword) {
        deployment += `WAZUH_REGISTRATION_PASSWORD='${this.state.wazuhPassword}' `;
      }

      if (this.state.udpProtocol) {
        deployment += "WAZUH_PROTOCOL='UDP' ";
      }

      if (this.state.selectedGroup.length) {
        deployment += `WAZUH_AGENT_GROUP='${this.state.selectedGroup
          .map(item => item.label)
          .join(',')}' `;
      }

      // macos doesnt need = param
      if (this.state.selectedOS === 'macos') {
        return deployment.replace(/=/g, ' ');
      }

      return deployment;
    }

    agentNameVariable() {
      let agentName = `WAZUH_AGENT_NAME='${this.state.agentName}' `;
      if (this.state.selectedArchitecture && this.state.agentName !== '') {
        return agentName;
      } else {
        return '';
      }
    }

    resolveRPMPackage() {
      switch (
        `${this.state.selectedVersion}-${this.state.selectedArchitecture}`
      ) {
        case 'redhat5-i386':
          return `https://packages.wazuh.com/4.x/yum5/i386/wazuh-agent-${this.state.wazuhVersion}${this.addToVersion}.el5.i386.rpm`;
        case 'redhat5-x86_64':
          return `https://packages.wazuh.com/4.x/yum5/x86_64/wazuh-agent-${this.state.wazuhVersion}${this.addToVersion}.el5.x86_64.rpm`;
        case 'redhat6-i386':
          return `https://packages.wazuh.com/4.x/yum/wazuh-agent-${this.state.wazuhVersion}${this.addToVersion}.i386.rpm`;
        case 'redhat6-aarch64':
          return `https://packages.wazuh.com/4.x/yum/wazuh-agent-${this.state.wazuhVersion}${this.addToVersion}.aarch64.rpm`;
        case 'redhat6-x86_64':
          return `https://packages.wazuh.com/4.x/yum/wazuh-agent-${this.state.wazuhVersion}${this.addToVersion}.x86_64.rpm`;
        case 'redhat6-armhf':
          return `https://packages.wazuh.com/4.x/yum/wazuh-agent-${this.state.wazuhVersion}${this.addToVersion}.armv7hl.rpm`;
        case 'redhat7-i386':
          return `https://packages.wazuh.com/4.x/yum/wazuh-agent-${this.state.wazuhVersion}${this.addToVersion}.i386.rpm`;
        case 'redhat7-aarch64':
          return `https://packages.wazuh.com/4.x/yum/wazuh-agent-${this.state.wazuhVersion}${this.addToVersion}.aarch64.rpm`;
        case 'redhat7-x86_64':
          return `https://packages.wazuh.com/4.x/yum/wazuh-agent-${this.state.wazuhVersion}${this.addToVersion}.x86_64.rpm`;
        case 'redhat7-armhf':
          return `https://packages.wazuh.com/4.x/yum/wazuh-agent-${this.state.wazuhVersion}${this.addToVersion}.armv7hl.rpm`;
        case 'redhat7-powerpc':
          return `https://packages.wazuh.com/4.x/yum/wazuh-agent-${this.state.wazuhVersion}${this.addToVersion}.ppc64le.rpm`;
        default:
          return `https://packages.wazuh.com/4.x/yum/wazuh-agent-${this.state.wazuhVersion}${this.addToVersion}.x86_64.rpm`;
      }
    }

    resolveAlpinePackage() {
      switch (
        `${this.state.selectedVersion}-${this.state.selectedArchitecture}`
      ) {
        case '3.12.12-i386':
          return `https://packages.wazuh.com/key/alpine-devel%40wazuh.com-633d7457.rsa.pub && \echo "https://packages.wazuh.com/4.x/alpine/v3.12/main"`;
        case '3.12.12-aarch64':
          return `https://packages.wazuh.com/key/alpine-devel%40wazuh.com-633d7457.rsa.pub && \echo "https://packages.wazuh.com/4.x/alpine/v3.12/main"`;
        case '3.12.12-x86_64':
          return `https://packages.wazuh.com/key/alpine-devel%40wazuh.com-633d7457.rsa.pub && \echo "https://packages.wazuh.com/4.x/alpine/v3.12/main"`;
        case '3.12.12-armhf':
          return `https://packages.wazuh.com/key/alpine-devel%40wazuh.com-633d7457.rsa.pub && \echo "https://packages.wazuh.com/4.x/alpine/v3.12/main"`;
        case '3.12.12-powerpc':
          return `https://packages.wazuh.com/key/alpine-devel%40wazuh.com-633d7457.rsa.pub && \echo "https://packages.wazuh.com/4.x/alpine/v3.12/main"`;
        default:
          return `https://packages.wazuh.com/key/alpine-devel%40wazuh.com-633d7457.rsa.pub && \echo "https://packages.wazuh.com/4.x/alpine/v3.12/main"`;
      }
    }

    resolveAlpinePackage() {
      switch (
        `${this.state.selectedVersion}-${this.state.selectedArchitecture}`
      ) {
        case '3.12.12-i386':
          return 'https://packages.wazuh.com/key/alpine-devel%40wazuh.com-633d7457.rsa.pub && echo "https://packages.wazuh.com/4.x/alpine/v3.12/main"';
        case '3.12.12-aarch64':
          return 'https://packages.wazuh.com/key/alpine-devel%40wazuh.com-633d7457.rsa.pub && echo "https://packages.wazuh.com/4.x/alpine/v3.12/main"';
        case '3.12.12-x86_64':
          return 'https://packages.wazuh.com/key/alpine-devel%40wazuh.com-633d7457.rsa.pub && echo "https://packages.wazuh.com/4.x/alpine/v3.12/main"';
        case '3.12.12-armhf':
          return 'https://packages.wazuh.com/key/alpine-devel%40wazuh.com-633d7457.rsa.pub && echo "https://packages.wazuh.com/4.x/alpine/v3.12/main"';
        case '3.12.12-powerpc':
          return 'https://packages.wazuh.com/key/alpine-devel%40wazuh.com-633d7457.rsa.pub && echo "https://packages.wazuh.com/4.x/alpine/v3.12/main"';
        default:
          return 'https://packages.wazuh.com/key/alpine-devel%40wazuh.com-633d7457.rsa.pub && echo "https://packages.wazuh.com/4.x/alpine/v3.12/main"';
      }
    }

    resolveORACLELINUXPackage() {
      switch (
        `${this.state.selectedVersion}-${this.state.selectedArchitecture}`
      ) {
        case 'oraclelinux5-i386':
          return `https://packages.wazuh.com/4.x/yum/wazuh-agent-${this.state.wazuhVersion}${this.addToVersion}.i386.rpm`;
        case 'oraclelinux5-aarch64':
          return `https://packages.wazuh.com/4.x/yum/wazuh-agent-${this.state.wazuhVersion}${this.addToVersion}.aarch64.rpm`;
        case 'oraclelinux5-x86_64':
          return `https://packages.wazuh.com/4.x/yum/wazuh-agent-${this.state.wazuhVersion}${this.addToVersion}.x86_64.rpm`;
        case 'oraclelinux5-armhf':
          return `https://packages.wazuh.com/4.x/yum/wazuh-agent-${this.state.wazuhVersion}${this.addToVersion}.armv7hl.rpm`;
        case 'oraclelinux5-powerpc':
          return `https://packages.wazuh.com/4.x/yum/wazuh-agent-${this.state.wazuhVersion}${this.addToVersion}.ppc64le.rpm`;
        case 'oraclelinux6-i386':
          return `https://packages.wazuh.com/4.x/yum/wazuh-agent-${this.state.wazuhVersion}${this.addToVersion}.i386.rpm`;
        case 'oraclelinux6-aarch64':
          return `https://packages.wazuh.com/4.x/yum/wazuh-agent-${this.state.wazuhVersion}${this.addToVersion}.aarch64.rpm`;
        case 'oraclelinux6-x86_64':
          return `https://packages.wazuh.com/4.x/yum/wazuh-agent-${this.state.wazuhVersion}${this.addToVersion}.x86_64.rpm`;
        case 'oraclelinux6-armhf':
          return `https://packages.wazuh.com/4.x/yum/wazuh-agent-${this.state.wazuhVersion}${this.addToVersion}.armv7hl.rpm`;
        default:
          return `https://packages.wazuh.com/4.x/yum/wazuh-agent-${this.state.wazuhVersion}${this.addToVersion}.x86_64.rpm`;
      }
    }

    resolveCENTPackage() {
      switch (
        `${this.state.selectedVersion}-${this.state.selectedArchitecture}`
      ) {
        case 'centos5-i386':
          return `https://packages.wazuh.com/4.x/yum/i386/wazuh-agent-${this.state.wazuhVersion}${this.addToVersion}.el5.i386.rpm`;
        case 'centos5-x86_64':
          return `https://packages.wazuh.com/4.x/yum/x86_64/wazuh-agent-${this.state.wazuhVersion}${this.addToVersion}.el5.x86_64.rpm`;
        case 'centos6-i386':
          return `https://packages.wazuh.com/4.x/yum/wazuh-agent-${this.state.wazuhVersion}${this.addToVersion}.i386.rpm`;
        case 'centos6-aarch64':
          return `https://packages.wazuh.com/4.x/yum/wazuh-agent-${this.state.wazuhVersion}${this.addToVersion}.aarch64.rpm`;
        case 'centos6-x86_64':
          return `https://packages.wazuh.com/4.x/yum/wazuh-agent-${this.state.wazuhVersion}${this.addToVersion}.x86_64.rpm`;
        case 'centos6-armhf':
          return `https://packages.wazuh.com/4.x/yum/wazuh-agent-${this.state.wazuhVersion}${this.addToVersion}.armv7hl.rpm`;
        case 'centos7-i386':
          return `https://packages.wazuh.com/4.x/yum/wazuh-agent-${this.state.wazuhVersion}${this.addToVersion}.i386.rpm`;
        case 'centos7-aarch64':
          return `https://packages.wazuh.com/4.x/yum/wazuh-agent-${this.state.wazuhVersion}${this.addToVersion}.aarch64.rpm`;
        case 'centos7-x86_64':
          return `https://packages.wazuh.com/4.x/yum/wazuh-agent-${this.state.wazuhVersion}${this.addToVersion}.x86_64.rpm`;
        case 'centos7-armhf':
          return `https://packages.wazuh.com/4.x/yum/wazuh-agent-${this.state.wazuhVersion}${this.addToVersion}.armv7hl.rpm`;
        case 'centos7-powerpc':
          return `https://packages.wazuh.com/4.x/yum/wazuh-agent-${this.state.wazuhVersion}${this.addToVersion}.ppc64le.rpm`;
        default:
          return `https://packages.wazuh.com/4.x/yum/wazuh-agent-${this.state.wazuhVersion}${this.addToVersion}.x86_64.rpm`;
      }
    }

    resolveSUSEPackage() {
      switch (
        `${this.state.selectedVersion}-${this.state.selectedArchitecture}`
      ) {
        case 'suse11-i386':
          return `https://packages.wazuh.com/4.x/yum/wazuh-agent-${this.state.wazuhVersion}${this.addToVersion}.i386.rpm`;
        case 'suse11-x86_64':
          return `https://packages.wazuh.com/4.x/yum/wazuh-agent-${this.state.wazuhVersion}${this.addToVersion}.x86_64.rpm`;
        case 'suse12-i386':
          return `https://packages.wazuh.com/4.x/yum/wazuh-agent-${this.state.wazuhVersion}${this.addToVersion}.i386.rpm`;
        case 'suse12-aarch64':
          return `https://packages.wazuh.com/4.x/yum/wazuh-agent-${this.state.wazuhVersion}${this.addToVersion}.aarch64.rpm`;
        case 'suse12-x86_64':
          return `https://packages.wazuh.com/4.x/yum/wazuh-agent-${this.state.wazuhVersion}${this.addToVersion}.x86_64.rpm`;
        case 'suse12-armhf':
          return `https://packages.wazuh.com/4.x/yum/wazuh-agent-${this.state.wazuhVersion}${this.addToVersion}.armv7hl.rpm`;
        case 'suse12-powerpc':
          return `https://packages.wazuh.com/4.x/yum/wazuh-agent-${this.state.wazuhVersion}${this.addToVersion}.ppc64le.rpm`;
        default:
          return `https://packages.wazuh.com/4.x/yum/wazuh-agent-${this.state.wazuhVersion}${this.addToVersion}.x86_64.rpm`;
      }
    }

    resolveFEDORAPachage() {
      switch (
        `${this.state.selectedVersion}-${this.state.selectedArchitecture}`
      ) {
        case '22-i386':
          return `https://packages.wazuh.com/4.x/yum/i386/wazuh-agent-${this.state.wazuhVersion}${this.addToVersion}.el5.i386.rpm`;
        case '22-aarch64':
          return `https://packages.wazuh.com/4.x/yum/wazuh-agent-${this.state.wazuhVersion}${this.addToVersion}.aarch64.rpm`;
        case '22-x86_64':
          return `https://packages.wazuh.com/4.x/yum/wazuh-agent-${this.state.wazuhVersion}${this.addToVersion}.x86_64.rpm`;
        case '22-armhf':
          return `https://packages.wazuh.com/4.x/yum/wazuh-agent-${this.state.wazuhVersion}${this.addToVersion}.armv7hl.rpm`;
        case '22-powerpc':
          return `https://packages.wazuh.com/4.x/yum/wazuh-agent-${this.state.wazuhVersion}${this.addToVersion}.ppc64le.rpm`;
        default:
          return `https://packages.wazuh.com/4.x/yum/wazuh-agent-${this.state.wazuhVersion}${this.addToVersion}.x86_64.rpm`;
      }
    }

    resolveAMAZONLPackage() {
      switch (
        `${this.state.selectedVersion}-${this.state.selectedArchitecture}`
      ) {
        case 'amazonlinux1-i386':
          return `https://packages.wazuh.com/4.x/yum/wazuh-agent-${this.state.wazuhVersion}${this.addToVersion}.i386.rpm`;
        case 'amazonlinux1-aarch64':
          return `https://packages.wazuh.com/4.x/yum/wazuh-agent-${this.state.wazuhVersion}${this.addToVersion}.aarch64.rpm`;
        case 'amazonlinux1-x86_64':
          return `https://packages.wazuh.com/4.x/yum/wazuh-agent-${this.state.wazuhVersion}${this.addToVersion}.x86_64.rpm`;
        case 'amazonlinux1-armhf':
          return `https://packages.wazuh.com/4.x/yum/wazuh-agent-${this.state.wazuhVersion}${this.addToVersion}.armv7hl.rpm`;
        case 'amazonlinux1-powerpc':
          return `https://packages.wazuh.com/4.x/yum/wazuh-agent-${this.state.wazuhVersion}${this.addToVersion}.ppc64le.rpm`;
        case 'amazonlinux2-i386':
          return `https://packages.wazuh.com/4.x/yum/wazuh-agent-${this.state.wazuhVersion}${this.addToVersion}.i386.rpm`;
        case 'amazonlinux2-aarch64':
          return `https://packages.wazuh.com/4.x/yum/wazuh-agent-${this.state.wazuhVersion}${this.addToVersion}.aarch64.rpm`;
        case 'amazonlinux2-x86_64':
          return `https://packages.wazuh.com/4.x/yum/wazuh-agent-${this.state.wazuhVersion}${this.addToVersion}.x86_64.rpm`;
        case 'amazonlinux2-armhf':
          return `https://packages.wazuh.com/4.x/yum/wazuh-agent-${this.state.wazuhVersion}${this.addToVersion}.armv7hl.rpm`;
        case 'amazonlinux2-powerpc':
          return `https://packages.wazuh.com/4.x/yum/wazuh-agent-${this.state.wazuhVersion}${this.addToVersion}.ppc64le.rpm`;
        case 'amazonlinux2022-i386':
          return `https://packages.wazuh.com/4.x/yum/wazuh-agent-${this.state.wazuhVersion}${this.addToVersion}.i386.rpm`;
        case 'amazonlinux2022-aarch64':
          return `https://packages.wazuh.com/4.x/yum/wazuh-agent-${this.state.wazuhVersion}${this.addToVersion}.aarch64.rpm`;
        case 'amazonlinux2022-x86_64':
          return `https://packages.wazuh.com/4.x/yum/wazuh-agent-${this.state.wazuhVersion}${this.addToVersion}.x86_64.rpm`;
        case 'amazonlinux2022-armhf':
          return `https://packages.wazuh.com/4.x/yum/wazuh-agent-${this.state.wazuhVersion}${this.addToVersion}.armv7hl.rpm`;
        default:
          return `https://packages.wazuh.com/4.x/yum/wazuh-agent-${this.state.wazuhVersion}${this.addToVersion}.x86_64.rpm`;
      }
    }

    resolveDEBPackage() {
      switch (`${this.state.selectedArchitecture}`) {
        case 'i386':
          return `https://packages.wazuh.com/4.x/apt/pool/main/w/wazuh-agent/wazuh-agent_${this.state.wazuhVersion}${this.addToVersion}_i386.deb`;
        case 'aarch64':
          return `https://packages.wazuh.com/4.x/apt/pool/main/w/wazuh-agent/wazuh-agent_${this.state.wazuhVersion}${this.addToVersion}_arm64.deb`;
        case 'armhf':
          return `https://packages.wazuh.com/4.x/apt/pool/main/w/wazuh-agent/wazuh-agent_${this.state.wazuhVersion}${this.addToVersion}_armhf.deb`;
        case 'x86_64':
          return `https://packages.wazuh.com/4.x/apt/pool/main/w/wazuh-agent/wazuh-agent_${this.state.wazuhVersion}${this.addToVersion}_amd64.deb`;
        case 'powerpc':
<<<<<<< HEAD
          return `https://packages.wazuh.com/4.x/apt/pool/main/w/wazuh-agent/wazuh-agent_${this.state.wazuhVersion}.ppc64el.deb`;
=======
          return `https://packages.wazuh.com/4.x/apt/pool/main/w/wazuh-agent/wazuh-agent_${this.state.wazuhVersion}${this.addToVersion}.ppc64el.deb`;
>>>>>>> af73caf4
        default:
          return `https://packages.wazuh.com/4.x/apt/pool/main/w/wazuh-agent/wazuh-agent_${this.state.wazuhVersion}${this.addToVersion}_amd64.deb`;
      }
    }

    resolveRASPBIANPackage() {
      switch (
        `${this.state.selectedVersion}-${this.state.selectedArchitecture}`
      ) {
        case 'busterorgreater-i386':
          return `https://packages.wazuh.com/4.x/apt/pool/main/w/wazuh-agent/wazuh-agent_${this.state.wazuhVersion}${this.addToVersion}_i386.deb`;
        case 'busterorgreater-aarch64':
          return `https://packages.wazuh.com/4.x/apt/pool/main/w/wazuh-agent/wazuh-agent_${this.state.wazuhVersion}${this.addToVersion}_arm64.deb`;
        case 'busterorgreater-armhf':
          return `https://packages.wazuh.com/4.x/apt/pool/main/w/wazuh-agent/wazuh-agent_${this.state.wazuhVersion}${this.addToVersion}_armhf.deb`;
        case 'busterorgreater-x86_64':
          return `https://packages.wazuh.com/4.x/apt/pool/main/w/wazuh-agent/wazuh-agent_${this.state.wazuhVersion}${this.addToVersion}_amd64.deb`;
        case 'busterorgreater-powerpc':
<<<<<<< HEAD
          return `https://packages.wazuh.com/4.x/apt/pool/main/w/wazuh-agent/wazuh-agent_${this.state.wazuhVersion}.ppc64el.deb`;
=======
          return `https://packages.wazuh.com/4.x/apt/pool/main/w/wazuh-agent/wazuh-agent_${this.state.wazuhVersion}${this.addToVersion}.ppc64el.deb`;
>>>>>>> af73caf4
        default:
          return `https://packages.wazuh.com/4.x/apt/pool/main/w/wazuh-agent/wazuh-agent_${this.state.wazuhVersion}${this.addToVersion}_amd64.deb`;
      }
    }

    resolveUBUNTUPackage() {
      switch (
        `${this.state.selectedVersion}-${this.state.selectedArchitecture}`
      ) {
        case 'ubuntu14-i386':
          return `https://packages.wazuh.com/4.x/apt/pool/main/w/wazuh-agent/wazuh-agent_${this.state.wazuhVersion}${this.addToVersion}_i386.deb`;
        case 'ubuntu14-aarch64':
          return `https://packages.wazuh.com/4.x/apt/pool/main/w/wazuh-agent/wazuh-agent_${this.state.wazuhVersion}${this.addToVersion}_arm64.deb`;
        case 'ubuntu14-armhf':
          return `https://packages.wazuh.com/4.x/apt/pool/main/w/wazuh-agent/wazuh-agent_${this.state.wazuhVersion}${this.addToVersion}_armhf.deb`;
        case 'ubuntu14-x86_64':
          return `https://packages.wazuh.com/4.x/apt/pool/main/w/wazuh-agent/wazuh-agent_${this.state.wazuhVersion}${this.addToVersion}_amd64.deb`;
        case 'ubuntu15-i386':
          return `https://packages.wazuh.com/4.x/apt/pool/main/w/wazuh-agent/wazuh-agent_${this.state.wazuhVersion}${this.addToVersion}_i386.deb`;
        case 'ubuntu15-aarch64':
          return `https://packages.wazuh.com/4.x/apt/pool/main/w/wazuh-agent/wazuh-agent_${this.state.wazuhVersion}${this.addToVersion}_arm64.deb`;
        case 'ubuntu15-armhf':
          return `https://packages.wazuh.com/4.x/apt/pool/main/w/wazuh-agent/wazuh-agent_${this.state.wazuhVersion}${this.addToVersion}_armhf.deb`;
        case 'ubuntu15-x86_64':
<<<<<<< HEAD
          return `https://packages.wazuh.com/4.x/apt/pool/main/w/wazuh-agent/wazuh-agent_${this.state.wazuhVersion}_amd64.deb`;
=======
          return `https://packages.wazuh.com/4.x/apt/pool/main/w/wazuh-agent/wazuh-agent_${this.state.wazuhVersion}${this.addToVersion}_amd64.deb`;
>>>>>>> af73caf4
        default:
          return `https://packages.wazuh.com/4.x/apt/pool/main/w/wazuh-agent/wazuh-agent_${this.state.wazuhVersion}${this.addToVersion}_amd64.deb`;
      }
    }

    resolveOPENSUSEPackage() {
      switch (
        `${this.state.selectedVersion}-${this.state.selectedArchitecture}`
      ) {
        case 'leap15-x86_64':
          return `https://packages.wazuh.com/4.x/yum/i386/wazuh-agent-${this.state.wazuhVersion}${this.addToVersion}.x86_64.rpm`;
        case 'leap15-ARM64':
          return `https://packages.wazuh.com/4.x/yum/x86_64/wazuh-agent-${this.state.wazuhVersion}${this.addToVersion}.armv7hl.rpm`;
        default:
          return `https://packages.wazuh.com/4.x/yum/wazuh-agent-${this.state.wazuhVersion}${this.addToVersion}.x86_64.rpm`;
      }
    }

    resolveSOLARISPackage() {
      switch (
        `${this.state.selectedVersion}-${this.state.selectedArchitecture}`
      ) {
        case 'solaris10-i386':
          return `https://packages.wazuh.com/4.x/solaris/i386/10/wazuh-agent-${this.state.wazuhVersion}-sol10-i386.pkg`;
        case 'solaris10-sparc':
          return `https://packages.wazuh.com/4.x/solaris/sparc/10/wazuh-agent-${this.state.wazuhVersion}-sol10-sparc.pkg`;
        case 'solaris11-i386':
          return `https://packages.wazuh.com/4.x/solaris/i386/11/wazuh-agent-${this.state.wazuhVersion}-sol11-i386.p5p`;
        case 'solaris11-sparc':
          return `https://packages.wazuh.com/4.x/solaris/sparc/11/wazuh-agent-${this.state.wazuhVersion}-sol11-sparc.p5p`;
        default:
          return `https://packages.wazuh.com/4.x/solaris/sparc/11/wazuh-agent-${this.state.wazuhVersion}-sol11-sparc.p5p`;
      }
    }

    resolveAIXPackage() {
      switch (
        `${this.state.selectedVersion}-${this.state.selectedArchitecture}`
      ) {
        case '6.1 TL9-powerpc':
          return `https://packages.wazuh.com/4.x/yum/i386/wazuh-agent-${this.state.wazuhVersion}${this.addToVersion}.aix.ppc.rpm`;
        default:
          return `https://packages.wazuh.com/4.x/yum/i386/wazuh-agent-${this.state.wazuhVersion}${this.addToVersion}.aix.ppc.rpm`;
      }
    }

    resolveHPPackage() {
      switch (
        `${this.state.selectedVersion}-${this.state.selectedArchitecture}`
      ) {
        case '11.31-itanium2':
          return `https://packages.wazuh.com/4.x/yum/i386/wazuh-agent-${this.state.wazuhVersion}${this.addToVersion}-hpux-11v3-ia64.tar`;
        default:
          return `https://packages.wazuh.com/4.x/yum/i386/wazuh-agent-${this.state.wazuhVersion}${this.addToVersion}-hpux-11v3-ia64.tar`;
      }
    }

    optionalPackages() {
      switch (this.state.selectedOS) {
        case 'rpm':
          return this.resolveRPMPackage();
        case 'cent':
          return this.resolveCENTPackage();
        case 'deb':
          return this.resolveDEBPackage();
        case 'ubu':
          return this.resolveUBUNTUPackage();
        case 'open':
          return this.resolveOPENSUSEPackage();
        case 'sol':
          return this.resolveSOLARISPackage();
        case 'aix':
          return this.resolveAIXPackage();
        case 'hp':
          return this.resolveHPPackage();
        case 'amazonlinux':
          return this.resolveAMAZONLPackage();
        case 'fedora':
          return this.resolveFEDORAPachage();
        case 'oraclelinux':
          return this.resolveORACLELINUXPackage();
        case 'suse':
          return this.resolveSUSEPackage();
        case 'raspbian':
          return this.resolveRASPBIANPackage();
        case 'alpine':
          return this.resolveAlpinePackage();
        default:
          return `https://packages.wazuh.com/4.x/yum/x86_64/wazuh-agent-${this.state.wazuhVersion}${this.addToVersion}.x86_64.rpm`;
      }
    }

    checkMissingOSSelection() {
      if (!this.state.selectedOS) {
        return ['Operating system'];
      }
      switch (this.state.selectedOS) {
        case 'rpm':
          return [
            ...(!this.state.selectedVersion ? ['OS version'] : []),
            ...(this.state.selectedVersion && !this.state.selectedArchitecture
              ? ['OS architecture']
              : []),
          ];
        case 'cent':
          return [
            ...(!this.state.selectedVersion ? ['OS version'] : []),
            ...(this.state.selectedVersion && !this.state.selectedArchitecture
              ? ['OS architecture']
              : []),
          ];
        case 'deb':
          return [
            ...(!this.state.selectedVersion ? ['OS version'] : []),
            ...(this.state.selectedVersion && !this.state.selectedArchitecture
              ? ['OS architecture']
              : []),
          ];
        case 'ubu':
          return [
            ...(!this.state.selectedVersion ? ['OS version'] : []),
            ...(this.state.selectedVersion && !this.state.selectedArchitecture
              ? ['OS architecture']
              : []),
          ];
        case 'win':
          return [
            ...(!this.state.selectedVersion ? ['OS version'] : []),
            ...(this.state.selectedVersion && !this.state.selectedArchitecture
              ? ['OS architecture']
              : []),
          ];
        case 'macos':
          return [
            ...(!this.state.selectedVersion ? ['OS version'] : []),
            ...(this.state.selectedVersion && !this.state.selectedArchitecture
              ? ['OS architecture']
              : []),
          ];
        case 'open':
          return [
            ...(!this.state.selectedVersion ? ['OS version'] : []),
            ...(this.state.selectedVersion && !this.state.selectedArchitecture
              ? ['OS architecture']
              : []),
          ];
        case 'sol':
          return [
            ...(!this.state.selectedVersion ? ['OS version'] : []),
            ...(this.state.selectedVersion && !this.state.selectedArchitecture
              ? ['OS architecture']
              : []),
          ];
        case 'aix':
          return [
            ...(!this.state.selectedVersion ? ['OS version'] : []),
            ...(this.state.selectedVersion && !this.state.selectedArchitecture
              ? ['OS architecture']
              : []),
          ];
        case 'hp':
          return [
            ...(!this.state.selectedVersion ? ['OS version'] : []),
            ...(this.state.selectedVersion && !this.state.selectedArchitecture
              ? ['OS architecture']
              : []),
          ];
        case 'amazonlinux':
          return [
            ...(!this.state.selectedVersion ? ['OS version'] : []),
            ...(this.state.selectedVersion && !this.state.selectedArchitecture
              ? ['OS architecture']
              : []),
          ];
        case 'fedora':
          return [
            ...(!this.state.selectedVersion ? ['OS version'] : []),
            ...(this.state.selectedVersion && !this.state.selectedArchitecture
              ? ['OS architecture']
              : []),
          ];
        case 'oraclelinux':
          return [
            ...(!this.state.selectedVersion ? ['OS version'] : []),
            ...(this.state.selectedVersion && !this.state.selectedArchitecture
              ? ['OS architecture']
              : []),
          ];
        case 'suse':
          return [
            ...(!this.state.selectedVersion ? ['OS version'] : []),
            ...(this.state.selectedVersion && !this.state.selectedArchitecture
              ? ['OS architecture']
              : []),
          ];
        case 'raspbian':
          return [
            ...(!this.state.selectedVersion ? ['OS version'] : []),
            ...(this.state.selectedVersion && !this.state.selectedArchitecture
              ? ['OS architecture']
              : []),
          ];
        case 'alpine':
          return [
            ...(!this.state.selectedVersion ? ['OS version'] : []),
            ...(this.state.selectedVersion && !this.state.selectedArchitecture
              ? ['OS architecture']
              : []),
          ];
        default:
          return [];
      }
    }

    getHighlightCodeLanguage(selectedSO) {
      if (selectedSO.toLowerCase() === 'win') {
        return 'powershell';
      } else {
        return 'bash';
      }
    }

    render() {
      const appVersionMajorDotMinor = this.state.wazuhVersion
        .split('.')
        .slice(0, 2)
        .join('.');
      const urlCheckConnectionDocumentation = webDocumentationLink(
        'user-manual/agents/agent-connection.html',
        appVersionMajorDotMinor,
      );
<<<<<<< HEAD
      const urlWindowsPackage = `https://packages.wazuh.com/4.x/windows/wazuh-agent-${this.state.wazuhVersion}-1.msi`;

      const textAndLinkToCheckConnectionDocumentation = (
        <p>
          To verify the connection with the Wazuh server, please follow this{' '}
          <a
            href={urlCheckConnectionDocumentation}
            target='_blank'
            rel='noreferrer'
          >
            document.
          </a>
        </p>
=======

      const urlWazuhAgentEnrollment = webDocumentationLink(
        'user-manual/agent-enrollment/index.html',
        appVersionMajorDotMinor,
>>>>>>> af73caf4
      );

      const urlWindowsPackage = `https://packages.wazuh.com/4.x/windows/wazuh-agent-${this.state.wazuhVersion}-1.msi`;

      const missingOSSelection = this.checkMissingOSSelection();

      const agentName = (
        <EuiFieldText
          placeholder='Name agent'
          value={this.state.agentName}
          onChange={event => this.setAgentName(event)}
        />
      );
      const groupInput = (
        <>
          {!this.state.groups.length && (
            <>
              <EuiCallOut
                style={{ marginTop: '1.5rem' }}
                color='warning'
                title='This section could not be configured because you do not have permission to read groups.'
                iconType='iInCircle'
              />
            </>
          )}
        </>
      );

      const agentGroup = (
        <EuiText style={{ marginTop: '1.5rem' }}>
          <p>Select one or more existing groups</p>
          <EuiComboBox
            placeholder={!this.state.groups.length ? 'Default' : 'Select group'}
            options={this.state.groups}
            selectedOptions={this.state.selectedGroup}
            onChange={group => {
              this.setGroupName(group);
            }}
            isDisabled={!this.state.groups.length}
            isClearable={true}
            data-test-subj='demoComboBox'
          />
        </EuiText>
      );
      const passwordInput = (
        <EuiFieldText
          placeholder='Wazuh password'
          value={this.state.wazuhPassword}
          onChange={event => this.setWazuhPassword(event)}
        />
      );

      const codeBlock = {
        zIndex: '100',
      };

      const customTexts = {
        rpmText: `sudo ${this.optionalDeploymentVariables()}${this.agentNameVariable()}yum install -y ${this.optionalPackages()}`,
        alpineText: `wget -O /etc/apk/keys/alpine-devel@wazuh.com-633d7457.rsa.pub ${this.optionalPackages()} >> /etc/apk/repositories && \
apk update && \
apk add wazuh-agent`,

        centText: `sudo ${this.optionalDeploymentVariables()}${this.agentNameVariable()}yum install -y ${this.optionalPackages()}`,
        debText: `curl -so wazuh-agent-${
          this.state.wazuhVersion
        }.deb ${this.optionalPackages()} && sudo ${this.optionalDeploymentVariables()}${this.agentNameVariable()}dpkg -i ./wazuh-agent-${
          this.state.wazuhVersion
        }.deb`,
        ubuText: `curl -so wazuh-agent-${
          this.state.wazuhVersion
        }.deb ${this.optionalPackages()} && sudo ${this.optionalDeploymentVariables()}${this.agentNameVariable()}dpkg -i ./wazuh-agent-${
          this.state.wazuhVersion
        }.deb`,
        macosText: `curl -so wazuh-agent-${
          this.state.wazuhVersion
        }.pkg https://packages.wazuh.com/4.x/macos/wazuh-agent-${
          this.state.wazuhVersion
        }-1.pkg && sudo launchctl setenv ${this.optionalDeploymentVariables()}${this.agentNameVariable()}&& sudo installer -pkg ./wazuh-agent-${
          this.state.wazuhVersion
        }.pkg -target /`,
        winText:
          this.state.selectedVersion == 'windowsxp' ||
          this.state.selectedVersion == 'windowsserver2008'
            ? `msiexec.exe /i wazuh-agent-${
                this.state.wazuhVersion
              }-1.msi /q ${this.optionalDeploymentVariables()}`
            : `Invoke-WebRequest -Uri https://packages.wazuh.com/4.x/windows/wazuh-agent-${
                this.state.wazuhVersion
              }-1.msi -OutFile \${env:tmp}\\wazuh-agent-${
                this.state.wazuhVersion
              }.msi; msiexec.exe /i \${env:tmp}\\wazuh-agent-${
                this.state.wazuhVersion
              }.msi /q ${this.optionalDeploymentVariables()}${this.agentNameVariable()}`,
        openText: `sudo rpm --import https://packages.wazuh.com/key/GPG-KEY-WAZUH && sudo ${this.optionalDeploymentVariables()}${this.agentNameVariable()} zypper install -y ${this.optionalPackages()}`,
        solText: `sudo curl -so ${this.optionalPackages()} && sudo ${this.agentNameVariable()}&& ${
          this.state.selectedVersion == 'solaris11'
            ? 'pkg install -g wazuh-agent.p5p wazuh-agent'
            : 'pkgadd -d wazuh-agent.pkg'
        }`,
        aixText: `sudo ${this.optionalDeploymentVariables()}${this.agentNameVariable()}rpm -ivh ${this.optionalPackages()}`,
        hpText: `cd / && sudo curl -so ${this.optionalPackages()} && sudo groupadd wazuh && sudo useradd -G wazuh wazuh && sudo tar -xvf wazuh-agent.tar`,
        amazonlinuxText: `sudo ${this.optionalDeploymentVariables()}${this.agentNameVariable()}yum install -y ${this.optionalPackages()}`,
        fedoraText: `sudo ${this.optionalDeploymentVariables()}${this.agentNameVariable()}yum install -y ${this.optionalPackages()}`,
        oraclelinuxText: `sudo ${this.optionalDeploymentVariables()}${this.agentNameVariable()}yum install -y ${this.optionalPackages()}`,
        suseText: `sudo ${this.optionalDeploymentVariables()}${this.agentNameVariable()}yum install -y ${this.optionalPackages()}`,
        raspbianText: `curl -so wazuh-agent-${
          this.state.wazuhVersion
        }.deb ${this.optionalPackages()} && sudo ${this.optionalDeploymentVariables()}${this.agentNameVariable()}dpkg -i ./wazuh-agent-${
          this.state.wazuhVersion
        }.deb`,
      };

      const field = `${this.state.selectedOS}Text`;
      const text = customTexts[field];
      const language = this.getHighlightCodeLanguage(this.state.selectedOS);
      const warningUpgrade =
        'If the installer finds another Wazuh agent in the system, it will upgrade it preserving the configuration.';
<<<<<<< HEAD
      const warningCommand = (
        <p>
          Please
          <a href={urlWindowsPackage}> download </a>
          the package from our repository and copy it to the Windows system
          where you are going to install it. Then run the following command to
          perform the installation:
        </p>
      );
=======
      const textAndLinkToCheckConnectionDocumentation = (
        <p>
          To verify the connection with the Wazuh server, please follow this{' '}
          <a href={urlCheckConnectionDocumentation} target='_blank'>
            document.
          </a>
        </p>
      );
      const messageExtraSteps = (
        <p>
          After installing the agent, you need to enroll it in the Wazuh server.
          Check the Wazuh agent enrollment{' '}
          <a href={urlWazuhAgentEnrollment} target='_blank'>
            Wazuh agent enrollment{' '}
          </a>
          section to learn more.
        </p>
      );
      const warningCommand = (
        <>
          <p>
            Please
            <a href={urlWindowsPackage}> download </a>
            the package from our repository and copy it to the Windows system
            where you are going to install it. Then run the following command to
            perform the installation:
          </p>
        </>
      );
>>>>>>> af73caf4
      const windowsAdvice = this.state.selectedOS === 'win' && (
        <>
          <EuiCallOut title='Requirements' iconType='iInCircle'>
            <ul className='wz-callout-list'>
              <li>
                <span>
                  You will need administrator privileges to perform this
                  installation.
                </span>
              </li>
              <li>
                <span>PowerShell 3.0 or greater is required.</span>
              </li>
            </ul>
            <p>
              Keep in mind you need to run this command in a Windows PowerShell
              terminal.
            </p>
          </EuiCallOut>
          <EuiSpacer></EuiSpacer>
        </>
      );
      const restartAgentCommand =
        this.restartAgentCommand[this.state.selectedOS];
      const onTabClick = selectedTab => {
        this.selectSYS(selectedTab.id);
      };

      const calloutErrorRegistrationServiceInfo = this.state
        .gotErrorRegistrationServiceInfo ? (
        <EuiCallOut
          color='danger'
          title='This section could not be displayed because you do not have permission to get access to the registration service.'
          iconType='iInCircle'
        />
      ) : null;

      const guide = (
        <div>
          {this.state.gotErrorRegistrationServiceInfo ? (
            <EuiCallOut
              color='danger'
              title='This section could not be displayed because you do not have permission to get access to the registration service.'
              iconType='iInCircle'
            />
          ) : this.state.connectionSecure === true &&
            this.state.udpProtocol === false ? (
            <EuiText>
              {this.state.agentName.length > 0 ? (
                <p>
                  You can use this command to install and enroll the Wazuh
                  agent.
                </p>
              ) : (
                <p>
                  You can use this command to install and enroll the Wazuh agent
                  in one or more hosts.
                </p>
              )}
              <EuiCallOut
                color='warning'
                title={warningUpgrade}
                iconType='iInCircle'
              />
              <EuiSpacer />
              {windowsAdvice}
              {this.state.selectedVersion == 'windowsxp' ||
              this.state.selectedVersion == 'windowsserver2008' ? (
<<<<<<< HEAD
                <EuiCallOut
                  color='warning'
                  title={warningCommand}
                  iconType='iInCircle'
                />
              ) : (
                ''
              )}
              <EuiSpacer />
=======
                <>
                  <EuiCallOut
                    color='warning'
                    title={warningCommand}
                    iconType='iInCircle'
                  />
                  <EuiSpacer />
                </>
              ) : (
                ''
              )}
>>>>>>> af73caf4
              <div className='copy-codeblock-wrapper'>
                <EuiCodeBlock style={codeBlock} language={language}>
                  {this.state.wazuhPassword && !this.state.showPassword
                    ? this.obfuscatePassword(text)
                    : text}
                </EuiCodeBlock>
                <EuiCopy textToCopy={text}>
                  {copy => (
                    <div className='copy-overlay' onClick={copy}>
                      <p>
                        <EuiIcon type='copy' /> Copy command
                      </p>
                    </div>
                  )}
                </EuiCopy>
              </div>
              {this.state.selectedVersion == 'solaris10' ||
              this.state.selectedVersion == 'solaris11' ? (
                <EuiCallOut
                  color='warning'
                  className='message'
                  iconType='iInCircle'
                  title={
                    <span>
                      Might require some extra installation{' '}
                      <EuiLink
                        target='_blank'
                        href={webDocumentationLink(
                          'installation-guide/wazuh-agent/wazuh-agent-package-solaris.html',
                          appVersionMajorDotMinor,
                        )}
                      >
                        steps
                      </EuiLink>
                      .
                    </span>
                  }
                ></EuiCallOut>
              ) : this.state.selectedVersion == '6.1 TL9' ? (
                <EuiCallOut
                  color='warning'
                  className='message'
                  iconType='iInCircle'
                  title={
                    <span>
                      Might require some extra installation{' '}
                      <EuiLink
                        target='_blank'
                        href={webDocumentationLink(
                          'installation-guide/wazuh-agent/wazuh-agent-package-aix.html',
                          appVersionMajorDotMinor,
                        )}
                      >
                        steps
                      </EuiLink>
                      .
                    </span>
                  }
                ></EuiCallOut>
              ) : this.state.selectedVersion == '11.31' ? (
                <EuiCallOut
                  color='warning'
                  className='message'
                  iconType='iInCircle'
                  title={
                    <span>
                      Might require some extra installation{' '}
                      <EuiLink
                        target='_blank'
                        href={webDocumentationLink(
                          'installation-guide/wazuh-agent/wazuh-agent-package-hpux.html',
                          appVersionMajorDotMinor,
                        )}
                      >
                        steps
                      </EuiLink>
                      .
                    </span>
                  }
                ></EuiCallOut>
              ) : this.state.selectedVersion == '3.12.12' ? (
                <EuiCallOut
                  color='warning'
                  className='message'
                  iconType='iInCircle'
                  title={
                    <span>
                      Might require some extra installation{' '}
                      <EuiLink
                        target='_blank'
                        href={webDocumentationLink(
                          'installation-guide/wazuh-agent/wazuh-agent-package-linux.html',
                          appVersionMajorDotMinor,
                        )}
                      >
                        steps
                      </EuiLink>
                      .
                    </span>
                  }
                ></EuiCallOut>
              ) : this.state.selectedVersion == 'debian7' ||
                this.state.selectedVersion == 'debian8' ||
                this.state.selectedVersion == 'debian9' ||
                this.state.selectedVersion == 'debian10' ? (
                <EuiCallOut
                  color='warning'
                  className='message'
                  iconType='iInCircle'
                  title={
                    <span>
                      Might require some extra installation{' '}
                      <EuiLink
                        target='_blank'
                        href={webDocumentationLink(
                          'installation-guide/wazuh-agent/wazuh-agent-package-linux.html',
                          appVersionMajorDotMinor,
                        )}
                      >
                        steps
                      </EuiLink>
                      .
                    </span>
                  }
                ></EuiCallOut>
              ) : (
                ''
              )}
              {/* 
              {
                <EuiCallOut
                  color='warning'
                  title={extraInstallationText}
                  iconType='iInCircle'
                />
              } */}
              {this.state.needsPassword && (
                <EuiSwitch
                  label='Show password'
                  checked={this.state.showPassword}
                  onChange={active => this.setShowPassword(active)}
                />
              )}
              <EuiSpacer />
            </EuiText>
          ) : this.state.connectionSecure === false ? (
            <EuiText>
              <p>
                You can use this command to install and enroll the Wazuh agent
                in one or more hosts.
              </p>
              <EuiCallOut
                color='warning'
                title={warningUpgrade}
                iconType='iInCircle'
              />
              <EuiSpacer />
              <EuiCallOut
                color='danger'
                title={
                  <>
                    Warning: there's no{' '}
                    <EuiLink
                      target='_blank'
                      href={webDocumentationLink(
                        'user-manual/deployment-variables/deployment-variables.html',
                        appVersionMajorDotMinor,
                      )}
                    >
                      secure protocol configured
                    </EuiLink>{' '}
                    and agents will not be able to communicate with the manager.
                  </>
                }
                iconType='iInCircle'
              />
              <EuiSpacer />
              {windowsAdvice}
              <div className='copy-codeblock-wrapper'>
                <EuiCodeBlock style={codeBlock} language={language}>
                  {this.state.wazuhPassword && !this.state.showPassword
                    ? this.obfuscatePassword(text)
                    : text}
                </EuiCodeBlock>
                <EuiCopy textToCopy={text || ''}>
                  {copy => (
                    <div className='copy-overlay' onClick={copy}>
                      <p>
                        <EuiIcon type='copy' /> Copy command
                      </p>
                    </div>
                  )}
                </EuiCopy>
              </div>
              {this.state.needsPassword && (
                <EuiSwitch
                  label='Show password'
                  checked={this.state.showPassword}
                  onChange={active => this.setShowPassword(active)}
                />
              )}
              <EuiSpacer />
            </EuiText>
          ) : (
            <EuiText>
              <p>
                You can use this command to install and enroll the Wazuh agent
                in one or more hosts.
              </p>
              <EuiCallOut
                color='warning'
                title={warningUpgrade}
                iconType='iInCircle'
              />
              <EuiSpacer />
              {windowsAdvice}
              <div className='copy-codeblock-wrapper'>
                <EuiCodeBlock style={codeBlock} language={language}>
                  {this.state.wazuhPassword && !this.state.showPassword
                    ? this.obfuscatePassword(text)
                    : text}
                </EuiCodeBlock>
                <EuiCopy textToCopy={text || ''}>
                  {copy => (
                    <div className='copy-overlay' onClick={copy}>
                      <p>
                        <EuiIcon type='copy' /> Copy command
                      </p>
                    </div>
                  )}
                </EuiCopy>
              </div>
              {this.state.needsPassword && (
                <EuiSwitch
                  label='Show password'
                  checked={this.state.showPassword}
                  onChange={active => this.setShowPassword(active)}
                />
              )}
              <EuiSpacer />
            </EuiText>
          )}
        </div>
      );

      const tabSysV = [
        {
          id: 'sysV',
          name: 'SysV Init',
          content: (
            <Fragment>
              <EuiSpacer />
              <EuiText>
                <div className='copy-codeblock-wrapper'>
                  <EuiCodeBlock style={codeBlock} language={language}>
                    {this.systemSelector()}
                  </EuiCodeBlock>
                  <EuiCopy textToCopy={this.systemSelector()}>
                    {copy => (
                      <div className='copy-overlay' onClick={copy}>
                        <p>
                          <EuiIcon type='copy' /> Copy command
                        </p>
                      </div>
                    )}
                  </EuiCopy>
                </div>
                <EuiSpacer size='s' />
                {textAndLinkToCheckConnectionDocumentation}
                {this.state.selectedOS == 'hp' || this.state.selectedOS == 'sol'
                  ? messageExtraSteps
                  : ''}
              </EuiText>
            </Fragment>
          ),
        },
      ];

      const tabSystemD = [
        {
          id: 'systemd',
          name: 'Systemd',
          content: (
            <Fragment>
              <EuiSpacer />
              <EuiText>
                <div className='copy-codeblock-wrapper'>
                  <EuiCodeBlock style={codeBlock} language={language}>
                    {this.systemSelector()}
                  </EuiCodeBlock>
                  <EuiCopy textToCopy={this.systemSelector()}>
                    {copy => (
                      <div className='copy-overlay' onClick={copy}>
                        <p>
                          <EuiIcon type='copy' /> Copy command
                        </p>
                      </div>
                    )}
                  </EuiCopy>
                </div>
                <EuiSpacer size='s' />
                {textAndLinkToCheckConnectionDocumentation}
                {this.state.selectedOS == 'hp' || this.state.selectedOS == 'sol'
                  ? messageExtraSteps
                  : ''}
              </EuiText>
            </Fragment>
          ),
        },
      ];

      const tabNet = [
        {
          id: 'NET',
          name: 'NET',
          content: (
            <Fragment>
              <EuiSpacer />
              <EuiText>
                <div className='copy-codeblock-wrapper'>
                  <EuiCodeBlock style={codeBlock} language={language}>
                    {this.systemSelectorNet()}
                  </EuiCodeBlock>
                  <EuiCopy textToCopy={this.systemSelectorNet()}>
                    {copy => (
                      <div className='copy-overlay' onClick={copy}>
                        <p>
                          <EuiIcon type='copy' /> Copy command
                        </p>
                      </div>
                    )}
                  </EuiCopy>
                </div>
                <EuiSpacer size='s' />
                {textAndLinkToCheckConnectionDocumentation}
                {this.state.selectedOS == 'hp' || this.state.selectedOS == 'sol'
                  ? messageExtraSteps
                  : ''}
              </EuiText>
            </Fragment>
          ),
        },
      ];

      const tabWazuhControlMacos = [
        {
          id: 'Wazuh-control-macos',
          name: 'Wazuh-control-macos',
          content: (
            <Fragment>
              <EuiSpacer />
              <EuiText>
                <div className='copy-codeblock-wrapper'>
                  <EuiCodeBlock style={codeBlock} language={language}>
                    {this.systemSelectorWazuhControlMacos()}
                  </EuiCodeBlock>
                  <EuiCopy textToCopy={this.systemSelectorWazuhControlMacos()}>
                    {copy => (
                      <div className='copy-overlay' onClick={copy}>
                        <p>
                          <EuiIcon type='copy' /> Copy command
                        </p>
                      </div>
                    )}
                  </EuiCopy>
                </div>
                <EuiSpacer size='s' />
                {textAndLinkToCheckConnectionDocumentation}
                {this.state.selectedOS == 'hp' || this.state.selectedOS == 'sol'
                  ? messageExtraSteps
                  : ''}
              </EuiText>
            </Fragment>
          ),
        },
      ];

      const tabWazuhControl = [
        {
          id: 'Wazuh-control',
          name: 'Wazuh-control',
          content: (
            <Fragment>
              <EuiSpacer />
              <EuiText>
                <div className='copy-codeblock-wrapper'>
                  <EuiCodeBlock style={codeBlock} language={language}>
                    {this.systemSelectorWazuhControl()}
                  </EuiCodeBlock>
                  <EuiCopy textToCopy={this.systemSelectorWazuhControl()}>
                    {copy => (
                      <div className='copy-overlay' onClick={copy}>
                        <p>
                          <EuiIcon type='copy' /> Copy command
                        </p>
                      </div>
                    )}
                  </EuiCopy>
                </div>
                <EuiSpacer size='s' />
                {textAndLinkToCheckConnectionDocumentation}
                {this.state.selectedOS == 'hp' || this.state.selectedOS == 'sol'
                  ? messageExtraSteps
                  : ''}
              </EuiText>
            </Fragment>
          ),
        },
      ];

      const buttonGroup = (legend, options, idSelected, onChange) => {
        return (
          <EuiButtonGroup
            color='primary'
            legend={legend}
            options={options}
            idSelected={idSelected}
            onChange={onChange}
            className={'wz-flex'}
          />
        );
      };

<<<<<<< HEAD
      const buttonGroupWithMessage = (
        legend,
        options,
        idSelected,
        onChange,
      ) => {
        return (
          <>
            <EuiButtonGroup
              color='primary'
              legend={legend}
              options={options}
              idSelected={idSelected}
              onChange={onChange}
              className={'wz-flex'}
            />

            {this.state.selectedVersion === 'solaris10' ||
            this.state.selectedVersion === 'solaris11' ? (
              <EuiCallOut
                color='warning'
                className='message'
                iconType='iInCircle'
                title={
                  <span>
                    Might require some extra installation{' '}
                    <EuiLink
                      target='_blank'
                      href={webDocumentationLink(
                        'installation-guide/wazuh-agent/wazuh-agent-package-solaris.html',
                        appVersionMajorDotMinor,
                      )}
                    >
                      steps
                    </EuiLink>
                    .
                  </span>
                }
              ></EuiCallOut>
            ) : this.state.selectedVersion === '6.1 TL9' ? (
              <EuiCallOut
                color='warning'
                className='message'
                iconType='iInCircle'
                title={
                  <span>
                    Might require some extra installation{' '}
                    <EuiLink
                      target='_blank'
                      href={webDocumentationLink(
                        'installation-guide/wazuh-agent/wazuh-agent-package-aix.html',
                        appVersionMajorDotMinor,
                      )}
                    >
                      steps
                    </EuiLink>
                    .
                  </span>
                }
              ></EuiCallOut>
            ) : this.state.selectedVersion == '11.31' ? (
              <EuiCallOut
                color='warning'
                className='message'
                iconType='iInCircle'
                title={
                  <span>
                    Might require some extra installation{' '}
                    <EuiLink
                      target='_blank'
                      href={webDocumentationLink(
                        'installation-guide/wazuh-agent/wazuh-agent-package-hpux.html',
                        appVersionMajorDotMinor,
                      )}
                    >
                      steps
                    </EuiLink>
                    .
                  </span>
                }
              ></EuiCallOut>
            ) : this.state.selectedVersion === '3.12.12' ? (
              <EuiCallOut
                color='warning'
                className='message'
                iconType='iInCircle'
                title={
                  <span>
                    Might require some extra installation{' '}
                    <EuiLink
                      target='_blank'
                      href={webDocumentationLink(
                        'installation-guide/wazuh-agent/wazuh-agent-package-linux.html',
                        appVersionMajorDotMinor,
                      )}
                    >
                      steps
                    </EuiLink>
                    .
                  </span>
                }
              ></EuiCallOut>
            ) : this.state.selectedVersion == 'debian7' ||
              this.state.selectedVersion == 'debian8' ||
              this.state.selectedVersion == 'debian9' ||
              this.state.selectedVersion == 'debian10' ? (
              <EuiCallOut
                color='warning'
                className='message'
                iconType='iInCircle'
                title={
                  <span>
                    Might require some extra installation{' '}
                    <EuiLink
                      target='_blank'
                      href={webDocumentationLink(
                        'installation-guide/wazuh-agent/wazuh-agent-package-linux.html',
                        appVersionMajorDotMinor,
                      )}
                    >
                      steps
                    </EuiLink>
                    .
                  </span>
                }
              ></EuiCallOut>
            ) : (
              ''
            )}
          </>
        );
      };

=======
>>>>>>> af73caf4
      const selectedVersionMac = (legend, options, idSelected, onChange) => {
        return (
          <EuiButtonGroup
            color='primary'
            legend={legend}
            options={options}
            idSelected={idSelected}
            onChange={onChange}
          />
        );
      };

      const onChangeServerAddress = async selectedNodes => {
        if (selectedNodes.length === 0) {
          this.setState({
            serverAddress: '',
            udpProtocol: false,
            connectionSecure: null,
          });
        } else {
          const nodeSelected = selectedNodes[0];
          try {
            const remoteConfig = await getConnectionConfig(nodeSelected);
            this.setState({
              serverAddress: remoteConfig.serverAddress,
              udpProtocol: remoteConfig.udpProtocol,
              connectionSecure: remoteConfig.connectionSecure,
            });
          } catch (error) {
            const options = {
              context: `${RegisterAgent.name}.onChangeServerAddress`,
              level: UI_LOGGER_LEVELS.ERROR,
              severity: UI_ERROR_SEVERITIES.BUSINESS,
              display: true,
              store: false,
              error: {
                error: error,
                message: error.message || error,
                title: error.name || error,
              },
            };
            getErrorOrchestrator().handleError(options);
            this.setState({
              serverAddress: nodeSelected.label,
              udpProtocol: false,
              connectionSecure: false,
            });
          }
        }
      };
      console.log(this.state.selectedOS, 'oss');

      const steps = [
        {
          title: 'Choose the operating system',
          children: (
            <PrincipalButtonGroup
              legend='Choose the Operating system'
              options={osPrincipalButtons}
              idSelected={this.state.selectedOS}
              onChange={os => this.selectOS(os)}
            />
          ),
        },
        ...(this.state.selectedOS == 'rpm'
          ? [
              {
                title: 'Choose the version',
                children: buttonGroup(
                  'Choose the version',
                  versionButtonsRedHat,
                  this.state.selectedVersion,
                  version => this.setVersion(version),
                ),
              },
            ]
          : []),
        ...(this.state.selectedOS == 'oraclelinux'
          ? [
              {
                title: 'Choose the version',
                children: buttonGroup(
                  'Choose the version',
                  versionButtonsOracleLinux,
                  this.state.selectedVersion,
                  version => this.setVersion(version),
                ),
              },
            ]
          : []),
        ...(this.state.selectedOS == 'raspbian'
          ? [
              {
                title: 'Choose the version',
                children: buttonGroup(
                  'Choose the version',
                  versionButtonsRaspbian,
                  this.state.selectedVersion,
                  version => this.setVersion(version),
                ),
              },
            ]
          : []),
        ...(this.state.selectedOS == 'amazonlinux'
          ? [
              {
                title: 'Choose the version',
                children: buttonGroup(
                  'Choose the version',
                  versionButtonAmazonLinux,
                  this.state.selectedVersion,
                  version => this.setVersion(version),
                ),
              },
            ]
          : []),
        ...(this.state.selectedOS == 'cent'
          ? [
              {
                title: 'Choose the version',
                children: buttonGroup(
                  'Choose the version',
                  versionButtonsCentos,
                  this.state.selectedVersion,
                  version => this.setVersion(version),
                ),
              },
            ]
          : []),
        ...(this.state.selectedOS == 'fedora'
          ? [
              {
                title: 'Choose the version',
                children: buttonGroup(
                  'Choose the version',
                  versionButtonFedora,
                  this.state.selectedVersion,
                  version => this.setVersion(version),
                ),
              },
            ]
          : []),
        ...(this.state.selectedOS == 'deb'
          ? [
              {
                title: 'Choose the version',
                children: buttonGroup(
                  'Choose the version',
                  versionButtonsDebian,
                  this.state.selectedVersion,
                  version => this.setVersion(version),
                ),
              },
            ]
          : []),
        ...(this.state.selectedOS == 'ubu'
          ? [
              {
                title: 'Choose the version',
                children: buttonGroup(
                  'Choose the version',
                  versionButtonsUbuntu,
                  this.state.selectedVersion,
                  version => this.setVersion(version),
                ),
              },
            ]
          : []),
        ...(this.state.selectedOS == 'win'
          ? [
              {
                title: 'Choose the version',
                children: buttonGroup(
                  'Choose the version',
                  versionButtonsWindows,
                  this.state.selectedVersion,
                  version => this.setVersion(version),
                ),
              },
            ]
          : []),
        ...(this.state.selectedOS == 'macos'
          ? [
              {
                title: 'Choose the version',
                children: selectedVersionMac(
                  'Choose the version',
                  versionButtonsMacOS,
                  this.state.selectedVersion,
                  version => this.setVersion(version),
                ),
              },
            ]
          : []),
        ...(this.state.selectedOS == 'suse'
          ? [
              {
                title: 'Choose the version',
                children: selectedVersionMac(
                  'Choose the version',
                  versionButtonsSuse,
                  this.state.selectedVersion,
                  version => this.setVersion(version),
                ),
              },
            ]
          : []),
        ...(this.state.selectedOS == 'open'
          ? [
              {
                title: 'Choose the version',
                children: buttonGroup(
                  'Choose the version',
                  versionButtonsOpenSuse,
                  this.state.selectedVersion,
                  version => this.setVersion(version),
                ),
              },
            ]
          : []),
        ...(this.state.selectedOS == 'sol'
          ? [
              {
                title: 'Choose the version',
                children: buttonGroup(
                  'Choose the version',
                  versionButtonsSolaris,
                  this.state.selectedVersion,
                  version => this.setVersion(version),
                ),
              },
            ]
          : []),
        ...(this.state.selectedOS == 'aix'
          ? [
              {
                title: 'Choose the version',
                children: buttonGroup(
                  'Choose the version',
                  versionButtonsAix,
                  this.state.selectedVersion,
                  version => this.setVersion(version),
                ),
              },
            ]
          : []),
        ...(this.state.selectedOS == 'hp'
          ? [
              {
                title: 'Choose the version',
                children: buttonGroup(
                  'Choose the version',
                  versionButtonsHPUX,
                  this.state.selectedVersion,
                  version => this.setVersion(version),
                ),
              },
            ]
          : []),
        ...(this.state.selectedOS == 'alpine'
          ? [
              {
                title: 'Choose the version',
                children: buttonGroup(
                  'Choose the version',
                  versionButtonAlpine,
                  this.state.selectedVersion,
                  version => this.setVersion(version),
                ),
              },
            ]
          : []),
        ...(this.state.selectedOS == 'alpine'
          ? [
              {
                title: 'Choose the version',
                children:
                  this.state.selectedVersion == '3.12.12'
                    ? buttonGroupWithMessage(
                        'Choose the version',
                        versionButtonAlpine,
                        this.state.selectedVersion,
                        version => this.setVersion(version),
                      )
                    : buttonGroup(
                        'Choose the version',
                        versionButtonAlpine,
                        this.state.selectedVersion,
                        version => this.setVersion(version),
                      ),
              },
            ]
          : []),
        ...(this.state.selectedVersion == 'centos5' ||
        this.state.selectedVersion == 'redhat5' ||
        this.state.selectedVersion == 'oraclelinux5' ||
        this.state.selectedVersion == 'suse11'
          ? [
              {
                title: 'Choose the architecture',
                children: buttonGroup(
                  'Choose the architecture',
                  architecturei386Andx86_64,
                  this.state.selectedArchitecture,
                  architecture => this.setArchitecture(architecture),
                ),
              },
            ]
          : []),
        ...(this.state.selectedVersion == 'leap15'
          ? [
              {
                title: 'Choose the architecture',
                children: buttonGroup(
                  'Choose the architecture',
                  architectureButtonsOpenSuse,
                  this.state.selectedArchitecture,
                  architecture => this.setArchitecture(architecture),
                ),
              },
            ]
          : []),
        ...(this.state.selectedVersion == '3.12.12'
          ? [
              {
                title: 'Choose the architecture',
                children: buttonGroup(
                  'Choose the architecture',
                  architectureButtonsWithPPC64LE,
                  this.state.selectedArchitecture,
                  architecture => this.setArchitecture(architecture),
                ),
              },
            ]
          : []),
        ...(this.state.selectedVersion == 'centos6' ||
        this.state.selectedVersion == 'oraclelinux6' ||
        this.state.selectedVersion == 'amazonlinux1' ||
        this.state.selectedVersion == 'redhat6' ||
        this.state.selectedVersion == 'amazonlinux2022' ||
        this.state.selectedVersion == 'debian7' ||
        this.state.selectedVersion == 'debian8' ||
        this.state.selectedVersion == 'ubuntu14' ||
        this.state.selectedVersion == 'ubuntu15'
          ? [
              {
                title: 'Choose the architecture',
                children: buttonGroup(
                  'Choose the architecture',
                  architectureButtons,
                  this.state.selectedArchitecture,
                  architecture => this.setArchitecture(architecture),
                ),
              },
            ]
          : []),
        ...(this.state.selectedVersion == 'centos7' ||
        this.state.selectedVersion == 'redhat7' ||
        this.state.selectedVersion == 'amazonlinux2' ||
        this.state.selectedVersion == 'suse12' ||
        this.state.selectedVersion == '22' ||
        this.state.selectedVersion == 'debian9' ||
        this.state.selectedVersion == 'debian10' ||
        this.state.selectedVersion == 'busterorgreater'
          ? [
              {
                title: 'Choose the architecture',
                children: buttonGroup(
                  'Choose the architecture',
                  architectureButtonsWithPPC64LE,
                  this.state.selectedArchitecture,
                  architecture => this.setArchitecture(architecture),
                ),
              },
            ]
          : []),
        ...(this.state.selectedVersion == 'windowsxp' ||
        this.state.selectedVersion == 'windowsserver2008' ||
        this.state.selectedVersion == 'windows7'
          ? [
              {
                title: 'Choose the architecture',
                children: buttonGroup(
                  'Choose the architecture',
                  architectureButtonsi386,
                  this.state.selectedArchitecture,
                  architecture => this.setArchitecture(architecture),
                ),
              },
            ]
          : []),
        ...(this.state.selectedVersion == 'sierra'
          ? [
              {
                title: 'Choose the architecture',
                children: buttonGroup(
                  'Choose the architecture',
                  architectureButtonsMacos,
                  this.state.selectedArchitecture,
                  architecture => this.setArchitecture(architecture),
                ),
              },
            ]
          : []),
        ...(this.state.selectedVersion == 'solaris10' ||
        this.state.selectedVersion == 'solaris11'
          ? [
              {
                title: 'Choose the architecture',
                children: buttonGroup(
                  'Choose the architecture',
                  architectureButtonsSolaris,
                  this.state.selectedArchitecture,
                  architecture => this.setArchitecture(architecture),
                ),
              },
            ]
          : []),
        ...(this.state.selectedVersion == '6.1 TL9'
          ? [
              {
                title: 'Choose the architecture',
                children: buttonGroup(
                  'Choose the architecture',
                  architectureButtonsAix,
                  this.state.selectedArchitecture,
                  architecture => this.setArchitecture(architecture),
                ),
              },
            ]
          : []),
        ...(this.state.selectedVersion == '11.31'
          ? [
              {
                title: 'Choose the architecture',
                children: buttonGroup(
                  'Choose the architecture',
                  architectureButtonsHpUx,
                  this.state.selectedArchitecture,
                  architecture => this.setArchitecture(architecture),
                ),
              },
            ]
          : []),
        ...(!(
          this.state.selectedOS == 'hp' ||
          this.state.selectedOS == 'sol' ||
          this.state.selectedOS == 'alpine'
        )
          ? [
              {
                title: 'Wazuh server address',
                children: (
                  <Fragment>
                    <ServerAddress
                      defaultValue={this.state.defaultServerAddress}
                      onChange={onChangeServerAddress}
                      fetchOptions={fetchClusterNodesOptions}
                    />
                  </Fragment>
                ),
              },
            ]
          : []),
        ...(!(!this.state.needsPassword || this.state.hidePasswordInput)
          ? [
              {
                title: 'Wazuh password',
                children: <Fragment>{passwordInput}</Fragment>,
              },
            ]
          : []),
        ...(!(
          this.state.selectedOS == 'hp' ||
          this.state.selectedOS == 'sol' ||
          this.state.selectedOS == 'alpine'
        )
          ? [
              {
                title: 'Assign a name and a group to the agent',
                children: (
                  <Fragment>
                    {agentName}
                    {groupInput}
                    {agentGroup}
                  </Fragment>
                ),
              },
            ]
          : []),
        {
          title: 'Install and enroll the agent',
          children: this.state.gotErrorRegistrationServiceInfo ? (
            calloutErrorRegistrationServiceInfo
          ) : missingOSSelection.length ? (
            <EuiCallOut
              color='warning'
              title={`Please select the ${missingOSSelection.join(', ')}.`}
              iconType='iInCircle'
            />
          ) : (
            <div>{guide}</div>
          ),
        },
        ...(this.state.selectedOS == 'rpm' ||
        this.state.selectedOS == 'cent' ||
        this.state.selectedOS == 'suse' ||
        this.state.selectedOS == 'fedora' ||
        this.state.selectedOS == 'oraclelinux' ||
        this.state.selectedOS == 'amazonlinux' ||
        this.state.selectedOS == 'deb' ||
        this.state.selectedOS == 'raspbian' ||
        this.state.selectedOS == 'ubu' ||
        this.state.selectedOS == 'win' ||
        this.state.selectedOS == 'macos' ||
        this.state.selectedOS == 'open' ||
        this.state.selectedOS == 'sol' ||
        this.state.selectedOS == 'aix' ||
        this.state.selectedOS == 'hp' ||
<<<<<<< HEAD
        this.state.selectedOS == 'alpine'
=======
        this.state.selectedOS == 'alpine' ||
        this.state.selectedOS == ''
>>>>>>> af73caf4
          ? [
              {
                title: 'Start the agent',
                children: this.state.gotErrorRegistrationServiceInfo ? (
                  calloutErrorRegistrationServiceInfo
                ) : missingOSSelection.length ? (
                  <EuiCallOut
                    color='warning'
                    title={`Please select the ${missingOSSelection.join(
                      ', ',
                    )}.`}
                    iconType='iInCircle'
                  />
                ) : (
                  <EuiTabbedContent
                    tabs={
                      this.state.selectedVersion == 'redhat7' ||
                      this.state.selectedVersion == 'amazonlinux2022' ||
                      this.state.selectedVersion == 'centos7' ||
                      this.state.selectedVersion == 'suse11' ||
                      this.state.selectedVersion == 'suse12' ||
                      this.state.selectedVersion == 'oraclelinux5' ||
                      this.state.selectedVersion == 'amazonlinux2' ||
                      this.state.selectedVersion == '22' ||
                      this.state.selectedVersion == 'debian8' ||
                      this.state.selectedVersion == 'debian10' ||
                      this.state.selectedVersion == 'busterorgreater' ||
                      this.state.selectedVersion == 'busterorgreater' ||
                      this.state.selectedVersion === 'ubuntu15' ||
                      this.state.selectedVersion === 'leap15'
                        ? tabSystemD
                        : this.state.selectedVersion == 'windowsxp' ||
                          this.state.selectedVersion == 'windowsserver2008' ||
                          this.state.selectedVersion == 'windows7'
                        ? tabNet
                        : this.state.selectedVersion == 'sierra' ||
                          this.state.selectedVersion == 'highSierra' ||
                          this.state.selectedVersion == 'mojave' ||
                          this.state.selectedVersion == 'catalina' ||
                          this.state.selectedVersion == 'bigSur' ||
                          this.state.selectedVersion == 'monterrey' ||
                          this.state.selectedVersion == 'ventura'
                        ? tabWazuhControlMacos
                        : this.state.selectedVersion == 'solaris10' ||
                          this.state.selectedVersion == 'solaris11' ||
                          this.state.selectedVersion == '6.1 TL9' ||
                          this.state.selectedVersion == '11.31' ||
                          this.state.selectedVersion == '3.12.12'
                        ? tabWazuhControl
                        : tabSysV
                    }
                    selectedTab={this.selectedSYS}
                    onTabClick={onTabClick}
                  />
                ),
              },
            ]
          : []),
        ...(!missingOSSelection.length &&
        this.state.selectedOS !== 'rpm' &&
        this.state.selectedOS !== 'deb' &&
        this.state.selectedOS !== 'cent' &&
        this.state.selectedOS !== 'ubu' &&
        this.state.selectedOS !== 'win' &&
        this.state.selectedOS !== 'macos' &&
        this.state.selectedOS !== 'open' &&
        this.state.selectedOS !== 'sol' &&
        this.state.selectedOS !== 'aix' &&
        this.state.selectedOS !== 'hp' &&
        this.state.selectedOS !== 'amazonlinux' &&
        this.state.selectedOS !== 'fedora' &&
        this.state.selectedOS !== 'oraclelinux' &&
        this.state.selectedOS !== 'suse' &&
        this.state.selectedOS !== 'raspbian' &&
        this.state.selectedOS !== 'alpine' &&
        restartAgentCommand
          ? [
              {
                title: 'Start the agent',
                children: this.state.gotErrorRegistrationServiceInfo ? (
                  calloutErrorRegistrationServiceInfo
                ) : (
                  <EuiFlexGroup direction='column'>
                    <EuiText>
                      <div className='copy-codeblock-wrapper'>
                        <EuiCodeBlock style={codeBlock} language={language}>
                          {restartAgentCommand}
                        </EuiCodeBlock>
                        <EuiCopy textToCopy={restartAgentCommand}>
                          {copy => (
                            <div className='copy-overlay' onClick={copy}>
                              <p>
                                <EuiIcon type='copy' /> Copy command
                              </p>
                            </div>
                          )}
                        </EuiCopy>
                      </div>
                    </EuiText>
                  </EuiFlexGroup>
                ),
              },
            ]
          : []),
      ];

      return (
        <div>
          <EuiPage restrictWidth='1000px' style={{ background: 'transparent' }}>
            <EuiPageBody>
              <EuiFlexGroup>
                <EuiFlexItem>
                  <EuiPanel style={{ background: 'transparent' }}>
                    <EuiFlexGroup>
                      <EuiFlexItem>
                        <EuiTitle>
                          <h2>Deploy a new agent</h2>
                        </EuiTitle>
                      </EuiFlexItem>
                      <EuiFlexItem grow={false}>
                        {this.props.hasAgents() && (
                          <EuiButtonEmpty
                            size='s'
                            onClick={() => this.props.addNewAgent(false)}
                            iconType='cross'
                          >
                            Close
                          </EuiButtonEmpty>
                        )}
                        {!this.props.hasAgents() && (
                          <EuiButtonEmpty
                            size='s'
                            onClick={() => this.props.reload()}
                            iconType='refresh'
                          >
                            Refresh
                          </EuiButtonEmpty>
                        )}
                      </EuiFlexItem>
                    </EuiFlexGroup>
                    <EuiSpacer />
                    {this.state.loading && (
                      <>
                        <EuiFlexItem>
                          <EuiProgress size='xs' color='primary' />
                        </EuiFlexItem>
                        <EuiSpacer></EuiSpacer>
                      </>
                    )}
                    {!this.state.loading && (
                      <EuiFlexItem>
                        <EuiSteps steps={steps} />
                      </EuiFlexItem>
                    )}
                  </EuiPanel>
                </EuiFlexItem>
              </EuiFlexGroup>
            </EuiPageBody>
          </EuiPage>
        </div>
      );
    }
  },
);<|MERGE_RESOLUTION|>--- conflicted
+++ resolved
@@ -74,11 +74,8 @@
   getConnectionConfig,
   fetchClusterNodesOptions,
 } from './register-agent-service';
-<<<<<<< HEAD
+import './register-agent.scss';
 import { PrincipalButtonGroup } from './wz-accordion';
-=======
-import './register-agent.scss';
->>>>>>> af73caf4
 
 export const RegisterAgent = withErrorBoundary(
   class RegisterAgent extends Component {
@@ -276,11 +273,7 @@
         this.state.selectedVersion === 'solaris10' ||
         this.state.selectedVersion === 'solaris11' ||
         this.state.selectedVersion === '6.1 TL9' ||
-<<<<<<< HEAD
-        this.state.selectedVersion === '11.31' ||
-=======
->>>>>>> af73caf4
-        this.state.selectedVersion === '3.12.12'
+        this.state.selectedVersion === '11.31'
       ) {
         return '/var/ossec/bin/wazuh-control start';
       } else this.state.selectedVersion === '11.31';
@@ -378,6 +371,13 @@
 
     agentNameVariable() {
       let agentName = `WAZUH_AGENT_NAME='${this.state.agentName}' `;
+      if (
+        this.state.selectedOS === 'macos' &&
+        this.state.selectedArchitecture &&
+        this.state.agentName !== ''
+      ) {
+        return agentName.replace(/=/g, ' ');
+      }
       if (this.state.selectedArchitecture && this.state.agentName !== '') {
         return agentName;
       } else {
@@ -432,25 +432,6 @@
           return `https://packages.wazuh.com/key/alpine-devel%40wazuh.com-633d7457.rsa.pub && \echo "https://packages.wazuh.com/4.x/alpine/v3.12/main"`;
         default:
           return `https://packages.wazuh.com/key/alpine-devel%40wazuh.com-633d7457.rsa.pub && \echo "https://packages.wazuh.com/4.x/alpine/v3.12/main"`;
-      }
-    }
-
-    resolveAlpinePackage() {
-      switch (
-        `${this.state.selectedVersion}-${this.state.selectedArchitecture}`
-      ) {
-        case '3.12.12-i386':
-          return 'https://packages.wazuh.com/key/alpine-devel%40wazuh.com-633d7457.rsa.pub && echo "https://packages.wazuh.com/4.x/alpine/v3.12/main"';
-        case '3.12.12-aarch64':
-          return 'https://packages.wazuh.com/key/alpine-devel%40wazuh.com-633d7457.rsa.pub && echo "https://packages.wazuh.com/4.x/alpine/v3.12/main"';
-        case '3.12.12-x86_64':
-          return 'https://packages.wazuh.com/key/alpine-devel%40wazuh.com-633d7457.rsa.pub && echo "https://packages.wazuh.com/4.x/alpine/v3.12/main"';
-        case '3.12.12-armhf':
-          return 'https://packages.wazuh.com/key/alpine-devel%40wazuh.com-633d7457.rsa.pub && echo "https://packages.wazuh.com/4.x/alpine/v3.12/main"';
-        case '3.12.12-powerpc':
-          return 'https://packages.wazuh.com/key/alpine-devel%40wazuh.com-633d7457.rsa.pub && echo "https://packages.wazuh.com/4.x/alpine/v3.12/main"';
-        default:
-          return 'https://packages.wazuh.com/key/alpine-devel%40wazuh.com-633d7457.rsa.pub && echo "https://packages.wazuh.com/4.x/alpine/v3.12/main"';
       }
     }
 
@@ -602,11 +583,7 @@
         case 'x86_64':
           return `https://packages.wazuh.com/4.x/apt/pool/main/w/wazuh-agent/wazuh-agent_${this.state.wazuhVersion}${this.addToVersion}_amd64.deb`;
         case 'powerpc':
-<<<<<<< HEAD
-          return `https://packages.wazuh.com/4.x/apt/pool/main/w/wazuh-agent/wazuh-agent_${this.state.wazuhVersion}.ppc64el.deb`;
-=======
           return `https://packages.wazuh.com/4.x/apt/pool/main/w/wazuh-agent/wazuh-agent_${this.state.wazuhVersion}${this.addToVersion}.ppc64el.deb`;
->>>>>>> af73caf4
         default:
           return `https://packages.wazuh.com/4.x/apt/pool/main/w/wazuh-agent/wazuh-agent_${this.state.wazuhVersion}${this.addToVersion}_amd64.deb`;
       }
@@ -625,11 +602,7 @@
         case 'busterorgreater-x86_64':
           return `https://packages.wazuh.com/4.x/apt/pool/main/w/wazuh-agent/wazuh-agent_${this.state.wazuhVersion}${this.addToVersion}_amd64.deb`;
         case 'busterorgreater-powerpc':
-<<<<<<< HEAD
-          return `https://packages.wazuh.com/4.x/apt/pool/main/w/wazuh-agent/wazuh-agent_${this.state.wazuhVersion}.ppc64el.deb`;
-=======
           return `https://packages.wazuh.com/4.x/apt/pool/main/w/wazuh-agent/wazuh-agent_${this.state.wazuhVersion}${this.addToVersion}.ppc64el.deb`;
->>>>>>> af73caf4
         default:
           return `https://packages.wazuh.com/4.x/apt/pool/main/w/wazuh-agent/wazuh-agent_${this.state.wazuhVersion}${this.addToVersion}_amd64.deb`;
       }
@@ -654,11 +627,7 @@
         case 'ubuntu15-armhf':
           return `https://packages.wazuh.com/4.x/apt/pool/main/w/wazuh-agent/wazuh-agent_${this.state.wazuhVersion}${this.addToVersion}_armhf.deb`;
         case 'ubuntu15-x86_64':
-<<<<<<< HEAD
-          return `https://packages.wazuh.com/4.x/apt/pool/main/w/wazuh-agent/wazuh-agent_${this.state.wazuhVersion}_amd64.deb`;
-=======
           return `https://packages.wazuh.com/4.x/apt/pool/main/w/wazuh-agent/wazuh-agent_${this.state.wazuhVersion}${this.addToVersion}_amd64.deb`;
->>>>>>> af73caf4
         default:
           return `https://packages.wazuh.com/4.x/apt/pool/main/w/wazuh-agent/wazuh-agent_${this.state.wazuhVersion}${this.addToVersion}_amd64.deb`;
       }
@@ -890,26 +859,10 @@
         'user-manual/agents/agent-connection.html',
         appVersionMajorDotMinor,
       );
-<<<<<<< HEAD
-      const urlWindowsPackage = `https://packages.wazuh.com/4.x/windows/wazuh-agent-${this.state.wazuhVersion}-1.msi`;
-
-      const textAndLinkToCheckConnectionDocumentation = (
-        <p>
-          To verify the connection with the Wazuh server, please follow this{' '}
-          <a
-            href={urlCheckConnectionDocumentation}
-            target='_blank'
-            rel='noreferrer'
-          >
-            document.
-          </a>
-        </p>
-=======
 
       const urlWazuhAgentEnrollment = webDocumentationLink(
         'user-manual/agent-enrollment/index.html',
         appVersionMajorDotMinor,
->>>>>>> af73caf4
       );
 
       const urlWindowsPackage = `https://packages.wazuh.com/4.x/windows/wazuh-agent-${this.state.wazuhVersion}-1.msi`;
@@ -1027,17 +980,6 @@
       const language = this.getHighlightCodeLanguage(this.state.selectedOS);
       const warningUpgrade =
         'If the installer finds another Wazuh agent in the system, it will upgrade it preserving the configuration.';
-<<<<<<< HEAD
-      const warningCommand = (
-        <p>
-          Please
-          <a href={urlWindowsPackage}> download </a>
-          the package from our repository and copy it to the Windows system
-          where you are going to install it. Then run the following command to
-          perform the installation:
-        </p>
-      );
-=======
       const textAndLinkToCheckConnectionDocumentation = (
         <p>
           To verify the connection with the Wazuh server, please follow this{' '}
@@ -1067,7 +1009,6 @@
           </p>
         </>
       );
->>>>>>> af73caf4
       const windowsAdvice = this.state.selectedOS === 'win' && (
         <>
           <EuiCallOut title='Requirements' iconType='iInCircle'>
@@ -1136,7 +1077,6 @@
               {windowsAdvice}
               {this.state.selectedVersion == 'windowsxp' ||
               this.state.selectedVersion == 'windowsserver2008' ? (
-<<<<<<< HEAD
                 <EuiCallOut
                   color='warning'
                   title={warningCommand}
@@ -1146,19 +1086,6 @@
                 ''
               )}
               <EuiSpacer />
-=======
-                <>
-                  <EuiCallOut
-                    color='warning'
-                    title={warningCommand}
-                    iconType='iInCircle'
-                  />
-                  <EuiSpacer />
-                </>
-              ) : (
-                ''
-              )}
->>>>>>> af73caf4
               <div className='copy-codeblock-wrapper'>
                 <EuiCodeBlock style={codeBlock} language={language}>
                   {this.state.wazuhPassword && !this.state.showPassword
@@ -1582,142 +1509,6 @@
         );
       };
 
-<<<<<<< HEAD
-      const buttonGroupWithMessage = (
-        legend,
-        options,
-        idSelected,
-        onChange,
-      ) => {
-        return (
-          <>
-            <EuiButtonGroup
-              color='primary'
-              legend={legend}
-              options={options}
-              idSelected={idSelected}
-              onChange={onChange}
-              className={'wz-flex'}
-            />
-
-            {this.state.selectedVersion === 'solaris10' ||
-            this.state.selectedVersion === 'solaris11' ? (
-              <EuiCallOut
-                color='warning'
-                className='message'
-                iconType='iInCircle'
-                title={
-                  <span>
-                    Might require some extra installation{' '}
-                    <EuiLink
-                      target='_blank'
-                      href={webDocumentationLink(
-                        'installation-guide/wazuh-agent/wazuh-agent-package-solaris.html',
-                        appVersionMajorDotMinor,
-                      )}
-                    >
-                      steps
-                    </EuiLink>
-                    .
-                  </span>
-                }
-              ></EuiCallOut>
-            ) : this.state.selectedVersion === '6.1 TL9' ? (
-              <EuiCallOut
-                color='warning'
-                className='message'
-                iconType='iInCircle'
-                title={
-                  <span>
-                    Might require some extra installation{' '}
-                    <EuiLink
-                      target='_blank'
-                      href={webDocumentationLink(
-                        'installation-guide/wazuh-agent/wazuh-agent-package-aix.html',
-                        appVersionMajorDotMinor,
-                      )}
-                    >
-                      steps
-                    </EuiLink>
-                    .
-                  </span>
-                }
-              ></EuiCallOut>
-            ) : this.state.selectedVersion == '11.31' ? (
-              <EuiCallOut
-                color='warning'
-                className='message'
-                iconType='iInCircle'
-                title={
-                  <span>
-                    Might require some extra installation{' '}
-                    <EuiLink
-                      target='_blank'
-                      href={webDocumentationLink(
-                        'installation-guide/wazuh-agent/wazuh-agent-package-hpux.html',
-                        appVersionMajorDotMinor,
-                      )}
-                    >
-                      steps
-                    </EuiLink>
-                    .
-                  </span>
-                }
-              ></EuiCallOut>
-            ) : this.state.selectedVersion === '3.12.12' ? (
-              <EuiCallOut
-                color='warning'
-                className='message'
-                iconType='iInCircle'
-                title={
-                  <span>
-                    Might require some extra installation{' '}
-                    <EuiLink
-                      target='_blank'
-                      href={webDocumentationLink(
-                        'installation-guide/wazuh-agent/wazuh-agent-package-linux.html',
-                        appVersionMajorDotMinor,
-                      )}
-                    >
-                      steps
-                    </EuiLink>
-                    .
-                  </span>
-                }
-              ></EuiCallOut>
-            ) : this.state.selectedVersion == 'debian7' ||
-              this.state.selectedVersion == 'debian8' ||
-              this.state.selectedVersion == 'debian9' ||
-              this.state.selectedVersion == 'debian10' ? (
-              <EuiCallOut
-                color='warning'
-                className='message'
-                iconType='iInCircle'
-                title={
-                  <span>
-                    Might require some extra installation{' '}
-                    <EuiLink
-                      target='_blank'
-                      href={webDocumentationLink(
-                        'installation-guide/wazuh-agent/wazuh-agent-package-linux.html',
-                        appVersionMajorDotMinor,
-                      )}
-                    >
-                      steps
-                    </EuiLink>
-                    .
-                  </span>
-                }
-              ></EuiCallOut>
-            ) : (
-              ''
-            )}
-          </>
-        );
-      };
-
-=======
->>>>>>> af73caf4
       const selectedVersionMac = (legend, options, idSelected, onChange) => {
         return (
           <EuiButtonGroup
@@ -1987,27 +1778,6 @@
                   this.state.selectedVersion,
                   version => this.setVersion(version),
                 ),
-              },
-            ]
-          : []),
-        ...(this.state.selectedOS == 'alpine'
-          ? [
-              {
-                title: 'Choose the version',
-                children:
-                  this.state.selectedVersion == '3.12.12'
-                    ? buttonGroupWithMessage(
-                        'Choose the version',
-                        versionButtonAlpine,
-                        this.state.selectedVersion,
-                        version => this.setVersion(version),
-                      )
-                    : buttonGroup(
-                        'Choose the version',
-                        versionButtonAlpine,
-                        this.state.selectedVersion,
-                        version => this.setVersion(version),
-                      ),
               },
             ]
           : []),
@@ -2237,12 +2007,7 @@
         this.state.selectedOS == 'sol' ||
         this.state.selectedOS == 'aix' ||
         this.state.selectedOS == 'hp' ||
-<<<<<<< HEAD
         this.state.selectedOS == 'alpine'
-=======
-        this.state.selectedOS == 'alpine' ||
-        this.state.selectedOS == ''
->>>>>>> af73caf4
           ? [
               {
                 title: 'Start the agent',
