--- conflicted
+++ resolved
@@ -68,19 +68,12 @@
   versionButtonsAix,
   versionButtonsHPUX,
 } from '../wazuh-config';
-<<<<<<< HEAD
-=======
-import './register-agent.scss';
->>>>>>> 285aea11
 import ServerAddress from '../register-agent/steps/server-address';
 import {
   getConnectionConfig,
   fetchClusterNodesOptions,
 } from './register-agent-service';
-<<<<<<< HEAD
 import './register-agent.scss';
-=======
->>>>>>> 285aea11
 
 export const RegisterAgent = withErrorBoundary(
   class RegisterAgent extends Component {
@@ -380,16 +373,6 @@
 
     agentNameVariable() {
       let agentName = `WAZUH_AGENT_NAME='${this.state.agentName}' `;
-<<<<<<< HEAD
-=======
-      if (
-        this.state.selectedOS === 'macos' &&
-        this.state.selectedArchitecture &&
-        this.state.agentName !== ''
-      ) {
-        return agentName.replace(/=/g, ' ');
-      }
->>>>>>> 285aea11
       if (this.state.selectedArchitecture && this.state.agentName !== '') {
         return agentName;
       } else {
@@ -652,11 +635,7 @@
         case 'leap15-x86_64':
           return `https://packages.wazuh.com/4.x/yum/i386/wazuh-agent-${this.state.wazuhVersion}${this.addToVersion}.x86_64.rpm`;
         case 'leap15-ARM64':
-<<<<<<< HEAD
           return `https://packages.wazuh.com/4.x/yum/x86_64/wazuh-agent-${this.state.wazuhVersion}${this.addToVersion}.armv7hl.rpm`;
-=======
-          return `https://packages.wazuh.com/4.x/yum/x86_64/wazuh-agent-${this.state.wazuhVersion}.armv7hl.rpm`;
->>>>>>> 285aea11
         default:
           return `https://packages.wazuh.com/4.x/yum/wazuh-agent-${this.state.wazuhVersion}${this.addToVersion}.x86_64.rpm`;
       }
@@ -1344,11 +1323,7 @@
             this.state.selectedVersion == 'solaris11' ? (
               <EuiCallOut
                 color='warning'
-<<<<<<< HEAD
                 className='message'
-=======
-                className='wz-callout-message'
->>>>>>> 285aea11
                 iconType='iInCircle'
                 title={
                   <span>
@@ -1369,11 +1344,7 @@
             ) : this.state.selectedVersion == '6.1 TL9' ? (
               <EuiCallOut
                 color='warning'
-<<<<<<< HEAD
                 className='message'
-=======
-                className='wz-callout-message'
->>>>>>> 285aea11
                 iconType='iInCircle'
                 title={
                   <span>
@@ -1394,11 +1365,7 @@
             ) : this.state.selectedVersion == '11.31' ? (
               <EuiCallOut
                 color='warning'
-<<<<<<< HEAD
                 className='message'
-=======
-                className='wz-callout-message'
->>>>>>> 285aea11
                 iconType='iInCircle'
                 title={
                   <span>
@@ -1422,11 +1389,7 @@
               this.state.selectedVersion == 'debian10' ? (
               <EuiCallOut
                 color='warning'
-<<<<<<< HEAD
                 className='message'
-=======
-                className='wz-callout-message'
->>>>>>> 285aea11
                 iconType='iInCircle'
                 title={
                   <span>
