--- conflicted
+++ resolved
@@ -79,31 +79,10 @@
       };
     }
 
-<<<<<<< HEAD
   async componentDidMount() {
     this._isMount = true;
     this.getSummary();
   }
-=======
-    async componentDidMount() {
-      this._isMount = true;
-      this.getSummary();
-      if (this.wazuhConfig.getConfig()['wazuh.monitoring.enabled']) {
-        this._isMount && this.setState({ 
-          showAgentsEvolutionVisualization: true 
-        });
-        const tabVisualizations = new TabVisualizations();
-        tabVisualizations.removeAll();
-        tabVisualizations.setTab('general');
-        tabVisualizations.assign({
-          general: 1,
-        });
-        const filterHandler = new FilterHandler(AppState.getCurrentPattern());
-        await VisFactoryHandler.buildOverviewVisualizations(filterHandler, 'general', null);
-        
-      }
-    }
->>>>>>> ade4c511
 
     componentWillUnmount() {
       this._isMount = false;
@@ -314,7 +293,6 @@
                           )}
                         </EuiFlexGroup>
                     </EuiFlexItem>
-<<<<<<< HEAD
                   </EuiFlexGroup>
                 </EuiCard>
               </EuiFlexItem>
@@ -323,49 +301,6 @@
             )}
           </EuiFlexGroup>
           <EuiSpacer size="m" />
-=======
-                  )}
-                </Fragment>
-              )}
-              {this.state.showAgentsEvolutionVisualization && (
-                <EuiFlexItem
-                  grow={false}
-                  className="agents-evolution-visualization"
-                  style={{
-                    display: !this.state.loading ? 'block' : 'none',
-                    margin: !this.state.loading ? '12px' : 0,
-                  }}
-                >
-                  <EuiCard
-                    title
-                    description
-                    paddingSize="none"
-                    betaBadgeLabel="Evolution"
-                    style={{ display: this.props.resultState !== 'loading' ? 'block' : 'none' }}
-                  >
-                    <EuiFlexGroup>
-                      <EuiFlexItem>
-                        <div style={{ height: this.props.resultState !== 'loading' ? '180px' : 0 }}>
-                          <WzReduxProvider>
-                            <KibanaVis
-                              visID={'Wazuh-App-Overview-General-Agents-status'}
-                              tab={'general'}
-                            />
-                          </WzReduxProvider>
-                        </div>
-                        {this.props.resultState === 'loading' && (
-                          <div className="loading-chart-xl">
-                            <EuiLoadingChart size="xl" />
-                          </div>
-                        )}
-                      </EuiFlexItem>
-                    </EuiFlexGroup>
-                  </EuiCard>
-                </EuiFlexItem>
-              )}
-            </EuiFlexGroup>
-            <EuiSpacer size="m" />
->>>>>>> ade4c511
             <WzReduxProvider>
               <AgentsTable
                 filters={this.state.agentTableFilters}
