--- conflicted
+++ resolved
@@ -149,11 +149,7 @@
                     <EuiFlexItem style={{ alignItems: 'center' }}>
                       <Pie
                         legendAction={(status) => this._isMount && this.setState({
-<<<<<<< HEAD
-                          agentTableFilters: [ {field: 'q', value: `status=${status}`}]
-=======
                           agentTableFilters: [ {field: 'q', value: `status=${this.agentStatusLabelToID(status)}`}]
->>>>>>> 7ef95a3c
                         })}
                         width={300}
                         height={150}
@@ -179,11 +175,7 @@
                                   position='top'
                                   content='Show active agents'>
                                   <a onClick={() => this._isMount && this.setState({
-<<<<<<< HEAD
-                                    agentTableFilters: [ {field: 'q', value: 'status=Active'} ]
-=======
                                     agentTableFilters: [ {field: 'q', value: 'status=active'} ]
->>>>>>> 7ef95a3c
                                   })} >{this.state.data[0].value}</a>
                                   </EuiToolTip>)}
                                 titleSize={'s'}
@@ -199,11 +191,7 @@
                                   position='top'
                                   content='Show disconnected agents'>
                                   <a onClick={() => this._isMount && this.setState({
-<<<<<<< HEAD
-                                    agentTableFilters: [ {field: 'q', value: 'status=Disconnected'} ]
-=======
                                     agentTableFilters: [ {field: 'q', value: 'status=disconnected'} ]
->>>>>>> 7ef95a3c
                                   })} >{this.state.data[1].value}</a>
                                   </EuiToolTip>)}
                                 titleSize={'s'}
@@ -219,11 +207,7 @@
                                   position='top'
                                   content='Show never connected agents'>
                                   <a onClick={() => this._isMount && this.setState({
-<<<<<<< HEAD
-                                    agentTableFilters: [ {field: 'q', value: 'status=Never connected'} ]
-=======
                                     agentTableFilters: [ {field: 'q', value: 'status=never_connected'} ]
->>>>>>> 7ef95a3c
                                   })} >{this.state.data[2].value}</a>
                                   </EuiToolTip>)}
                                 titleSize={'s'}
