/*
 * Wazuh app - React component for building the agents preview section.
 *
 * Copyright (C) 2015-2022 Wazuh, Inc.
 *
 * This program is free software; you can redistribute it and/or modify
 * it under the terms of the GNU General Public License as published by
 * the Free Software Foundation; either version 2 of the License, or
 * (at your option) any later version.
 *
 * Find more information about this on the LICENSE file.
 */

import React, { Component, Fragment } from 'react';
import PropTypes from 'prop-types';
import {
  EuiPage,
  EuiPanel,
  EuiFlexGroup,
  EuiFlexItem,
  EuiStat,
  EuiLoadingChart,
  EuiSpacer,
  EuiEmptyPrompt,
  EuiToolTip,
  EuiCard,
} from '@elastic/eui';
import { Pie } from '../../../components/d3/pie';
import { ProgressChart } from '../../../components/d3/progress';
import { AgentsTable } from './agents-table';
import { WzRequest } from '../../../react-services/wz-request';
import KibanaVis from '../../../kibana-integrations/kibana-vis';
import WzReduxProvider from '../../../redux/wz-redux-provider';
import { VisFactoryHandler } from '../../../react-services/vis-factory-handler';
import { AppState } from '../../../react-services/app-state';
import { FilterHandler } from '../../../utils/filter-handler';
import { TabVisualizations } from '../../../factories/tab-visualizations';
import { WazuhConfig } from './../../../react-services/wazuh-config.js';
import { WzDatePicker } from '../../../components/wz-date-picker/wz-date-picker';
import {
  withReduxProvider,
  withGlobalBreadcrumb,
  withUserAuthorizationPrompt,
} from '../../../components/common/hocs';
import { formatUIDate } from '../../../../public/react-services/time-service';
import { compose } from 'redux';
import { withErrorBoundary } from '../../../components/common/hocs';
import './agents-preview.scss';
import { UI_LOGGER_LEVELS } from '../../../../common/constants';
import { UI_ERROR_SEVERITIES } from '../../../react-services/error-orchestrator/types';
import { getErrorOrchestrator } from '../../../react-services/common-services';

const FILTER_ACTIVE = 'active';
const FILTER_DISCONNECTED = 'disconnected';
const FILTER_NEVER_CONNECTED = 'never_connected';

export const AgentsPreview = compose(
  withErrorBoundary,
  withReduxProvider,
  withGlobalBreadcrumb([{ text: '' }, { text: 'Agents' }]),
  withUserAuthorizationPrompt([
    [
      { action: 'agent:read', resource: 'agent:id:*' },
      { action: 'agent:read', resource: 'agent:group:*' },
    ],
  ])
)(
  class AgentsPreview extends Component {
    _isMount = false;
    constructor(props) {
      super(props);
      this.state = {
        data: [],
        loading: false,
        showAgentsEvolutionVisualization: false,
        agentTableFilters: [],
      };
      this.wazuhConfig = new WazuhConfig();
      this.agentStatusLabelToIDMap = {
        Active: 'active',
        Disconnected: 'disconnected',
        'Never connected': 'never_connected',
      };
    }

  async componentDidMount() {
    this._isMount = true;
    this.getSummary();
  }

    componentWillUnmount() {
      this._isMount = false;
    }

    agentStatusLabelToID(label) {
      return this.agentStatusLabelToIDMap[label];
    }

    groupBy = function (arr) {
      return arr.reduce(function (prev, item) {
        if (item in prev) prev[item]++;
        else prev[item] = 1;
        return prev;
      }, {});
    };

    async getSummary() {
      try {
        this.setState({ loading: true });
        const summaryData = await WzRequest.apiReq('GET', '/agents/summary/status', {});
        this.summary = summaryData.data.data;
        this.totalAgents = this.summary.total;
        const model = [
          { id: 'active', label: 'Active', value: this.summary['active'] || 0 },
          { id: 'disconnected', label: 'Disconnected', value: this.summary['disconnected'] || 0 },
          {
            id: 'neverConnected',
            label: 'Never connected',
            value: this.summary['never_connected'] || 0,
          },
        ];
        this.setState({ data: model });
        this.agentsCoverity = this.totalAgents
          ? ((this.summary['active'] || 0) / this.totalAgents) * 100
          : 0;
        const lastAgent = await WzRequest.apiReq('GET', '/agents', {
          params: { limit: 1, sort: '-dateAdd', q: 'id!=000' },
        });
        this.lastAgent = lastAgent.data.data.affected_items[0];
        const osresult = await WzRequest.apiReq('GET', '/agents/summary/os', {});
        this.platforms = this.groupBy(osresult.data.data.affected_items);
        const platformsModel = [];
        for (let [key, value] of Object.entries(this.platforms)) {
          platformsModel.push({ id: key, label: key, value: value });
        }
        this._isMount && this.setState({ platforms: platformsModel, loading: false });
      } catch (error) {
        const options = {
          context: `${AgentsPreview.name}.getSummary`,
          level: UI_LOGGER_LEVELS.ERROR,
          severity: UI_ERROR_SEVERITIES.BUSINESS,
          store: true,
          error: {
            error: error,
            message: error.message || error,
            title: `Could not get the agents summary`,
          },
        };
        getErrorOrchestrator().handleError(options);
      }
    }

    removeFilters() {
      this._isMount && this.setState({ agentTableFilters: [] });
    }

    showLastAgent() {
      this.props.tableProps.showAgent(this.lastAgent);
    }

    showMostActiveAgent() {
      this.mostActiveAgent.name ? this.props.tableProps.showAgent(this.mostActiveAgent) : '';
    }

    showAgentsWithFilters(filter) {
      this._isMount &&
        this.setState({
          agentTableFilters: [{ field: 'q', value: `status=${filter}` }],
        });
    }

  render() {
    const colors = ['#017D73', '#bd271e', '#69707D'];
    return (
      <EuiPage className="flex-column">
        <EuiFlexItem >
          <EuiFlexGroup className="agents-evolution-visualization-group mt-0">
            {this.state.loading && (
              <EuiFlexItem>
                <EuiLoadingChart
                  className="loading-chart"
                  size="xl"
                />
              </EuiFlexItem>
            ) || (
            <Fragment>
            <EuiFlexItem className="agents-status-pie" grow={false}>
              <EuiCard
                title
                description
                betaBadgeLabel="Status"
                className="eui-panel"
              >
                <EuiFlexGroup>
                  {this.totalAgents > 0 && (
<<<<<<< HEAD
                    <EuiFlexItem className="align-items-center">
                      <Pie
                        legendAction={(status) => this._isMount && this.setState({
                          agentTableFilters: [ {field: 'q', value: `status=${this.agentStatusLabelToID(status)}`}]
                        })}
                        width={300}
                        height={150}
                        data={this.state.data}
                        colors={colors}
                      />
                    </EuiFlexItem>
                  )}
                </EuiFlexGroup>
              </EuiCard>
            </EuiFlexItem>
            {this.totalAgents > 0 && (
              <EuiFlexItem >
                <EuiCard title description  betaBadgeLabel="Details">
                  <EuiFlexGroup>
                    <EuiFlexItem>
                      {this.summary && (
                        <EuiFlexGroup className="group-details">
                          <EuiFlexItem>
                              <EuiStat
                                title={(
                                  <EuiToolTip
                                  position='top'
                                  content='Show active agents'>
                                  <a onClick={() => this.showAgentsWithFilters(FILTER_ACTIVE)} >{this.state.data[0].value}</a>
                                  </EuiToolTip>)}
=======
                    <EuiFlexItem grow={false} className="agents-details-card">
                      <EuiCard title description betaBadgeLabel="Details">
                        {this.summary && (
                          <EuiFlexGroup className="group-details">
                            <EuiFlexItem>
                              <EuiStat
                                title={
                                  <EuiToolTip position="top" content="Show active agents">
                                    <a onClick={() => this.showAgentsWithFilters(FILTER_ACTIVE)}>
                                      {this.state.data[0].value}
                                    </a>
                                  </EuiToolTip>
                                }
>>>>>>> 3f872e1f
                                titleSize={'s'}
                                description="Active"
                                titleColor="secondary"
                                className="white-space-nowrap"
                              />
                            </EuiFlexItem>
                            <EuiFlexItem>
                              <EuiStat
<<<<<<< HEAD
                                title={(
                                  <EuiToolTip
                                  position='top'
                                  content='Show disconnected agents'>
                                  <a onClick={() => this.showAgentsWithFilters(FILTER_DISCONNECTED)} >{this.state.data[1].value}</a>
                                  </EuiToolTip>)}
=======
                                title={
                                  <EuiToolTip position="top" content="Show disconnected agents">
                                    <a
                                      onClick={() =>
                                        this.showAgentsWithFilters(FILTER_DISCONNECTED)
                                      }
                                    >
                                      {this.state.data[1].value}
                                    </a>
                                  </EuiToolTip>
                                }
>>>>>>> 3f872e1f
                                titleSize={'s'}
                                description="Disconnected"
                                titleColor="danger"
                                className="white-space-nowrap"
                              />
                            </EuiFlexItem>
                            <EuiFlexItem>
                              <EuiStat
<<<<<<< HEAD
                                title={(
                                  <EuiToolTip
                                  position='top'
                                  content='Show never connected agents'>
                                  <a onClick={() => this.showAgentsWithFilters(FILTER_NEVER_CONNECTED)} >{this.state.data[2].value}</a>
                                  </EuiToolTip>)}
=======
                                title={
                                  <EuiToolTip position="top" content="Show never connected agents">
                                    <a
                                      onClick={() =>
                                        this.showAgentsWithFilters(FILTER_NEVER_CONNECTED)
                                      }
                                    >
                                      {this.state.data[2].value}
                                    </a>
                                  </EuiToolTip>
                                }
>>>>>>> 3f872e1f
                                titleSize={'s'}
                                description="Never connected"
                                titleColor="subdued"
                                className="white-space-nowrap"
                              />
                            </EuiFlexItem>
                            <EuiFlexItem>
                              <EuiStat
                                title={`${this.agentsCoverity.toFixed(2)}%`}
                                titleSize={'s'}
                                description="Agents coverage"
                                className="white-space-nowrap"
                              />
                            </EuiFlexItem>
<<<<<<< HEAD
=======
                          </EuiFlexGroup>
                        )}
                        <EuiFlexGroup className="mt-0">
                          {this.lastAgent && (
                            <EuiFlexItem className="agents-link-item">
                              <EuiStat
                                className="euiStatLink last-agents-link"
                                title={
                                  <EuiToolTip position="top" content="View agent details">
                                    <a onClick={() => this.showLastAgent()}>
                                      {this.lastAgent.name}
                                    </a>
                                  </EuiToolTip>
                                }
                                titleSize="s"
                                description="Last registered agent"
                                titleColor="primary"
                              />
                            </EuiFlexItem>
                          )}
                          {this.mostActiveAgent && (
                            <EuiFlexItem className="agents-link-item">
                              <EuiStat
                                className={this.mostActiveAgent.name ? 'euiStatLink' : ''}
                                title={
                                  <EuiToolTip position="top" content="View agent details">
                                    <a onClick={() => this.showMostActiveAgent()}>
                                      {this.mostActiveAgent.name || '-'}
                                    </a>
                                  </EuiToolTip>
                                }
                                className="last-agents-link"
                                titleSize="s"
                                description="Most active agent"
                                titleColor="primary"
                              />
                            </EuiFlexItem>
                          )}
>>>>>>> 3f872e1f
                        </EuiFlexGroup>
                      )}
                      <EuiFlexGroup className="mt-0">
                        {this.lastAgent && (
                          <EuiFlexItem>
                            <EuiStat
                              className="euiStatLink"
                              title={
                              <EuiToolTip
                                position='top'
                                content='View agent details'>
                                <a onClick={() => this.showLastAgent()}>{this.lastAgent.name}</a>
                              </EuiToolTip>}
                              titleSize="s"
                              description="Last registered agent"
                              titleColor="primary"
                              className="pb-12 white-space-nowrap"
                            />
                          </EuiFlexItem>
                        )}
                      </EuiFlexGroup>
                    </EuiFlexItem>
                  </EuiFlexGroup>
                </EuiCard>
              </EuiFlexItem>
            )}
            </Fragment>
            )}
          </EuiFlexGroup>
          <EuiSpacer size="m" />
            <WzReduxProvider>
              <AgentsTable
                filters={this.state.agentTableFilters}
                removeFilters={() => this.removeFilters()}
                wzReq={this.props.tableProps.wzReq}
                addingNewAgent={this.props.tableProps.addingNewAgent}
                downloadCsv={this.props.tableProps.downloadCsv}
                clickAction={this.props.tableProps.clickAction}
                formatUIDate={(date) => formatUIDate(date)}
                reload={() => this.getSummary()}
              />
            </WzReduxProvider>
          </EuiFlexItem>
        </EuiPage>
      );
    }
  }
);

AgentsTable.propTypes = {
  tableProps: PropTypes.object,
  showAgent: PropTypes.func,
};<|MERGE_RESOLUTION|>--- conflicted
+++ resolved
@@ -193,7 +193,6 @@
               >
                 <EuiFlexGroup>
                   {this.totalAgents > 0 && (
-<<<<<<< HEAD
                     <EuiFlexItem className="align-items-center">
                       <Pie
                         legendAction={(status) => this._isMount && this.setState({
@@ -210,7 +209,7 @@
               </EuiCard>
             </EuiFlexItem>
             {this.totalAgents > 0 && (
-              <EuiFlexItem >
+              <EuiFlexItem className="agents-details-card">
                 <EuiCard title description  betaBadgeLabel="Details">
                   <EuiFlexGroup>
                     <EuiFlexItem>
@@ -224,21 +223,6 @@
                                   content='Show active agents'>
                                   <a onClick={() => this.showAgentsWithFilters(FILTER_ACTIVE)} >{this.state.data[0].value}</a>
                                   </EuiToolTip>)}
-=======
-                    <EuiFlexItem grow={false} className="agents-details-card">
-                      <EuiCard title description betaBadgeLabel="Details">
-                        {this.summary && (
-                          <EuiFlexGroup className="group-details">
-                            <EuiFlexItem>
-                              <EuiStat
-                                title={
-                                  <EuiToolTip position="top" content="Show active agents">
-                                    <a onClick={() => this.showAgentsWithFilters(FILTER_ACTIVE)}>
-                                      {this.state.data[0].value}
-                                    </a>
-                                  </EuiToolTip>
-                                }
->>>>>>> 3f872e1f
                                 titleSize={'s'}
                                 description="Active"
                                 titleColor="secondary"
@@ -247,14 +231,6 @@
                             </EuiFlexItem>
                             <EuiFlexItem>
                               <EuiStat
-<<<<<<< HEAD
-                                title={(
-                                  <EuiToolTip
-                                  position='top'
-                                  content='Show disconnected agents'>
-                                  <a onClick={() => this.showAgentsWithFilters(FILTER_DISCONNECTED)} >{this.state.data[1].value}</a>
-                                  </EuiToolTip>)}
-=======
                                 title={
                                   <EuiToolTip position="top" content="Show disconnected agents">
                                     <a
@@ -266,7 +242,6 @@
                                     </a>
                                   </EuiToolTip>
                                 }
->>>>>>> 3f872e1f
                                 titleSize={'s'}
                                 description="Disconnected"
                                 titleColor="danger"
@@ -275,14 +250,6 @@
                             </EuiFlexItem>
                             <EuiFlexItem>
                               <EuiStat
-<<<<<<< HEAD
-                                title={(
-                                  <EuiToolTip
-                                  position='top'
-                                  content='Show never connected agents'>
-                                  <a onClick={() => this.showAgentsWithFilters(FILTER_NEVER_CONNECTED)} >{this.state.data[2].value}</a>
-                                  </EuiToolTip>)}
-=======
                                 title={
                                   <EuiToolTip position="top" content="Show never connected agents">
                                     <a
@@ -294,7 +261,6 @@
                                     </a>
                                   </EuiToolTip>
                                 }
->>>>>>> 3f872e1f
                                 titleSize={'s'}
                                 description="Never connected"
                                 titleColor="subdued"
@@ -309,8 +275,6 @@
                                 className="white-space-nowrap"
                               />
                             </EuiFlexItem>
-<<<<<<< HEAD
-=======
                           </EuiFlexGroup>
                         )}
                         <EuiFlexGroup className="mt-0">
@@ -331,46 +295,7 @@
                               />
                             </EuiFlexItem>
                           )}
-                          {this.mostActiveAgent && (
-                            <EuiFlexItem className="agents-link-item">
-                              <EuiStat
-                                className={this.mostActiveAgent.name ? 'euiStatLink' : ''}
-                                title={
-                                  <EuiToolTip position="top" content="View agent details">
-                                    <a onClick={() => this.showMostActiveAgent()}>
-                                      {this.mostActiveAgent.name || '-'}
-                                    </a>
-                                  </EuiToolTip>
-                                }
-                                className="last-agents-link"
-                                titleSize="s"
-                                description="Most active agent"
-                                titleColor="primary"
-                              />
-                            </EuiFlexItem>
-                          )}
->>>>>>> 3f872e1f
                         </EuiFlexGroup>
-                      )}
-                      <EuiFlexGroup className="mt-0">
-                        {this.lastAgent && (
-                          <EuiFlexItem>
-                            <EuiStat
-                              className="euiStatLink"
-                              title={
-                              <EuiToolTip
-                                position='top'
-                                content='View agent details'>
-                                <a onClick={() => this.showLastAgent()}>{this.lastAgent.name}</a>
-                              </EuiToolTip>}
-                              titleSize="s"
-                              description="Last registered agent"
-                              titleColor="primary"
-                              className="pb-12 white-space-nowrap"
-                            />
-                          </EuiFlexItem>
-                        )}
-                      </EuiFlexGroup>
                     </EuiFlexItem>
                   </EuiFlexGroup>
                 </EuiCard>
