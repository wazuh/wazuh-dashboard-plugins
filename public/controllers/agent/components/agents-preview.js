/*
 * Wazuh app - React component for building the agents preview section.
 *
 * Copyright (C) 2015-2022 Wazuh, Inc.
 *
 * This program is free software; you can redistribute it and/or modify
 * it under the terms of the GNU General Public License as published by
 * the Free Software Foundation; either version 2 of the License, or
 * (at your option) any later version.
 *
 * Find more information about this on the LICENSE file.
 */

import React, { Component, Fragment } from 'react';
import PropTypes from 'prop-types';
import {
  EuiPage,
  EuiFlexGroup,
  EuiFlexItem,
  EuiStat,
  EuiLoadingChart,
  EuiEmptyPrompt,
  EuiSpacer,
  EuiToolTip,
  EuiCard,
} from '@elastic/eui';
import { AgentsTable } from './agents-table';
import { WzRequest } from '../../../react-services/wz-request';
import WzReduxProvider from '../../../redux/wz-redux-provider';
import { WazuhConfig } from './../../../react-services/wazuh-config.js';
import { WzDatePicker } from '../../../components/wz-date-picker/wz-date-picker';
import WzKibanaVis from '../../../components/wz-kibana-vis/wz-kibana-vis';
import {
  withReduxProvider,
  withGlobalBreadcrumb,
  withUserAuthorizationPrompt,
} from '../../../components/common/hocs';
import { formatUIDate } from '../../../../public/react-services/time-service';
import { compose } from 'redux';
import { withErrorBoundary } from '../../../components/common/hocs';
import './agents-preview.scss';
import { UI_LOGGER_LEVELS, UI_ORDER_AGENT_STATUS } from '../../../../common/constants';
import { UI_ERROR_SEVERITIES } from '../../../react-services/error-orchestrator/types';
import { getErrorOrchestrator } from '../../../react-services/common-services';
import { VisualizationBasic } from '../../../components/common/charts/visualizations/basic';
import { agentStatusColorByAgentStatus, agentStatusLabelByAgentStatus } from '../../../../common/services/wz_agent_status';

export const AgentsPreview = compose(
  withErrorBoundary,
  withReduxProvider,
  withGlobalBreadcrumb([{ text: '' }, { text: 'Agents' }]),
  withUserAuthorizationPrompt([
    [
      { action: 'agent:read', resource: 'agent:id:*' },
      { action: 'agent:read', resource: 'agent:group:*' },
    ],
  ])
)(
  class AgentsPreview extends Component {
    _isMount = false;
    constructor(props) {
      super(props);
      this.state = {
        loadingAgents: false,
        loadingSummary: false,
        showAgentsEvolutionVisualization: true,
        agentTableFilters: [],
        agentStatusSummary: { active: '-', disconnected: '-', total: '-', pending: '-', never_connected: '-' },
        agentConfiguration: {},
        agentsActiveCoverage: 0,
        agentsSynced: 0,
      };
      this.wazuhConfig = new WazuhConfig();
      this.agentStatus = UI_ORDER_AGENT_STATUS.map(agentStatus => ({
        status: agentStatus,
        label: agentStatusLabelByAgentStatus(agentStatus),
        color: agentStatusColorByAgentStatus(agentStatus)
      }));
    }

    async componentDidMount() {
      this._isMount = true;
      this.fetchAgentStatusDetailsData();
      if (this.wazuhConfig.getConfig()['wazuh.monitoring.enabled']) {
        this._isMount && this.setState({ 
          showAgentsEvolutionVisualization: true 
        });
      }
    }



    componentWillUnmount() {
      this._isMount = false;
    }


    groupBy = function (arr) {
      return arr.reduce(function (prev, item) {
        if (item in prev) prev[item]++;
        else prev[item] = 1;
        return prev;
      }, {});
    };
    async fetchSummaryStatus() {
      this.setState({ loadingSummary: true });
      const {data: {data: { connection: agentStatusSummary, configuration: agentConfiguration }}} = await WzRequest.apiReq('GET', '/agents/summary/status', {});

      this.props.tableProps.updateSummary(agentStatusSummary);
      this.setState({
        loadingSummary: false,
        agentStatusSummary,
        agentConfiguration,
        agentsActiveCoverage: ((agentStatusSummary.active / agentStatusSummary.total) * 100).toFixed(2),
        agentsSynced: ((agentConfiguration.synced/agentConfiguration.total)*100).toFixed(2),
      });
    }

    async fetchAgents() {
      this.setState({ loadingAgents: true });
      const { data: { data: { affected_items: [lastRegisteredAgent] } } } = await WzRequest.apiReq('GET', '/agents', {
        params: { limit: 1, sort: '-dateAdd', q: 'id!=000' },
      });
      const agentMostActive = await this.props.tableProps.getMostActive();
      this.setState({
        loadingAgents: false,
        lastRegisteredAgent,
        agentMostActive
      });
    }
    async fetchAgentStatusDetailsData(){
      try {
        this.fetchSummaryStatus();
        this.fetchAgents();
      } catch (error) {
        this.setState({ loadingAgents: false, loadingSummary: false });
        const options = {
          context: `${AgentsPreview.name}.fetchAgentStatusDetailsData`,
          level: UI_LOGGER_LEVELS.ERROR,
          severity: UI_ERROR_SEVERITIES.BUSINESS,
          store: true,
          error: {
            error: error,
            message: error.message || error,
            title: `Could not get the agents summary`,
          },
        };
        getErrorOrchestrator().handleError(options);
      }
    }

    removeFilters() {
      this._isMount && this.setState({ agentTableFilters: [] });
    }

    showAgent(agent) {
      agent && this.props.tableProps.showAgent(agent);
    }

    filterAgentByStatus(status) {
      this._isMount &&
        this.setState({
          agentTableFilters: [{ field: 'q', value: `status=${status}` }],
        });
    }
    onRenderComplete(){
      this.setState({
        evolutionRenderComplete: true
      })
    }

    render() {
      const evolutionIsReady = this.props.resultState !== 'loading';

      return (
        <EuiPage className="flex-column">
          <EuiFlexItem>
            <EuiFlexGroup className="agents-evolution-visualization-group mt-0">
            {
              (
                <>
                  <EuiFlexItem className="agents-status-pie" grow={false}>
                    <EuiCard title description betaBadgeLabel="Status" className="eui-panel">
                      <EuiFlexGroup>
                        <EuiFlexItem className="align-items-center">
                          <VisualizationBasic
                            isLoading={this.state.loadingSummary}
                            type='donut'
                            size={{ width: '100%', height: '150px' }}
                            showLegend
                            data={this.agentStatus.map(({status, label, color}) => ({
                              label,
                              value: this.state.agentStatusSummary[status] || 0,
                              color,
                              onClick: () => this.filterAgentByStatus(status)
                            }))}
                            noDataTitle='No results'
                            noDataMessage='No results were found.'
                          />
                        </EuiFlexItem>
                      </EuiFlexGroup>
                    </EuiCard>
                  </EuiFlexItem>
                  <EuiFlexItem grow={false} className="agents-details-card">
                    <EuiCard title description betaBadgeLabel="Details">
                      <EuiFlexGroup wrap={true} className="group-details">
                        {this.agentStatus.map(({status, label, color}) => (
                          <EuiFlexItem key={`agent-details-status-${status}`}>
                            <EuiStat
                              isLoading={this.state.loadingSummary}
                              title={
                                <EuiToolTip position="top" content={`Filter by agent status: ${status}`}>
                                  <span onClick={() => this.filterAgentByStatus(status)} style={{cursor: 'pointer'}}>
                                    {this.state.agentStatusSummary[status]}
                                  </span>
                                </EuiToolTip>
                              }
                              titleSize="s"
                              description={label}
                              titleColor={color}
                              className="white-space-nowrap"
                            />
                          </EuiFlexItem>
                        ))}
                        <EuiFlexItem>
                          <EuiStat
                            isLoading={this.state.loadingSummary}
                            title={`${this.state.agentsActiveCoverage}%`}
                            titleSize='s'
                            description="Agents coverage"
                            className="white-space-nowrap"
                            />
                        </EuiFlexItem>
                        <EuiFlexItem className="agents-link-item">
                          <EuiStat
                            isLoading={this.state.loadingSummary}
                            title={`${this.state.agentsSynced}%`}
                            titleSize='s'
                            description="Synced agents"
                            className="white-space-nowrap"
                          />
                        </EuiFlexItem>
                      </EuiFlexGroup>
                      <EuiFlexGroup className="mt-0">
                          <EuiFlexItem className="agents-link-item">
                            <EuiStat
                              className="euiStatLink last-agents-link"
                              isLoading={this.state.loadingAgents}
                              title={
                                <EuiToolTip position="top" content="View agent details">
                                  <a onClick={() => this.showAgent(this.state.lastRegisteredAgent)}>
                                    {this.state.lastRegisteredAgent?.name || '-'}
                                  </a>
                                </EuiToolTip>
                              }
                              titleSize="s"
                              description="Last registered agent"
                              titleColor="primary"
                            />
                          </EuiFlexItem>
                        {
                          <EuiFlexItem className="agents-link-item">
                            <EuiStat
                              className={this.state.agentMostActive?.name ? 'euiStatLink' : ''}
                              isLoading={this.state.loadingAgents}
                              title={
                                <EuiToolTip position="top" content="View agent details">
                                  <a onClick={() => this.showAgent(this.state.agentMostActive)}>
                                    {this.state.agentMostActive?.name || '-'}
                                  </a>
                                </EuiToolTip>
                              }
                              titleSize="s"
                              description="Most active agent"
                              titleColor="primary"
                            />
                          </EuiFlexItem>
                        }
                      </EuiFlexGroup>
                    </EuiCard>
                  </EuiFlexItem>
                </>
              )}
                <EuiFlexItem
                  grow={false}
                  className="agents-evolution-visualization"
                  style={{
<<<<<<< HEAD
                    display: !this.state.loading ? 'inherit' : 'none',
=======
>>>>>>> eca5c9e8
                    margin: !this.state.loading ? '12px' : 0,
                  }}
                >
                  <EuiCard
                    title
                    description
                    paddingSize="none"
                    betaBadgeLabel="Evolution"
<<<<<<< HEAD
                    style={{ display: this.props.resultState === 'ready' ? 'block' : 'none' }}
=======
>>>>>>> eca5c9e8
                  >
                    <EuiFlexGroup>
                      <EuiFlexItem>
                        <div style={{
<<<<<<< HEAD
                          height: this.props.resultState === 'ready' ? '202px' : 0,
                          paddingTop: this.props.resultState === 'ready' ? "12px" : 0
=======
                          height: evolutionIsReady === 'ready' ? '202px' : 0,
                          paddingTop: evolutionIsReady === 'ready' ? "12px" : 0
>>>>>>> eca5c9e8
                        }}
                        >
                          <WzKibanaVis
                            visID={'Wazuh-App-Overview-General-Agents-status'}
                            tab={'general'}
                          />
                        </div>
                        {!evolutionIsReady && (
                          <div className="loading-chart-xl">
                            <EuiLoadingChart size="xl" />
                          </div>
                        )}
                      </EuiFlexItem>
                    </EuiFlexGroup>
                  </EuiCard>
                  <EuiCard
                    title
                    description
                    paddingSize="none"
                    betaBadgeLabel="Evolution"
                    style={{
                      height: 193,
                      display: this.props.resultState === 'none' ? 'block' : 'none',
                    }}
                  >
                    <EuiEmptyPrompt
                      className="wz-padding-21"
                      iconType="alert"
                      titleSize="xs"
                      title={<h3>No results found in the selected time range</h3>}
                      actions={<WzDatePicker condensed={true} onTimeChange={() => {}} />}
                    />
                  </EuiCard>
                </EuiFlexItem>
            </EuiFlexGroup>
            <EuiSpacer size="m" />
            <WzReduxProvider>
              <AgentsTable
                filters={this.state.agentTableFilters}
                removeFilters={() => this.removeFilters()}
                wzReq={this.props.tableProps.wzReq}
                addingNewAgent={this.props.tableProps.addingNewAgent}
                downloadCsv={this.props.tableProps.downloadCsv}
                clickAction={this.props.tableProps.clickAction}
                formatUIDate={(date) => formatUIDate(date)}
                reload={() => this.fetchAgentStatusDetailsData()}
              />
            </WzReduxProvider>
          </EuiFlexItem>
        </EuiPage>
      );
    }
  }
);

AgentsTable.propTypes = {
  tableProps: PropTypes.object,
  showAgent: PropTypes.func,
};<|MERGE_RESOLUTION|>--- conflicted
+++ resolved
@@ -285,10 +285,6 @@
                   grow={false}
                   className="agents-evolution-visualization"
                   style={{
-<<<<<<< HEAD
-                    display: !this.state.loading ? 'inherit' : 'none',
-=======
->>>>>>> eca5c9e8
                     margin: !this.state.loading ? '12px' : 0,
                   }}
                 >
@@ -297,21 +293,12 @@
                     description
                     paddingSize="none"
                     betaBadgeLabel="Evolution"
-<<<<<<< HEAD
-                    style={{ display: this.props.resultState === 'ready' ? 'block' : 'none' }}
-=======
->>>>>>> eca5c9e8
                   >
                     <EuiFlexGroup>
                       <EuiFlexItem>
                         <div style={{
-<<<<<<< HEAD
-                          height: this.props.resultState === 'ready' ? '202px' : 0,
-                          paddingTop: this.props.resultState === 'ready' ? "12px" : 0
-=======
                           height: evolutionIsReady === 'ready' ? '202px' : 0,
                           paddingTop: evolutionIsReady === 'ready' ? "12px" : 0
->>>>>>> eca5c9e8
                         }}
                         >
                           <WzKibanaVis
