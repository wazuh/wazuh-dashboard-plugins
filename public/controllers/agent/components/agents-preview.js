/*
 * Wazuh app - React component for building the agents preview section.
 *
 * Copyright (C) 2015-2020 Wazuh, Inc.
 *
 * This program is free software; you can redistribute it and/or modify
 * it under the terms of the GNU General Public License as published by
 * the Free Software Foundation; either version 2 of the License, or
 * (at your option) any later version.
 *
 * Find more information about this on the LICENSE file.
 */

import React, { Component } from 'react';
import PropTypes from 'prop-types';
import {
  EuiPage,
  EuiPanel,
  EuiFlexGroup,
  EuiFlexItem,
  EuiStat,
  EuiLoadingChart,
  EuiSpacer
} from '@elastic/eui';
<<<<<<< HEAD
import { Pie } from "../../../components/d3/pie";
import { ProgressChart } from "../../../components/d3/progress";
import { AgentsTable } from './agents-table'
import { WzRequest } from '../../../react-services/wz-request';
=======
import { Pie } from '../../../components/d3/pie';
import { AgentsTable } from './agents-table';
>>>>>>> 4696e115
import { updateGlobalBreadcrumb } from '../../../redux/actions/globalBreadcrumbActions';
import store from '../../../redux/store';

export class AgentsPreview extends Component {
  _isMount = false;
  constructor(props) {
    super(props);
    this.state = { data: [], loading: false };
  }

  componentDidMount() {
    this._isMount = true;
    this.setGlobalBreadcrumb();
    this.getSummary();
  }

  componentWillUnmount() {
    this._isMount = false;
  }

  setGlobalBreadcrumb() {
    const breadcrumb = [{ text: '' }, { text: 'Agents' }];
    store.dispatch(updateGlobalBreadcrumb(breadcrumb));
  }

  groupBy = function(arr) {
    return arr.reduce(function(prev, item) {
      if (item in prev) prev[item]++;
      else prev[item] = 1;
      return prev;
    }, {});
  };

  async getSummary() {
    try {
<<<<<<< HEAD
      this.setState({ loading: true });
      const summaryData = await WzRequest.apiReq('GET', '/agents/summary/status', {});
=======
      this._isMount && this.setState({ loading: true });
      const summaryData = await this.props.tableProps.wzReq(
        'GET',
        '/agents/summary',
        {}
      );
>>>>>>> 4696e115
      this.summary = summaryData.data.data;
      this.totalAgents = this.summary.total - 1;
      const model = [
<<<<<<< HEAD
        { id: 'active', label: "Active", value: (this.summary['active'] || 1) - 1 },
        { id: 'disconnected', label: "Disconnected", value: this.summary['disconnected'] || 0 },
        { id: 'neverConnected', label: "Never connected", value: this.summary['never_connected'] || 0 }
      ];
      this.setState({ data: model });
      this.agentsCoverity = this.totalAgents ? (((this.summary['active'] || 1) - 1) / this.totalAgents) * 100 : 0;
      const lastAgent = await WzRequest.apiReq('GET', '/agents', {params: { limit: 1, sort: '-dateAdd', q: 'id!=000' }});
      this.lastAgent = lastAgent.data.data.affected_items[0];
      this.mostActiveAgent = await this.props.tableProps.getMostActive();
      const osresult = await WzRequest.apiReq('GET', '/agents/summary/os', {});
=======
        {
          id: 'active',
          label: 'Active',
          value: (this.summary['Active'] || 1) - 1
        },
        {
          id: 'disconnected',
          label: 'Disconnected',
          value: this.summary['Disconnected'] || 0
        },
        {
          id: 'neverConnected',
          label: 'Never connected',
          value: this.summary['Never connected'] || 0
        }
      ];
      this._isMount && this.setState({ data: model });

      this.agentsCoverity = this.totalAgents
        ? (((this.summary['Active'] || 1) - 1) / this.totalAgents) * 100
        : 0;

      const lastAgent = await this.props.tableProps.wzReq('GET', '/agents', {
        limit: 1,
        sort: '-dateAdd',
        q: 'id!=000'
      });
      this.lastAgent = lastAgent.data.data.items[0];
      this.mostActiveAgent = await this.props.tableProps.getMostActive();

      const osresult = await this.props.tableProps.wzReq(
        'GET',
        '/agents/summary/os',
        { q: 'id!=000' }
      );
>>>>>>> 4696e115
      this.platforms = this.groupBy(osresult.data.data.items);
      const platformsModel = [];
      for (let [key, value] of Object.entries(this.platforms)) {
        platformsModel.push({ id: key, label: key, value: value });
      }
      this._isMount &&
        this.setState({ platforms: platformsModel, loading: false });
    } catch (error) {}
  }

  render() {
    const colors = ['#017D73', '#bd271e', '#69707D'];
    return (
      <EuiPage>
        <EuiFlexItem>
          <EuiFlexGroup style={{ marginTop: 0 }}>
            <EuiFlexItem grow={false}>
              <EuiPanel
                betaBadgeLabel="Status"
                style={{ paddingBottom: 0, minHeight: 168, minWidth: 350 }}
              >
                {this.state.loading && (
                  <EuiFlexItem>
                    <EuiLoadingChart
                      style={{ margin: '45px auto' }}
                      size="xl"
                    />
                  </EuiFlexItem>
                )}
                {!this.state.loading && (
                  <EuiFlexGroup>
                    {this.totalAgents > 0 && (
                      <EuiFlexItem style={{ alignItems: 'center' }}>
                        <Pie
                          width={300}
                          height={150}
                          data={this.state.data}
                          colors={colors}
                        />
                      </EuiFlexItem>
                    )}
                  </EuiFlexGroup>
                )}
              </EuiPanel>
            </EuiFlexItem>
            {this.totalAgents > 0 && !this.state.loading && (
              <EuiFlexItem grow={false}>
                <EuiPanel betaBadgeLabel="Details" style={{ paddingBottom: 0 }}>
                  <EuiFlexGroup style={{ minWidth: 500 }}>
                    <EuiFlexItem grow={false}></EuiFlexItem>
                    <EuiFlexItem>
                      {this.summary && (
                        <EuiFlexItem style={{ padding: '12px 0px' }}>
                          <EuiFlexGroup>
                            <EuiFlexItem>
                              <EuiStat
                                title={this.state.data[0].value}
                                titleSize={'s'}
                                description="Active"
                                titleColor="secondary"
                                style={{ whiteSpace: 'nowrap' }}
                              />
                            </EuiFlexItem>
                            <EuiFlexItem>
                              <EuiStat
                                title={this.state.data[1].value}
                                titleSize={'s'}
                                description="Disconnected"
                                titleColor="danger"
                                style={{ whiteSpace: 'nowrap' }}
                              />
                            </EuiFlexItem>
                            <EuiFlexItem>
                              <EuiStat
                                title={this.state.data[2].value}
                                titleSize={'s'}
                                description="Never connected"
                                titleColor="subdued"
                                style={{ whiteSpace: 'nowrap' }}
                              />
                            </EuiFlexItem>
                            <EuiFlexItem>
                              <EuiStat
                                title={`${this.agentsCoverity.toFixed(2)}%`}
                                titleSize={'s'}
                                description="Agents coverage"
                                style={{ whiteSpace: 'nowrap' }}
                              />
                            </EuiFlexItem>
                          </EuiFlexGroup>
                        </EuiFlexItem>
                      )}
                      <EuiFlexItem>
                        <EuiFlexGroup style={{ marginTop: 0 }}>
                          {this.lastAgent && (
                            <EuiFlexItem>
                              <EuiStat
                                className="euiStatLink"
                                title={this.lastAgent.name}
                                titleSize="s"
                                description="Last registered agent"
                                titleColor="primary"
                                style={{
                                  paddingBottom: 12,
                                  whiteSpace: 'nowrap'
                                }}
                                onClick={() =>
                                  this.props.tableProps.showAgent(
                                    this.lastAgent
                                  )
                                }
                              />
                            </EuiFlexItem>
                          )}
                          {this.mostActiveAgent && (
                            <EuiFlexItem>
                              <EuiStat
                                className={
                                  this.mostActiveAgent.name ? 'euiStatLink' : ''
                                }
                                title={this.mostActiveAgent.name || '-'}
                                style={{ whiteSpace: 'nowrap' }}
                                titleSize="s"
                                description="Most active agent"
                                titleColor="primary"
                                onClick={() =>
                                  this.mostActiveAgent.name
                                    ? this.props.tableProps.showAgent(
                                        this.mostActiveAgent
                                      )
                                    : ''
                                }
                              />
                            </EuiFlexItem>
                          )}
                        </EuiFlexGroup>
                      </EuiFlexItem>
                    </EuiFlexItem>
                    <EuiFlexItem grow={false}></EuiFlexItem>
                  </EuiFlexGroup>
                </EuiPanel>
              </EuiFlexItem>
            )}
          </EuiFlexGroup>
          <EuiSpacer size="m" />
          <div>
            <AgentsTable
              wzReq={this.props.tableProps.wzReq}
              addingNewAgent={this.props.tableProps.addingNewAgent}
              downloadCsv={this.props.tableProps.downloadCsv}
              clickAction={this.props.tableProps.clickAction}
              timeService={this.props.tableProps.timeService}
              reload={() => this.getSummary()}
            />
          </div>
        </EuiFlexItem>
      </EuiPage>
    );
  }
}

AgentsTable.propTypes = {
  tableProps: PropTypes.object,
  showAgent: PropTypes.func
};<|MERGE_RESOLUTION|>--- conflicted
+++ resolved
@@ -22,15 +22,10 @@
   EuiLoadingChart,
   EuiSpacer
 } from '@elastic/eui';
-<<<<<<< HEAD
 import { Pie } from "../../../components/d3/pie";
 import { ProgressChart } from "../../../components/d3/progress";
 import { AgentsTable } from './agents-table'
 import { WzRequest } from '../../../react-services/wz-request';
-=======
-import { Pie } from '../../../components/d3/pie';
-import { AgentsTable } from './agents-table';
->>>>>>> 4696e115
 import { updateGlobalBreadcrumb } from '../../../redux/actions/globalBreadcrumbActions';
 import store from '../../../redux/store';
 
@@ -66,21 +61,11 @@
 
   async getSummary() {
     try {
-<<<<<<< HEAD
       this.setState({ loading: true });
       const summaryData = await WzRequest.apiReq('GET', '/agents/summary/status', {});
-=======
-      this._isMount && this.setState({ loading: true });
-      const summaryData = await this.props.tableProps.wzReq(
-        'GET',
-        '/agents/summary',
-        {}
-      );
->>>>>>> 4696e115
       this.summary = summaryData.data.data;
       this.totalAgents = this.summary.total - 1;
       const model = [
-<<<<<<< HEAD
         { id: 'active', label: "Active", value: (this.summary['active'] || 1) - 1 },
         { id: 'disconnected', label: "Disconnected", value: this.summary['disconnected'] || 0 },
         { id: 'neverConnected', label: "Never connected", value: this.summary['never_connected'] || 0 }
@@ -91,43 +76,6 @@
       this.lastAgent = lastAgent.data.data.affected_items[0];
       this.mostActiveAgent = await this.props.tableProps.getMostActive();
       const osresult = await WzRequest.apiReq('GET', '/agents/summary/os', {});
-=======
-        {
-          id: 'active',
-          label: 'Active',
-          value: (this.summary['Active'] || 1) - 1
-        },
-        {
-          id: 'disconnected',
-          label: 'Disconnected',
-          value: this.summary['Disconnected'] || 0
-        },
-        {
-          id: 'neverConnected',
-          label: 'Never connected',
-          value: this.summary['Never connected'] || 0
-        }
-      ];
-      this._isMount && this.setState({ data: model });
-
-      this.agentsCoverity = this.totalAgents
-        ? (((this.summary['Active'] || 1) - 1) / this.totalAgents) * 100
-        : 0;
-
-      const lastAgent = await this.props.tableProps.wzReq('GET', '/agents', {
-        limit: 1,
-        sort: '-dateAdd',
-        q: 'id!=000'
-      });
-      this.lastAgent = lastAgent.data.data.items[0];
-      this.mostActiveAgent = await this.props.tableProps.getMostActive();
-
-      const osresult = await this.props.tableProps.wzReq(
-        'GET',
-        '/agents/summary/os',
-        { q: 'id!=000' }
-      );
->>>>>>> 4696e115
       this.platforms = this.groupBy(osresult.data.data.items);
       const platformsModel = [];
       for (let [key, value] of Object.entries(this.platforms)) {
