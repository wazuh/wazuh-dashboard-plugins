/*
 * Wazuh app - React component for building the agents preview section.
 *
 * Copyright (C) 2015-2022 Wazuh, Inc.
 *
 * This program is free software; you can redistribute it and/or modify
 * it under the terms of the GNU General Public License as published by
 * the Free Software Foundation; either version 2 of the License, or
 * (at your option) any later version.
 *
 * Find more information about this on the LICENSE file.
 */

import React, { Component, Fragment } from 'react';
import PropTypes from 'prop-types';
import {
  EuiPage,
  EuiFlexGroup,
  EuiFlexItem,
  EuiStat,
  EuiLoadingChart,
  EuiSpacer,
  EuiToolTip,
  EuiCard,
} from '@elastic/eui';
import { AgentsTable } from './agents-table';
import { WzRequest } from '../../../react-services/wz-request';
import KibanaVis from '../../../kibana-integrations/kibana-vis';
import WzReduxProvider from '../../../redux/wz-redux-provider';
import { VisFactoryHandler } from '../../../react-services/vis-factory-handler';
import { AppState } from '../../../react-services/app-state';
import { FilterHandler } from '../../../utils/filter-handler';
import { TabVisualizations } from '../../../factories/tab-visualizations';
import { WazuhConfig } from './../../../react-services/wazuh-config.js';
import {
  withReduxProvider,
  withGlobalBreadcrumb,
  withUserAuthorizationPrompt,
} from '../../../components/common/hocs';
import { formatUIDate } from '../../../../public/react-services/time-service';
import { compose } from 'redux';
import { withErrorBoundary } from '../../../components/common/hocs';
import './agents-preview.scss';
import {
  UI_LOGGER_LEVELS,
  UI_ORDER_AGENT_STATUS,
} from '../../../../common/constants';
import { UI_ERROR_SEVERITIES } from '../../../react-services/error-orchestrator/types';
import { getErrorOrchestrator } from '../../../react-services/common-services';
import { VisualizationBasic } from '../../../components/common/charts/visualizations/basic';
import {
  agentStatusColorByAgentStatus,
  agentStatusLabelByAgentStatus,
} from '../../../../common/services/wz_agent_status';

export const AgentsPreview = compose(
  withErrorBoundary,
  withReduxProvider,
  withGlobalBreadcrumb([{ text: '' }, { text: 'Agents' }]),
  withUserAuthorizationPrompt([
    [
      { action: 'agent:read', resource: 'agent:id:*' },
      { action: 'agent:read', resource: 'agent:group:*' },
    ],
  ]),
)(
  class AgentsPreview extends Component {
    _isMount = false;
    constructor(props) {
      super(props);
      this.state = {
        loadingAgents: false,
        loadingSummary: false,
        showAgentsEvolutionVisualization: true,
        agentTableFilters: [],
        agentStatusSummary: {
          active: '-',
          disconnected: '-',
          total: '-',
          pending: '-',
          never_connected: '-',
        },
        agentConfiguration: {},
        agentsActiveCoverage: 0,
      };
      this.wazuhConfig = new WazuhConfig();
      this.agentStatus = UI_ORDER_AGENT_STATUS.map(agentStatus => ({
        status: agentStatus,
        label: agentStatusLabelByAgentStatus(agentStatus),
        color: agentStatusColorByAgentStatus(agentStatus),
      }));
    }

    async componentDidMount() {
      this._isMount = true;
      this.fetchAgentStatusDetailsData();
      if (this.wazuhConfig.getConfig()['wazuh.monitoring.enabled']) {
        this._isMount &&
          this.setState({
            showAgentsEvolutionVisualization: true,
          });
        const tabVisualizations = new TabVisualizations();
        tabVisualizations.removeAll();
        tabVisualizations.setTab('general');
        tabVisualizations.assign({
          general: 1,
        });
        const filterHandler = new FilterHandler(AppState.getCurrentPattern());
        await VisFactoryHandler.buildOverviewVisualizations(
          filterHandler,
          'general',
          null,
        );
      }
    }

    componentWillUnmount() {
      this._isMount = false;
    }

    groupBy = function (arr) {
      return arr.reduce(function (prev, item) {
        if (item in prev) prev[item]++;
        else prev[item] = 1;
        return prev;
      }, {});
    };
    async fetchSummaryStatus() {
      this.setState({ loadingSummary: true });
      const {
        data: {
          data: {
            connection: agentStatusSummary,
            configuration: agentConfiguration,
          },
        },
      } = await WzRequest.apiReq('GET', '/agents/summary/status', {});

      this.props.tableProps.updateSummary(agentStatusSummary);

      const agentsActiveCoverage = (
        (agentStatusSummary.active / agentStatusSummary.total) *
        100
      ).toFixed(2);

      this.setState({
        loadingSummary: false,
        agentStatusSummary,
        agentConfiguration,
        /* Calculate the agents active coverage.
          Ensure the calculated value is not a NaN, otherwise set a 0.
        */
        agentsActiveCoverage: isNaN(agentsActiveCoverage)
          ? 0
          : agentsActiveCoverage,
      });
    }

    async fetchAgents() {
      this.setState({ loadingAgents: true });
      const {
        data: {
          data: {
            affected_items: [lastRegisteredAgent],
          },
        },
      } = await WzRequest.apiReq('GET', '/agents', {
        params: { limit: 1, sort: '-dateAdd', q: 'id!=000' },
      });
      const agentMostActive = await this.props.tableProps.getMostActive();
      this.setState({
        loadingAgents: false,
        lastRegisteredAgent,
        agentMostActive,
      });
    }
    async fetchAgentStatusDetailsData() {
      try {
        this.fetchSummaryStatus();
        this.fetchAgents();
      } catch (error) {
        this.setState({ loadingAgents: false, loadingSummary: false });
        const options = {
          context: `${AgentsPreview.name}.fetchAgentStatusDetailsData`,
          level: UI_LOGGER_LEVELS.ERROR,
          severity: UI_ERROR_SEVERITIES.BUSINESS,
          store: true,
          error: {
            error: error,
            message: error.message || error,
            title: `Could not get the agents summary`,
          },
        };
        getErrorOrchestrator().handleError(options);
      }
    }

    removeFilters() {
      this._isMount && this.setState({ agentTableFilters: [] });
    }

    showAgent(agent) {
      agent && this.props.tableProps.showAgent(agent);
    }

    filterAgentByStatus(status) {
      this._isMount &&
        this.setState({
          agentTableFilters: [{ field: 'q', value: `status=${status}` }],
        });
    }
    onRenderComplete() {
      this.setState({
        evolutionRenderComplete: true,
      });
    }

    render() {
      const evolutionIsReady = this.props.resultState !== 'loading';

      return (
        <EuiPage className='flex-column'>
          <EuiFlexItem>
            <EuiFlexGroup className='agents-evolution-visualization-group mt-0'>
              {
                <>
                  <EuiFlexItem className='agents-status-pie' grow={false}>
                    <EuiCard
                      title
                      description
                      betaBadgeLabel='Status'
                      className='eui-panel'
                    >
                      <EuiFlexGroup>
                        <EuiFlexItem className='align-items-center'>
                          <VisualizationBasic
                            isLoading={this.state.loadingSummary}
                            type='donut'
                            size={{ width: '100%', height: '150px' }}
                            showLegend
                            data={this.agentStatus.map(
                              ({ status, label, color }) => ({
                                label,
                                value:
                                  this.state.agentStatusSummary[status] || 0,
                                color,
                                onClick: () => this.filterAgentByStatus(status),
                              }),
                            )}
                            noDataTitle='No results'
                            noDataMessage='No results were found.'
                          />
                        </EuiFlexItem>
                      </EuiFlexGroup>
                    </EuiCard>
                  </EuiFlexItem>
                  <EuiFlexItem grow={false} className='agents-details-card'>
                    <EuiCard title description betaBadgeLabel='Details'>
                      <EuiFlexGroup wrap={true} className='group-details'>
                        {this.agentStatus.map(({ status, label, color }) => (
                          <EuiFlexItem key={`agent-details-status-${status}`}>
                            <EuiStat
                              isLoading={this.state.loadingSummary}
                              title={
                                <EuiToolTip
                                  position='top'
                                  content={`Filter by agent status: ${status}`}
                                >
                                  <span
                                    onClick={() =>
                                      this.filterAgentByStatus(status)
                                    }
                                    style={{ cursor: 'pointer' }}
                                  >
                                    {this.state.agentStatusSummary[status]}
                                  </span>
                                </EuiToolTip>
                              }
                              titleSize='s'
                              description={label}
                              titleColor={color}
                              className='white-space-nowrap'
                            />
                          </EuiFlexItem>
                        ))}
                        <EuiFlexItem>
                          <EuiStat
                            isLoading={this.state.loadingSummary}
                            title={`${this.state.agentsActiveCoverage}%`}
                            titleSize='s'
                            description='Agents coverage'
                            className='white-space-nowrap'
                          />
                        </EuiFlexItem>
                      </EuiFlexGroup>
                      <EuiFlexGroup className='mt-0'>
                        <EuiFlexItem className='agents-link-item'>
                          <EuiStat
                            className='euiStatLink last-agents-link'
                            isLoading={this.state.loadingAgents}
                            title={
                              <EuiToolTip
                                position='top'
                                content='View agent details'
                              >
                                <a
                                  onClick={() =>
                                    this.showAgent(
                                      this.state.lastRegisteredAgent,
                                    )
                                  }
                                >
                                  {this.state.lastRegisteredAgent?.name || '-'}
                                </a>
                              </EuiToolTip>
                            }
                            titleSize='s'
                            description='Last registered agent'
                            titleColor='primary'
                          />
                        </EuiFlexItem>
                        {
                          <EuiFlexItem className='agents-link-item'>
                            <EuiStat
                              className={
                                this.state.agentMostActive?.name
                                  ? 'euiStatLink'
                                  : ''
                              }
                              isLoading={this.state.loadingAgents}
                              title={
                                <EuiToolTip
                                  position='top'
                                  content='View agent details'
                                >
                                  <a
                                    onClick={() =>
                                      this.showAgent(this.state.agentMostActive)
                                    }
                                  >
                                    {this.state.agentMostActive?.name || '-'}
                                  </a>
                                </EuiToolTip>
                              }
                              className='last-agents-link'
                              titleSize='s'
                              description='Most active agent'
                              titleColor='primary'
                            />
                          </EuiFlexItem>
                        }
                      </EuiFlexGroup>
                    </EuiCard>
                  </EuiFlexItem>
                </>
              }
              <EuiFlexItem
                grow={false}
                className='agents-evolution-visualization'
                style={{
                  margin: !this.state.loading ? '12px' : 0,
                }}
              >
                <EuiCard
                  title
                  description
                  paddingSize='none'
                  betaBadgeLabel='Evolution'
                >
                  <EuiFlexGroup>
                    <EuiFlexItem>
                      <div style={{ height: evolutionIsReady ? '180px' : 0 }}>
                        <WzReduxProvider>
                          <KibanaVis
                            visID={'Wazuh-App-Overview-General-Agents-status'}
                            tab={'general'}
                          />
                        </WzReduxProvider>
                      </div>
                      {!evolutionIsReady && (
                        <div className='loading-chart-xl'>
                          <EuiLoadingChart size='xl' />
                        </div>
                      )}
                    </EuiFlexItem>
                  </EuiFlexGroup>
                </EuiCard>
              </EuiFlexItem>
            </EuiFlexGroup>
            <EuiSpacer size='m' />
            <WzReduxProvider>
              <AgentsTable
                filters={this.state.agentTableFilters}
                removeFilters={() => this.removeFilters()}
                wzReq={this.props.tableProps.wzReq}
                addingNewAgent={this.props.tableProps.addingNewAgent}
                downloadCsv={this.props.tableProps.downloadCsv}
<<<<<<< HEAD
                clickAction={this.props.tableProps.clickAction}
                formatUIDate={date => formatUIDate(date)}
=======
                formatUIDate={(date) => formatUIDate(date)}
>>>>>>> f4fbeaef
                reload={() => this.fetchAgentStatusDetailsData()}
              />
            </WzReduxProvider>
          </EuiFlexItem>
        </EuiPage>
      );
    }
  },
);

AgentsTable.propTypes = {
  tableProps: PropTypes.object,
  showAgent: PropTypes.func,
};<|MERGE_RESOLUTION|>--- conflicted
+++ resolved
@@ -395,12 +395,7 @@
                 wzReq={this.props.tableProps.wzReq}
                 addingNewAgent={this.props.tableProps.addingNewAgent}
                 downloadCsv={this.props.tableProps.downloadCsv}
-<<<<<<< HEAD
-                clickAction={this.props.tableProps.clickAction}
-                formatUIDate={date => formatUIDate(date)}
-=======
                 formatUIDate={(date) => formatUIDate(date)}
->>>>>>> f4fbeaef
                 reload={() => this.fetchAgentStatusDetailsData()}
               />
             </WzReduxProvider>
