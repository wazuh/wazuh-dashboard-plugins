--- conflicted
+++ resolved
@@ -93,27 +93,6 @@
     async componentDidMount() {
       this._isMount = true;
       this.fetchAgentStatusDetailsData();
-<<<<<<< HEAD
-=======
-      if (this.wazuhConfig.getConfig()['wazuh.monitoring.enabled']) {
-        this._isMount &&
-          this.setState({
-            showAgentsEvolutionVisualization: true,
-          });
-        const tabVisualizations = new TabVisualizations();
-        tabVisualizations.removeAll();
-        tabVisualizations.setTab('general');
-        tabVisualizations.assign({
-          general: 1,
-        });
-        const filterHandler = new FilterHandler(AppState.getCurrentPattern());
-        await VisFactoryHandler.buildOverviewVisualizations(
-          filterHandler,
-          'general',
-          null,
-        );
-      }
->>>>>>> d48e9603
     }
 
     componentWillUnmount() {
@@ -171,12 +150,7 @@
       });
       this.setState({
         loadingAgents: false,
-<<<<<<< HEAD
-        lastRegisteredAgent
-=======
         lastRegisteredAgent,
-        agentMostActive,
->>>>>>> d48e9603
       });
     }
     async fetchAgentStatusDetailsData() {
@@ -221,8 +195,6 @@
     }
 
     render() {
-      const evolutionIsReady = this.props.resultState !== 'loading';
-
       return (
         <EuiPage className='flex-column'>
           <EuiFlexItem>
@@ -259,17 +231,10 @@
                       </EuiFlexGroup>
                     </EuiCard>
                   </EuiFlexItem>
-<<<<<<< HEAD
-                  <EuiFlexItem className="agents-details-card">
-                    <EuiCard title description betaBadgeLabel="Details">
-                      <EuiFlexGroup wrap={true} className="group-details">
-                        {this.agentStatus.map(({status, label, color}) => (
-=======
-                  <EuiFlexItem grow={false} className='agents-details-card'>
+                  <EuiFlexItem className='agents-details-card'>
                     <EuiCard title description betaBadgeLabel='Details'>
                       <EuiFlexGroup wrap={true} className='group-details'>
                         {this.agentStatus.map(({ status, label, color }) => (
->>>>>>> d48e9603
                           <EuiFlexItem key={`agent-details-status-${status}`}>
                             <EuiStat
                               isLoading={this.state.loadingSummary}
@@ -305,25 +270,6 @@
                           />
                         </EuiFlexItem>
                       </EuiFlexGroup>
-<<<<<<< HEAD
-                      <EuiFlexGroup className="mt-0">
-                          <EuiFlexItem className="agents-link-item">
-                            <EuiStat
-                              className="euiStatLink last-agents-link"
-                              isLoading={this.state.loadingAgents}
-                              title={
-                                <EuiToolTip position="top" content="View agent details">
-                                  <a onClick={() => this.showAgent(this.state.lastRegisteredAgent)}>
-                                    {this.state.lastRegisteredAgent?.name || '-'}
-                                  </a>
-                                </EuiToolTip>
-                              }
-                              titleSize="s"
-                              description="Last registered agent"
-                              titleColor="primary"
-                            />
-                          </EuiFlexItem>
-=======
                       <EuiFlexGroup className='mt-0'>
                         <EuiFlexItem className='agents-link-item'>
                           <EuiStat
@@ -350,77 +296,11 @@
                             titleColor='primary'
                           />
                         </EuiFlexItem>
-                        {
-                          <EuiFlexItem className='agents-link-item'>
-                            <EuiStat
-                              className={
-                                this.state.agentMostActive?.name
-                                  ? 'euiStatLink'
-                                  : ''
-                              }
-                              isLoading={this.state.loadingAgents}
-                              title={
-                                <EuiToolTip
-                                  position='top'
-                                  content='View agent details'
-                                >
-                                  <a
-                                    onClick={() =>
-                                      this.showAgent(this.state.agentMostActive)
-                                    }
-                                  >
-                                    {this.state.agentMostActive?.name || '-'}
-                                  </a>
-                                </EuiToolTip>
-                              }
-                              titleSize='s'
-                              description='Most active agent'
-                              titleColor='primary'
-                            />
-                          </EuiFlexItem>
-                        }
->>>>>>> d48e9603
                       </EuiFlexGroup>
                     </EuiCard>
                   </EuiFlexItem>
                 </>
-<<<<<<< HEAD
-              )}
-=======
               }
-              <EuiFlexItem
-                grow={false}
-                className='agents-evolution-visualization'
-                style={{
-                  margin: !this.state.loading ? '12px' : 0,
-                }}
-              >
-                <EuiCard
-                  title
-                  description
-                  paddingSize='none'
-                  betaBadgeLabel='Evolution'
-                >
-                  <EuiFlexGroup>
-                    <EuiFlexItem>
-                      <div style={{ height: evolutionIsReady ? '180px' : 0 }}>
-                        <WzReduxProvider>
-                          <KibanaVis
-                            visID={'Wazuh-App-Overview-General-Agents-status'}
-                            tab={'general'}
-                          />
-                        </WzReduxProvider>
-                      </div>
-                      {!evolutionIsReady && (
-                        <div className='loading-chart-xl'>
-                          <EuiLoadingChart size='xl' />
-                        </div>
-                      )}
-                    </EuiFlexItem>
-                  </EuiFlexGroup>
-                </EuiCard>
-              </EuiFlexItem>
->>>>>>> d48e9603
             </EuiFlexGroup>
             <EuiSpacer size='m' />
             <WzReduxProvider>
@@ -430,7 +310,7 @@
                 wzReq={this.props.tableProps.wzReq}
                 addingNewAgent={this.props.tableProps.addingNewAgent}
                 downloadCsv={this.props.tableProps.downloadCsv}
-                formatUIDate={(date) => formatUIDate(date)}
+                formatUIDate={date => formatUIDate(date)}
                 reload={() => this.fetchAgentStatusDetailsData()}
               />
             </WzReduxProvider>
