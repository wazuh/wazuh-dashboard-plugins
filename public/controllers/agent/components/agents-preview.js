--- conflicted
+++ resolved
@@ -394,12 +394,7 @@
                 wzReq={this.props.tableProps.wzReq}
                 addingNewAgent={this.props.tableProps.addingNewAgent}
                 downloadCsv={this.props.tableProps.downloadCsv}
-<<<<<<< HEAD
-                clickAction={this.props.tableProps.clickAction}
-                formatUIDate={date => formatUIDate(date)}
-=======
                 formatUIDate={(date) => formatUIDate(date)}
->>>>>>> 74927fb7
                 reload={() => this.fetchAgentStatusDetailsData()}
               />
             </WzReduxProvider>
