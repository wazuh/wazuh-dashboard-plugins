/*
 * Wazuh app - React component for building the agents preview section.
 *
 * Copyright (C) 2015-2020 Wazuh, Inc.
 *
 * This program is free software; you can redistribute it and/or modify
 * it under the terms of the GNU General Public License as published by
 * the Free Software Foundation; either version 2 of the License, or
 * (at your option) any later version.
 *
 * Find more information about this on the LICENSE file.
 */

import React, { Component } from 'react';
import PropTypes from 'prop-types';
import {
  EuiPage,
  EuiPanel,
  EuiFlexGroup,
  EuiFlexItem,
  EuiStat,
  EuiLoadingChart,
  EuiSpacer
} from '@elastic/eui';
import { Pie } from '../../../components/d3/pie';
<<<<<<< HEAD
import { ProgressChart } from '../../../components/d3/progress';
=======
>>>>>>> 25a5c2f5
import { AgentsTable } from './agents-table';
import { updateGlobalBreadcrumb } from '../../../redux/actions/globalBreadcrumbActions';
import store from '../../../redux/store';

export class AgentsPreview extends Component {
<<<<<<< HEAD
  constructor(props) {
    super(props);
    this.state = { data: [], loading: false };
  }

  setGlobalBreadcrumb() {
    const breadcrumb = [{ text: '' }, { text: 'Agents' }];
    store.dispatch(updateGlobalBreadcrumb(breadcrumb));
=======
  _isMount = false;
  constructor(props) {
    super(props);
    this.state = { data: [], loading: false };
>>>>>>> 25a5c2f5
  }

  componentDidMount() {
    this._isMount = true;
    this.setGlobalBreadcrumb();
    this.getSummary();
  }

<<<<<<< HEAD
=======
  componentWillUnmount() {
    this._isMount = false;
  }

  setGlobalBreadcrumb() {
    const breadcrumb = [{ text: '' }, { text: 'Agents' }];
    store.dispatch(updateGlobalBreadcrumb(breadcrumb));
  }

>>>>>>> 25a5c2f5
  groupBy = function(arr) {
    return arr.reduce(function(prev, item) {
      if (item in prev) prev[item]++;
      else prev[item] = 1;
      return prev;
    }, {});
  };

  async getSummary() {
    try {
<<<<<<< HEAD
      this.setState({ loading: true });
=======
      this._isMount && this.setState({ loading: true });
>>>>>>> 25a5c2f5
      const summaryData = await this.props.tableProps.wzReq(
        'GET',
        '/agents/summary',
        {}
      );
      this.summary = summaryData.data.data;
      this.totalAgents = this.summary.Total - 1;
      const model = [
        {
          id: 'active',
          label: 'Active',
          value: (this.summary['Active'] || 1) - 1
        },
        {
          id: 'disconnected',
          label: 'Disconnected',
          value: this.summary['Disconnected'] || 0
        },
        {
          id: 'neverConnected',
          label: 'Never connected',
          value: this.summary['Never connected'] || 0
        }
      ];
      this._isMount && this.setState({ data: model });

      this.agentsCoverity = this.totalAgents
        ? (((this.summary['Active'] || 1) - 1) / this.totalAgents) * 100
        : 0;

      const lastAgent = await this.props.tableProps.wzReq('GET', '/agents', {
        limit: 1,
        sort: '-dateAdd',
        q: 'id!=000'
      });
      this.lastAgent = lastAgent.data.data.items[0];
      this.mostActiveAgent = await this.props.tableProps.getMostActive();

      const osresult = await this.props.tableProps.wzReq(
        'GET',
        '/agents/summary/os',
        { q: 'id!=000' }
      );
      this.platforms = this.groupBy(osresult.data.data.items);
      const platformsModel = [];
      for (let [key, value] of Object.entries(this.platforms)) {
        platformsModel.push({ id: key, label: key, value: value });
      }
<<<<<<< HEAD
      this.setState({ platforms: platformsModel, loading: false });
=======
      this._isMount &&
        this.setState({ platforms: platformsModel, loading: false });
>>>>>>> 25a5c2f5
    } catch (error) {}
  }

  render() {
    const colors = ['#017D73', '#bd271e', '#69707D'];
    return (
      <EuiPage>
        <EuiFlexItem>
          <EuiFlexGroup style={{ marginTop: 0 }}>
            <EuiFlexItem grow={false}>
              <EuiPanel
                betaBadgeLabel="Status"
                style={{ paddingBottom: 0, minHeight: 168, minWidth: 350 }}
              >
                {this.state.loading && (
                  <EuiFlexItem>
                    <EuiLoadingChart
                      style={{ margin: '45px auto' }}
                      size="xl"
                    />
                  </EuiFlexItem>
                )}
                {!this.state.loading && (
                  <EuiFlexGroup>
                    {this.totalAgents > 0 && (
                      <EuiFlexItem style={{ alignItems: 'center' }}>
                        <Pie
                          width={300}
                          height={150}
                          data={this.state.data}
                          colors={colors}
                        />
                      </EuiFlexItem>
                    )}
                  </EuiFlexGroup>
                )}
              </EuiPanel>
            </EuiFlexItem>
            {this.totalAgents > 0 && !this.state.loading && (
              <EuiFlexItem grow={false}>
                <EuiPanel betaBadgeLabel="Details" style={{ paddingBottom: 0 }}>
                  <EuiFlexGroup style={{ minWidth: 500 }}>
                    <EuiFlexItem grow={false}></EuiFlexItem>
                    <EuiFlexItem>
                      {this.summary && (
                        <EuiFlexItem style={{ padding: '12px 0px' }}>
                          <EuiFlexGroup>
                            <EuiFlexItem>
                              <EuiStat
                                title={this.state.data[0].value}
                                titleSize={'s'}
                                description="Active"
                                titleColor="secondary"
                                style={{ whiteSpace: 'nowrap' }}
                              />
                            </EuiFlexItem>
                            <EuiFlexItem>
                              <EuiStat
                                title={this.state.data[1].value}
                                titleSize={'s'}
                                description="Disconnected"
                                titleColor="danger"
                                style={{ whiteSpace: 'nowrap' }}
                              />
                            </EuiFlexItem>
                            <EuiFlexItem>
                              <EuiStat
                                title={this.state.data[2].value}
                                titleSize={'s'}
                                description="Never connected"
                                titleColor="subdued"
                                style={{ whiteSpace: 'nowrap' }}
                              />
                            </EuiFlexItem>
                            <EuiFlexItem>
                              <EuiStat
                                title={`${this.agentsCoverity.toFixed(2)}%`}
                                titleSize={'s'}
                                description="Agents coverage"
                                style={{ whiteSpace: 'nowrap' }}
                              />
                            </EuiFlexItem>
                          </EuiFlexGroup>
                        </EuiFlexItem>
                      )}
                      <EuiFlexItem>
                        <EuiFlexGroup style={{ marginTop: 0 }}>
                          {this.lastAgent && (
                            <EuiFlexItem>
                              <EuiStat
                                className="euiStatLink"
                                title={this.lastAgent.name}
                                titleSize="s"
                                description="Last registered agent"
                                titleColor="primary"
                                style={{
                                  paddingBottom: 12,
                                  whiteSpace: 'nowrap'
                                }}
                                onClick={() =>
                                  this.props.tableProps.showAgent(
                                    this.lastAgent
                                  )
                                }
                              />
                            </EuiFlexItem>
                          )}
                          {this.mostActiveAgent && (
                            <EuiFlexItem>
                              <EuiStat
                                className={
                                  this.mostActiveAgent.name ? 'euiStatLink' : ''
                                }
                                title={this.mostActiveAgent.name || '-'}
                                style={{ whiteSpace: 'nowrap' }}
                                titleSize="s"
                                description="Most active agent"
                                titleColor="primary"
                                onClick={() =>
                                  this.mostActiveAgent.name
                                    ? this.props.tableProps.showAgent(
                                        this.mostActiveAgent
                                      )
                                    : ''
                                }
                              />
                            </EuiFlexItem>
                          )}
                        </EuiFlexGroup>
                      </EuiFlexItem>
                    </EuiFlexItem>
                    <EuiFlexItem grow={false}></EuiFlexItem>
                  </EuiFlexGroup>
                </EuiPanel>
              </EuiFlexItem>
            )}
          </EuiFlexGroup>
          <EuiSpacer size="m" />
          <div>
            <AgentsTable
              wzReq={this.props.tableProps.wzReq}
              addingNewAgent={this.props.tableProps.addingNewAgent}
              downloadCsv={this.props.tableProps.downloadCsv}
              clickAction={this.props.tableProps.clickAction}
              timeService={this.props.tableProps.timeService}
              reload={() => this.getSummary()}
            />
          </div>
        </EuiFlexItem>
      </EuiPage>
    );
  }
}

AgentsTable.propTypes = {
  tableProps: PropTypes.object,
  showAgent: PropTypes.func
};<|MERGE_RESOLUTION|>--- conflicted
+++ resolved
@@ -23,30 +23,15 @@
   EuiSpacer
 } from '@elastic/eui';
 import { Pie } from '../../../components/d3/pie';
-<<<<<<< HEAD
-import { ProgressChart } from '../../../components/d3/progress';
-=======
->>>>>>> 25a5c2f5
 import { AgentsTable } from './agents-table';
 import { updateGlobalBreadcrumb } from '../../../redux/actions/globalBreadcrumbActions';
 import store from '../../../redux/store';
 
 export class AgentsPreview extends Component {
-<<<<<<< HEAD
-  constructor(props) {
-    super(props);
-    this.state = { data: [], loading: false };
-  }
-
-  setGlobalBreadcrumb() {
-    const breadcrumb = [{ text: '' }, { text: 'Agents' }];
-    store.dispatch(updateGlobalBreadcrumb(breadcrumb));
-=======
   _isMount = false;
   constructor(props) {
     super(props);
     this.state = { data: [], loading: false };
->>>>>>> 25a5c2f5
   }
 
   componentDidMount() {
@@ -55,8 +40,6 @@
     this.getSummary();
   }
 
-<<<<<<< HEAD
-=======
   componentWillUnmount() {
     this._isMount = false;
   }
@@ -66,7 +49,6 @@
     store.dispatch(updateGlobalBreadcrumb(breadcrumb));
   }
 
->>>>>>> 25a5c2f5
   groupBy = function(arr) {
     return arr.reduce(function(prev, item) {
       if (item in prev) prev[item]++;
@@ -77,11 +59,7 @@
 
   async getSummary() {
     try {
-<<<<<<< HEAD
-      this.setState({ loading: true });
-=======
       this._isMount && this.setState({ loading: true });
->>>>>>> 25a5c2f5
       const summaryData = await this.props.tableProps.wzReq(
         'GET',
         '/agents/summary',
@@ -130,12 +108,8 @@
       for (let [key, value] of Object.entries(this.platforms)) {
         platformsModel.push({ id: key, label: key, value: value });
       }
-<<<<<<< HEAD
-      this.setState({ platforms: platformsModel, loading: false });
-=======
       this._isMount &&
         this.setState({ platforms: platformsModel, loading: false });
->>>>>>> 25a5c2f5
     } catch (error) {}
   }
 
