/*
 * Wazuh app - React component for building the agents preview section.
 *
 * Copyright (C) 2015-2022 Wazuh, Inc.
 *
 * This program is free software; you can redistribute it and/or modify
 * it under the terms of the GNU General Public License as published by
 * the Free Software Foundation; either version 2 of the License, or
 * (at your option) any later version.
 *
 * Find more information about this on the LICENSE file.
 */

import React, { Component, Fragment } from 'react';
import PropTypes from 'prop-types';
import {
  EuiPage,
  EuiFlexGroup,
  EuiFlexItem,
  EuiStat,
  EuiLoadingChart,
  EuiEmptyPrompt,
  EuiSpacer,
  EuiToolTip,
  EuiCard,
} from '@elastic/eui';
import { AgentsTable } from './agents-table';
import { WzRequest } from '../../../react-services/wz-request';
import WzReduxProvider from '../../../redux/wz-redux-provider';
import { WazuhConfig } from './../../../react-services/wazuh-config.js';
import { WzDatePicker } from '../../../components/wz-date-picker/wz-date-picker';
import WzKibanaVis from '../../../components/wz-kibana-vis/wz-kibana-vis';
import {
  withReduxProvider,
  withGlobalBreadcrumb,
  withUserAuthorizationPrompt,
} from '../../../components/common/hocs';
import { formatUIDate } from '../../../../public/react-services/time-service';
import { compose } from 'redux';
import { withErrorBoundary } from '../../../components/common/hocs';
import './agents-preview.scss';
import { UI_LOGGER_LEVELS, UI_ORDER_AGENT_STATUS } from '../../../../common/constants';
import { UI_ERROR_SEVERITIES } from '../../../react-services/error-orchestrator/types';
import { getErrorOrchestrator } from '../../../react-services/common-services';
import { VisualizationBasic } from '../../../components/common/charts/visualizations/basic';
import { agentStatusColorByAgentStatus, agentStatusLabelByAgentStatus } from '../../../../common/services/wz_agent_status';

export const AgentsPreview = compose(
  withErrorBoundary,
  withReduxProvider,
  withGlobalBreadcrumb([{ text: '' }, { text: 'Agents' }]),
  withUserAuthorizationPrompt([
    [
      { action: 'agent:read', resource: 'agent:id:*' },
      { action: 'agent:read', resource: 'agent:group:*' },
    ],
  ])
)(
  class AgentsPreview extends Component {
    _isMount = false;
    constructor(props) {
      super(props);
      this.state = {
        loadingAgents: false,
        loadingSummary: false,
        showAgentsEvolutionVisualization: true,
        agentTableFilters: [],
        agentStatusSummary: { active: '-', disconnected: '-', total: '-', pending: '-', never_connected: '-' },
        agentConfiguration: {},
        agentsActiveCoverage: 0,
<<<<<<< HEAD
        agentsSynced: 0,
=======
>>>>>>> acd47e3c
      };
      this.wazuhConfig = new WazuhConfig();
      this.agentStatus = UI_ORDER_AGENT_STATUS.map(agentStatus => ({
        status: agentStatus,
        label: agentStatusLabelByAgentStatus(agentStatus),
        color: agentStatusColorByAgentStatus(agentStatus)
      }));
    }

    async componentDidMount() {
      this._isMount = true;
      this.fetchAgentStatusDetailsData();
      if (this.wazuhConfig.getConfig()['wazuh.monitoring.enabled']) {
        this._isMount && this.setState({
          showAgentsEvolutionVisualization: true
        });
      }
    }



    componentWillUnmount() {
      this._isMount = false;
    }


    groupBy = function (arr) {
      return arr.reduce(function (prev, item) {
        if (item in prev) prev[item]++;
        else prev[item] = 1;
        return prev;
      }, {});
    };
    async fetchSummaryStatus() {
      this.setState({ loadingSummary: true });
      const {data: {data: { connection: agentStatusSummary, configuration: agentConfiguration }}} = await WzRequest.apiReq('GET', '/agents/summary/status', {});
<<<<<<< HEAD

      this.props.tableProps.updateSummary(agentStatusSummary);
      this.setState({
        loadingSummary: false,
        agentStatusSummary,
        agentConfiguration,
        agentsActiveCoverage: ((agentStatusSummary.active / agentStatusSummary.total) * 100).toFixed(2),
        agentsSynced: ((agentConfiguration.synced/agentConfiguration.total)*100).toFixed(2),
      });
    }

=======

      this.props.tableProps.updateSummary(agentStatusSummary);
      this.setState({
        loadingSummary: false,
        agentStatusSummary,
        agentConfiguration,
        agentsActiveCoverage: ((agentStatusSummary.active / agentStatusSummary.total) * 100).toFixed(2),
      });
    }

>>>>>>> acd47e3c
    async fetchAgents() {
      this.setState({ loadingAgents: true });
      const { data: { data: { affected_items: [lastRegisteredAgent] } } } = await WzRequest.apiReq('GET', '/agents', {
        params: { limit: 1, sort: '-dateAdd', q: 'id!=000' },
      });
      const agentMostActive = await this.props.tableProps.getMostActive();
      this.setState({
        loadingAgents: false,
        lastRegisteredAgent,
        agentMostActive
      });
    }
    async fetchAgentStatusDetailsData(){
      try {
        this.fetchSummaryStatus();
        this.fetchAgents();
      } catch (error) {
        this.setState({ loadingAgents: false, loadingSummary: false });
        const options = {
          context: `${AgentsPreview.name}.fetchAgentStatusDetailsData`,
          level: UI_LOGGER_LEVELS.ERROR,
          severity: UI_ERROR_SEVERITIES.BUSINESS,
          store: true,
          error: {
            error: error,
            message: error.message || error,
            title: `Could not get the agents summary`,
          },
        };
        getErrorOrchestrator().handleError(options);
      }
    }

    removeFilters() {
      this._isMount && this.setState({ agentTableFilters: [] });
    }

    showAgent(agent) {
      agent && this.props.tableProps.showAgent(agent);
    }

    filterAgentByStatus(status) {
      this._isMount &&
        this.setState({
          agentTableFilters: [{ field: 'q', value: `status=${status}` }],
        });
    }
    onRenderComplete(){
      this.setState({
        evolutionRenderComplete: true
      })
    }

    render() {
      const evolutionIsReady = this.props.resultState !== 'loading';

      return (
        <EuiPage className="flex-column">
          <EuiFlexItem>
            <EuiFlexGroup className="agents-evolution-visualization-group mt-0">
            {
              (
                <>
                  <EuiFlexItem className="agents-status-pie" grow={false}>
                    <EuiCard title description betaBadgeLabel="Status" className="eui-panel">
                      <EuiFlexGroup>
                        <EuiFlexItem className="align-items-center">
                          <VisualizationBasic
                            isLoading={this.state.loadingSummary}
                            type='donut'
                            size={{ width: '100%', height: '150px' }}
                            showLegend
                            data={this.agentStatus.map(({status, label, color}) => ({
                              label,
                              value: this.state.agentStatusSummary[status] || 0,
                              color,
                              onClick: () => this.filterAgentByStatus(status)
                            }))}
                            noDataTitle='No results'
                            noDataMessage='No results were found.'
                          />
                        </EuiFlexItem>
                      </EuiFlexGroup>
                    </EuiCard>
                  </EuiFlexItem>
                  <EuiFlexItem grow={false} className="agents-details-card">
                    <EuiCard title description betaBadgeLabel="Details">
                      <EuiFlexGroup wrap={true} className="group-details">
                        {this.agentStatus.map(({status, label, color}) => (
                          <EuiFlexItem key={`agent-details-status-${status}`}>
                            <EuiStat
                              isLoading={this.state.loadingSummary}
                              title={
                                <EuiToolTip position="top" content={`Filter by agent status: ${status}`}>
                                  <span onClick={() => this.filterAgentByStatus(status)} style={{cursor: 'pointer'}}>
                                    {this.state.agentStatusSummary[status]}
                                  </span>
                                </EuiToolTip>
                              }
                              titleSize="s"
                              description={label}
                              titleColor={color}
                              className="white-space-nowrap"
                            />
                          </EuiFlexItem>
                        ))}
                        <EuiFlexItem>
                          <EuiStat
                            isLoading={this.state.loadingSummary}
                            title={`${this.state.agentsActiveCoverage}%`}
                            titleSize='s'
                            description="Agents coverage"
                            className="white-space-nowrap"
                            />
<<<<<<< HEAD
                        </EuiFlexItem>
                        <EuiFlexItem className="agents-link-item">
                          <EuiStat
                            isLoading={this.state.loadingSummary}
                            title={`${this.state.agentsSynced}%`}
                            titleSize='s'
                            description="Synced agents"
                            className="white-space-nowrap"
                          />
=======
>>>>>>> acd47e3c
                        </EuiFlexItem>
                      </EuiFlexGroup>
                      <EuiFlexGroup className="mt-0">
                          <EuiFlexItem className="agents-link-item">
                            <EuiStat
                              className="euiStatLink last-agents-link"
                              isLoading={this.state.loadingAgents}
                              title={
                                <EuiToolTip position="top" content="View agent details">
                                  <a onClick={() => this.showAgent(this.state.lastRegisteredAgent)}>
                                    {this.state.lastRegisteredAgent?.name || '-'}
                                  </a>
                                </EuiToolTip>
                              }
                              titleSize="s"
                              description="Last registered agent"
                              titleColor="primary"
                            />
                          </EuiFlexItem>
                        {
                          <EuiFlexItem className="agents-link-item">
                            <EuiStat
                              className={this.state.agentMostActive?.name ? 'euiStatLink' : ''}
                              isLoading={this.state.loadingAgents}
                              title={
                                <EuiToolTip position="top" content="View agent details">
                                  <a onClick={() => this.showAgent(this.state.agentMostActive)}>
                                    {this.state.agentMostActive?.name || '-'}
                                  </a>
                                </EuiToolTip>
                              }
                              titleSize="s"
                              description="Most active agent"
                              titleColor="primary"
                            />
                          </EuiFlexItem>
                        }
                      </EuiFlexGroup>
                    </EuiCard>
                  </EuiFlexItem>
                </>
              )}
                <EuiFlexItem
                  grow={false}
                  className="agents-evolution-visualization"
                  style={{
<<<<<<< HEAD
=======
                    display: !this.state.loading ? 'inherit' : 'none',
>>>>>>> acd47e3c
                    margin: !this.state.loading ? '12px' : 0,
                  }}
                >
                  <EuiCard
                    title
                    description
                    paddingSize="none"
                    betaBadgeLabel="Evolution"
                  >
                    <EuiFlexGroup>
                      <EuiFlexItem>
                        <div style={{
<<<<<<< HEAD
                          height: evolutionIsReady === 'ready' ? '202px' : 0,
                          paddingTop: evolutionIsReady === 'ready' ? "12px" : 0
=======
                          height: this.props.resultState === 'ready' ? '202px' : 0,
                          paddingTop: this.props.resultState === 'ready' ? "12px" : 0
>>>>>>> acd47e3c
                        }}
                        >
                          <WzKibanaVis
                            visID={'Wazuh-App-Overview-General-Agents-status'}
                            tab={'general'}
                          />
                        </div>
                        {!evolutionIsReady && (
                          <div className="loading-chart-xl">
                            <EuiLoadingChart size="xl" />
                          </div>
                        )}
                      </EuiFlexItem>
                    </EuiFlexGroup>
                  </EuiCard>
                  <EuiCard
                    title
                    description
                    paddingSize="none"
                    betaBadgeLabel="Evolution"
                    style={{
                      height: 193,
                      display: this.props.resultState === 'none' ? 'block' : 'none',
                    }}
                  >
                    <EuiEmptyPrompt
                      className="wz-padding-21"
                      iconType="alert"
                      titleSize="xs"
                      title={<h3>No results found in the selected time range</h3>}
                      actions={<WzDatePicker condensed={true} onTimeChange={() => {}} />}
                    />
                  </EuiCard>
                </EuiFlexItem>
            </EuiFlexGroup>
            <EuiSpacer size="m" />
            <WzReduxProvider>
              <AgentsTable
                filters={this.state.agentTableFilters}
                removeFilters={() => this.removeFilters()}
                wzReq={this.props.tableProps.wzReq}
                addingNewAgent={this.props.tableProps.addingNewAgent}
                downloadCsv={this.props.tableProps.downloadCsv}
                clickAction={this.props.tableProps.clickAction}
                formatUIDate={(date) => formatUIDate(date)}
                reload={() => this.fetchAgentStatusDetailsData()}
              />
            </WzReduxProvider>
          </EuiFlexItem>
        </EuiPage>
      );
    }
  }
);

AgentsTable.propTypes = {
  tableProps: PropTypes.object,
  showAgent: PropTypes.func,
};<|MERGE_RESOLUTION|>--- conflicted
+++ resolved
@@ -68,10 +68,6 @@
         agentStatusSummary: { active: '-', disconnected: '-', total: '-', pending: '-', never_connected: '-' },
         agentConfiguration: {},
         agentsActiveCoverage: 0,
-<<<<<<< HEAD
-        agentsSynced: 0,
-=======
->>>>>>> acd47e3c
       };
       this.wazuhConfig = new WazuhConfig();
       this.agentStatus = UI_ORDER_AGENT_STATUS.map(agentStatus => ({
@@ -108,19 +104,6 @@
     async fetchSummaryStatus() {
       this.setState({ loadingSummary: true });
       const {data: {data: { connection: agentStatusSummary, configuration: agentConfiguration }}} = await WzRequest.apiReq('GET', '/agents/summary/status', {});
-<<<<<<< HEAD
-
-      this.props.tableProps.updateSummary(agentStatusSummary);
-      this.setState({
-        loadingSummary: false,
-        agentStatusSummary,
-        agentConfiguration,
-        agentsActiveCoverage: ((agentStatusSummary.active / agentStatusSummary.total) * 100).toFixed(2),
-        agentsSynced: ((agentConfiguration.synced/agentConfiguration.total)*100).toFixed(2),
-      });
-    }
-
-=======
 
       this.props.tableProps.updateSummary(agentStatusSummary);
       this.setState({
@@ -131,7 +114,6 @@
       });
     }
 
->>>>>>> acd47e3c
     async fetchAgents() {
       this.setState({ loadingAgents: true });
       const { data: { data: { affected_items: [lastRegisteredAgent] } } } = await WzRequest.apiReq('GET', '/agents', {
@@ -186,8 +168,6 @@
     }
 
     render() {
-      const evolutionIsReady = this.props.resultState !== 'loading';
-
       return (
         <EuiPage className="flex-column">
           <EuiFlexItem>
@@ -246,18 +226,6 @@
                             description="Agents coverage"
                             className="white-space-nowrap"
                             />
-<<<<<<< HEAD
-                        </EuiFlexItem>
-                        <EuiFlexItem className="agents-link-item">
-                          <EuiStat
-                            isLoading={this.state.loadingSummary}
-                            title={`${this.state.agentsSynced}%`}
-                            titleSize='s'
-                            description="Synced agents"
-                            className="white-space-nowrap"
-                          />
-=======
->>>>>>> acd47e3c
                         </EuiFlexItem>
                       </EuiFlexGroup>
                       <EuiFlexGroup className="mt-0">
@@ -300,14 +268,12 @@
                   </EuiFlexItem>
                 </>
               )}
+              {this.state.showAgentsEvolutionVisualization && (
                 <EuiFlexItem
                   grow={false}
                   className="agents-evolution-visualization"
                   style={{
-<<<<<<< HEAD
-=======
                     display: !this.state.loading ? 'inherit' : 'none',
->>>>>>> acd47e3c
                     margin: !this.state.loading ? '12px' : 0,
                   }}
                 >
@@ -320,13 +286,8 @@
                     <EuiFlexGroup>
                       <EuiFlexItem>
                         <div style={{
-<<<<<<< HEAD
-                          height: evolutionIsReady === 'ready' ? '202px' : 0,
-                          paddingTop: evolutionIsReady === 'ready' ? "12px" : 0
-=======
                           height: this.props.resultState === 'ready' ? '202px' : 0,
                           paddingTop: this.props.resultState === 'ready' ? "12px" : 0
->>>>>>> acd47e3c
                         }}
                         >
                           <WzKibanaVis
@@ -334,7 +295,7 @@
                             tab={'general'}
                           />
                         </div>
-                        {!evolutionIsReady && (
+                        {this.props.resultState === 'loading' && (
                           <div className="loading-chart-xl">
                             <EuiLoadingChart size="xl" />
                           </div>
@@ -361,6 +322,7 @@
                     />
                   </EuiCard>
                 </EuiFlexItem>
+              )}
             </EuiFlexGroup>
             <EuiSpacer size="m" />
             <WzReduxProvider>
