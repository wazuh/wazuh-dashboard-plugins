/*
 * Wazuh app - React component for building the agents preview section.
 *
 * Copyright (C) 2015-2022 Wazuh, Inc.
 *
 * This program is free software; you can redistribute it and/or modify
 * it under the terms of the GNU General Public License as published by
 * the Free Software Foundation; either version 2 of the License, or
 * (at your option) any later version.
 *
 * Find more information about this on the LICENSE file.
 */

import React, { Component, Fragment } from 'react';
import PropTypes from 'prop-types';
import {
  EuiPage,
  EuiFlexGroup,
  EuiFlexItem,
  EuiStat,
  EuiLoadingChart,
  EuiSpacer,
  EuiToolTip,
  EuiCard,
} from '@elastic/eui';
import { AgentsTable } from './agents-table';
import { WzRequest } from '../../../react-services/wz-request';
import KibanaVis from '../../../kibana-integrations/kibana-vis';
import WzReduxProvider from '../../../redux/wz-redux-provider';
import { VisFactoryHandler } from '../../../react-services/vis-factory-handler';
import { AppState } from '../../../react-services/app-state';
import { FilterHandler } from '../../../utils/filter-handler';
import { TabVisualizations } from '../../../factories/tab-visualizations';
import { WazuhConfig } from './../../../react-services/wazuh-config.js';
import {
  withReduxProvider,
  withGlobalBreadcrumb,
  withUserAuthorizationPrompt,
} from '../../../components/common/hocs';
import { formatUIDate } from '../../../../public/react-services/time-service';
import { compose } from 'redux';
import { withErrorBoundary } from '../../../components/common/hocs';
import './agents-preview.scss';
import { UI_LOGGER_LEVELS, UI_ORDER_AGENT_STATUS } from '../../../../common/constants';
import { UI_ERROR_SEVERITIES } from '../../../react-services/error-orchestrator/types';
import { getErrorOrchestrator } from '../../../react-services/common-services';
import { VisualizationBasic } from '../../../components/common/charts/visualizations/basic';
import { agentStatusColorByAgentStatus, agentStatusLabelByAgentStatus } from '../../../../common/services/wz_agent_status';

export const AgentsPreview = compose(
  withErrorBoundary,
  withReduxProvider,
  withGlobalBreadcrumb([{ text: '' }, { text: 'Agents' }]),
  withUserAuthorizationPrompt([
    [
      { action: 'agent:read', resource: 'agent:id:*' },
      { action: 'agent:read', resource: 'agent:group:*' },
    ],
  ])
)(
  class AgentsPreview extends Component {
    _isMount = false;
    constructor(props) {
      super(props);
      this.state = {
        loading: false,
        showAgentsEvolutionVisualization: false,
        agentTableFilters: [],
        agentStatusSummary: {}
      };
      this.wazuhConfig = new WazuhConfig();
      this.agentStatus = UI_ORDER_AGENT_STATUS.map(agentStatus => ({
        status: agentStatus,
        label: agentStatusLabelByAgentStatus(agentStatus),
        color: agentStatusColorByAgentStatus(agentStatus)
      }));
    }

    async componentDidMount() {
      this._isMount = true;
      this.fetchAgentStatusDetailsData();
      if (this.wazuhConfig.getConfig()['wazuh.monitoring.enabled']) {
        this._isMount && this.setState({ 
          showAgentsEvolutionVisualization: true 
        });
        const tabVisualizations = new TabVisualizations();
        tabVisualizations.removeAll();
        tabVisualizations.setTab('general');
        tabVisualizations.assign({
          general: 1,
        });
        const filterHandler = new FilterHandler(AppState.getCurrentPattern());
        await VisFactoryHandler.buildOverviewVisualizations(filterHandler, 'general', null);
      }
    }

    componentWillUnmount() {
      this._isMount = false;
    }


    groupBy = function (arr) {
      return arr.reduce(function (prev, item) {
        if (item in prev) prev[item]++;
        else prev[item] = 1;
        return prev;
      }, {});
    };

    async fetchAgentStatusDetailsData(){
      try {
        this.setState({ loading: true });
<<<<<<< HEAD
        const summaryData = await WzRequest.apiReq('GET', '/agents/summary/status', {});
        this.summary = summaryData.data.data;
        this.summary.synced = 1; // HARDCODED TEST
        this.totalAgents = this.summary.total;
        const model = [
          { id: 'active', label: 'Active', value: this.summary['active'] || 0 },
          { id: 'pending', label: 'Pending', value: this.summary.pending || 0 },
          { id: 'disconnected', label: 'Disconnected', value: this.summary['disconnected'] || 0 },
          {
            id: 'neverConnected',
            label: 'Never connected',
            value: this.summary['never_connected'] || 0,
          },
        ];
        this.setState({ data: model });
        this.agentsCoverity = this.totalAgents
          ? ((this.summary['active'] || 0) / this.totalAgents) * 100
          : 0;

        this.agentsSynced = this.summary.synced
          ? ((this.summary.synced || 0) / this.summary.active) * 100
          : 0;

        const lastAgent = await WzRequest.apiReq('GET', '/agents', {
=======
        const {data: {data: agentStatusSummary}} = await WzRequest.apiReq('GET', '/agents/summary/status', {});

        const {data: {data: {affected_items: [lastRegisteredAgent]}}} = await WzRequest.apiReq('GET', '/agents', {
>>>>>>> 2b6ecf3b
          params: { limit: 1, sort: '-dateAdd', q: 'id!=000' },
        });
        const agentMostActive = await this.props.tableProps.getMostActive();

        this.setState({
          loading: false,
          lastRegisteredAgent,
          agentStatusSummary,
          agentsActiveCoverage: ((agentStatusSummary.active/agentStatusSummary.total)*100).toFixed(2),
          agentMostActive
        });
      } catch (error) {
        this.setState({loading: false});
        const options = {
          context: `${AgentsPreview.name}.fetchAgentStatusDetailsData`,
          level: UI_LOGGER_LEVELS.ERROR,
          severity: UI_ERROR_SEVERITIES.BUSINESS,
          store: true,
          error: {
            error: error,
            message: error.message || error,
            title: `Could not get the agents summary`,
          },
        };
        getErrorOrchestrator().handleError(options);
      }
    }

    removeFilters() {
      this._isMount && this.setState({ agentTableFilters: [] });
    }

    showAgent(agent) {
      agent && this.props.tableProps.showAgent(agent);
    }

    filterAgentByStatus(status) {
      this._isMount &&
        this.setState({
          agentTableFilters: [{ field: 'q', value: `status=${status}` }],
        });
    }

    render() {
<<<<<<< HEAD
      const colors = ['#017D73', '#ffc426', '#bd271e', '#69707D'];
=======
>>>>>>> 2b6ecf3b
      return (
        <EuiPage className="flex-column">
          <EuiFlexItem>
            <EuiFlexGroup className="agents-evolution-visualization-group mt-0">
            {(this.state.loading && (
                <EuiFlexItem>
                  <EuiLoadingChart className="loading-chart" size="xl" />
                </EuiFlexItem>
              )) || (
                <>
                  <EuiFlexItem className="agents-status-pie" grow={false}>
                    <EuiCard title description betaBadgeLabel="Status" className="eui-panel">
                      <EuiFlexGroup>
                        <EuiFlexItem className="align-items-center">
                          <VisualizationBasic
                            type='donut'
                            size={{ width: '100%', height: '150px' }}
                            showLegend
                            data={this.agentStatus.map(({status, label, color}) => ({
                              label,
                              value: this.state.agentStatusSummary[status] || 0,
                              color,
                              onClick: () => this.filterAgentByStatus(status)
                            }))}
                            noDataTitle='No results'
                            noDataMessage='No results were found.'
                          />
                        </EuiFlexItem>
                      </EuiFlexGroup>
                    </EuiCard>
                  </EuiFlexItem>
                  <EuiFlexItem grow={false} className="agents-details-card">
                    <EuiCard title description betaBadgeLabel="Details">
                      <EuiFlexGroup className="group-details">
                        {this.agentStatus.map(({status, label, color}) => (
                          <EuiFlexItem key={`agent-details-status-${status}`}>
                            <EuiStat
                              title={
                                <EuiToolTip position="top" content={`Filter by agent status: ${status}`}>
                                  <span onClick={() => this.filterAgentByStatus(status)} style={{cursor: 'pointer'}}>
                                    {this.state.agentStatusSummary[status]}
                                  </span>
                                </EuiToolTip>
                              }
                              titleSize="s"
                              description={label}
                              titleColor={color}
                              className="white-space-nowrap"
                            />
                          </EuiFlexItem>
                        ))}
                        <EuiFlexItem>
                          <EuiStat
                            title={`${this.state.agentsActiveCoverage}%`}
                            titleSize='s'
                            description="Agents coverage"
                            className="white-space-nowrap"
                          />
                        </EuiFlexItem>
                      </EuiFlexGroup>
                      <EuiFlexGroup className="mt-0">
                        {this.state.lastRegisteredAgent && (
                          <EuiFlexItem className="agents-link-item">
                            <EuiStat
                              className="euiStatLink last-agents-link"
                              title={
                                <EuiToolTip position="top" content="View agent details">
                                  <a onClick={() => this.showAgent(this.state.lastRegisteredAgent)}>
                                    {this.state.lastRegisteredAgent.name}
                                  </a>
                                </EuiToolTip>
                              }
                              titleSize="s"
                              description="Last registered agent"
                              titleColor="primary"
                            />
                          </EuiFlexItem>
                        )}
                        {this.state.agentMostActive && (
                          <EuiFlexItem className="agents-link-item">
                            <EuiStat
                              className={this.state.agentMostActive.name ? 'euiStatLink' : ''}
                              title={
                                <EuiToolTip position="top" content="View agent details">
                                  <a onClick={() => this.showAgent(this.state.agentMostActive)}>
                                    {this.state.agentMostActive.name || '-'}
                                  </a>
                                </EuiToolTip>
                              }
                              className="last-agents-link"
                              titleSize="s"
                              description="Most active agent"
                              titleColor="primary"
                            />
                          </EuiFlexItem>
                        )}
                      </EuiFlexGroup>
                    </EuiCard>
                  </EuiFlexItem>
<<<<<<< HEAD
                  {this.totalAgents > 0 && (
                    <EuiFlexItem grow={false} className="agents-details-card">
                      <EuiCard title description betaBadgeLabel="Details">
                        {this.summary && (
                          <EuiFlexGroup className="group-details">
                            <EuiFlexItem>
                              <EuiStat
                                title={
                                  <EuiToolTip position="top" content="Show active agents">
                                    <a onClick={() => this.showAgentsWithFilters(FILTER_ACTIVE)}>
                                      {this.state.data[0].value}
                                    </a>
                                  </EuiToolTip>
                                }
                                titleSize={'s'}
                                description="Active"
                                titleColor="secondary"
                                className="white-space-nowrap"
                              />
                            </EuiFlexItem>
                            <EuiFlexItem>
                              <EuiStat
                                title={
                                  <EuiToolTip position="top" content="Show disconnected agents">
                                    <a
                                      onClick={() =>
                                        this.showAgentsWithFilters(FILTER_DISCONNECTED)
                                      }
                                    >
                                      {this.state.data[1].value}
                                    </a>
                                  </EuiToolTip>
                                }
                                titleSize={'s'}
                                description="Disconnected"
                                titleColor="danger"
                                className="white-space-nowrap"
                              />
                            </EuiFlexItem>
                            <EuiFlexItem>
                              <EuiStat
                                title={
                                  <EuiToolTip position="top" content="Show never connected agents">
                                    <a
                                      onClick={() =>
                                        this.showAgentsWithFilters(FILTER_NEVER_CONNECTED)
                                      }
                                    >
                                      {this.state.data[2].value}
                                    </a>
                                  </EuiToolTip>
                                }
                                titleSize={'s'}
                                description="Never connected"
                                titleColor="subdued"
                                className="white-space-nowrap"
                              />
                            </EuiFlexItem>
                            <EuiFlexItem>
                              <EuiStat
                                title={`${this.agentsCoverity.toFixed(2)}%`}
                                titleSize={'s'}
                                description="Agents coverage"
                                className="white-space-nowrap"
                              />
                            </EuiFlexItem>
                            <EuiFlexItem className="agents-link-item">
                              <EuiStat
                                title={`${this.agentsSynced.toFixed(2)}%`}
                                titleSize={'s'}
                                description="Agents Synced"
                                className="white-space-nowrap"
                              />
                            </EuiFlexItem>
                          </EuiFlexGroup>
                        )}
                        <EuiFlexGroup className="mt-0">
                          {this.lastAgent && (
                            <EuiFlexItem className="agents-link-item">
                              <EuiStat
                                className="euiStatLink last-agents-link"
                                title={
                                  <EuiToolTip position="top" content="View agent details">
                                    <a onClick={() => this.showLastAgent()}>
                                      {this.lastAgent.name}
                                    </a>
                                  </EuiToolTip>
                                }
                                titleSize="s"
                                description="Last registered agent"
                                titleColor="primary"
                              />
                            </EuiFlexItem>
                          )}
                          {this.mostActiveAgent && (
                            <EuiFlexItem className="agents-link-item">
                              <EuiStat
                                className={this.mostActiveAgent.name ? 'euiStatLink' : ''}
                                title={
                                  <EuiToolTip position="top" content="View agent details">
                                    <a onClick={() => this.showMostActiveAgent()}>
                                      {this.mostActiveAgent.name || '-'}
                                    </a>
                                  </EuiToolTip>
                                }
                                className="last-agents-link"
                                titleSize="s"
                                description="Most active agent"
                                titleColor="primary"
                              />
                            </EuiFlexItem>
                          )}
                        </EuiFlexGroup>
                      </EuiCard>
                    </EuiFlexItem>
                  )}
                </Fragment>
=======
                </>
>>>>>>> 2b6ecf3b
              )}
              {this.state.showAgentsEvolutionVisualization && (
                <EuiFlexItem
                  grow={false}
                  className="agents-evolution-visualization"
                  style={{
                    display: !this.state.loading ? 'block' : 'none',
                    margin: !this.state.loading ? '12px' : 0,
                  }}
                >
                  <EuiCard
                    title
                    description
                    paddingSize="none"
                    betaBadgeLabel="Evolution"
                    style={{ display: this.props.resultState !== 'loading' ? 'block' : 'none' }}
                  >
                    <EuiFlexGroup>
                      <EuiFlexItem>
                        <div style={{ height: this.props.resultState !== 'loading' ? '180px' : 0 }}>
                          <WzReduxProvider>
                            <KibanaVis
                              visID={'Wazuh-App-Overview-General-Agents-status'}
                              tab={'general'}
                            />
                          </WzReduxProvider>
                        </div>
                        {this.props.resultState === 'loading' && (
                          <div className="loading-chart-xl">
                            <EuiLoadingChart size="xl" />
                          </div>
                        )}
                      </EuiFlexItem>
                    </EuiFlexGroup>
                  </EuiCard>
                </EuiFlexItem>
              )}
            </EuiFlexGroup>
            <EuiSpacer size="m" />
            <WzReduxProvider>
              <AgentsTable
                filters={this.state.agentTableFilters}
                removeFilters={() => this.removeFilters()}
                wzReq={this.props.tableProps.wzReq}
                addingNewAgent={this.props.tableProps.addingNewAgent}
                downloadCsv={this.props.tableProps.downloadCsv}
                clickAction={this.props.tableProps.clickAction}
                formatUIDate={(date) => formatUIDate(date)}
                reload={() => this.fetchAgentStatusDetailsData()}
              />
            </WzReduxProvider>
          </EuiFlexItem>
        </EuiPage>
      );
    }
  }
);

AgentsTable.propTypes = {
  tableProps: PropTypes.object,
  showAgent: PropTypes.func,
};<|MERGE_RESOLUTION|>--- conflicted
+++ resolved
@@ -66,7 +66,8 @@
         loading: false,
         showAgentsEvolutionVisualization: false,
         agentTableFilters: [],
-        agentStatusSummary: {}
+        agentStatusSummary: {},
+        agentConfiguration: {},
       };
       this.wazuhConfig = new WazuhConfig();
       this.agentStatus = UI_ORDER_AGENT_STATUS.map(agentStatus => ({
@@ -110,36 +111,9 @@
     async fetchAgentStatusDetailsData(){
       try {
         this.setState({ loading: true });
-<<<<<<< HEAD
-        const summaryData = await WzRequest.apiReq('GET', '/agents/summary/status', {});
-        this.summary = summaryData.data.data;
-        this.summary.synced = 1; // HARDCODED TEST
-        this.totalAgents = this.summary.total;
-        const model = [
-          { id: 'active', label: 'Active', value: this.summary['active'] || 0 },
-          { id: 'pending', label: 'Pending', value: this.summary.pending || 0 },
-          { id: 'disconnected', label: 'Disconnected', value: this.summary['disconnected'] || 0 },
-          {
-            id: 'neverConnected',
-            label: 'Never connected',
-            value: this.summary['never_connected'] || 0,
-          },
-        ];
-        this.setState({ data: model });
-        this.agentsCoverity = this.totalAgents
-          ? ((this.summary['active'] || 0) / this.totalAgents) * 100
-          : 0;
-
-        this.agentsSynced = this.summary.synced
-          ? ((this.summary.synced || 0) / this.summary.active) * 100
-          : 0;
-
-        const lastAgent = await WzRequest.apiReq('GET', '/agents', {
-=======
-        const {data: {data: agentStatusSummary}} = await WzRequest.apiReq('GET', '/agents/summary/status', {});
+        const {data: {data: { connection: agentStatusSummary, configuration: agentConfiguration }}} = await WzRequest.apiReq('GET', '/agents/summary/status', {});
 
         const {data: {data: {affected_items: [lastRegisteredAgent]}}} = await WzRequest.apiReq('GET', '/agents', {
->>>>>>> 2b6ecf3b
           params: { limit: 1, sort: '-dateAdd', q: 'id!=000' },
         });
         const agentMostActive = await this.props.tableProps.getMostActive();
@@ -148,7 +122,9 @@
           loading: false,
           lastRegisteredAgent,
           agentStatusSummary,
+          agentConfiguration,
           agentsActiveCoverage: ((agentStatusSummary.active/agentStatusSummary.total)*100).toFixed(2),
+          agentsSynced: ((agentConfiguration.synced/agentConfiguration.total)*100).toFixed(2),
           agentMostActive
         });
       } catch (error) {
@@ -184,10 +160,6 @@
     }
 
     render() {
-<<<<<<< HEAD
-      const colors = ['#017D73', '#ffc426', '#bd271e', '#69707D'];
-=======
->>>>>>> 2b6ecf3b
       return (
         <EuiPage className="flex-column">
           <EuiFlexItem>
@@ -247,6 +219,14 @@
                             className="white-space-nowrap"
                           />
                         </EuiFlexItem>
+                        <EuiFlexItem className="agents-link-item">
+                          <EuiStat
+                            title={`${this.state.agentsSynced}%`}
+                            titleSize='s'
+                            description="Agents Synced"
+                            className="white-space-nowrap"
+                          />
+                        </EuiFlexItem>
                       </EuiFlexGroup>
                       <EuiFlexGroup className="mt-0">
                         {this.state.lastRegisteredAgent && (
@@ -287,127 +267,7 @@
                       </EuiFlexGroup>
                     </EuiCard>
                   </EuiFlexItem>
-<<<<<<< HEAD
-                  {this.totalAgents > 0 && (
-                    <EuiFlexItem grow={false} className="agents-details-card">
-                      <EuiCard title description betaBadgeLabel="Details">
-                        {this.summary && (
-                          <EuiFlexGroup className="group-details">
-                            <EuiFlexItem>
-                              <EuiStat
-                                title={
-                                  <EuiToolTip position="top" content="Show active agents">
-                                    <a onClick={() => this.showAgentsWithFilters(FILTER_ACTIVE)}>
-                                      {this.state.data[0].value}
-                                    </a>
-                                  </EuiToolTip>
-                                }
-                                titleSize={'s'}
-                                description="Active"
-                                titleColor="secondary"
-                                className="white-space-nowrap"
-                              />
-                            </EuiFlexItem>
-                            <EuiFlexItem>
-                              <EuiStat
-                                title={
-                                  <EuiToolTip position="top" content="Show disconnected agents">
-                                    <a
-                                      onClick={() =>
-                                        this.showAgentsWithFilters(FILTER_DISCONNECTED)
-                                      }
-                                    >
-                                      {this.state.data[1].value}
-                                    </a>
-                                  </EuiToolTip>
-                                }
-                                titleSize={'s'}
-                                description="Disconnected"
-                                titleColor="danger"
-                                className="white-space-nowrap"
-                              />
-                            </EuiFlexItem>
-                            <EuiFlexItem>
-                              <EuiStat
-                                title={
-                                  <EuiToolTip position="top" content="Show never connected agents">
-                                    <a
-                                      onClick={() =>
-                                        this.showAgentsWithFilters(FILTER_NEVER_CONNECTED)
-                                      }
-                                    >
-                                      {this.state.data[2].value}
-                                    </a>
-                                  </EuiToolTip>
-                                }
-                                titleSize={'s'}
-                                description="Never connected"
-                                titleColor="subdued"
-                                className="white-space-nowrap"
-                              />
-                            </EuiFlexItem>
-                            <EuiFlexItem>
-                              <EuiStat
-                                title={`${this.agentsCoverity.toFixed(2)}%`}
-                                titleSize={'s'}
-                                description="Agents coverage"
-                                className="white-space-nowrap"
-                              />
-                            </EuiFlexItem>
-                            <EuiFlexItem className="agents-link-item">
-                              <EuiStat
-                                title={`${this.agentsSynced.toFixed(2)}%`}
-                                titleSize={'s'}
-                                description="Agents Synced"
-                                className="white-space-nowrap"
-                              />
-                            </EuiFlexItem>
-                          </EuiFlexGroup>
-                        )}
-                        <EuiFlexGroup className="mt-0">
-                          {this.lastAgent && (
-                            <EuiFlexItem className="agents-link-item">
-                              <EuiStat
-                                className="euiStatLink last-agents-link"
-                                title={
-                                  <EuiToolTip position="top" content="View agent details">
-                                    <a onClick={() => this.showLastAgent()}>
-                                      {this.lastAgent.name}
-                                    </a>
-                                  </EuiToolTip>
-                                }
-                                titleSize="s"
-                                description="Last registered agent"
-                                titleColor="primary"
-                              />
-                            </EuiFlexItem>
-                          )}
-                          {this.mostActiveAgent && (
-                            <EuiFlexItem className="agents-link-item">
-                              <EuiStat
-                                className={this.mostActiveAgent.name ? 'euiStatLink' : ''}
-                                title={
-                                  <EuiToolTip position="top" content="View agent details">
-                                    <a onClick={() => this.showMostActiveAgent()}>
-                                      {this.mostActiveAgent.name || '-'}
-                                    </a>
-                                  </EuiToolTip>
-                                }
-                                className="last-agents-link"
-                                titleSize="s"
-                                description="Most active agent"
-                                titleColor="primary"
-                              />
-                            </EuiFlexItem>
-                          )}
-                        </EuiFlexGroup>
-                      </EuiCard>
-                    </EuiFlexItem>
-                  )}
-                </Fragment>
-=======
                 </>
->>>>>>> 2b6ecf3b
               )}
               {this.state.showAgentsEvolutionVisualization && (
                 <EuiFlexItem
