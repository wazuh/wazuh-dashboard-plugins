import { WzRequest } from '../../../react-services/wz-request';
import { ServerAddressOptions } from '../register-agent/steps';

type Protocol = 'TCP' | 'UDP';

type RemoteItem = {
  connection: 'syslog' | 'secure';
  ipv6: 'yes' | 'no';
  protocol: Protocol[];
  allowed_ips?: string[];
  queue_size?: string;
};

type RemoteConfig = {
  name: string;
  isUdp: boolean | null;
  haveSecureConnection: boolean | null;
};

/**
 * Get the cluster status
 */
export const clusterStatusResponse = async (): Promise<boolean> => {
  const clusterStatus = await WzRequest.apiReq('GET', '/cluster/status', {});
  if (
    clusterStatus.data.data.enabled === 'yes' &&
    clusterStatus.data.data.running === 'yes'
  ) {
    // Cluster mode
    return true;
  } else {
    // Manager mode
    return false;
  }
};

/**
 * Get the remote configuration from api
 */
async function getRemoteConfiguration(nodeName: string): Promise<RemoteConfig> {
  let config: RemoteConfig = {
    name: nodeName,
    isUdp: null,
    haveSecureConnection: null,
  };
  const clusterStatus = await clusterStatusResponse();
  let result;
  if (clusterStatus) {
    result = await WzRequest.apiReq(
      'GET',
      `/cluster/${nodeName}/configuration/request/remote`,
      {},
    );
  } else {
    result = await WzRequest.apiReq(
      'GET',
      '/manager/configuration/request/remote',
      {},
    );
  }
  const items = ((result.data || {}).data || {}).affected_items || [];
  const remote = items[0]?.remote;
  if (remote) {
    const remoteFiltered = remote.filter((item: RemoteItem) => {
      return item.connection === 'secure';
    });

    remoteFiltered.length > 0
      ? (config.haveSecureConnection = true)
      : (config.haveSecureConnection = false);

    let protocolsAvailable: Protocol[] = [];
    remote.forEach((item: RemoteItem) => {
      // get all protocols available
      item.protocol.forEach(protocol => {
        protocolsAvailable = protocolsAvailable.concat(protocol);
      });
    });

    config.isUdp =
      getRemoteProtocol(protocolsAvailable) === 'UDP' ? true : false;
  }
  return config;
}

/**
 * Get the remote protocol available from list of protocols
 * @param protocols
 */
function getRemoteProtocol(protocols: Protocol[]) {
  if (protocols.length === 1) {
    return protocols[0];
  } else {
    return !protocols.includes('TCP') ? 'UDP' : 'TCP';
  }
}

/**
 * Get the remote configuration from nodes registered in the cluster and decide the protocol to setting up in deploy agent param
 * @param nodeSelected
 * @param defaultServerAddress
 */
async function getConnectionConfig(
  nodeSelected: ServerAddressOptions,
  defaultServerAddress?: string,
) {
  const nodeName = nodeSelected?.label;
<<<<<<< HEAD
  if (!defaultServerAddress) {
    if (nodeSelected.nodetype !== 'custom') {
      const remoteConfig = await getRemoteConfiguration(nodeName);
      return {
        serverAddress: remoteConfig.name,
        udpProtocol: remoteConfig.isUdp,
        connectionSecure: remoteConfig.haveSecureConnection,
      };
    } else {
      return {
        serverAddress: nodeName,
        udpProtocol: false,
        connectionSecure: true,
      };
=======
  const nodeIp = nodeSelected?.value;
  if(!defaultServerAddress){
    if(nodeSelected.nodetype !== 'custom'){
      const remoteConfig = await getRemoteConfiguration(nodeName);
      return { serverAddress: nodeIp, udpProtocol: remoteConfig.isUdp, connectionSecure: remoteConfig.haveSecureConnection };
    }else{
      return { serverAddress: nodeName, udpProtocol: false, connectionSecure: true };
>>>>>>> 35cc6c23
    }
  } else {
    return {
      serverAddress: defaultServerAddress,
      udpProtocol: false,
      connectionSecure: true,
    };
  }
}

type NodeItem = {
  name: string;
  ip: string;
  type: string;
};

type NodeResponse = {
  data: {
    data: {
      affected_items: NodeItem[];
    };
  };
};

/**
 * Get the list of the cluster nodes and parse it into a list of options
 */
export const getNodeIPs = async (): Promise<any> => {
  return await WzRequest.apiReq('GET', '/cluster/nodes', {});
};

export const getManagerNode = async (): Promise<any> => {
  const managerNode = await WzRequest.apiReq('GET', '/manager/api/config', {});
  return managerNode.data.data.affected_items.map(item => ({
    label: item.node_name,
    value: item.node_api_config.host,
    nodetype: 'master',
  }));
};

/**
 * Parse the nodes list from the API response to a format that can be used by the EuiComboBox
 * @param nodes
 */
export const parseNodesInOptions = (
  nodes: NodeResponse,
): ServerAddressOptions[] => {
  return nodes.data.data.affected_items.map((item: NodeItem) => ({
    label: item.name,
    value: item.ip,
    nodetype: item.type,
  }));
};

/**
 * Get the list of the cluster nodes from API and parse it into a list of options
 */
export const fetchClusterNodesOptions = async (): Promise<
  ServerAddressOptions[]
> => {
  const clusterStatus = await clusterStatusResponse();
  if (clusterStatus) {
    // Cluster mode
    // Get the cluster nodes
    const nodes = await getNodeIPs();
    return parseNodesInOptions(nodes);
  } else {
    // Manager mode
    // Get the manager node
    return await getManagerNode();
  }
};

/**
 * Get the master node data from the list of cluster nodes
 * @param nodeIps
 */
export const getMasterNode = (
  nodeIps: ServerAddressOptions[],
): ServerAddressOptions[] => {
    return nodeIps.filter(nodeIp => nodeIp.nodetype === 'master');
};

export { getConnectionConfig, getRemoteConfiguration };<|MERGE_RESOLUTION|>--- conflicted
+++ resolved
@@ -105,22 +105,6 @@
   defaultServerAddress?: string,
 ) {
   const nodeName = nodeSelected?.label;
-<<<<<<< HEAD
-  if (!defaultServerAddress) {
-    if (nodeSelected.nodetype !== 'custom') {
-      const remoteConfig = await getRemoteConfiguration(nodeName);
-      return {
-        serverAddress: remoteConfig.name,
-        udpProtocol: remoteConfig.isUdp,
-        connectionSecure: remoteConfig.haveSecureConnection,
-      };
-    } else {
-      return {
-        serverAddress: nodeName,
-        udpProtocol: false,
-        connectionSecure: true,
-      };
-=======
   const nodeIp = nodeSelected?.value;
   if(!defaultServerAddress){
     if(nodeSelected.nodetype !== 'custom'){
@@ -128,7 +112,6 @@
       return { serverAddress: nodeIp, udpProtocol: remoteConfig.isUdp, connectionSecure: remoteConfig.haveSecureConnection };
     }else{
       return { serverAddress: nodeName, udpProtocol: false, connectionSecure: true };
->>>>>>> 35cc6c23
     }
   } else {
     return {
