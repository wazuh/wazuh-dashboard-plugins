/*
 * Wazuh app - React component building the welcome screen of an agent.
 * version, OS, registration date, last keep alive.
 *
 * Copyright (C) 2015-2020 Wazuh, Inc.
 *
 * This program is free software; you can redistribute it and/or modify
 * it under the terms of the GNU General Public License as published by
 * the Free Software Foundation; either version 2 of the License, or
 * (at your option) any later version.
 *
 * Find more information about this on the LICENSE file.
 */
<<<<<<< HEAD
import React, { Component } from 'react';
=======
import React, { Component, Fragment } from 'react';
>>>>>>> a90ecd69
import {
  EuiCard,
  EuiIcon,
  EuiPanel,
  EuiFlexItem,
  EuiFlexGroup,
  EuiSpacer,
  EuiFlexGrid,
  EuiCallOut,
<<<<<<< HEAD
  EuiTitle,
  EuiHealth,
  EuiPage
=======
  EuiPage,
  EuiButton
>>>>>>> a90ecd69
} from '@elastic/eui';
import { AgentInfo } from './agent-info';
import { TabDescription } from '../../../../server/reporting/tab-description';
import { UnsupportedComponents } from '../../../utils/components-os-support';

export class AgentWelcomeScreen extends Component {
  constructor(props) {
    super(props);

    this.state = {
      extensions: this.props.extensions,
    };
  }

<<<<<<< HEAD
  onButtonClick(btn) {
    this.setState({
      [btn]: !this.state[btn],
    });
  }

  closePopover(popover) {
    this.setState({
      [popover]: false,
    });
  }

  toggleExtension(extension) {
    const extensions = this.state.extensions;
    extensions[extension] = !extensions[extension];
    this.setState({
      extensions,
    });
    try {
      const api = JSON.parse(this.props.api).id;
      api && this.props.setExtensions(api, extensions);
    } catch (error) { } //eslint-disable-line
  }

  renderTitle() {
    return (
      <EuiFlexGroup>
        <EuiFlexItem>
          <EuiTitle size="s">
            <EuiHealth color={this.props.agent.status === 'Active' ? 'success' : 'danger'}>
              <h1>{`${this.props.agent.name} (${this.props.agent.id})`}</h1>
            </EuiHealth>
          </EuiTitle>
        </EuiFlexItem>
      </EuiFlexGroup>
    );
  }

=======
>>>>>>> a90ecd69
  buildTabCard(tab, icon) {
    return (
      <EuiFlexItem>
        <EuiCard
          size="xs"
          layout="horizontal"
          icon={<EuiIcon size="xl" type={icon} color="primary" />}
          className="homSynopsis__card"
          title={TabDescription[tab].title}
          onClick={() => this.props.switchTab(tab)}
          description={TabDescription[tab].description}
        />
      </EuiFlexItem>
    );
  }

  render() {
    const title = this.renderTitle();
    return (
<<<<<<< HEAD
      <div className='wz-module'>
        <div className='wz-module-header-wrapper'>
          <div className='wz-module-header wz-module-header-main'>
            {title}
            <EuiSpacer size="s" />
            <AgentInfo agent={this.props.agent}></AgentInfo>
          </div>
        </div>
        <EuiPage className='wz-module-body wz-module-body-main'>
=======
      <Fragment>
        <EuiPage>
>>>>>>> a90ecd69
          <EuiFlexGroup>
            <EuiFlexItem>
              <EuiFlexGroup>
                <EuiFlexItem>
                  <EuiPanel betaBadgeLabel="Security Information Management">
                    <EuiFlexGroup gutterSize="xs">
                      <EuiFlexItem />
                    </EuiFlexGroup>
<<<<<<< HEAD
                    <EuiSpacer size="l" />
=======
                    <EuiSpacer size="s" />
>>>>>>> a90ecd69
                    <EuiFlexGrid columns={2}>
                      {this.buildTabCard('general', 'dashboardApp')}
                      {this.buildTabCard('fim', 'filebeatApp')}
                      {this.buildTabCard('configuration', 'gear')}
                      {this.buildTabCard('syscollector', 'notebookApp')}
                    </EuiFlexGrid>
                  </EuiPanel>
                </EuiFlexItem>
                <EuiFlexItem>
                  <EuiPanel betaBadgeLabel="Auditing and Policy Monitoring">
<<<<<<< HEAD
                    <EuiFlexGroup gutterSize="xs">
                      <EuiFlexItem />
                      <EuiFlexItem grow={false}>
                        {this.buildPopover('popoverAuditing', [
                          'audit',
                          'oscap',
                          'ciscat'
                        ])}
                      </EuiFlexItem>
                    </EuiFlexGroup>
=======
                    <EuiSpacer size="s" />
>>>>>>> a90ecd69
                    <EuiFlexGrid columns={2}>
                      {this.buildTabCard('pm', 'advancedSettingsApp')}
                      {this.buildTabCard('sca', 'securityAnalyticsApp')}
                      {this.props.extensions.audit &&
                        this.buildTabCard('audit', 'monitoringApp')}
                      {this.props.extensions.oscap &&
                        this.buildTabCard('oscap', 'codeApp')}
                      {this.props.extensions.ciscat &&
                        this.buildTabCard('ciscat', 'auditbeatApp')}
                    </EuiFlexGrid>
                  </EuiPanel>
                </EuiFlexItem>
              </EuiFlexGroup>

              <EuiSpacer size="xl" />
              <EuiFlexGroup>
                <EuiFlexItem>
                  <EuiPanel betaBadgeLabel="Threat Detection and Response">
<<<<<<< HEAD
                    <EuiFlexGroup gutterSize="xs">
                      <EuiFlexItem />
                      <EuiFlexItem grow={false}>
                        {this.buildPopover('popoverThreat', [
                          'virustotal',
                          'osquery',
                          'docker',
                          'mitre'
                        ])}
                      </EuiFlexItem>
                    </EuiFlexGroup>
=======
                    <EuiSpacer size="s" />
>>>>>>> a90ecd69
                    {(
                      UnsupportedComponents[this.props.agent.agentPlatform] ||
                      UnsupportedComponents['other']
                    ).includes('vuls') &&
                      !this.props.extensions.virustotal &&
                      !this.props.extensions.osquery &&
                      !this.props.extensions.mitre &&
                      !this.props.extensions.docker && (
                        <EuiFlexGroup>
                          <EuiFlexItem>
                            <EuiCallOut
                              title={
                                <p>
                                  Click the <EuiIcon type="eye" /> icon to show thread detection and
                                  response extensions.
<<<<<<< HEAD
                          </p>
=======
                                </p>
>>>>>>> a90ecd69
                              }
                              color="success"
                              iconType="help"
                            />
                          </EuiFlexItem>
                        </EuiFlexGroup>
                      )}
                    <EuiFlexGrid columns={2}>
                      {!(
                        UnsupportedComponents[this.props.agent.agentPlatform] ||
                        UnsupportedComponents['other']
                      ).includes('vuls') && this.buildTabCard('vuls', 'securityApp')}
                      {this.props.extensions.virustotal &&
                        this.buildTabCard('virustotal', 'savedObjectsApp')}
                      {this.props.extensions.osquery &&
                        this.buildTabCard('osquery', 'searchProfilerApp')}
                      {this.props.extensions.docker &&
                        this.buildTabCard('docker', 'logoDocker')}
                      {this.props.extensions.mitre &&
                        this.buildTabCard('mitre', 'spacesApp')} {/* TODO- Change "spacesApp" icon*/}
                    </EuiFlexGrid>
                  </EuiPanel>
                </EuiFlexItem>

                <EuiFlexItem>
                  <EuiPanel betaBadgeLabel="Regulatory Compliance">
<<<<<<< HEAD
                    <EuiFlexGroup gutterSize="xs">
                      <EuiFlexItem />
                      <EuiFlexItem grow={false}>
                        {this.buildPopover('popoverRegulatory', [
                          'pci',
                          'gdpr',
                          'hipaa',
                          'nist'
                        ])}
                      </EuiFlexItem>
                    </EuiFlexGroup>
=======
                    <EuiSpacer size="s" />
>>>>>>> a90ecd69
                    {!this.props.extensions.pci &&
                      !this.props.extensions.gdpr &&
                      !this.props.extensions.hipaa &&
                      !this.props.extensions.nist && (
                        <EuiFlexGroup>
                          <EuiFlexItem>
                            <EuiCallOut
                              title={
                                <p>
                                  Click the <EuiIcon type="eye" /> icon to show
                                  regulatory compliance extensions.
<<<<<<< HEAD
                          </p>
=======
                                </p>
>>>>>>> a90ecd69
                              }
                              color="success"
                              iconType="help"
                            />
                          </EuiFlexItem>
                        </EuiFlexGroup>
                      )}
                    {(this.props.extensions.pci ||
                      this.props.extensions.gdpr ||
                      this.props.extensions.hipaa ||
                      this.props.extensions.nist) && (
                        <EuiFlexGrid columns={2}>
                          {this.props.extensions.pci &&
                            this.buildTabCard('pci', 'visTagCloud')}
<<<<<<< HEAD
=======
                          {this.props.extensions.nist &&
                            this.buildTabCard('nist', 'apmApp')}
>>>>>>> a90ecd69
                          {this.props.extensions.gdpr &&
                            this.buildTabCard('gdpr', 'visBarVertical')}
                          {this.props.extensions.hipaa &&
                            this.buildTabCard('hipaa', 'emsApp')}
<<<<<<< HEAD
                          {this.props.extensions.nist &&
                            this.buildTabCard('nist', 'apmApp')}
=======
>>>>>>> a90ecd69
                        </EuiFlexGrid>
                      )}
                  </EuiPanel>
                </EuiFlexItem>
              </EuiFlexGroup>
            </EuiFlexItem>
          </EuiFlexGroup>
        </EuiPage>
<<<<<<< HEAD
      </div>
=======
        <EuiPage>
          <EuiFlexGroup justifyContent="spaceAround">
            <EuiFlexItem grow={false}>
              <EuiButton
                onClick={() => window.location.href = "#/settings?tab=modules"}
                iconType="eye">
                Configure the modules
              </EuiButton>
            </EuiFlexItem>
          </EuiFlexGroup>
        </EuiPage>
      </Fragment>
>>>>>>> a90ecd69
    );
  }
}<|MERGE_RESOLUTION|>--- conflicted
+++ resolved
@@ -11,11 +11,7 @@
  *
  * Find more information about this on the LICENSE file.
  */
-<<<<<<< HEAD
-import React, { Component } from 'react';
-=======
 import React, { Component, Fragment } from 'react';
->>>>>>> a90ecd69
 import {
   EuiCard,
   EuiIcon,
@@ -25,14 +21,10 @@
   EuiSpacer,
   EuiFlexGrid,
   EuiCallOut,
-<<<<<<< HEAD
   EuiTitle,
   EuiHealth,
-  EuiPage
-=======
   EuiPage,
   EuiButton
->>>>>>> a90ecd69
 } from '@elastic/eui';
 import { AgentInfo } from './agent-info';
 import { TabDescription } from '../../../../server/reporting/tab-description';
@@ -45,31 +37,6 @@
     this.state = {
       extensions: this.props.extensions,
     };
-  }
-
-<<<<<<< HEAD
-  onButtonClick(btn) {
-    this.setState({
-      [btn]: !this.state[btn],
-    });
-  }
-
-  closePopover(popover) {
-    this.setState({
-      [popover]: false,
-    });
-  }
-
-  toggleExtension(extension) {
-    const extensions = this.state.extensions;
-    extensions[extension] = !extensions[extension];
-    this.setState({
-      extensions,
-    });
-    try {
-      const api = JSON.parse(this.props.api).id;
-      api && this.props.setExtensions(api, extensions);
-    } catch (error) { } //eslint-disable-line
   }
 
   renderTitle() {
@@ -86,8 +53,6 @@
     );
   }
 
-=======
->>>>>>> a90ecd69
   buildTabCard(tab, icon) {
     return (
       <EuiFlexItem>
@@ -107,7 +72,6 @@
   render() {
     const title = this.renderTitle();
     return (
-<<<<<<< HEAD
       <div className='wz-module'>
         <div className='wz-module-header-wrapper'>
           <div className='wz-module-header wz-module-header-main'>
@@ -117,10 +81,6 @@
           </div>
         </div>
         <EuiPage className='wz-module-body wz-module-body-main'>
-=======
-      <Fragment>
-        <EuiPage>
->>>>>>> a90ecd69
           <EuiFlexGroup>
             <EuiFlexItem>
               <EuiFlexGroup>
@@ -129,11 +89,7 @@
                     <EuiFlexGroup gutterSize="xs">
                       <EuiFlexItem />
                     </EuiFlexGroup>
-<<<<<<< HEAD
-                    <EuiSpacer size="l" />
-=======
-                    <EuiSpacer size="s" />
->>>>>>> a90ecd69
+                    <EuiSpacer size="s" />
                     <EuiFlexGrid columns={2}>
                       {this.buildTabCard('general', 'dashboardApp')}
                       {this.buildTabCard('fim', 'filebeatApp')}
@@ -144,20 +100,7 @@
                 </EuiFlexItem>
                 <EuiFlexItem>
                   <EuiPanel betaBadgeLabel="Auditing and Policy Monitoring">
-<<<<<<< HEAD
-                    <EuiFlexGroup gutterSize="xs">
-                      <EuiFlexItem />
-                      <EuiFlexItem grow={false}>
-                        {this.buildPopover('popoverAuditing', [
-                          'audit',
-                          'oscap',
-                          'ciscat'
-                        ])}
-                      </EuiFlexItem>
-                    </EuiFlexGroup>
-=======
-                    <EuiSpacer size="s" />
->>>>>>> a90ecd69
+                    <EuiSpacer size="s" />
                     <EuiFlexGrid columns={2}>
                       {this.buildTabCard('pm', 'advancedSettingsApp')}
                       {this.buildTabCard('sca', 'securityAnalyticsApp')}
@@ -176,21 +119,7 @@
               <EuiFlexGroup>
                 <EuiFlexItem>
                   <EuiPanel betaBadgeLabel="Threat Detection and Response">
-<<<<<<< HEAD
-                    <EuiFlexGroup gutterSize="xs">
-                      <EuiFlexItem />
-                      <EuiFlexItem grow={false}>
-                        {this.buildPopover('popoverThreat', [
-                          'virustotal',
-                          'osquery',
-                          'docker',
-                          'mitre'
-                        ])}
-                      </EuiFlexItem>
-                    </EuiFlexGroup>
-=======
-                    <EuiSpacer size="s" />
->>>>>>> a90ecd69
+                    <EuiSpacer size="s" />
                     {(
                       UnsupportedComponents[this.props.agent.agentPlatform] ||
                       UnsupportedComponents['other']
@@ -206,11 +135,7 @@
                                 <p>
                                   Click the <EuiIcon type="eye" /> icon to show thread detection and
                                   response extensions.
-<<<<<<< HEAD
-                          </p>
-=======
                                 </p>
->>>>>>> a90ecd69
                               }
                               color="success"
                               iconType="help"
@@ -237,21 +162,7 @@
 
                 <EuiFlexItem>
                   <EuiPanel betaBadgeLabel="Regulatory Compliance">
-<<<<<<< HEAD
-                    <EuiFlexGroup gutterSize="xs">
-                      <EuiFlexItem />
-                      <EuiFlexItem grow={false}>
-                        {this.buildPopover('popoverRegulatory', [
-                          'pci',
-                          'gdpr',
-                          'hipaa',
-                          'nist'
-                        ])}
-                      </EuiFlexItem>
-                    </EuiFlexGroup>
-=======
-                    <EuiSpacer size="s" />
->>>>>>> a90ecd69
+                    <EuiSpacer size="s" />
                     {!this.props.extensions.pci &&
                       !this.props.extensions.gdpr &&
                       !this.props.extensions.hipaa &&
@@ -263,11 +174,7 @@
                                 <p>
                                   Click the <EuiIcon type="eye" /> icon to show
                                   regulatory compliance extensions.
-<<<<<<< HEAD
-                          </p>
-=======
                                 </p>
->>>>>>> a90ecd69
                               }
                               color="success"
                               iconType="help"
@@ -282,20 +189,12 @@
                         <EuiFlexGrid columns={2}>
                           {this.props.extensions.pci &&
                             this.buildTabCard('pci', 'visTagCloud')}
-<<<<<<< HEAD
-=======
                           {this.props.extensions.nist &&
                             this.buildTabCard('nist', 'apmApp')}
->>>>>>> a90ecd69
                           {this.props.extensions.gdpr &&
                             this.buildTabCard('gdpr', 'visBarVertical')}
                           {this.props.extensions.hipaa &&
                             this.buildTabCard('hipaa', 'emsApp')}
-<<<<<<< HEAD
-                          {this.props.extensions.nist &&
-                            this.buildTabCard('nist', 'apmApp')}
-=======
->>>>>>> a90ecd69
                         </EuiFlexGrid>
                       )}
                   </EuiPanel>
@@ -304,9 +203,6 @@
             </EuiFlexItem>
           </EuiFlexGroup>
         </EuiPage>
-<<<<<<< HEAD
-      </div>
-=======
         <EuiPage>
           <EuiFlexGroup justifyContent="spaceAround">
             <EuiFlexItem grow={false}>
@@ -318,8 +214,7 @@
             </EuiFlexItem>
           </EuiFlexGroup>
         </EuiPage>
-      </Fragment>
->>>>>>> a90ecd69
+      </div>
     );
   }
 }