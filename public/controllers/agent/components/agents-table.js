/*
 * Wazuh app - React component for building the agents table.
 *
 * Copyright (C) 2015-2020 Wazuh, Inc.
 *
 * This program is free software; you can redistribute it and/or modify
 * it under the terms of the GNU General Public License as published by
 * the Free Software Foundation; either version 2 of the License, or
 * (at your option) any later version.
 *
 * Find more information about this on the LICENSE file.
 */

import React, { Component, Fragment } from 'react';
import PropTypes from 'prop-types';
import {
  EuiBasicTable,
  EuiButton,
  EuiButtonEmpty,
  EuiButtonIcon,
  EuiFlexGroup,
  EuiFlexItem,
  EuiPanel,
  EuiToolTip,
  EuiTitle,
  EuiHealth,
  EuiSpacer,
  EuiCallOut,
  EuiOverlayMask,
  EuiConfirmModal,
  EuiLoadingSpinner
} from '@elastic/eui';
import { CheckUpgrade } from './checkUpgrade';
import { toastNotifications } from 'ui/notify';
import { WzRequest } from '../../../react-services/wz-request';
import { ActionAgents } from '../../../react-services/action-agents';
import { AppNavigate } from '../../../react-services/app-navigate';
<<<<<<< HEAD
import { AgentGroupTruncate } from '../../../components/common/util';
import { WzSearchBar, filtersToObject } from '../../../components/wz-search-bar';
import { getAgentFilterValues } from '../../../controllers/management/components/management/groups/get-agents-filters-values';
import _ from 'lodash';
=======
import { GroupTruncate } from '../../../components/common/util';
import { WzSearchBar, filtersToObject } from '../../../components/wz-search-bar';
import { getAgentFilterValues } from '../../../controllers/management/components/management/groups/get-agents-filters-values';
import { WzButtonPermissions } from '../../../components/common/permissions/button';
>>>>>>> 7ef95a3c

export class AgentsTable extends Component {
  _isMount = false;
  constructor(props) {
    super(props);
    this.state = {
      agents: [],
      isLoading: false,
      pageIndex: 0,
      pageSize: 15,
      sortDirection: 'asc',
      sortField: 'id',
      totalItems: 0,
      selectedItems: [],
      allSelected: false,
      purgeModal: false,
<<<<<<< HEAD
      filters: []
    };
    this.suggestions = [
      { type: 'q', label: 'status', description: 'Filter by agent connection status', operators: ['=', '!=',], values: ['Active', 'Disconnected', 'Never connected'] },
      { type: 'q', label: 'os.platform', description: 'Filter by OS platform', operators: ['=', '!=',], values: async (value) => getAgentFilterValues('os.platform', value, { q: 'id!=000'})},
      { type: 'q', label: 'ip', description: 'Filter by agent IP', operators: ['=', '!=',], values: async (value) => getAgentFilterValues('ip', value, { q: 'id!=000'})},
      { type: 'q', label: 'name', description: 'Filter by agent name', operators: ['=', '!=',], values: async (value) => getAgentFilterValues('name', value, { q: 'id!=000'})},
      { type: 'q', label: 'id', description: 'Filter by agent id', operators: ['=', '!=',], values: async (value) => getAgentFilterValues('id', value, { q: 'id!=000'})},
      { type: 'q', label: 'group', description: 'Filter by agent group', operators: ['=', '!=',], values: async (value) => getAgentFilterValues('group', value, { q: 'id!=000'})},
      { type: 'q', label: 'node_name', description: 'Filter by node name', operators: ['=', '!=',], values: async (value) => getAgentFilterValues('node_name', value, { q: 'id!=000'})},
      { type: 'q', label: 'manager', description: 'Filter by manager', operators: ['=', '!=',], values: async (value) => getAgentFilterValues('manager', value, { q: 'id!=000'})},
      { type: 'q', label: 'version', description: 'Filter by agent version', operators: ['=', '!=',], values: async (value) => getAgentFilterValues('version', value, { q: 'id!=000'})},
      { type: 'q', label: 'configSum', description: 'Filter by agent config sum', operators: ['=', '!=',], values: async (value) => getAgentFilterValues('configSum', value, { q: 'id!=000'})},
      { type: 'q', label: 'mergedSum', description: 'Filter by agent merged sum', operators: ['=', '!=',], values: async (value) => getAgentFilterValues('mergedSum', value, { q: 'id!=000'})},
      { type: 'q', label: 'dateAdd', description: 'Filter by add date', operators: ['=', '!=',], values: async (value) => getAgentFilterValues('dateAdd', value, { q: 'id!=000'})},
      { type: 'q', label: 'lastKeepAlive', description: 'Filter by last keep alive', operators: ['=', '!=',], values: async (value) => getAgentFilterValues('lastKeepAlive', value, { q: 'id!=000'})},
=======
      filters: sessionStorage.getItem('agents_preview_selected_options') ? JSON.parse(sessionStorage.getItem('agents_preview_selected_options')) : []
    };
    this.suggestions = [
      { type: 'q', label: 'status', description: 'Filter by agent connection status', operators: ['=', '!=',], values: ['active', 'disconnected', 'never_connected'] },
      { type: 'q', label: 'os.platform', description: 'Filter by OS platform', operators: ['=', '!=',], values: async (value) => getAgentFilterValues('os.platform', value, { q: 'id!=000' }) },
      { type: 'q', label: 'ip', description: 'Filter by agent IP', operators: ['=', '!=',], values: async (value) => getAgentFilterValues('ip', value, { q: 'id!=000' }) },
      { type: 'q', label: 'name', description: 'Filter by agent name', operators: ['=', '!=',], values: async (value) => getAgentFilterValues('name', value, { q: 'id!=000' }) },
      { type: 'q', label: 'id', description: 'Filter by agent id', operators: ['=', '!=',], values: async (value) => getAgentFilterValues('id', value, { q: 'id!=000' }) },
      { type: 'q', label: 'group', description: 'Filter by agent group', operators: ['=', '!=',], values: async (value) => getAgentFilterValues('group', value, { q: 'id!=000' }) },
      { type: 'q', label: 'node_name', description: 'Filter by node name', operators: ['=', '!=',], values: async (value) => getAgentFilterValues('node_name', value, { q: 'id!=000' }) },
      { type: 'q', label: 'manager', description: 'Filter by manager', operators: ['=', '!=',], values: async (value) => getAgentFilterValues('manager', value, { q: 'id!=000' }) },
      { type: 'q', label: 'version', description: 'Filter by agent version', operators: ['=', '!=',], values: async (value) => getAgentFilterValues('version', value, { q: 'id!=000' }) },
      { type: 'q', label: 'configSum', description: 'Filter by agent config sum', operators: ['=', '!=',], values: async (value) => getAgentFilterValues('configSum', value, { q: 'id!=000' }) },
      { type: 'q', label: 'mergedSum', description: 'Filter by agent merged sum', operators: ['=', '!=',], values: async (value) => getAgentFilterValues('mergedSum', value, { q: 'id!=000' }) },
      { type: 'q', label: 'dateAdd', description: 'Filter by add date', operators: ['=', '!=',], values: async (value) => getAgentFilterValues('dateAdd', value, { q: 'id!=000' }) },
      { type: 'q', label: 'lastKeepAlive', description: 'Filter by last keep alive', operators: ['=', '!=',], values: async (value) => getAgentFilterValues('lastKeepAlive', value, { q: 'id!=000' }) },
>>>>>>> 7ef95a3c
    ];
    this.downloadCsv.bind(this);
  }

  async UNSAFE_componentWillMount() {
    const managerVersion = await WzRequest.apiReq('GET', '//', {});
    const totalAgent = await WzRequest.apiReq('GET', '/agents', {});
    const agentActive = await WzRequest.apiReq('GET', '/agents', {
      params: {
        q: 'status=active'
      }
    });

    this.setState({
      managerVersion: managerVersion.data.data.api_version,
      agentActive: agentActive.data.data.totalItems,
      avaibleAgents: totalAgent.data.data.affected_items
    });
  }

  onTableChange = ({ page = {}, sort = {} }) => {
    const { index: pageIndex, size: pageSize } = page;
    const { field: sortField, direction: sortDirection } = sort;
    this._isMount && this.setState({
      pageIndex,
      pageSize,
      sortField,
      sortDirection
    });
  };

  async componentDidMount() {
    this._isMount = true;
    await this.getItems();
  }

  componentWillUnmount() {
    this._isMount = false;
    if(sessionStorage.getItem('agents_preview_selected_options')){
      sessionStorage.removeItem('agents_preview_selected_options');
    }
  }

  async reloadAgents() {
    // const totalAgent = await WzRequest.apiReq('GET', '/agents', {});
    // this._isMount && this.setState({
    //   isLoading: true,
    //   avaibleAgents: totalAgent.data.data.items
    // });
    await this.getItems();
    await this.props.reload();
  }

  async componentDidUpdate(prevProps, prevState) {
<<<<<<< HEAD
    if(!(_.isEqual(prevState.filters,this.state.filters))
      || prevState.pageIndex !== this.state.pageIndex
      || prevState.pageSize !== this.state.pageSize
      || prevState.sortField !== this.state.sortField
      || prevState.sortDirection !== this.state.sortDirection){
      await this.getItems();
    }else if(!(_.isEqual(prevProps.filters,this.props.filters)) && this.props.filters && this.props.filters.length){
        this.setState( {filters: this.props.filters, pageIndex: 0 });
        this.props.removeFilters();
=======
    if (!(_.isEqual(prevState.filters, this.state.filters))
      || prevState.pageIndex !== this.state.pageIndex
      || prevState.pageSize !== this.state.pageSize
      || prevState.sortField !== this.state.sortField
      || prevState.sortDirection !== this.state.sortDirection) {
      await this.getItems();
    } else if (!(_.isEqual(prevProps.filters, this.props.filters)) && this.props.filters && this.props.filters.length) {
      this.setState({ filters: this.props.filters, pageIndex: 0 });
      this.props.removeFilters();
>>>>>>> 7ef95a3c
    }
    // if (prevState.allSelected === false && this.state.allSelected === true) {
    //   this._isMount && this.setState({ loadingAllItem: true });
    //   this.getAllItems();
    // }
  }

  async getItems() {
<<<<<<< HEAD
    try{
      this._isMount && this.setState({isLoading: true});
      const rawAgents = await this.props.wzReq(
        'GET',
        '/agents',
        this.buildFilter()
      );
  
      const formatedAgents = (
        ((rawAgents || {}).data || {}).data || {}
      ).items.map(this.formatAgent.bind(this));
=======
    try {
      this._isMount && this.setState({ isLoading: true });
      const rawAgents = await this.props.wzReq(
        'GET',
        '/agents',
        { params: this.buildFilter() }
      );

      const formatedAgents = (
        ((rawAgents || {}).data || {}).data || {}
      ).affected_items.map(this.formatAgent.bind(this));
>>>>>>> 7ef95a3c

      this._isMount &&
        this.setState({
          agents: formatedAgents,
<<<<<<< HEAD
          totalItems: (((rawAgents || {}).data || {}).data || {}).totalItems,
          isLoading: false
        });
    }catch(error){
      this.setState({isLoading: false});
=======
          totalItems: (((rawAgents || {}).data || {}).data || {}).total_affected_items,
          isLoading: false
        });
    } catch (error) {
      this.setState({ isLoading: false });
>>>>>>> 7ef95a3c
    }
  }

  async getAllItems() {
    const { pageIndex, pageSize } = this.state;
    const filterTable = {
      offset: pageIndex * pageSize,
      limit: pageSize,
      q: this.buildQFilter(),
      sort: this.buildSortFilter()
    };

    const filterAll = {
      q: this.buildQFilter(),
      sort: this.buildSortFilter()
    };

    const rawAgents = await this.props.wzReq('GET', '/agents', filterTable);

    const agentsFiltered = await this.props
      .wzReq('GET', '/agents', filterAll)
      .then(() => {
        this._isMount && this.setState({ loadingAllItem: false });
      });

    const formatedAgents = (
      ((rawAgents || {}).data || {}).data || {}
    ).items.map(this.formatAgent.bind(this));
    this._isMount &&
      this.setState({
        agents: formatedAgents,
        avaibleAgents: agentsFiltered.data.data.items,
        totalItems: (((rawAgents || {}).data || {}).data || {}).totalItems,
        isLoading: false
      });
  }

  buildFilter() {
    const { pageIndex, pageSize, filters } = this.state;

    const filter = {
      ...filtersToObject(filters),
      offset: (pageIndex * pageSize) || 0,
      limit: pageSize,
      sort: this.buildSortFilter()
    };
    filter.q = !filter.q ? `id!=000` : `id!=000;${filter.q}`;

    return filter;
  }

  buildSortFilter() {
    const { sortField, sortDirection } = this.state;

    const field = sortField === 'os_name' ? '' : sortField;
    const direction = sortDirection === 'asc' ? '+' : '-';

    return direction + field;
  }

  buildQFilter() {
    const { q } = this.state;
    return q === '' ? `id!=000` : `id!=000;${q}`;
  }

  formatAgent(agent) {
    const checkField = field => {
      return field !== undefined ? field : '-';
    };
    const lastKeepAlive = (date, timeService) => {
      return date !== undefined ? timeService(date) : '-';
    };
    const agentVersion =
      agent.version !== undefined ? agent.version.split(' ')[1] : '-';
    const { timeService } = this.props;
    return {
      id: agent.id,
      name: agent.name,
      ip: agent.ip,
      status: agent.status,
      group: checkField(agent.group),
      os_name: agent,
      version: agentVersion,
      dateAdd: timeService(agent.dateAdd),
      lastKeepAlive: lastKeepAlive(agent.lastKeepAlive, timeService),
      actions: agent,
      upgrading: false
    };
  }

  actionButtonsRender(agent) {
    return (
      <div className={'icon-box-action'}>
        <EuiToolTip
          content="Open summary panel for this agent"
          position="left"
        >
          <EuiButtonIcon
            onClick={() => ev => {
              ev.stopPropagation();
              this.props.clickAction(agent, 'discover');
            }}
            iconType="eye"
            color={'primary'}
            aria-label="Open summary panel for this agent"
          />
        </EuiToolTip>
        &nbsp;
        {agent.status !== 'never_connected' &&
          <EuiToolTip content="Open configuration for this agent" position="left">
            <EuiButtonIcon
              onClick={ev => {
                ev.stopPropagation();
                this.props.clickAction(agent, 'configuration');
              }}
              color={'primary'}
              iconType="wrench"
              aria-label="Open configuration for this agent"
            />
          </EuiToolTip>
        }
      </div>
    );
  }

  addIconPlatformRender(agent) {
    let icon = false;
    const checkField = field => {
      return field !== undefined ? field : '-';
    };
    const os = (agent || {}).os;

    if (((os || {}).uname || '').includes('Linux')) {
      icon = 'linux';
    } else if ((os || {}).platform === 'windows') {
      icon = 'windows';
    } else if ((os || {}).platform === 'darwin') {
      icon = 'apple';
    }
    const os_name =
      checkField(((agent || {}).os || {}).name) +
      ' ' +
      checkField(((agent || {}).os || {}).version);

    return (
      <span className="euiTableCellContent__text euiTableCellContent--truncateText">
        <i
          className={`fa fa-${icon} AgentsTable__soBadge AgentsTable__soBadge--${icon}`}
          aria-hidden="true"
        ></i>{' '}
        {os_name === '- -' ? '-' : os_name}
      </span>
    );
  }


  addHealthStatusRender(status) {
    const color = status => {
      if (status.toLowerCase() === 'active') {
        return 'success';
      } else if (status.toLowerCase() === 'disconnected') {
        return 'danger';
      } else if (status.toLowerCase() === 'never_connected') {
        return 'subdued';
      }
    };

    return <EuiHealth color={color(status)}><span className={'hide-agent-status'}>{status === 'never_connected' ? 'never connected' : status}</span></EuiHealth>;
  }

  reloadAgent = () => {
    this._isMount && this.setState({
      isLoading: true
    });
    this.props.reload();
  };

  addUpgradeStatus(version, agent) {
    const { managerVersion } = this.state;
    return (
      <CheckUpgrade
        {...agent}
        managerVersion={managerVersion}
        changeStatusUpdate={this.changeUpgradingState}
        reloadAgent={this.reloadAgent}
      />
    );
  }

  downloadCsv = () => {
    const filters = this.buildFilter();
    const formatedFilters = Object.keys(filters)
      .filter(field => !['limit', 'offset', 'sort'].includes(field))
      .map(field => ({name: field, value: filters[field]}))
    this.props.downloadCsv(formatedFilters);
  };
  formattedButton() {
    return (
      <EuiFlexItem grow={false}>
        <EuiButtonEmpty iconType="importAction" onClick={this.downloadCsv}>
          Export formatted
        </EuiButtonEmpty>
      </EuiFlexItem>
    );
  }

  showToast = (color, title, text, time) => {
    toastNotifications.add({
      color: color,
      title: title,
      text: text,
      toastLifeTimeMs: time
    });
  };

  /* MULTISELECT TABLE */
  onSelectionChange = selectedItems => {
    const { managerVersion, pageSize } = this.state;

    selectedItems.forEach(item => {
      if (managerVersion > item.version && item.version !== '.') {
        item.outdated = true;
      }
    });

    selectedItems.length !== pageSize
      ? this._isMount && this.setState({ allSelected: false })
      : false;

    this._isMount && this.setState({ selectedItems });
  };

  renderUpgradeButton() {
    const { selectedItems } = this.state;

    if (
      selectedItems.length === 0 ||
      (selectedItems.length > 0 &&
        selectedItems.filter(item => item.outdated).length === 0) ||
      (selectedItems.length > 0 &&
        selectedItems.filter(item => item.upgrading).length > 0) ||
      (selectedItems.length > 0 &&
        selectedItems.filter(item => item.status === 'Active').length === 0) ||
      (selectedItems.length > 0 &&
        selectedItems.filter(item => item.status === 'Active').length === 0 &&
        selectedItems.filter(item => item.status === 'Disconnected').length >
        0) ||
      selectedItems.filter(item => item.outdated && item.status === 'Active')
        .length === 0
    ) {
      return;
    }

    return (
      <EuiFlexItem grow={false}>
        <EuiButton
          color="secondary"
          iconType="sortUp"
          onClick={this.onClickUpgrade}
        >
          Upgrade{' '}
          {
            selectedItems.filter(
              item => item.outdated && item.status === 'Active'
            ).length
          }{' '}
          agents
        </EuiButton>
      </EuiFlexItem>
    );
  }

  renderUpgradeButtonAll() {
    const { selectedItems, avaibleAgents, managerVersion } = this.state;

    if (
      selectedItems.length > 0 &&
      avaibleAgents.filter(
        agent =>
          agent.version !== 'Wazuh ' + managerVersion &&
          agent.status === 'Active'
      ).length === 0
    ) {
      return;
    }

    return (
      <EuiFlexItem grow={false}>
        <EuiButton
          color="secondary"
          iconType="sortUp"
          onClick={this.onClickUpgradeAll}
        >
          Upgrade all agents
        </EuiButton>
      </EuiFlexItem>
    );
  }

  renderRestartButton() {
    const { selectedItems } = this.state;

    if (
      selectedItems.length === 0 ||
      selectedItems.filter(item => item.status === 'Active').length === 0
    ) {
      return;
    }

    return (
      <EuiFlexItem grow={false}>
        <EuiButton
          color="primary"
          iconType="refresh"
          onClick={this.onClickRestart}
        >
          Restart{' '}
          {selectedItems.filter(item => item.status === 'Active').length} agents
        </EuiButton>
      </EuiFlexItem>
    );
  }

  renderRestartButtonAll() {
    const { selectedItems, agentActive, avaibleAgents } = this.state;

    if (
      (selectedItems.length > 0 &&
        avaibleAgents.filter(item => item.status === 'Active').length === 0 &&
        selectedItems.length === 0) ||
      agentActive === 0
    ) {
      return;
    }

    return (
      <EuiFlexItem grow={false}>
        <EuiButton
          color="primary"
          iconType="refresh"
          onClick={this.onClickRestartAll}
        >
          Restart all agents
        </EuiButton>
      </EuiFlexItem>
    );
  }

  renderPurgeButton() {
    const { selectedItems } = this.state;

    if (selectedItems.length === 0) {
      return;
    }

    return (
      <EuiFlexItem grow={false}>
        <EuiButton
          iconType="trash"
          color="danger"
          onClick={() => {
            this.setState({ purgeModal: true });
          }}
        >
          Delete {selectedItems.length} agents
        </EuiButton>
      </EuiFlexItem>
    );
  }

  renderPurgeButtonAll() {
    const { selectedItems, allSelected } = this.state;

    if (selectedItems.length === 0 && !allSelected) {
      return;
    }

    return (
      <EuiFlexItem grow={false}>
        <EuiButton
          iconType="trash"
          color="danger"
          onClick={() => {
            this._isMount && this.setState({ purgeModal: true });
          }}
        >
          Delete all agents
        </EuiButton>
      </EuiFlexItem>
    );
  }

  callOutRender() {
    const { selectedItems, pageSize, allSelected, totalItems } = this.state;

    if (selectedItems.length === 0) {
      return;
    } else if (selectedItems.length === pageSize) {
      return (
        <div>
          <EuiSpacer size="m" />
          <EuiCallOut
            size="s"
            title={
              !allSelected
                ? `The ${selectedItems.length} agents on this page are selected`
                : ''
            }
          >
            <EuiFlexGroup>
              <EuiFlexItem grow={false}>
                <EuiButton
                  onClick={() => {
                    this._isMount && this.setState(prevState => ({
                      allSelected: !prevState.allSelected
                    }));
                  }}
                >
                  {allSelected
                    ? `Clear all agents selection (${totalItems})`
                    : `Select all agents (${totalItems})`}
                </EuiButton>
              </EuiFlexItem>
            </EuiFlexGroup>
          </EuiCallOut>
          <EuiSpacer size="s" />
        </div>
      );
    }
  }

  setUpgradingState(agentID) {
    const { agents } = this.state;
    agents.forEach(element => {
      element.id === agentID ? (element.upgrading = true) : false;
    });
    this._isMount && this.setState({ agents });
  }

  changeUpgradingState = agentID => {
    const { agents } = this.state;
    agents.forEach(element => {
      element.id === agentID && element.upgrading === true
        ? (element.upgrading = false)
        : false;
    });
    this._isMount && this.setState(() => ({ agents }));
  };

  onClickUpgrade = () => {
    const { selectedItems } = this.state;
    ActionAgents.upgradeAgents(selectedItems);
  };

  onClickUpgradeAll = () => {
    const { avaibleAgents, managerVersion } = this.state;
    ActionAgents.upgradeAllAgents(avaibleAgents, managerVersion);
  };

  onClickRestart = () => {
    const { selectedItems } = this.state;
    ActionAgents.restartAgents(selectedItems);
    this.reloadAgents();
  };

  onClickRestartAll = () => {
    const { avaibleAgents } = this.state;
    ActionAgents.restartAllAgents(avaibleAgents);
    this.reloadAgents();
  };

  onClickPurge = () => {
    const { selectedItems } = this.state;
    const auxAgents = selectedItems
      .map(agent => {
        return agent.id !== '000' ? agent.id : null;
      })
      .filter(agent => agent !== null);

    WzRequest.apiReq('DELETE', `/agents`, {
      purge: true,
      ids: auxAgents,
      older_than: '1s'
    })
      .then(value => {
        value.status === 200
          ? this.showToast(
            'success',
            `Selected agents were successfully deleted`,
            '',
            5000
          )
          : this.showToast(
            'warning',
            `Failed to delete selected agents`,
            '',
            5000
          );
      })
      .catch(error => {
        this.showToast(
          'danger',
          `Failed to delete selected agents`,
          error,
          5000
        );
      })
      .finally(() => {
        this.getAllItems();
        this.reloadAgents();
      });
    this._isMount && this.setState({ purgeModal: false });
  };

  onClickPurgeAll = () => {
    const { avaibleAgents } = this.state;
    const auxAgents = avaibleAgents
      .map(agent => {
        return agent.id !== '000' ? agent.id : null;
      })
      .filter(agent => agent !== null);

    WzRequest.apiReq('DELETE', `/agents`, {
      purge: true,
      ids: auxAgents,
      older_than: '1s'
    })
      .then(value => {
        value.status === 200
          ? this.showToast(
            'success',
            `All agents have been successfully deleted`,
            '',
            5000
          )
          : this.showToast('warning', `Failed to delete all agents`, '', 5000);
      })
      .catch(error => {
        this.showToast('danger', `Failed to delete all agents`, error, 5000);
      })
      .finally(() => {
        this.getAllItems();
        this.reloadAgents();
      });

    this._isMount && this.setState({ purgeModal: false });
  };

  columns() {
    return [
      {
        field: 'id',
        name: 'ID',
        sortable: true,
        width: '6%'
      },
      {
        field: 'name',
        name: 'Name',
        sortable: true,
        width: '15%',
        truncateText: true
      },
      {
        field: 'ip',
        name: 'IP',
        width: '10%',
        truncateText: true,
        sortable: true
      },
      {
        field: 'group',
        name: 'Group(s)',
        width: '20%',
        truncateText: true,
        sortable: true,
        render: groups => groups !== '-' ? this.renderGroups(groups) : '-'
      },
      {
        field: 'os_name',
        name: 'OS',
        sortable: true,
        width: '15%',
        truncateText: true,
        render: this.addIconPlatformRender
      },
      {
        field: 'version',
        name: 'Version',
        width: '5%',
        truncateText: true,
        sortable: true
        /* render: (version, agent) => this.addUpgradeStatus(version, agent), */
      },
      {
        field: 'dateAdd',
        name: 'Registration date',
        width: '10%',
        truncateText: true,
        sortable: true
      },
      {
        field: 'lastKeepAlive',
        name: 'Last keep alive',
        width: '10%',
        truncateText: true,
        sortable: true
      },
      {
        field: 'status',
        name: 'Status',
        truncateText: true,
        sortable: true,
        width: '15%',
        render: this.addHealthStatusRender
      },
      {
        align: 'right',
        width: '5%',
        field: 'actions',
        name: 'Actions',
        render: agent => this.actionButtonsRender(agent)
      }
    ];
  }

  headRender() {
    const formattedButton = this.formattedButton();
    return (
      <div>
        <EuiFlexGroup>
          <EuiFlexItem>
            <EuiFlexGroup>
              <EuiFlexItem>
                {!!this.state.totalItems && (
                  <EuiTitle size={'s'} style={{ padding: '6px 0px' }}>
                    <h2>Agents ({this.state.totalItems})</h2>
                  </EuiTitle>
                )}
              </EuiFlexItem>
            </EuiFlexGroup>
          </EuiFlexItem>
          <EuiFlexItem grow={false}>
            <WzButtonPermissions
              buttonType='empty'
              permissions={[{ action: 'agent:create', resource: '*:*:*' }]}
              iconType="plusInCircle"
              onClick={() => this.props.addingNewAgent()}
            >
              Deploy new agent
            </WzButtonPermissions>
          </EuiFlexItem>
          {formattedButton}
        </EuiFlexGroup>
        <EuiSpacer size="xs" />
      </div>
    );
  }

  filterBarRender() {
    return (
      <EuiFlexGroup>
        <EuiFlexItem style={{ marginRight: 0 }}>
          <WzSearchBar
<<<<<<< HEAD
            filters={this.state.filters}
            suggestions={this.suggestions}
            onFiltersChange={filters => this.setState({filters, pageIndex: 0})}
=======
            noDeleteFiltersOnUpdateSuggests
            filters={this.state.filters}
            suggestions={this.suggestions}
            onFiltersChange={filters => this.setState({ filters, pageIndex: 0 })}
>>>>>>> 7ef95a3c
            placeholder="Filter or search agent"
          />
        </EuiFlexItem>
        <EuiFlexItem grow={false}>
          <EuiButton
            iconType="refresh"
            fill={true}
            onClick={() => this.reloadAgents()}
          >
            Refresh
          </EuiButton>
        </EuiFlexItem>
      </EuiFlexGroup>
    );
  }

  tableRender() {
    const getRowProps = item => {
      const { id } = item;
      return {
        'data-test-subj': `row-${id}`,
        className: 'customRowClass',
        onClick: () => { }
      };
    };

    const getCellProps = item => {
      return {
        onMouseDown: (ev) => {
          AppNavigate.navigateToModule(ev, 'agents', { "tab": "welcome", "agent": item.id, }); ev.stopPropagation()
        }
      }
    };

    const {
      pageIndex,
      pageSize,
      totalItems,
      agents,
      sortField,
      sortDirection,
      isLoading
    } = this.state;
    const columns = this.columns();
    const pagination =
      totalItems > 15
        ? {
          pageIndex: pageIndex,
          pageSize: pageSize,
          totalItemCount: totalItems,
          pageSizeOptions: [15, 25, 50, 100]
        }
        : false;
    const sorting = {
      sort: {
        field: sortField,
        direction: sortDirection
      }
    };

    const selection = {
      selectable: agent => agent.id,
      /* onSelectionChange: this.onSelectionChange */
    };

    return (
      <EuiFlexGroup>
        <EuiFlexItem>
          <EuiBasicTable
            items={agents}
            itemId="id"
            columns={columns}
            onChange={this.onTableChange}
            sorting={sorting}
            loading={isLoading}
            rowProps={getRowProps}
            cellProps={getCellProps}
            /*             isSelectable={false}
                        selection={selection} */
            noItemsMessage="No agents found"
            {...(pagination && { pagination })}
          />
        </EuiFlexItem>
      </EuiFlexGroup>
    );
  }

  filterGroupBadge = (group) => {
    const { filters } = this.state;
    let auxFilters = filters.map(filter => filter.value.match(/group=(.*S?)/)[1]);
    if (filters.length > 0) {
      !auxFilters.includes(group) ?
        this.setState({
          filters: [...filters, { field: "q", value: `group=${group}` }],
        }) : false;
    } else {
      this.setState({
        filters: [...filters, { field: "q", value: `group=${group}` }],
      })
    }
  }

  renderGroups(groups) {
    return (
      <GroupTruncate groups={groups} length={25} label={'more'} action={'filter'} filterAction={this.filterGroupBadge} {...this.props} />
    )
  }

  render() {
    const {
      allSelected,
      purgeModal,
      selectedItems,
      loadingAllItem
    } = this.state;
    const title = this.headRender();
    const filter = this.filterBarRender();
    const upgradeButton = this.renderUpgradeButton();
    const restartButton = this.renderRestartButton();
    const purgeButton = this.renderPurgeButton();
    const upgradeButtonAll = this.renderUpgradeButtonAll();
    const restartButtonAll = this.renderRestartButtonAll();
    const purgeButtonAll = this.renderPurgeButtonAll();
    const table = this.tableRender();
    const callOut = this.callOutRender();
    let renderPurgeModal, loadItems, barButtons;

    if (purgeModal) {
      renderPurgeModal = (
        <EuiOverlayMask>
          <EuiConfirmModal
            title={
              allSelected
                ? 'Delete all agents'
                : `Delete ${selectedItems.length} agents`
            }
            onCancel={() => {
              this.setState({ purgeModal: false });
            }}
            onConfirm={allSelected ? this.onClickPurgeAll : this.onClickPurge}
            cancelButtonText="No, don't do it"
            confirmButtonText="Yes, delete agents"
            defaultFocusedButton="confirm"
            buttonColor="danger"
          >
            <p>Are you sure you want to do this?</p>
          </EuiConfirmModal>
        </EuiOverlayMask>
      );
    }

    if (loadingAllItem) {
      barButtons = (
        <EuiFlexGroup>
          <EuiFlexItem>
            <EuiLoadingSpinner size="l" />
          </EuiFlexItem>
        </EuiFlexGroup>
      );
    } else {
      barButtons = (
        <EuiFlexGroup>
          {allSelected ? upgradeButtonAll : upgradeButton}
          {allSelected ? restartButtonAll : restartButton}
          {allSelected ? purgeButtonAll : purgeButton}
        </EuiFlexGroup>
      );
    }

    return (
      <div>
        {filter}
        <EuiSpacer size="m" />
        <EuiPanel paddingSize="m">
          {title}
          {loadItems}
          {selectedItems.length > 0 && barButtons}
          {callOut}
          {table}
          {renderPurgeModal}
        </EuiPanel>
      </div>
    );
  }
}

AgentsTable.propTypes = {
  wzReq: PropTypes.func,
  addingNewAgent: PropTypes.func,
  downloadCsv: PropTypes.func,
  clickAction: PropTypes.func,
  timeService: PropTypes.func,
  reload: PropTypes.func
};<|MERGE_RESOLUTION|>--- conflicted
+++ resolved
@@ -35,17 +35,10 @@
 import { WzRequest } from '../../../react-services/wz-request';
 import { ActionAgents } from '../../../react-services/action-agents';
 import { AppNavigate } from '../../../react-services/app-navigate';
-<<<<<<< HEAD
-import { AgentGroupTruncate } from '../../../components/common/util';
-import { WzSearchBar, filtersToObject } from '../../../components/wz-search-bar';
-import { getAgentFilterValues } from '../../../controllers/management/components/management/groups/get-agents-filters-values';
-import _ from 'lodash';
-=======
 import { GroupTruncate } from '../../../components/common/util';
 import { WzSearchBar, filtersToObject } from '../../../components/wz-search-bar';
 import { getAgentFilterValues } from '../../../controllers/management/components/management/groups/get-agents-filters-values';
 import { WzButtonPermissions } from '../../../components/common/permissions/button';
->>>>>>> 7ef95a3c
 
 export class AgentsTable extends Component {
   _isMount = false;
@@ -62,24 +55,6 @@
       selectedItems: [],
       allSelected: false,
       purgeModal: false,
-<<<<<<< HEAD
-      filters: []
-    };
-    this.suggestions = [
-      { type: 'q', label: 'status', description: 'Filter by agent connection status', operators: ['=', '!=',], values: ['Active', 'Disconnected', 'Never connected'] },
-      { type: 'q', label: 'os.platform', description: 'Filter by OS platform', operators: ['=', '!=',], values: async (value) => getAgentFilterValues('os.platform', value, { q: 'id!=000'})},
-      { type: 'q', label: 'ip', description: 'Filter by agent IP', operators: ['=', '!=',], values: async (value) => getAgentFilterValues('ip', value, { q: 'id!=000'})},
-      { type: 'q', label: 'name', description: 'Filter by agent name', operators: ['=', '!=',], values: async (value) => getAgentFilterValues('name', value, { q: 'id!=000'})},
-      { type: 'q', label: 'id', description: 'Filter by agent id', operators: ['=', '!=',], values: async (value) => getAgentFilterValues('id', value, { q: 'id!=000'})},
-      { type: 'q', label: 'group', description: 'Filter by agent group', operators: ['=', '!=',], values: async (value) => getAgentFilterValues('group', value, { q: 'id!=000'})},
-      { type: 'q', label: 'node_name', description: 'Filter by node name', operators: ['=', '!=',], values: async (value) => getAgentFilterValues('node_name', value, { q: 'id!=000'})},
-      { type: 'q', label: 'manager', description: 'Filter by manager', operators: ['=', '!=',], values: async (value) => getAgentFilterValues('manager', value, { q: 'id!=000'})},
-      { type: 'q', label: 'version', description: 'Filter by agent version', operators: ['=', '!=',], values: async (value) => getAgentFilterValues('version', value, { q: 'id!=000'})},
-      { type: 'q', label: 'configSum', description: 'Filter by agent config sum', operators: ['=', '!=',], values: async (value) => getAgentFilterValues('configSum', value, { q: 'id!=000'})},
-      { type: 'q', label: 'mergedSum', description: 'Filter by agent merged sum', operators: ['=', '!=',], values: async (value) => getAgentFilterValues('mergedSum', value, { q: 'id!=000'})},
-      { type: 'q', label: 'dateAdd', description: 'Filter by add date', operators: ['=', '!=',], values: async (value) => getAgentFilterValues('dateAdd', value, { q: 'id!=000'})},
-      { type: 'q', label: 'lastKeepAlive', description: 'Filter by last keep alive', operators: ['=', '!=',], values: async (value) => getAgentFilterValues('lastKeepAlive', value, { q: 'id!=000'})},
-=======
       filters: sessionStorage.getItem('agents_preview_selected_options') ? JSON.parse(sessionStorage.getItem('agents_preview_selected_options')) : []
     };
     this.suggestions = [
@@ -96,7 +71,6 @@
       { type: 'q', label: 'mergedSum', description: 'Filter by agent merged sum', operators: ['=', '!=',], values: async (value) => getAgentFilterValues('mergedSum', value, { q: 'id!=000' }) },
       { type: 'q', label: 'dateAdd', description: 'Filter by add date', operators: ['=', '!=',], values: async (value) => getAgentFilterValues('dateAdd', value, { q: 'id!=000' }) },
       { type: 'q', label: 'lastKeepAlive', description: 'Filter by last keep alive', operators: ['=', '!=',], values: async (value) => getAgentFilterValues('lastKeepAlive', value, { q: 'id!=000' }) },
->>>>>>> 7ef95a3c
     ];
     this.downloadCsv.bind(this);
   }
@@ -151,17 +125,6 @@
   }
 
   async componentDidUpdate(prevProps, prevState) {
-<<<<<<< HEAD
-    if(!(_.isEqual(prevState.filters,this.state.filters))
-      || prevState.pageIndex !== this.state.pageIndex
-      || prevState.pageSize !== this.state.pageSize
-      || prevState.sortField !== this.state.sortField
-      || prevState.sortDirection !== this.state.sortDirection){
-      await this.getItems();
-    }else if(!(_.isEqual(prevProps.filters,this.props.filters)) && this.props.filters && this.props.filters.length){
-        this.setState( {filters: this.props.filters, pageIndex: 0 });
-        this.props.removeFilters();
-=======
     if (!(_.isEqual(prevState.filters, this.state.filters))
       || prevState.pageIndex !== this.state.pageIndex
       || prevState.pageSize !== this.state.pageSize
@@ -171,7 +134,6 @@
     } else if (!(_.isEqual(prevProps.filters, this.props.filters)) && this.props.filters && this.props.filters.length) {
       this.setState({ filters: this.props.filters, pageIndex: 0 });
       this.props.removeFilters();
->>>>>>> 7ef95a3c
     }
     // if (prevState.allSelected === false && this.state.allSelected === true) {
     //   this._isMount && this.setState({ loadingAllItem: true });
@@ -180,19 +142,6 @@
   }
 
   async getItems() {
-<<<<<<< HEAD
-    try{
-      this._isMount && this.setState({isLoading: true});
-      const rawAgents = await this.props.wzReq(
-        'GET',
-        '/agents',
-        this.buildFilter()
-      );
-  
-      const formatedAgents = (
-        ((rawAgents || {}).data || {}).data || {}
-      ).items.map(this.formatAgent.bind(this));
-=======
     try {
       this._isMount && this.setState({ isLoading: true });
       const rawAgents = await this.props.wzReq(
@@ -204,24 +153,15 @@
       const formatedAgents = (
         ((rawAgents || {}).data || {}).data || {}
       ).affected_items.map(this.formatAgent.bind(this));
->>>>>>> 7ef95a3c
 
       this._isMount &&
         this.setState({
           agents: formatedAgents,
-<<<<<<< HEAD
-          totalItems: (((rawAgents || {}).data || {}).data || {}).totalItems,
-          isLoading: false
-        });
-    }catch(error){
-      this.setState({isLoading: false});
-=======
           totalItems: (((rawAgents || {}).data || {}).data || {}).total_affected_items,
           isLoading: false
         });
     } catch (error) {
       this.setState({ isLoading: false });
->>>>>>> 7ef95a3c
     }
   }
 
@@ -886,16 +826,10 @@
       <EuiFlexGroup>
         <EuiFlexItem style={{ marginRight: 0 }}>
           <WzSearchBar
-<<<<<<< HEAD
-            filters={this.state.filters}
-            suggestions={this.suggestions}
-            onFiltersChange={filters => this.setState({filters, pageIndex: 0})}
-=======
             noDeleteFiltersOnUpdateSuggests
             filters={this.state.filters}
             suggestions={this.suggestions}
             onFiltersChange={filters => this.setState({ filters, pageIndex: 0 })}
->>>>>>> 7ef95a3c
             placeholder="Filter or search agent"
           />
         </EuiFlexItem>
