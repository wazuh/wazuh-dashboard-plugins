--- conflicted
+++ resolved
@@ -92,8 +92,6 @@
     });
   }
 
-<<<<<<< HEAD
-=======
   async reloadAgents() {
     this.setState({
       isProcessing: true,
@@ -102,7 +100,6 @@
     await this.props.reload();
   }
 
->>>>>>> 6b1ef241
   async componentDidUpdate(prevProps, prevState) {
     if (this.state.isProcessing) {
       const {q, search} = this.state;
@@ -113,11 +110,7 @@
       await this.getItems();
     }
   }
-<<<<<<< HEAD
-
-=======
   
->>>>>>> 6b1ef241
   async getItems() {
     const rawAgents = await this.props.wzReq(
       'GET',
@@ -156,11 +149,7 @@
     const field = (sortField === 'os_name') ? '' : sortField;
     const direction = (sortDirection === 'asc') ? '+' : '-';
 
-<<<<<<< HEAD
-    return direction+field;
-=======
     return direction + field;
->>>>>>> 6b1ef241
   }
 
   buildQFilter() {
@@ -282,15 +271,9 @@
     };
 
     return (
-<<<<<<< HEAD
-      <span className="euiTableCellContent__text euiTableCellContent--truncateText">
-        <EuiHealth color={color(status)}></EuiHealth> {status}
-      </span>
-=======
       <EuiHealth color={color(status)}>
         {status}
       </EuiHealth>
->>>>>>> 6b1ef241
     );
   }
 
@@ -304,11 +287,7 @@
     return (
       <EuiFlexItem grow={false}>
         <EuiButtonEmpty iconType="importAction" onClick={this.downloadCsv}>
-<<<<<<< HEAD
-          Formatted
-=======
           Export formatted
->>>>>>> 6b1ef241
         </EuiButtonEmpty>
       </EuiFlexItem>
     );
