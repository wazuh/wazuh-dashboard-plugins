--- conflicted
+++ resolved
@@ -41,10 +41,7 @@
 import { getErrorOrchestrator } from '../../../react-services/common-services';
 import { AgentStatus } from '../../../components/agents/agent_status';
 import { AgentSynced } from '../../../components/agents/agent-synced';
-<<<<<<< HEAD
 import { compressIPv6 } from '../../../services/ipv6-services';
-=======
->>>>>>> ad396f24
 
 export const AgentsTable = withErrorBoundary(
   class AgentsTable extends Component {
@@ -221,20 +218,12 @@
     async getItems() {
       try {
         this._isMount && this.setState({ isLoading: true });
-<<<<<<< HEAD
-        const fields = this.defaultColumns
-          .filter(field => field.field != 'actions')
-          .map(field => field.field.replace('os_', 'os.')) // "os_name" subfield should be specified as 'os.name'
-          .join(',');
-        const rawAgents = await this.props.wzReq('GET', '/agents', { params: { ...this.buildFilter(), select: fields } });
-=======
         const selectFieldsList = this.defaultColumns
           .filter(field => field.field != 'actions')
           .map(field => field.field.replace('os_', 'os.')); // "os_name" subfield should be specified as 'os.name'
         const selectFields = [...selectFieldsList, 'os.platform', 'os.uname', 'os.version'].join(','); // Add version and uname fields to render the OS icon and version in the table
 
         const rawAgents = await this.props.wzReq('GET', '/agents', { params: { ...this.buildFilter(), select: selectFields } });
->>>>>>> ad396f24
         const formatedAgents = (((rawAgents || {}).data || {}).data || {}).affected_items.map(
           this.formatAgent.bind(this)
         );
@@ -472,37 +461,19 @@
       window.localStorage.setItem('columnsSelectedTableAgent', JSON.stringify(data));
     }
 
-<<<<<<< HEAD
-=======
     // Columns with the property truncateText: true won't wrap the text
     // This is added to prevent the wrap because of the table-layout: auto
->>>>>>> ad396f24
     defaultColumns = [
       {
         field: 'id',
         name: 'ID',
         sortable: true,
-<<<<<<< HEAD
-        width: '4%',
-=======
-        show: true,
->>>>>>> ad396f24
+        show: true,
       },
       {
         field: 'name',
         name: 'Name',
         sortable: true,
-<<<<<<< HEAD
-        width: '10%',
-        truncateText: true,
-      },
-      {
-        field: 'ip',
-        name: 'IP',
-        width: '14%',
-        truncateText: true,
-        sortable: true,
-=======
         show: true,
       },
       {
@@ -510,106 +481,58 @@
         name: 'IP address',
         sortable: true,
         show: true,
->>>>>>> ad396f24
       },
       {
         field: 'group',
         name: 'Group(s)',
-<<<<<<< HEAD
-        width: '12%',
-        truncateText: true,
-        sortable: true,
-=======
-        sortable: true,
-        show: true,
->>>>>>> ad396f24
+        sortable: true,
+        show: true,
         render: (groups) => (groups !== '-' ? this.renderGroups(groups) : '-'),
       },
       {
         field: 'os_name',
-<<<<<<< HEAD
-        name: 'OS',
-        sortable: true,
-        width: '10%',
-        truncateText: true,
-=======
         name: 'Operating system',
         sortable: true,
         show: true,
->>>>>>> ad396f24
         render: this.addIconPlatformRender,
       },
       {
         field: 'node_name',
         name: 'Cluster node',
-<<<<<<< HEAD
-        width: '8%',
-        truncateText: true,
-        sortable: true,
-=======
-        sortable: true,
-        show: true,
->>>>>>> ad396f24
+        sortable: true,
+        show: true,
       },
       {
         field: 'version',
         name: 'Version',
-<<<<<<< HEAD
-        width: '5%',
-        truncateText: true,
-        sortable: true,
-=======
-        sortable: true,
-        show: true,
->>>>>>> ad396f24
+        sortable: true,
+        show: true,
       },
       {
         field: 'dateAdd',
         name: 'Registration date',
-<<<<<<< HEAD
-        width: '8%',
-        truncateText: true,
-        sortable: true,
-=======
         sortable: true,
         show: false,
->>>>>>> ad396f24
       },
       {
         field: 'lastKeepAlive',
         name: 'Last keep alive',
-<<<<<<< HEAD
-        width: '8%',
-        truncateText: true,
-        sortable: true,
-=======
         sortable: true,
         show: false,
->>>>>>> ad396f24
       },
       {
         field: 'status',
         name: 'Status',
         truncateText: true,
         sortable: true,
-<<<<<<< HEAD
-        width: '8%',
-=======
-        show: true,
->>>>>>> ad396f24
+        show: true,
         render: (status) => <AgentStatus status={status} labelProps={{ className: 'hide-agent-status' }} />,
       },
       {
         field: 'group_config_status',
         name: 'Synced',
-<<<<<<< HEAD
-        truncateText: true,
-        sortable: true,
-        width: '10%',
-=======
         sortable: true,
         show: false,
->>>>>>> ad396f24
         render: (synced) => <AgentSynced synced={synced} />,
       },
       {
@@ -617,10 +540,7 @@
         width: '5%',
         field: 'actions',
         name: 'Actions',
-<<<<<<< HEAD
-=======
-        show: true,
->>>>>>> ad396f24
+        show: true,
         render: (agent) => this.actionButtonsRender(agent),
       },
     ];
@@ -646,11 +566,7 @@
           };
         });
         this.setTableColumnsSelected(fieldColumns);
-<<<<<<< HEAD
-        return this.defaultColumns;
-=======
         return fieldColumns;
->>>>>>> ad396f24
       }
     }
 
@@ -792,12 +708,9 @@
         },
       };
 
-<<<<<<< HEAD
-=======
       // The EuiBasicTable tableLayout is set to "auto" to improve the use of empty space in the component.
       // Previously the tableLayout is set to "fixed" with percentage width for each column, but the use of space was not optimal.
       // Important: If all the columns have the truncateText property set to true, the table cannot adjust properly when the viewport size is small.
->>>>>>> ad396f24
       return (
         <EuiFlexGroup className="wz-overflow-auto">
           <EuiFlexItem>
