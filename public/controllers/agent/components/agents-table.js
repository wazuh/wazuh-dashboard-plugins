--- conflicted
+++ resolved
@@ -35,11 +35,8 @@
 import { toastNotifications } from 'ui/notify';
 import { WzRequest } from '../../../react-services/wz-request';
 import { ActionAgents } from '../../../react-services/action-agents';
-<<<<<<< HEAD
 import { AppNavigate } from '../../../react-services/app-navigate';
-=======
-import { AgentGroupTruncate } from '../../../components/common/util'
->>>>>>> 0227125e
+import { AgentGroupTruncate } from '../../../components/common/util';
 
 export class AgentsTable extends Component {
   _isMount = false;
