--- conflicted
+++ resolved
@@ -61,19 +61,6 @@
   }
 
   async componentWillMount() {
-<<<<<<< HEAD
-    const managerVersion = await WzRequest.apiReq(
-      'GET',
-      '/version',
-      {}
-    );
-    const totalAgent = await WzRequest.apiReq(
-      'GET',
-      '/agents',
-      {}
-    );
-    this.setState({
-=======
     const managerVersion = await WzRequest.apiReq('GET', '/version', {});
     const totalAgent = await WzRequest.apiReq('GET', '/agents', {});
     const outdatedAgents = await WzRequest.apiReq('GET', '/agents/outdated', {});
@@ -81,7 +68,6 @@
 
     
     this.setState({ 
->>>>>>> 9bc49a5f
       managerVersion: managerVersion.data.data,
       outdatedAgents: outdatedAgents.data.data.totalItems,
       agentActive: agentActive.data.data.totalItems,
@@ -267,31 +253,6 @@
 
   }
 
-<<<<<<< HEAD
-  addIconUpgrade(agent, item) {
-    let spinner = '';
-
-    if (item.upgrading === true) {
-      spinner = (
-        <EuiToolTip content="This agent is being updated." position="right">
-          <EuiLoadingSpinner size="s" />
-        </EuiToolTip>
-      )
-    }
-
-    return (
-      <div>
-        <span className="euiTableCellContent__text euiTableCellContent--truncateText">
-          {agent}
-        </span>
-        &nbsp;&nbsp;
-        {spinner}
-      </div>
-    )
-  }
-
-=======
->>>>>>> 9bc49a5f
   addHealthStatusRender(status) {
     const color = (status) => {
       if (status.toLowerCase() === 'active') {
@@ -357,13 +318,8 @@
 
   /* MULTISELECT TABLE */
   onSelectionChange = (selectedItems) => {
-<<<<<<< HEAD
-    const { managerVersion } = this.state;
-
-=======
     const { managerVersion, pageSize } = this.state;
   
->>>>>>> 9bc49a5f
     selectedItems.forEach(item => {
       if (managerVersion > item.version && item.version !== '.') {
         item.outdated = true;
@@ -376,13 +332,6 @@
   };
 
   renderUpgradeButton() {
-<<<<<<< HEAD
-    const { selectedItems, allSelected } = this.state;
-
-    if (selectedItems.length === 0 ||
-      (selectedItems.length > 0 && selectedItems.filter(item => item.outdated).length === 0) ||
-      (selectedItems.length > 0 && selectedItems.filter(item => item.upgrading).length > 0)) {
-=======
     const { selectedItems } = this.state;
     
     if (selectedItems.length === 0 ||
@@ -405,7 +354,6 @@
     const { selectedItems, outdatedAgents } = this.state;
   
     if (selectedItems.length === 0 || (selectedItems.length > 0 && outdatedAgents === 0)) {
->>>>>>> 9bc49a5f
       return;
     }
 
@@ -419,13 +367,8 @@
   }
 
   renderRestartButton() {
-<<<<<<< HEAD
-    const { selectedItems, allSelected } = this.state;
-
-=======
     const { selectedItems } = this.state;
     
->>>>>>> 9bc49a5f
     if (selectedItems.length === 0 || selectedItems.filter(item => item.status === 'Active').length === 0) {
       return;
     }
@@ -504,13 +447,8 @@
   }
 
   callOutRender() {
-<<<<<<< HEAD
-    const { selectedItems, agents, pageSize, totalAgent, allSelected } = this.state;
-
-=======
     const { selectedItems, agents, pageSize, allSelected, totalItems} = this.state;
   
->>>>>>> 9bc49a5f
     if (selectedItems.length === 0) {
       return;
     } else if (selectedItems.length === agents.length || selectedItems.length === pageSize) {
@@ -521,10 +459,10 @@
             size="s"
             title={`All ${selectedItems.length} agents on this page are selected.`}
           >
-            <EuiFlexGroup>
+             <EuiFlexGroup>
               <EuiFlexItem grow={false}>
                 <EuiButton onClick={() => {
-                  this.setState(prevState => ({ allSelected: !prevState.allSelected }))
+                  this.setState(prevState => ({allSelected: !prevState.allSelected}))
                 }}>
                   {allSelected ? `Clear ${totalItems} agents selected.` : `Select all ${totalItems} agents.`}
                 </EuiButton>
@@ -544,29 +482,12 @@
     this.setState({ agents });
   }
 
-<<<<<<< HEAD
-  checkAgentsUpdating() {
-    const { agents, managerVersion } = this.state;
-
-    if (localStorage.getItem('upgradeAgents') !== null) {
-      const upgradingAgents = JSON.parse(localStorage.getItem('upgradeAgents')).map(element => element.itemId);
-      agents.map(agent => {
-        upgradingAgents.map(upgradingAgent => {
-          if (agent.id === upgradingAgent && agent.version === managerVersion) {
-            agent.upgrading = false;
-          }
-        });
-      });
-      this.setState({ agents });
-    }
-=======
   changeUpgradingState = (agentID) => {
     const { agents } = this.state;
     agents.forEach(element => {
       (element.id === agentID && element.upgrading === true) ? element.upgrading = false : false;
     });
     this.setState(() => ({agents}));
->>>>>>> 9bc49a5f
   }
 
   onClickUpgrade = () => {
@@ -583,18 +504,6 @@
             'lastTimeUpgrade': new Date()
           }
         ];
-<<<<<<< HEAD
-        localStorage.setItem('upgradeAgents', JSON.stringify(upgradeStorage));
-        this.setUpgradingState(item.id);
-        feedbackFlag = true;
-        this.checkAgentsUpdating();
-        setTimeout(() => {
-          this.reloadAgents();
-        }, 900000);
-      } catch (error) {
-        this.showToast('danger', 'Error Upgrading Agents.', error, 5000);
-      }
-=======
         localStorage.setItem('upgradeAgents', JSON.stringify(upgradeStorage)); */
 			})
 			.catch(error => {
@@ -603,7 +512,6 @@
         this.showToast('danger', 'Error upgrading all agents.', error, 5000) :
         false;
 			});
->>>>>>> 9bc49a5f
     }
     this.showToast('success', 'Upgrading Agents', '', 5000)
   }
@@ -794,9 +702,6 @@
           <EuiFlexItem>
             <EuiFlexGroup>
               <EuiFlexItem>
-                <EuiTitle size={"s"} style={{ padding: '6px 0px' }}>
-                  <h2>{this.state.totalItems} Total Agents</h2>
-                </EuiTitle>
               </EuiFlexItem>
             </EuiFlexGroup>
           </EuiFlexItem>
@@ -990,7 +895,7 @@
       return {
         'data-test-subj': `row-${id}`,
         className: 'customRowClass',
-        onClick: () => { }
+        onClick: () => {}
       };
     };
 
@@ -1075,7 +980,7 @@
     }
 
     return (
-      <EuiPanel paddingSize="m">
+      <EuiPanel paddingSize="l">
         {title}
         {filter}
         <EuiFlexGroup>
