--- conflicted
+++ resolved
@@ -238,12 +238,7 @@
     const agentVersion =
     agent.version !== undefined ? agent.version.split(' ')[1] : '-';
     const { timeService } = this.props;
-<<<<<<< HEAD
     
-=======
-    const node_name = agent.node_name && agent.node_name !== 'unknown' ? agent.node_name : '-';
-
->>>>>>> a7a187dd
     return {
       id: agent.id,
       name: agent.name,
@@ -252,12 +247,7 @@
       group: checkField(agent.group),
       os_name: agent,
       version: agentVersion,
-<<<<<<< HEAD
       dateAdd: formatUIDate(agent.dateAdd),
-=======
-      node_name: node_name,
-      dateAdd: timeService(agent.dateAdd),
->>>>>>> a7a187dd
       lastKeepAlive: lastKeepAlive(agent.lastKeepAlive, timeService),
       actions: agent,
       upgrading: false
