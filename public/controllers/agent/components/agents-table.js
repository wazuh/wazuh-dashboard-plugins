/*
 * Wazuh app - React component for building the agents table.
 *
 * Copyright (C) 2015-2020 Wazuh, Inc.
 *
 * This program is free software; you can redistribute it and/or modify
 * it under the terms of the GNU General Public License as published by
 * the Free Software Foundation; either version 2 of the License, or
 * (at your option) any later version.
 *
 * Find more information about this on the LICENSE file.
 */

import React, { Component } from 'react';
import PropTypes from 'prop-types';
import {
  EuiBasicTable,
  EuiButton,
  EuiButtonEmpty,
  EuiButtonIcon,
  EuiFlexGroup,
  EuiFlexItem,
  EuiPanel,
  EuiToolTip,
  EuiTitle,
  EuiHealth,
  EuiSpacer
} from '@elastic/eui';
import { WzFilterBar } from '../../../components/wz-filter-bar/wz-filter-bar';

export class AgentsTable extends Component {
<<<<<<< HEAD
=======
  _isMount = false;
>>>>>>> 25a5c2f5
  constructor(props) {
    super(props);
    const selectedOptions = JSON.parse(
      sessionStorage.getItem('agents_preview_selected_options')
    );
    this.state = {
      agents: [],
      isLoading: false,
      isProcessing: true,
      pageIndex: 0,
      pageSize: 15,
      q: '',
      search: '',
      selectedOptions: selectedOptions || [],
      sortDirection: 'asc',
      sortField: 'id',
      totalItems: 0
    };
    this.downloadCsv.bind(this);
  }

  async componentDidMount() {
    this._isMount = true;
    await this.getItems();
    const filterStatus = this.filterBarModelStatus();
    const filterGroups = await this.filterBarModelGroups();
    const filterOs = await this.filterBarModelOs();
    const filterVersion = await this.filterBarModelWazuhVersion();
    const filterOsPlatform = await this.filterBarModelOsPlatform();
    const filterNodes = await this.filterBarModelNodes();
    this._isMount &&
      this.setState({
        filterStatus,
        filterGroups,
        filterOs,
        filterVersion,
        filterOsPlatform,
        filterNodes
      });
  }

  async componentDidUpdate(prevProps, prevState) {
    if (this.state.isProcessing) {
      const { q, search } = this.state;
      const { q: prevQ, search: prevSearch } = prevState;
      if (prevQ !== q || prevSearch !== search) {
        this._isMount && this.setState({ pageIndex: 0 });
      }
      await this.getItems();
    }
  }

  componentWillUnmount() {
    this._isMount = false;
  }

  onTableChange = ({ page = {}, sort = {} }) => {
    const { index: pageIndex, size: pageSize } = page;
    const { field: sortField, direction: sortDirection } = sort;
    this.setState({
      pageIndex,
      pageSize,
      sortField,
      sortDirection,
      isProcessing: true,
      isLoading: true
    });
  };

  onQueryChange = ({ q = {}, search = {}, selectedOptions = {} }) => {
    sessionStorage.setItem(
      'agents_preview_selected_options',
      JSON.stringify(selectedOptions)
    );
    this.setState({
      q,
      search,
      selectedOptions,
      isProcessing: true,
      isLoading: true
    });
  };

<<<<<<< HEAD
  async componentDidMount() {
    await this.getItems();
    const filterStatus = this.filterBarModelStatus();
    const filterGroups = await this.filterBarModelGroups();
    const filterOs = await this.filterBarModelOs();
    const filterVersion = await this.filterBarModelWazuhVersion();
    const filterOsPlatform = await this.filterBarModelOsPlatform();
    const filterNodes = await this.filterBarModelNodes();
    this.setState({
      filterStatus,
      filterGroups,
      filterOs,
      filterVersion,
      filterOsPlatform,
      filterNodes
    });
  }

  async reloadAgents() {
    this.setState({
      isProcessing: true,
      isLoading: true
    });
=======
  async reloadAgents() {
    this._isMount &&
      this.setState({
        isProcessing: true,
        isLoading: true
      });
>>>>>>> 25a5c2f5
    await this.props.reload();
  }

  async getItems() {
    const rawAgents = await this.props.wzReq(
      'GET',
      '/agents',
      this.buildFilter()
    );

    const formatedAgents = (
      ((rawAgents || {}).data || {}).data || {}
    ).items.map(this.formatAgent.bind(this));
<<<<<<< HEAD
    this.setState({
      agents: formatedAgents,
      totalItems: (((rawAgents || {}).data || {}).data || {}).totalItems,
      isProcessing: false,
      isLoading: false
    });
=======
    this._isMount &&
      this.setState({
        agents: formatedAgents,
        totalItems: (((rawAgents || {}).data || {}).data || {}).totalItems,
        isProcessing: false,
        isLoading: false
      });
>>>>>>> 25a5c2f5
  }

  buildFilter() {
    const { pageIndex, pageSize, search } = this.state;

    const filter = {
      offset: (pageIndex * pageSize) || 0,
      limit: pageSize,
      q: this.buildQFilter(),
      sort: this.buildSortFilter()
    };

    if (search !== '') {
      filter.search = search;
    }
    return filter;
  }

  buildSortFilter() {
    const { sortField, sortDirection } = this.state;

    const field = sortField === 'os_name' ? '' : sortField;
    const direction = sortDirection === 'asc' ? '+' : '-';

    return direction + field;
  }

  buildQFilter() {
    const { q } = this.state;
    return q === '' ? `id!=000` : `id!=000;${q}`;
  }

  formatAgent(agent) {
    const checkField = field => {
      return field !== undefined ? field : '-';
    };
    const lastKeepAlive = (date, timeService) => {
      return date !== undefined ? timeService(date) : '-';
    };
    const agentVersion =
      agent.version !== undefined ? agent.version.split(' ')[1] : '.';
    const { timeService } = this.props;
    return {
      id: agent.id,
      name: agent.name,
      ip: agent.ip,
      status: agent.status,
      group: checkField(agent.group),
      os_name: agent,
      version: agentVersion,
      dateAdd: timeService(agent.dateAdd),
      lastKeepAlive: lastKeepAlive(agent.lastKeepAlive, timeService),
      actions: agent
    };
  }

  actionButtonsRender(agent) {
    return (
      <div>
        <EuiToolTip
<<<<<<< HEAD
          content="Open Discover panel for this agent"
=======
          content="Open Overview panel for this agent"
>>>>>>> 25a5c2f5
          position="left"
        >
          <EuiButtonIcon
            onClick={() => ev => {
              ev.stopPropagation();
              this.props.clickAction(agent, 'discover');
            }}
            iconType="eye"
            color={'primary'}
            aria-label="Open Overview panel for this agent"
          />
        </EuiToolTip>
        &nbsp;
        <EuiToolTip content="Open configuration for this agent" position="left">
          <EuiButtonIcon
            onClick={ev => {
              ev.stopPropagation();
              this.props.clickAction(agent, 'configuration');
            }}
            color={'primary'}
            iconType="wrench"
            aria-label="Open configuration for this agent"
          />
        </EuiToolTip>
        {/*         <EuiToolTip content="Restart agent" position="left">
          <EuiButtonIcon
            onClick={() => this.props.clickAction(agent, 'configuration')}
            color={'primary'}
            iconType="refresh"
            aria-label="Restart agent"
          />
        </EuiToolTip> */}
        {/*         <EuiToolTip content="Upgrade agent" position="left">
          <EuiButtonIcon
            onClick={() => this.props.clickAction(agent, 'configuration')}
            color={'success'}
            iconType="sortUp"
            aria-label="Upgrade agent"
          />
        </EuiToolTip> */}
        {/*         <EuiToolTip content="Delete this agent" position="left">
          <EuiButtonIcon
            onClick={() => this.props.clickAction(agent, 'configuration')}
            color={'danger'}
            iconType="trash"
            aria-label="Delete this agent"
          />
        </EuiToolTip> */}
      </div>
    );
  }

  addIconPlatformRender(agent) {
    let icon = false;
    const checkField = field => {
      return field !== undefined ? field : '-';
    };
    const os = (agent || {}).os;

    if (((os || {}).uname || '').includes('Linux')) {
      icon = 'linux';
    } else if ((os || {}).platform === 'windows') {
      icon = 'windows';
    } else if ((os || {}).platform === 'darwin') {
      icon = 'apple';
    }
    const os_name =
      checkField(((agent || {}).os || {}).name) +
<<<<<<< HEAD
=======
      ' ' +
>>>>>>> 25a5c2f5
      checkField(((agent || {}).os || {}).version);

    return (
      <span className="euiTableCellContent__text euiTableCellContent--truncateText">
        <i
          className={`fa fa-${icon} AgentsTable__soBadge AgentsTable__soBadge--${icon}`}
          aria-hidden="true"
        ></i>{' '}
        {os_name === '--' ? '-' : os_name}
      </span>
    );
  }

  addHealthStatusRender(status) {
    const color = status => {
      if (status.toLowerCase() === 'active') {
        return 'success';
      } else if (status.toLowerCase() === 'disconnected') {
        return 'danger';
      } else if (status.toLowerCase() === 'never connected') {
        return 'subdued';
      }
    };

    return <EuiHealth color={color(status)}>{status}</EuiHealth>;
  }

  downloadCsv = () => {
    const { q, search = {} } = this.buildFilter();
    const filterQ = { name: 'q', value: q };
    const filterSearch = { name: 'search', value: search };
    this.props.downloadCsv([filterQ, filterSearch]);
  };
  formattedButton() {
    return (
      <EuiFlexItem grow={false}>
        <EuiButtonEmpty iconType="importAction" onClick={this.downloadCsv}>
          Export formatted
        </EuiButtonEmpty>
      </EuiFlexItem>
    );
  }

  columns() {
    return [
      {
        field: 'id',
        name: 'ID',
        sortable: true,
        width: '65px'
      },
      {
        field: 'name',
        name: 'Name',
        sortable: true,
        truncateText: true
      },
      {
        field: 'ip',
        name: 'IP',
        truncateText: true,
        sortable: true
      },
      {
        field: 'group',
        name: 'Group(s)',
        truncateText: true,
        sortable: true
      },
      {
        field: 'os_name',
        name: 'OS',
        sortable: true,
        truncateText: true,
        render: this.addIconPlatformRender
      },
      {
        field: 'version',
        name: 'Version',
        width: '100px',
        truncateText: true,
        sortable: true
      },
      {
        field: 'dateAdd',
        name: 'Registration date',
        truncateText: true,
        sortable: true
      },
      {
        field: 'lastKeepAlive',
        name: 'Last keep alive',
        truncateText: true,
        sortable: true
      },
      {
        field: 'status',
        name: 'Status',
        truncateText: true,
        sortable: true,
        render: this.addHealthStatusRender
      },
      {
        align: 'right',
        width: '100px',
        field: 'actions',
        name: 'Actions',
        render: agent => this.actionButtonsRender(agent)
      }
    ];
  }

  headRender() {
    const formattedButton = this.formattedButton();
    return (
      <div>
        <EuiFlexGroup>
          <EuiFlexItem>
            <EuiFlexGroup>
              <EuiFlexItem>
                {!!this.state.totalItems && (
                  <EuiTitle size={'s'} style={{ padding: '6px 0px' }}>
                    <h2>{this.state.totalItems} Agents</h2>
                  </EuiTitle>
                )}
              </EuiFlexItem>
            </EuiFlexGroup>
          </EuiFlexItem>
          <EuiFlexItem grow={false}>
            <EuiButtonEmpty
              iconType="plusInCircle"
              onClick={() => this.props.addingNewAgent()}
            >
              Deploy new agent
            </EuiButtonEmpty>
          </EuiFlexItem>
          {formattedButton}
        </EuiFlexGroup>
        <EuiSpacer size="xs" />
      </div>
    );
  }

  filterBarModelStatus() {
    return {
      label: 'Status',
      options: [
        {
          label: 'Active',
          group: 'status'
        },
        {
          label: 'Disconnected',
          group: 'status'
        },
        {
          label: 'Never connected',
          group: 'status'
        }
      ]
    };
  }

  async filterBarModelGroups() {
    const rawGroups = await this.props.wzReq('GET', '/agents/groups', {});
    const itemsGroups = (((rawGroups || {}).data || {}).data || {}).items;
    const groups = itemsGroups
      .filter(item => {
        return item.count > 0;
      })
      .map(item => {
        return { label: item.name, group: 'group' };
      });
    return {
      label: 'Groups',
      options: groups
    };
  }

  async filterBarModelOs() {
    const rawOs = await this.props.wzReq(
      'GET',
      '/agents/stats/distinct?pretty',
      {
        fields: 'os.name,os.version',
        q: 'id!=000'
      }
    );
    const itemsOs = (((rawOs || {}).data || {}).data || {}).items;
    const os = itemsOs
      .filter(item => {
        return Object.keys(item).includes('os');
      })
      .map(item => {
        const { name, version } = item.os;
        return {
          label: `${name}-${version}`,
          group: 'osname',
          query: `os.name=${name};os.version=${version}`
        };
      });
    return {
      label: 'OS Name',
      options: os
    };
  }

  async filterBarModelOsPlatform() {
    const rawOsPlatform = await this.props.wzReq(
      'GET',
      '/agents/stats/distinct?pretty',
      {
        fields: 'os.platform',
        q: 'id!=000'
      }
    );
    const itemsOsPlatform = (((rawOsPlatform || {}).data || {}).data || {})
      .items;
    const osPlatform = itemsOsPlatform
      .filter(item => {
        return Object.keys(item).includes('os');
      })
      .map(item => {
        const { platform } = item.os;
        return {
          label: platform,
          group: 'osplatform',
          query: `os.name=${platform}`
        };
      });
    return {
      label: 'OS Platform',
      options: osPlatform
    };
  }

  async filterBarModelNodes() {
    const rawNodes = await this.props.wzReq(
      'GET',
      '/agents/stats/distinct?pretty',
      {
        fields: 'node_name',
        q: 'id!=000;node_name!=unknown'
      }
    );
    const itemsNodes = (((rawNodes || {}).data || {}).data || {}).items;
    const nodes = itemsNodes
      .filter(item => {
        return Object.keys(item).includes('node_name');
      })
      .map(item => {
        const { node_name } = item;
        return {
          label: node_name,
          group: 'nodename',
          query: `node_name=${node_name}`
        };
      });
    return {
      label: 'Nodes',
      options: nodes
    };
  }

  async filterBarModelWazuhVersion() {
    const rawVersions = await this.props.wzReq(
      'GET',
      '/agents/stats/distinct?pretty',
      {
        fields: 'version',
        q: 'id!=000'
      }
    );
    const itemsVersions = (((rawVersions || {}).data || {}).data || {}).items;
    const versions = itemsVersions
      .filter(item => {
        return Object.keys(item).includes('version');
      })
      .map(item => {
        return {
          label: item.version,
          group: 'version'
        };
      });
    return {
      label: 'Version',
      options: versions
    };
  }

  filterBarRender() {
    const {
      filterStatus,
      filterGroups,
      filterOs,
      filterVersion,
      filterOsPlatform,
      filterNodes
    } = this.state;
    const model = [
      filterStatus || { label: 'Status', options: [] },
      filterGroups || { label: 'Groups', options: [] },
      filterOs || { label: 'OS Name', options: [] },
      filterOsPlatform || { label: 'OS Platform', options: [] },
      filterVersion || { label: 'Version', options: [] },
      filterNodes || { label: 'Nodes', options: [] }
    ];
    const { selectedOptions } = this.state;

    return (
      <EuiFlexGroup>
        <EuiFlexItem style={{ marginRight: 0 }}>
          <WzFilterBar
            model={model}
            clickAction={this.onQueryChange}
            selectedOptions={selectedOptions}
          />
        </EuiFlexItem>
        <EuiFlexItem grow={false}>
          <EuiButton
            iconType="refresh"
            fill={true}
            onClick={() => this.reloadAgents()}
          >
            Refresh
          </EuiButton>
        </EuiFlexItem>
      </EuiFlexGroup>
    );
  }

  tableRender() {
    const getRowProps = item => {
      const { id } = item;
      return {
        'data-test-subj': `row-${id}`,
        className: 'customRowClass',
        onClick: () => this.props.clickAction(item)
      };
    };

    const {
      pageIndex,
      pageSize,
      totalItems,
      agents,
      sortField,
      sortDirection
    } = this.state;
    const columns = this.columns();
    const pagination =
      totalItems > 15
        ? {
            pageIndex: pageIndex,
            pageSize: pageSize,
            totalItemCount: totalItems,
            pageSizeOptions: [15, 25, 50, 100]
          }
        : false;
    const sorting = {
      sort: {
        field: sortField,
        direction: sortDirection
      }
    };
    const isLoading = this.state.isLoading;
    return (
      <EuiFlexGroup>
        <EuiFlexItem>
          <EuiBasicTable
            items={agents}
            columns={columns}
            onChange={this.onTableChange}
            sorting={sorting}
            loading={isLoading}
            rowProps={getRowProps}
            noItemsMessage="No agents found"
            {...(pagination && { pagination })}
          />
        </EuiFlexItem>
      </EuiFlexGroup>
    );
  }

  render() {
    const title = this.headRender();
    const filter = this.filterBarRender();
    const table = this.tableRender();

    return (
      <div>
        {filter}
        <EuiSpacer size="m" />
        <EuiPanel paddingSize="m">
          {title}
          {table}
        </EuiPanel>
      </div>
    );
  }
}

AgentsTable.propTypes = {
  wzReq: PropTypes.func,
  addingNewAgent: PropTypes.func,
  downloadCsv: PropTypes.func,
  clickAction: PropTypes.func,
  timeService: PropTypes.func,
  reload: PropTypes.func
};<|MERGE_RESOLUTION|>--- conflicted
+++ resolved
@@ -29,10 +29,7 @@
 import { WzFilterBar } from '../../../components/wz-filter-bar/wz-filter-bar';
 
 export class AgentsTable extends Component {
-<<<<<<< HEAD
-=======
   _isMount = false;
->>>>>>> 25a5c2f5
   constructor(props) {
     super(props);
     const selectedOptions = JSON.parse(
@@ -116,38 +113,12 @@
     });
   };
 
-<<<<<<< HEAD
-  async componentDidMount() {
-    await this.getItems();
-    const filterStatus = this.filterBarModelStatus();
-    const filterGroups = await this.filterBarModelGroups();
-    const filterOs = await this.filterBarModelOs();
-    const filterVersion = await this.filterBarModelWazuhVersion();
-    const filterOsPlatform = await this.filterBarModelOsPlatform();
-    const filterNodes = await this.filterBarModelNodes();
-    this.setState({
-      filterStatus,
-      filterGroups,
-      filterOs,
-      filterVersion,
-      filterOsPlatform,
-      filterNodes
-    });
-  }
-
-  async reloadAgents() {
-    this.setState({
-      isProcessing: true,
-      isLoading: true
-    });
-=======
   async reloadAgents() {
     this._isMount &&
       this.setState({
         isProcessing: true,
         isLoading: true
       });
->>>>>>> 25a5c2f5
     await this.props.reload();
   }
 
@@ -161,14 +132,6 @@
     const formatedAgents = (
       ((rawAgents || {}).data || {}).data || {}
     ).items.map(this.formatAgent.bind(this));
-<<<<<<< HEAD
-    this.setState({
-      agents: formatedAgents,
-      totalItems: (((rawAgents || {}).data || {}).data || {}).totalItems,
-      isProcessing: false,
-      isLoading: false
-    });
-=======
     this._isMount &&
       this.setState({
         agents: formatedAgents,
@@ -176,7 +139,6 @@
         isProcessing: false,
         isLoading: false
       });
->>>>>>> 25a5c2f5
   }
 
   buildFilter() {
@@ -237,11 +199,7 @@
     return (
       <div>
         <EuiToolTip
-<<<<<<< HEAD
-          content="Open Discover panel for this agent"
-=======
           content="Open Overview panel for this agent"
->>>>>>> 25a5c2f5
           position="left"
         >
           <EuiButtonIcon
@@ -310,10 +268,7 @@
     }
     const os_name =
       checkField(((agent || {}).os || {}).name) +
-<<<<<<< HEAD
-=======
       ' ' +
->>>>>>> 25a5c2f5
       checkField(((agent || {}).os || {}).version);
 
     return (
