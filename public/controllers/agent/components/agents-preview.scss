--- conflicted
+++ resolved
@@ -97,12 +97,7 @@
 }
 
 .agents-status-pie {
-<<<<<<< HEAD
-  .euiListGroupItem__label{
-    white-space: normal;
-=======
   .euiListGroupItem__label {
     white-space: nowrap;
->>>>>>> 4841223a
   }
 }