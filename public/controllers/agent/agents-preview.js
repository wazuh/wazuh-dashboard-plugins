/*
 * Wazuh app - Agents preview controller
 * Copyright (C) 2015-2019 Wazuh, Inc.
 *
 * This program is free software; you can redistribute it and/or modify
 * it under the terms of the GNU General Public License as published by
 * the Free Software Foundation; either version 2 of the License, or
 * (at your option) any later version.
 *
 * Find more information about this on the LICENSE file.
 */
import * as FileSaver from '../../services/file-saver';
import { timefilter } from 'ui/timefilter';

export class AgentsPreviewController {
  /**
   * Class constructor
   * @param {Object} $scope
   * @param {Object} genericReq
   * @param {Object} appState
   * @param {Object} $location
   * @param {Object} errorHandler
   * @param {Object} csvReq
   * @param {Object} shareAgent
   * @param {Object} wzTableFilter
   */
  constructor(
    $scope,
    genericReq,
    appState,
    $location,
    errorHandler,
    csvReq,
    shareAgent,
    wzTableFilter,
    commonData,
    wazuhConfig,
    $window,
    timeService
  ) {
    this.$scope = $scope;
    this.genericReq = genericReq;
    this.appState = appState;
    this.$location = $location;
    this.errorHandler = errorHandler;
    this.csvReq = csvReq;
    this.shareAgent = shareAgent;
    this.wzTableFilter = wzTableFilter;
    this.commonData = commonData;
    this.wazuhConfig = wazuhConfig;
    this.errorInit = false;
    this.$window = $window;
    this.timeService = timeService;
  }

  /**
   * On controller loads
   */
  $onInit() {
    this.init = true;
<<<<<<< HEAD
    this.api =  JSON.parse(this.appState.getCurrentAPI()).id;
=======
    this.api = JSON.parse(this.appState.getCurrentAPI()).id;
>>>>>>> 3484f71d
    const loc = this.$location.search();
    if ((loc || {}).agent && (loc || {}).agent !== '000') {
      this.commonData.setTimefilter(timefilter.getTime());
      return this.showAgent({ id: loc.agent });
    }

    this.isClusterEnabled =
      this.appState.getClusterInfo() &&
      this.appState.getClusterInfo().status === 'enabled';

    this.loading = true;
    this.osPlatforms = [];
    this.versions = [];
    this.groups = [];
    this.nodes = [];
    this.mostActiveAgent = {
      name: '',
      id: ''
    };
    this.prevSearch = false;

    // Load URL params
    if (loc && loc.tab) {
      this.submenuNavItem = loc.tab;
    }

    // Watcher for URL params
    this.$scope.$watch('submenuNavItem', () => {
      this.$location.search('tab', this.submenuNavItem);
    });

    this.$scope.$on('wazuhFetched', (ev, parameters) => {
      ev.stopPropagation();
    });

    this.registerAgentsProps = {
      addNewAgent: flag => this.addNewAgent(flag)
    };

    this.init = false;
    //Load
    this.load();
  }

  /**
   * Searches by a query and term
   * @param {String} query
   * @param {String} search
   */
  query(query, search) {
    this.$scope.$broadcast('wazuhQuery', { query, search });
    this.prevSearch = search || false;
  }

  /**
   * Selects an agent
   * @param {String} agent
   */
  showAgent(agent) {
    this.shareAgent.setAgent(agent);
    this.$location.path('/agents');
  }

  /**
   * Exports the table in CSV format
   */
  async downloadCsv() {
    try {
      this.errorHandler.info(
        'Your download should begin automatically...',
        'CSV'
      );
      const output = await this.csvReq.fetch(
        '/agents',
        this.api,
        this.wzTableFilter.get()
      );
      const blob = new Blob([output], { type: 'text/csv' }); // eslint-disable-line

      FileSaver.saveAs(blob, 'agents.csv');

      return;
    } catch (error) {
      this.errorHandler.handle(error, 'Download CSV');
    }
    return;
  }

  /**
   * On controller loads
   */
  async load() {
    try {
      this.errorInit = false;

      const configuration = this.wazuhConfig.getConfig();
      this.$scope.adminMode = !!(configuration || {}).admin;

      const clusterInfo = this.appState.getClusterInfo();
      const firstUrlParam =
        clusterInfo.status === 'enabled' ? 'cluster' : 'manager';
      const secondUrlParam = clusterInfo[firstUrlParam];

      const pattern = this.appState.getCurrentPattern();

      const data = await Promise.all([
        this.genericReq.request('GET', '/api/agents-unique/' + this.api, {}),
        this.genericReq.request(
          'GET',
          `/elastic/top/${firstUrlParam}/${secondUrlParam}/agent.name/${pattern}`
        )
      ]);
      const [agentsUnique, agentsTop] = data;
      const unique = agentsUnique.data.result;

      this.searchBarModel = {
        name: [],
        status: ['Active', 'Disconnected', 'Never connected'],
        group: unique.groups,
        version: unique.versions,
        'os.platform': unique.osPlatforms.map(x => x.platform),
        'os.version': unique.osPlatforms.map(x => x.version),
        'os.name': unique.osPlatforms.map(x => x.name)
      };

      if (clusterInfo.status === 'enabled' && unique.nodes) {
        this.searchBarModel.node_name = unique.nodes;
      }

      this.searchBarModel['os.name'] = Array.from(
        new Set(this.searchBarModel['os.name'])
      );
      this.searchBarModel['os.version'] = Array.from(
        new Set(this.searchBarModel['os.version'])
      );
      this.searchBarModel['os.platform'] = Array.from(
        new Set(this.searchBarModel['os.platform'])
      );
      this.groups = unique.groups;
      this.nodes = unique.nodes.map(item => ({ id: item }));
      this.versions = unique.versions.map(item => ({ id: item }));
      this.osPlatforms = unique.osPlatforms;
      this.lastAgent = unique.lastAgent;
      this.summary = unique.summary;
<<<<<<< HEAD
=======
      if (!this.lastAgent || !this.lastAgent.id) {
        this.addNewAgent(true);
      }
>>>>>>> 3484f71d

      if (agentsTop.data.data === '') {
        this.mostActiveAgent.name = this.appState.getClusterInfo().manager;
        this.mostActiveAgent.id = '000';
      } else {
        this.mostActiveAgent.name = agentsTop.data.data;
        const info = await this.genericReq.request(
          'GET',
          `/elastic/top/${firstUrlParam}/${secondUrlParam}/agent.id/${pattern}`
        );
        if (info.data.data === '' && this.mostActiveAgent.name !== '') {
          this.mostActiveAgent.id = '000';
        } else {
          this.mostActiveAgent.id = info.data.data;
        }
      }
    } catch (error) {
      this.errorInit = this.errorHandler.handle(error, false, false, true);
    }
    this.loading = false;
    this.$scope.$applyAsync();
    return;
  }

  addNewAgent(flag) {
    this.addingNewAgent = flag;
  }

  reloadList() {
<<<<<<< HEAD
    this.refreshAgentsStats(); 
=======
    this.refreshAgentsStats();
>>>>>>> 3484f71d
    this.$scope.$broadcast('wazuhSearch', { term: this.prevSearch || '' });
  }

  async refreshAgentsStats() {
    try {
<<<<<<< HEAD
      const data = await this.genericReq.request('GET', '/api/agents-unique/' + this.api, {});
      this.summary  = ((data.data || {}).result || {}).summary || {};
    } catch (error) {
      this.errorHandler.handle('Error refreshing agents stats');
    }
=======
      const data = await this.genericReq.request(
        'GET',
        '/api/agents-unique/' + this.api,
        {}
      );
      this.summary = ((data.data || {}).result || {}).summary || {};
    } catch (error) {
      this.errorHandler.handle('Error refreshing agents stats');
    }
    this.$scope.$broadcast('reloadSearchFilterBar', {});
>>>>>>> 3484f71d
  }

  openRegistrationDocs() {
    this.$window.open(
      'https://documentation.wazuh.com/current/user-manual/registering/index.html',
      '_blank'
    );
  }
}<|MERGE_RESOLUTION|>--- conflicted
+++ resolved
@@ -58,11 +58,7 @@
    */
   $onInit() {
     this.init = true;
-<<<<<<< HEAD
-    this.api =  JSON.parse(this.appState.getCurrentAPI()).id;
-=======
     this.api = JSON.parse(this.appState.getCurrentAPI()).id;
->>>>>>> 3484f71d
     const loc = this.$location.search();
     if ((loc || {}).agent && (loc || {}).agent !== '000') {
       this.commonData.setTimefilter(timefilter.getTime());
@@ -94,7 +90,7 @@
       this.$location.search('tab', this.submenuNavItem);
     });
 
-    this.$scope.$on('wazuhFetched', (ev, parameters) => {
+    this.$scope.$on('wazuhFetched', (ev) => {
       ev.stopPropagation();
     });
 
@@ -207,12 +203,9 @@
       this.osPlatforms = unique.osPlatforms;
       this.lastAgent = unique.lastAgent;
       this.summary = unique.summary;
-<<<<<<< HEAD
-=======
       if (!this.lastAgent || !this.lastAgent.id) {
         this.addNewAgent(true);
       }
->>>>>>> 3484f71d
 
       if (agentsTop.data.data === '') {
         this.mostActiveAgent.name = this.appState.getClusterInfo().manager;
@@ -242,23 +235,12 @@
   }
 
   reloadList() {
-<<<<<<< HEAD
-    this.refreshAgentsStats(); 
-=======
     this.refreshAgentsStats();
->>>>>>> 3484f71d
     this.$scope.$broadcast('wazuhSearch', { term: this.prevSearch || '' });
   }
 
   async refreshAgentsStats() {
     try {
-<<<<<<< HEAD
-      const data = await this.genericReq.request('GET', '/api/agents-unique/' + this.api, {});
-      this.summary  = ((data.data || {}).result || {}).summary || {};
-    } catch (error) {
-      this.errorHandler.handle('Error refreshing agents stats');
-    }
-=======
       const data = await this.genericReq.request(
         'GET',
         '/api/agents-unique/' + this.api,
@@ -269,7 +251,6 @@
       this.errorHandler.handle('Error refreshing agents stats');
     }
     this.$scope.$broadcast('reloadSearchFilterBar', {});
->>>>>>> 3484f71d
   }
 
   openRegistrationDocs() {
