--- conflicted
+++ resolved
@@ -14,10 +14,7 @@
 import { timefilter } from 'ui/timefilter';
 import { version } from '../../../package.json';
 import { clickAction } from '../../directives/wz-table/lib/click-action';
-<<<<<<< HEAD
-=======
 import { AppState } from '../../react-services/app-state';
->>>>>>> eb4fed4b
 
 export class AgentsPreviewController {
   /**
@@ -147,18 +144,11 @@
           this.shareAgent,
           this.$location,
           this.$scope,
-<<<<<<< HEAD
-          this.appState
-=======
->>>>>>> eb4fed4b
         );
         this.$scope.$applyAsync()
       },
       timeService: (date) => this.timeService.offset(date),
-<<<<<<< HEAD
-=======
       summary: this.summary
->>>>>>> eb4fed4b
     }
     //Load
     this.load();
@@ -238,20 +228,12 @@
       const configuration = this.wazuhConfig.getConfig();
       this.$scope.adminMode = !!(configuration || {}).admin;
 
-<<<<<<< HEAD
-      const clusterInfo = this.appState.getClusterInfo();
-=======
       const clusterInfo = AppState.getClusterInfo();
->>>>>>> eb4fed4b
       this.firstUrlParam =
         clusterInfo.status === 'enabled' ? 'cluster' : 'manager';
       this.secondUrlParam = clusterInfo[this.firstUrlParam];
 
-<<<<<<< HEAD
-      this.pattern = this.appState.getCurrentPattern();
-=======
       this.pattern = AppState.getCurrentPattern();
->>>>>>> eb4fed4b
     } catch (error) {
       this.errorInit = this.errorHandler.handle(error, false, false, true);
     }
