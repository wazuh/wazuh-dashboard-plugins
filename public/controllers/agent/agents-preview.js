/*
 * Wazuh app - Agents preview controller
 * Copyright (C) 2015-2019 Wazuh, Inc.
 *
 * This program is free software; you can redistribute it and/or modify
 * it under the terms of the GNU General Public License as published by
 * the Free Software Foundation; either version 2 of the License, or
 * (at your option) any later version.
 *
 * Find more information about this on the LICENSE file.
 */
import * as FileSaver from '../../services/file-saver';
import { timefilter } from 'ui/timefilter';

export class AgentsPreviewController {
  /**
   * Class constructor
   * @param {Object} $scope
   * @param {Object} genericReq
   * @param {Object} appState
   * @param {Object} $location
   * @param {Object} errorHandler
   * @param {Object} csvReq
   * @param {Object} shareAgent
   * @param {Object} wzTableFilter
   */
  constructor(
    $scope,
    genericReq,
    appState,
    $location,
    errorHandler,
    csvReq,
    shareAgent,
    wzTableFilter,
    commonData,
    wazuhConfig,
    $window,
    timeService
  ) {
    this.$scope = $scope;
    this.genericReq = genericReq;
    this.appState = appState;
    this.$location = $location;
    this.errorHandler = errorHandler;
    this.csvReq = csvReq;
    this.shareAgent = shareAgent;
    this.wzTableFilter = wzTableFilter;
    this.commonData = commonData;
    this.wazuhConfig = wazuhConfig;
    this.errorInit = false;
    this.$window = $window;
    this.timeService = timeService;
  }

  /**
   * On controller loads
   */
  $onInit() {
    this.init = true;
    this.api = JSON.parse(this.appState.getCurrentAPI()).id;
    const loc = this.$location.search();
    if ((loc || {}).agent && (loc || {}).agent !== '000') {
      this.commonData.setTimefilter(timefilter.getTime());
      return this.showAgent({ id: loc.agent });
    }

    this.isClusterEnabled =
      this.appState.getClusterInfo() &&
      this.appState.getClusterInfo().status === 'enabled';

    this.loading = true;
    this.osPlatforms = [];
    this.versions = [];
    this.groups = [];
    this.nodes = [];
    this.mostActiveAgent = {
      name: '',
      id: ''
    };
    this.prevSearch = false;

    // Load URL params
    if (loc && loc.tab) {
      this.submenuNavItem = loc.tab;
    }

    // Watcher for URL params
    this.$scope.$watch('submenuNavItem', () => {
      this.$location.search('tab', this.submenuNavItem);
    });

    this.$scope.$on('wazuhFetched', (ev, parameters) => {
      ev.stopPropagation();
    });

    this.registerAgentsProps = {
      addNewAgent: flag => this.addNewAgent(flag)
    };

    this.init = false;
    //Load
    this.load();
  }

  /**
   * Searches by a query and term
   * @param {String} query
   * @param {String} search
   */
  query(query, search) {
    this.$scope.$broadcast('wazuhQuery', { query, search });
    this.prevSearch = search || false;
  }

  /**
   * Selects an agent
   * @param {String} agent
   */
  showAgent(agent) {
    this.shareAgent.setAgent(agent);
    this.$location.path('/agents');
  }

  /**
   * Exports the table in CSV format
   */
  async downloadCsv() {
    try {
      this.errorHandler.info(
        'Your download should begin automatically...',
        'CSV'
      );
      const output = await this.csvReq.fetch(
        '/agents',
        this.api,
        this.wzTableFilter.get()
      );
      const blob = new Blob([output], { type: 'text/csv' }); // eslint-disable-line

      FileSaver.saveAs(blob, 'agents.csv');

      return;
    } catch (error) {
      this.errorHandler.handle(error, 'Download CSV');
    }
    return;
  }

  /**
   * On controller loads
   */
  async load() {
    try {
      this.errorInit = false;

      const configuration = this.wazuhConfig.getConfig();
      this.$scope.adminMode = !!(configuration || {}).admin;

      const clusterInfo = this.appState.getClusterInfo();
      const firstUrlParam =
        clusterInfo.status === 'enabled' ? 'cluster' : 'manager';
      const secondUrlParam = clusterInfo[firstUrlParam];

      const pattern = this.appState.getCurrentPattern();

      const data = await Promise.all([
        this.genericReq.request('GET', '/api/agents-unique/' + this.api, {}),
        this.genericReq.request(
          'GET',
          `/elastic/top/${firstUrlParam}/${secondUrlParam}/agent.name/${pattern}`
        )
      ]);
      const [agentsUnique, agentsTop] = data;
      const unique = agentsUnique.data.result;

      this.searchBarModel = {
        name: [],
        status: ['Active', 'Disconnected', 'Never connected'],
        group: unique.groups.sort((a, b) => {
          return a.toString().localeCompare(b.toString());
        }),
        version: unique.versions.sort((a, b) => {
          return a.toString().localeCompare(b.toString(), undefined, {
            numeric: true,
            sensitivity: 'base'
          });
        }),
        'os.platform': unique.osPlatforms
          .map(x => x.platform)
          .sort((a, b) => {
            return a.toString().localeCompare(b.toString());
          }),
        'os.version': unique.osPlatforms
          .map(x => x.version)
          .sort((a, b) => {
            return a.toString().localeCompare(b.toString(), undefined, {
              numeric: true,
              sensitivity: 'base'
            });
          }),
        'os.name': unique.osPlatforms
          .map(x => x.name)
          .sort((a, b) => {
            return a.toString().localeCompare(b.toString());
          })
      };

      if (clusterInfo.status === 'enabled' && unique.nodes) {
        this.searchBarModel.node_name = unique.nodes;
      }

      this.searchBarModel['os.name'] = Array.from(
        new Set(this.searchBarModel['os.name'])
      );
      this.searchBarModel['os.version'] = Array.from(
        new Set(this.searchBarModel['os.version'])
      );
      this.searchBarModel['os.platform'] = Array.from(
        new Set(this.searchBarModel['os.platform'])
      );
      this.groups = unique.groups;
      this.nodes = unique.nodes.map(item => ({ id: item }));
      this.versions = unique.versions.map(item => ({ id: item }));
      this.osPlatforms = unique.osPlatforms;
      this.lastAgent = unique.lastAgent;
<<<<<<< HEAD
      if (!this.lastAgent || !this.lastAgent.id) {
        this.addNewAgent(true);
      }
      this.agentsCountActive = unique.summary.agentsCountActive;
      this.agentsCountDisconnected = unique.summary.agentsCountDisconnected;
      this.agentsCountNeverConnected = unique.summary.agentsCountNeverConnected;
      this.agentsCountTotal = unique.summary.agentsCountTotal;
      this.agentsCoverity = unique.summary.agentsCoverity;
=======
      this.summary = unique.summary;
      if (!this.lastAgent || !this.lastAgent.id) {
        this.addNewAgent(true);
      }
>>>>>>> ea3103db

      if (agentsTop.data.data === '') {
        this.mostActiveAgent.name = this.appState.getClusterInfo().manager;
        this.mostActiveAgent.id = '000';
      } else {
        this.mostActiveAgent.name = agentsTop.data.data;
        const info = await this.genericReq.request(
          'GET',
          `/elastic/top/${firstUrlParam}/${secondUrlParam}/agent.id/${pattern}`
        );
        if (info.data.data === '' && this.mostActiveAgent.name !== '') {
          this.mostActiveAgent.id = '000';
        } else {
          this.mostActiveAgent.id = info.data.data;
        }
      }
    } catch (error) {
      this.errorInit = this.errorHandler.handle(error, false, false, true);
    }
    this.loading = false;
    this.$scope.$applyAsync();
    return;
  }

  addNewAgent(flag) {
    this.addingNewAgent = flag;
  }

  reloadList() {
<<<<<<< HEAD
=======
    this.refreshAgentsStats();
    this.$scope.$broadcast('wazuhSearch', { term: this.prevSearch || '' });
  }

  async refreshAgentsStats() {
    try {
      const data = await this.genericReq.request(
        'GET',
        '/api/agents-unique/' + this.api,
        {}
      );
      this.summary = ((data.data || {}).result || {}).summary || {};
    } catch (error) {
      this.errorHandler.handle('Error refreshing agents stats');
    }
>>>>>>> ea3103db
    this.$scope.$broadcast('reloadSearchFilterBar', {});
  }

  openRegistrationDocs() {
    this.$window.open(
      'https://documentation.wazuh.com/current/user-manual/registering/index.html',
      '_blank'
    );
  }
}<|MERGE_RESOLUTION|>--- conflicted
+++ resolved
@@ -90,7 +90,7 @@
       this.$location.search('tab', this.submenuNavItem);
     });
 
-    this.$scope.$on('wazuhFetched', (ev, parameters) => {
+    this.$scope.$on('wazuhFetched', ev => {
       ev.stopPropagation();
     });
 
@@ -224,21 +224,10 @@
       this.versions = unique.versions.map(item => ({ id: item }));
       this.osPlatforms = unique.osPlatforms;
       this.lastAgent = unique.lastAgent;
-<<<<<<< HEAD
-      if (!this.lastAgent || !this.lastAgent.id) {
-        this.addNewAgent(true);
-      }
-      this.agentsCountActive = unique.summary.agentsCountActive;
-      this.agentsCountDisconnected = unique.summary.agentsCountDisconnected;
-      this.agentsCountNeverConnected = unique.summary.agentsCountNeverConnected;
-      this.agentsCountTotal = unique.summary.agentsCountTotal;
-      this.agentsCoverity = unique.summary.agentsCoverity;
-=======
       this.summary = unique.summary;
       if (!this.lastAgent || !this.lastAgent.id) {
         this.addNewAgent(true);
       }
->>>>>>> ea3103db
 
       if (agentsTop.data.data === '') {
         this.mostActiveAgent.name = this.appState.getClusterInfo().manager;
@@ -268,8 +257,6 @@
   }
 
   reloadList() {
-<<<<<<< HEAD
-=======
     this.refreshAgentsStats();
     this.$scope.$broadcast('wazuhSearch', { term: this.prevSearch || '' });
   }
@@ -285,7 +272,6 @@
     } catch (error) {
       this.errorHandler.handle('Error refreshing agents stats');
     }
->>>>>>> ea3103db
     this.$scope.$broadcast('reloadSearchFilterBar', {});
   }
 
