/*
 * Wazuh app - Agents preview controller
 * Copyright (C) 2015-2019 Wazuh, Inc.
 *
 * This program is free software; you can redistribute it and/or modify
 * it under the terms of the GNU General Public License as published by
 * the Free Software Foundation; either version 2 of the License, or
 * (at your option) any later version.
 *
 * Find more information about this on the LICENSE file.
 */
import * as FileSaver from '../../services/file-saver';
import { timefilter } from 'ui/timefilter';

export class AgentsPreviewController {
  /**
   * Class constructor
   * @param {Object} $scope
   * @param {Object} genericReq
   * @param {Object} appState
   * @param {Object} $location
   * @param {Object} errorHandler
   * @param {Object} csvReq
   * @param {Object} shareAgent
   * @param {Object} wzTableFilter
   */
  constructor(
    $scope,
    genericReq,
    appState,
    $location,
    errorHandler,
    csvReq,
    shareAgent,
    wzTableFilter,
    commonData,
    wazuhConfig,
    $window,
    timeService
  ) {
    this.$scope = $scope;
    this.genericReq = genericReq;
    this.appState = appState;
    this.$location = $location;
    this.errorHandler = errorHandler;
    this.csvReq = csvReq;
    this.shareAgent = shareAgent;
    this.wzTableFilter = wzTableFilter;
    this.commonData = commonData;
    this.wazuhConfig = wazuhConfig;
    this.errorInit = false;
    this.$window = $window;
    this.timeService = timeService;
  }

  /**
   * On controller loads
   */
  $onInit() {
    this.init = true;
    this.api = JSON.parse(this.appState.getCurrentAPI()).id;
    const loc = this.$location.search();
    if ((loc || {}).agent && (loc || {}).agent !== '000') {
      this.commonData.setTimefilter(timefilter.getTime());
      return this.showAgent({ id: loc.agent });
    }

    this.isClusterEnabled =
      this.appState.getClusterInfo() &&
      this.appState.getClusterInfo().status === 'enabled';

    this.loading = true;
    this.osPlatforms = [];
    this.versions = [];
    this.groups = [];
    this.nodes = [];
    this.mostActiveAgent = {
      name: '',
      id: ''
    };
    this.prevSearch = false;

    // Load URL params
    if (loc && loc.tab) {
      this.submenuNavItem = loc.tab;
    }

    // Watcher for URL params
    this.$scope.$watch('submenuNavItem', () => {
      this.$location.search('tab', this.submenuNavItem);
    });

    this.$scope.$on('wazuhFetched', (ev, parameters) => {
      ev.stopPropagation();
    });

    this.registerAgentsProps = {
      addNewAgent: flag => this.addNewAgent(flag)
    };

    this.init = false;
    //Load
    this.load();
  }

  /**
   * Searches by a query and term
   * @param {String} query
   * @param {String} search
   */
  query(query, search) {
    this.$scope.$broadcast('wazuhQuery', { query, search });
    this.prevSearch = search || false;
  }

  /**
   * Selects an agent
   * @param {String} agent
   */
  showAgent(agent) {
    this.shareAgent.setAgent(agent);
    this.$location.path('/agents');
  }

  /**
   * Exports the table in CSV format
   */
  async downloadCsv() {
    try {
      this.errorHandler.info(
        'Your download should begin automatically...',
        'CSV'
      );
      const output = await this.csvReq.fetch(
        '/agents',
        this.api,
        this.wzTableFilter.get()
      );
      const blob = new Blob([output], { type: 'text/csv' }); // eslint-disable-line

      FileSaver.saveAs(blob, 'agents.csv');

      return;
    } catch (error) {
      this.errorHandler.handle(error, 'Download CSV');
    }
    return;
  }

  /**
   * On controller loads
   */
  async load() {
    try {
      this.errorInit = false;

      const configuration = this.wazuhConfig.getConfig();
      this.$scope.adminMode = !!(configuration || {}).admin;

      const clusterInfo = this.appState.getClusterInfo();
      const firstUrlParam =
        clusterInfo.status === 'enabled' ? 'cluster' : 'manager';
      const secondUrlParam = clusterInfo[firstUrlParam];

      const pattern = this.appState.getCurrentPattern();

      const data = await Promise.all([
        this.genericReq.request('GET', '/api/agents-unique/' + this.api, {}),
        this.genericReq.request(
          'GET',
          `/elastic/top/${firstUrlParam}/${secondUrlParam}/agent.name/${pattern}`
        )
      ]);
      const [agentsUnique, agentsTop] = data;
      const unique = agentsUnique.data.result;

      this.searchBarModel = {
        name: [],
        status: ['Active', 'Disconnected', 'Never connected'],
        group: unique.groups,
        version: unique.versions,
        'os.platform': unique.osPlatforms.map(x => x.platform),
        'os.version': unique.osPlatforms.map(x => x.version),
        'os.name': unique.osPlatforms.map(x => x.name)
      };

      if (clusterInfo.status === 'enabled' && unique.nodes) {
        this.searchBarModel.node_name = unique.nodes;
      }

      this.searchBarModel['os.name'] = Array.from(
        new Set(this.searchBarModel['os.name'])
      );
      this.searchBarModel['os.version'] = Array.from(
        new Set(this.searchBarModel['os.version'])
      );
      this.searchBarModel['os.platform'] = Array.from(
        new Set(this.searchBarModel['os.platform'])
      );
      this.groups = unique.groups;
      this.nodes = unique.nodes.map(item => ({ id: item }));
      this.versions = unique.versions.map(item => ({ id: item }));
      this.osPlatforms = unique.osPlatforms;
      this.lastAgent = unique.lastAgent;
<<<<<<< HEAD
      if (!this.lastAgent || !this.lastAgent.id) {
        this.addNewAgent(true);
      }
      this.summary = unique.summary;
=======
      this.summary = unique.summary;
      if (!this.lastAgent || !this.lastAgent.id) {
        this.addNewAgent(true);
      }
>>>>>>> dabb7f7a

      if (agentsTop.data.data === '') {
        this.mostActiveAgent.name = this.appState.getClusterInfo().manager;
        this.mostActiveAgent.id = '000';
      } else {
        this.mostActiveAgent.name = agentsTop.data.data;
        const info = await this.genericReq.request(
          'GET',
          `/elastic/top/${firstUrlParam}/${secondUrlParam}/agent.id/${pattern}`
        );
        if (info.data.data === '' && this.mostActiveAgent.name !== '') {
          this.mostActiveAgent.id = '000';
        } else {
          this.mostActiveAgent.id = info.data.data;
        }
      }
    } catch (error) {
      this.errorInit = this.errorHandler.handle(error, false, false, true);
    }
    this.loading = false;
    this.$scope.$applyAsync();
    return;
  }

  addNewAgent(flag) {
    this.addingNewAgent = flag;
<<<<<<< HEAD
  }

  async reloadList() {
    this.refreshAgentsStats();
    this.$scope.$broadcast('reloadSearchFilterBar', {});
    this.$scope.$broadcast('wazuhSearch', { term: this.prevSearch || '' });
  }

=======
  }

  reloadList() {
    this.refreshAgentsStats();
    this.$scope.$broadcast('wazuhSearch', { term: this.prevSearch || '' });
  }

>>>>>>> dabb7f7a
  async refreshAgentsStats() {
    try {
      const data = await this.genericReq.request(
        'GET',
        '/api/agents-unique/' + this.api,
        {}
      );
      this.summary = ((data.data || {}).result || {}).summary || {};
    } catch (error) {
      this.errorHandler.handle('Error refreshing agents stats');
    }
<<<<<<< HEAD
=======
    this.$scope.$broadcast('reloadSearchFilterBar', {});
>>>>>>> dabb7f7a
  }

  openRegistrationDocs() {
    this.$window.open(
      'https://documentation.wazuh.com/current/user-manual/registering/index.html',
      '_blank'
    );
  }
}<|MERGE_RESOLUTION|>--- conflicted
+++ resolved
@@ -202,17 +202,10 @@
       this.versions = unique.versions.map(item => ({ id: item }));
       this.osPlatforms = unique.osPlatforms;
       this.lastAgent = unique.lastAgent;
-<<<<<<< HEAD
-      if (!this.lastAgent || !this.lastAgent.id) {
-        this.addNewAgent(true);
-      }
-      this.summary = unique.summary;
-=======
       this.summary = unique.summary;
       if (!this.lastAgent || !this.lastAgent.id) {
         this.addNewAgent(true);
       }
->>>>>>> dabb7f7a
 
       if (agentsTop.data.data === '') {
         this.mostActiveAgent.name = this.appState.getClusterInfo().manager;
@@ -239,16 +232,6 @@
 
   addNewAgent(flag) {
     this.addingNewAgent = flag;
-<<<<<<< HEAD
-  }
-
-  async reloadList() {
-    this.refreshAgentsStats();
-    this.$scope.$broadcast('reloadSearchFilterBar', {});
-    this.$scope.$broadcast('wazuhSearch', { term: this.prevSearch || '' });
-  }
-
-=======
   }
 
   reloadList() {
@@ -256,7 +239,6 @@
     this.$scope.$broadcast('wazuhSearch', { term: this.prevSearch || '' });
   }
 
->>>>>>> dabb7f7a
   async refreshAgentsStats() {
     try {
       const data = await this.genericReq.request(
@@ -268,10 +250,7 @@
     } catch (error) {
       this.errorHandler.handle('Error refreshing agents stats');
     }
-<<<<<<< HEAD
-=======
     this.$scope.$broadcast('reloadSearchFilterBar', {});
->>>>>>> dabb7f7a
   }
 
   openRegistrationDocs() {
