--- conflicted
+++ resolved
@@ -93,13 +93,8 @@
       this.$location.search('tab', this.submenuNavItem);
     });
 
-<<<<<<< HEAD
-    this.$scope.$on('wazuhFetched', ev => {
-      ev.stopPropagation();
-=======
     this.$scope.$on('wazuhFetched', evt => {
       evt.stopPropagation();
->>>>>>> c0f413a0
     });
 
     this.registerAgentsProps = {
