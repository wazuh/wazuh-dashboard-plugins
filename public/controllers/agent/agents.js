--- conflicted
+++ resolved
@@ -628,15 +628,10 @@
    * @param {*} id
    */
   addMitrefilter(id) {
-<<<<<<< HEAD
-    const filter = `{"meta":{"index":${WAZUH_ALERTS_PATTERN}},"query":{"match":{"rule.mitre.id":{"query":"${id}","type":"phrase"}}}}`;
-    this.$rootScope.$emit('addNewKibanaFilter', {
+    const filter = `{"meta":{"index": ${AppState.getCurrentPattern() || WAZUH_ALERTS_PATTERN}},"query":{"match":{"rule.mitre.id":{"query":"${id}","type":"phrase"}}}}`;
+    this.$rootScope.$emit('addNewKibanaFilter', { 
       filter: JSON.parse(filter)
     });
-=======
-    const filter = `{"meta":{"index": ${AppState.getCurrentPattern() || "wazuh-alerts-3.x-*"}},"query":{"match":{"rule.mitre.id":{"query":"${id}","type":"phrase"}}}}`;
-    this.$rootScope.$emit('addNewKibanaFilter', { filter: JSON.parse(filter) });
->>>>>>> 97f13a86
   }
 
   /**
