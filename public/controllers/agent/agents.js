/*
 * Wazuh app - Agents controller
 * Copyright (C) 2015-2019 Wazuh, Inc.
 *
 * This program is free software; you can redistribute it and/or modify
 * it under the terms of the GNU General Public License as published by
 * the Free Software Foundation; either version 2 of the License, or
 * (at your option) any later version.
 *
 * Find more information about this on the LICENSE file.
 */
import { FilterHandler } from '../../utils/filter-handler';
import { generateMetric } from '../../utils/generate-metric';
import { TabNames } from '../../utils/tab-names';
import * as FileSaver from '../../services/file-saver';
import { TabDescription } from '../../../server/reporting/tab-description';
import {
  metricsGeneral,
  metricsAudit,
  metricsVulnerability,
  metricsScap,
  metricsCiscat,
  metricsVirustotal
} from '../../utils/agents-metrics';

import { ConfigurationHandler } from '../../utils/config-handler';
import { timefilter } from 'ui/timefilter';

export class AgentsController {
  /**
   * Class constructor
   * @param {Object} $scope
   * @param {Object} $location
   * @param {Object} $rootScope
   * @param {Object} appState
   * @param {Object} apiReq
   * @param {Object} errorHandler
   * @param {Object} tabVisualizations
   * @param {Object} shareAgent
   * @param {Object} commonData
   * @param {Object} reportingService
   * @param {Object} visFactoryService
   * @param {Object} csvReq
   * @param {Object} wzTableFilter
   */
  constructor(
    $scope,
    $location,
    $rootScope,
    appState,
    apiReq,
    errorHandler,
    tabVisualizations,
    shareAgent,
    commonData,
    reportingService,
    visFactoryService,
    csvReq,
    wzTableFilter,
    $mdDialog,
    groupHandler,
    wazuhConfig,
    timeService,
    genericReq
  ) {
    this.$scope = $scope;
    this.$location = $location;
    this.$rootScope = $rootScope;
    this.appState = appState;
    this.apiReq = apiReq;
    this.errorHandler = errorHandler;
    this.tabVisualizations = tabVisualizations;
    this.shareAgent = shareAgent;
    this.commonData = commonData;
    this.reportingService = reportingService;
    this.visFactoryService = visFactoryService;
    this.csvReq = csvReq;
    this.wzTableFilter = wzTableFilter;
    this.$mdDialog = $mdDialog;
    this.groupHandler = groupHandler;
    this.wazuhConfig = wazuhConfig;
    this.timeService = timeService;
    this.genericReq = genericReq;

    // Config on-demand
    this.$scope.isArray = Array.isArray;
    this.configurationHandler = new ConfigurationHandler(apiReq, errorHandler);
    this.$scope.currentConfig = null;
    this.$scope.configurationTab = '';
    this.$scope.configurationSubTab = '';
    this.$scope.integrations = {};
    this.$scope.selectedItem = 0;
    this.targetLocation = null;
    this.ignoredTabs = ['syscollector', 'welcome', 'configuration'];

    this.$scope.showSyscheckFiles = false;
    this.$scope.showScaScan = false;

    this.$scope.editGroup = false;
    this.$scope.addingGroupToAgent = false;

    this.$scope.lookingSca = false;
    this.$scope.expandArray = [
      false,
      false,
      false,
      false,
      false,
      false,
      false,
      false,
      false,
      false,
      false,
      false,
      false,
      false,
      false,
      false
    ];
  }

  /**
   * On controller loads
   */
  $onInit() {
    const savedTimefilter = this.commonData.getTimefilter();
    if (savedTimefilter) {
      timefilter.setTime(savedTimefilter);
      this.commonData.removeTimefilter();
    }

    this.$scope.TabDescription = TabDescription;

    this.$rootScope.reportStatus = false;

    this.$location.search('_a', null);
    this.filterHandler = new FilterHandler(this.appState.getCurrentPattern());
    this.visFactoryService.clearAll();

    const currentApi = JSON.parse(this.appState.getCurrentAPI()).id;
    const extensions = this.appState.getExtensions(currentApi);
    this.$scope.extensions = extensions;

    // Getting possible target location
    this.targetLocation = this.shareAgent.getTargetLocation();

    if (this.targetLocation && typeof this.targetLocation === 'object') {
      this.$scope.tabView = this.targetLocation.subTab;
      this.$scope.tab = this.targetLocation.tab;
    } else {
      this.$scope.tabView = this.commonData.checkTabViewLocation();
      this.$scope.tab = this.commonData.checkTabLocation();
    }

    this.tabHistory = [];
    if (!this.ignoredTabs.includes(this.$scope.tab))
      this.tabHistory.push(this.$scope.tab);

    // Tab names
    this.$scope.tabNames = TabNames;

    this.tabVisualizations.assign('agents');

    this.$scope.hostMonitoringTabs = ['general', 'fim', 'syscollector'];
    this.$scope.systemAuditTabs = ['pm', 'sca', 'audit', 'oscap', 'ciscat'];
    this.$scope.securityTabs = ['vuls', 'virustotal', 'osquery', 'docker'];
    this.$scope.complianceTabs = ['pci', 'gdpr', 'hipaa', 'nist'];

    /**
     * This check if given array of items contais a single given item
     * @param {Object} item
     * @param {Array<Object>} array
     */
    this.$scope.inArray = (item, array) =>
      item && Array.isArray(array) && array.includes(item);

    this.$scope.switchSubtab = async (
      subtab,
      force = false,
      onlyAgent = false,
      sameTab = true,
      preserveDiscover = false
    ) => this.switchSubtab(subtab, force, onlyAgent, sameTab, preserveDiscover);

    this.changeAgent = false;

    this.$scope.switchTab = (tab, force = false) => this.switchTab(tab, force);

    this.$scope.getAgentStatusClass = agentStatus =>
      agentStatus === 'Active' ? 'teal' : 'red';

    this.$scope.formatAgentStatus = agentStatus => {
      return ['Active', 'Disconnected'].includes(agentStatus)
        ? agentStatus
        : 'Never connected';
    };
    this.$scope.getAgent = async newAgentId => this.getAgent(newAgentId);
    this.$scope.goGroups = (agent, group) => this.goGroups(agent, group);
    this.$scope.downloadCsv = async (path, fileName, filters = []) =>
      this.downloadCsv(path, fileName, filters);

    this.$scope.search = (term, specificPath) =>
      this.$scope.$broadcast('wazuhSearch', { term, specificPath });

    this.$scope.searchSyscheckFile = (term, specificFilter) =>
      this.$scope.$broadcast('wazuhSearch', { term, specificFilter });

    this.$scope.searchRootcheck = (term, specificFilter) =>
      this.$scope.$broadcast('wazuhSearch', { term, specificFilter });

    this.$scope.launchRootcheckScan = () => this.launchRootcheckScan();
    this.$scope.launchSyscheckScan = () => this.launchSyscheckScan();

    this.$scope.startVis2Png = () => this.startVis2Png();

    this.$scope.$on('$destroy', () => {
      this.visFactoryService.clearAll();
    });

    this.$scope.isArray = Array.isArray;

    this.$scope.goGroup = () => {
      this.shareAgent.setAgent(this.$scope.agent);
      this.$location.path('/manager/groups');
    };

    this.$scope.exportConfiguration = agent => {
      this.reportingService.startConfigReport(agent, 'agentConfig');
    };

    this.$scope.restartAgent = async agent => {
      this.$scope.restartingAgent = true;
      try {
        const data = await this.apiReq.request(
          'PUT',
          `/agents/${agent.id}/restart`,
          {}
        );
        const result = ((data || {}).data || {}).data || false;
        const failed =
          result &&
          Array.isArray(result.failed_ids) &&
          result.failed_ids.length;
        if (failed) {
          throw new Error(result.failed_ids[0].error.message);
        } else if (result) {
          this.errorHandler.info(result.msg);
        } else {
          throw new Error('Unexpected error upgrading agent');
        }
        this.$scope.restartingAgent = false;
      } catch (error) {
        this.errorHandler.handle(error);
        this.$scope.restartingAgent = false;
      }
      this.$scope.$applyAsync();
    };

    const configuration = this.wazuhConfig.getConfig();
    this.$scope.adminMode = !!(configuration || {}).admin;

    //Load
    try {
      this.$scope.getAgent();
    } catch (e) {
      this.errorHandler.handle(
        'Unexpected exception loading controller',
        'Agents'
      );
    }

    // Config on demand
    this.$scope.getXML = () => this.configurationHandler.getXML(this.$scope);
    this.$scope.getJSON = () => this.configurationHandler.getJSON(this.$scope);
    this.$scope.isString = item => typeof item === 'string';
    this.$scope.hasSize = obj =>
      obj && typeof obj === 'object' && Object.keys(obj).length;
    this.$scope.offsetTimestamp = (text, time) =>
      this.offsetTimestamp(text, time);
    this.$scope.switchConfigTab = (
      configurationTab,
      sections,
      navigate = true
    ) => {
      this.$scope.navigate = navigate;
      try {
        this.$scope.configSubTab = JSON.stringify({
          configurationTab: configurationTab,
          sections: sections
        });
        if (!this.$location.search().configSubTab) {
          this.appState.setSessionStorageItem(
            'configSubTab',
            this.$scope.configSubTab
          );
          this.$location.search('configSubTab', true);
        }
      } catch (error) {
        this.errorHandler.handle(error, 'Set configuration path');
      }
      this.configurationHandler.switchConfigTab(
        configurationTab,
        sections,
        this.$scope,
        this.$scope.agent.id
      );
    };

    this.$scope.switchWodle = (wodleName, navigate = true) => {
      this.$scope.navigate = navigate;
      this.$scope.configWodle = wodleName;
      if (!this.$location.search().configWodle) {
        this.$location.search('configWodle', this.$scope.configWodle);
      }
      this.configurationHandler.switchWodle(
        wodleName,
        this.$scope,
        this.$scope.agent.id
      );
    };

    this.$scope.switchConfigurationTab = (configurationTab, navigate) => {
      // Check if configuration is synced
      this.checkSync();
      this.$scope.navigate = navigate;
      this.configurationHandler.switchConfigurationTab(
        configurationTab,
        this.$scope
      );
      if (!this.$scope.navigate) {
        const configSubTab = this.$location.search().configSubTab;
        if (configSubTab) {
          try {
            const config = this.appState.getSessionStorageItem('configSubTab');
            const configSubTabObj = JSON.parse(config);
            this.$scope.switchConfigTab(
              configSubTabObj.configurationTab,
              configSubTabObj.sections,
              false
            );
          } catch (error) {
            this.errorHandler.handle(error, 'Get configuration path');
          }
        } else {
          const configWodle = this.$location.search().configWodle;
          if (configWodle) {
            this.$scope.switchWodle(configWodle, false);
          }
        }
      } else {
        this.$location.search('configSubTab', null);
        this.appState.removeSessionStorageItem('configSubTab');
        this.$location.search('configWodle', null);
      }
    };
    this.$scope.switchConfigurationSubTab = configurationSubTab => {
      this.configurationHandler.switchConfigurationSubTab(
        configurationSubTab,
        this.$scope
      );
      if (configurationSubTab === 'pm-sca') {
        this.$scope.currentConfig.sca = this.configurationHandler.parseWodle(
          this.$scope.currentConfig,
          'sca'
        );
      }
    };
    this.$scope.updateSelectedItem = i => (this.$scope.selectedItem = i);
    this.$scope.getIntegration = list =>
      this.configurationHandler.getIntegration(list, this.$scope);

    this.$scope.switchSyscheckFiles = () => {
      this.$scope.showSyscheckFiles = !this.$scope.showSyscheckFiles;
      if (!this.$scope.showSyscheckFiles) {
        this.$scope.$emit('changeTabView', {
          tabView: this.$scope.tabView
        });
      }
      this.$scope.$applyAsync();
    };

    this.$scope.switchScaScan = () => {
      this.$scope.lookingSca = false;
      this.$scope.showScaScan = !this.$scope.showScaScan;
      if (!this.$scope.showScaScan) {
        this.$scope.$emit('changeTabView', {
          tabView: this.$scope.tabView
        });
      }
      this.$scope.$applyAsync();
    };

    this.$scope.goDiscover = () => this.goDiscover();

    this.$scope.$on('$routeChangeStart', () => {
      return this.appState.removeSessionStorageItem('configSubTab');
    });

    this.$scope.switchGroupEdit = () => {
      this.$scope.addingGroupToAgent = false;
      this.switchGroupEdit();
    };

    this.$scope.showConfirmAddGroup = group => {
      this.$scope.addingGroupToAgent = this.$scope.addingGroupToAgent
        ? false
        : group;
    };

    this.$scope.cancelAddGroup = () => (this.$scope.addingGroupToAgent = false);

    this.$scope.loadScaChecks = policy =>
      (this.$scope.lookingSca = { ...policy, id: policy.policy_id });
    this.$scope.closeScaChecks = () => (this.$scope.lookingSca = false);

    this.$scope.confirmAddGroup = group => {
      this.groupHandler
        .addAgentToGroup(group, this.$scope.agent.id)
        .then(() =>
          this.apiReq.request('GET', `/agents/${this.$scope.agent.id}`, {})
        )
        .then(agent => {
          this.$scope.agent.group = agent.data.data.group;
          this.$scope.groups = this.$scope.groups.filter(
            item => !agent.data.data.group.includes(item)
          );
          this.$scope.addingGroupToAgent = false;
          this.$scope.editGroup = false;
          this.errorHandler.info(`Group ${group} has been added.`);
          this.$scope.$applyAsync();
        })
        .catch(error => {
          this.$scope.editGroup = false;
          this.$scope.addingGroupToAgent = false;
          this.errorHandler.handle(
            error.message || error,
            'Error adding group to agent'
          );
        });
    };

    this.$scope.expand = i => this.expand(i);

    this.$scope.welcomeCardsProps = {
      switchTab: tab => this.switchTab(tab),
      extensions: this.$scope.extensions,
      api: this.appState.getCurrentAPI(),
      setExtensions: (api, extensions) =>
        this.appState.setExtensions(api, extensions)
    };
  }
  /**
   * Create metric for given object
   * @param {*} metricsObject
   */
  createMetrics(metricsObject) {
    for (let key in metricsObject) {
      this.$scope[key] = () => generateMetric(metricsObject[key]);
    }
  }

  /**
   * Classify metrics for create the suitable one
   * @param {*} tab
   * @param {*} subtab
   */
  checkMetrics(tab, subtab) {
    if (subtab === 'panels') {
      switch (tab) {
        case 'general':
          this.createMetrics(metricsGeneral);
          break;
        case 'audit':
          this.createMetrics(metricsAudit);
          break;
        case 'vuls':
          this.createMetrics(metricsVulnerability);
          break;
        case 'oscap':
          this.createMetrics(metricsScap);
          break;
        case 'ciscat':
          this.createMetrics(metricsCiscat);
          break;
        case 'virustotal':
          this.createMetrics(metricsVirustotal);
          break;
      }
    }
  }

  // Switch subtab
  async switchSubtab(
    subtab,
    force = false,
    onlyAgent = false,
    sameTab = true,
    preserveDiscover = false
  ) {
    try {
      if (this.$scope.tabView === subtab && !force) return;

      this.visFactoryService.clear(onlyAgent);
      this.$location.search('tabView', subtab);
      const localChange =
        subtab === 'panels' && this.$scope.tabView === 'discover' && sameTab;
      this.$scope.tabView = subtab;

      if (
        (subtab === 'panels' ||
          (this.targetLocation &&
            typeof this.targetLocation === 'object' &&
            this.targetLocation.subTab === 'discover' &&
            subtab === 'discover')) &&
        !this.ignoredTabs.includes(this.$scope.tab)
      ) {
        const condition =
          !this.changeAgent && (localChange || preserveDiscover);
        await this.visFactoryService.buildAgentsVisualizations(
          this.filterHandler,
          this.$scope.tab,
          subtab,
          condition,
          this.$scope.agent.id
        );

        this.changeAgent = false;
      } else {
        this.$scope.$emit('changeTabView', {
          tabView: this.$scope.tabView
        });
      }

      this.checkMetrics(this.$scope.tab, subtab);

      return;
    } catch (error) {
      this.errorHandler.handle(error, 'Agents');
      return;
    }
  }

  /**
   * Switch tab
   * @param {*} tab
   * @param {*} force
   */
  async switchTab(tab, force = false) {
    this.falseAllExpand();
    if (this.ignoredTabs.includes(tab)) {
      this.commonData.setRefreshInterval(timefilter.getRefreshInterval());
      timefilter.setRefreshInterval({ pause: true, value: 0 });
    } else if (this.ignoredTabs.includes(this.$scope.tab)) {
      timefilter.setRefreshInterval(this.commonData.getRefreshInterval());
    }

    // Update agent status
    if (!force && ((this.$scope || {}).agent || false)) {
      try {
        const agentInfo = await this.apiReq.request(
          'GET',
          `/agents/${this.$scope.agent.id}`,
          { select: 'status' }
        );
        this.$scope.agent.status =
          (((agentInfo || {}).data || {}).data || {}).status ||
          this.$scope.agent.status;
      } catch (error) {} // eslint-disable-line
    }

    try {
      this.$scope.showSyscheckFiles = false;
      this.$scope.showScaScan = false;
      if (tab === 'pci') {
        const pciTabs = await this.commonData.getPCI();
        this.$scope.pciTabs = pciTabs;
        this.$scope.selectedPciIndex = 0;
      }
      if (tab === 'gdpr') {
        const gdprTabs = await this.commonData.getGDPR();
        this.$scope.gdprTabs = gdprTabs;
        this.$scope.selectedGdprIndex = 0;
      }

      if (tab === 'hipaa') {
        const hipaaTabs = await this.commonData.getHIPAA();
        this.$scope.hipaaTabs = hipaaTabs;
        this.$scope.selectedHipaaIndex = 0;
      }

      if (tab === 'nist') {
        const nistTabs = await this.commonData.getNIST();
        this.$scope.nistTabs = nistTabs;
        this.$scope.selectedNistIndex = 0;
      }

      if (tab === 'sca') {
        try {
          this.$scope.loadSca = true;
          const policies = await this.apiReq.request(
            'GET',
            `/sca/${this.$scope.agent.id}`,
            {}
          );
          this.$scope.policies =
            (((policies || {}).data || {}).data || {}).items || [];
        } catch (error) {
          this.$scope.policies = [];
        }
        this.$scope.loadSca = false;
      }

      if (tab === 'syscollector')
        try {
          await this.loadSyscollector(this.$scope.agent.id);
        } catch (error) {} // eslint-disable-line
      if (tab === 'configuration') {
        this.$scope.switchConfigurationTab('welcome');
      } else {
        this.configurationHandler.reset(this.$scope);
      }
      this.$scope.lookingSca = false;
      if (!this.ignoredTabs.includes(tab)) this.tabHistory.push(tab);
      if (this.tabHistory.length > 2)
        this.tabHistory = this.tabHistory.slice(-2);
      this.tabVisualizations.setTab(tab);

      if (this.$scope.tab === tab && !force) {
        this.$scope.$applyAsync();
        return;
      }

      const onlyAgent = this.$scope.tab === tab && force;
      const sameTab = this.$scope.tab === tab;
      this.$location.search('tab', tab);
      const preserveDiscover =
        this.tabHistory.length === 2 &&
        this.tabHistory[0] === this.tabHistory[1] &&
        !force;
      this.$scope.tab = tab;

      const targetSubTab =
        this.targetLocation && typeof this.targetLocation === 'object'
          ? this.targetLocation.subTab
          : 'panels';

      if (!this.ignoredTabs.includes(this.$scope.tab)) {
        this.$scope.switchSubtab(
          targetSubTab,
          true,
          onlyAgent,
          sameTab,
          preserveDiscover
        );
      }

      this.shareAgent.deleteTargetLocation();
      this.targetLocation = null;
      this.$scope.$applyAsync();
    } catch (error) {
      return Promise.reject(error);
    }
  }

  goDiscover() {
    this.targetLocation = {
      tab: 'general',
      subTab: 'discover'
    };
    return this.switchTab('general');
  }

  // Agent data

  /**
   * Checks rootcheck of selected agent
   */
  validateRootCheck() {
    const result = this.commonData.validateRange(this.$scope.agent.rootcheck);
    this.$scope.agent.rootcheck = result;
  }

  /**
   * Checks syscheck of selected agent
   */
  validateSysCheck() {
    const result = this.commonData.validateRange(this.$scope.agent.syscheck);
    this.$scope.agent.syscheck = result;
  }

  /**
   * Checks if configuration is sync
   */
  async checkSync() {
    const isSync = await this.apiReq.request(
      'GET',
      `/agents/${this.$scope.agent.id}/group/is_sync`,
      {}
    );
    this.$scope.isSynchronized =
      (((isSync || {}).data || {}).data || {}).synced || false;
    this.$scope.$applyAsync();
  }

  /**
   * Get the needed data for load syscollector
   * @param {*} id
   */
  async loadSyscollector(id) {
    try {
      const syscollectorData = await this.genericReq.request(
        'GET',
        `/api/syscollector/${id}`
      );

      this.$scope.syscollector = (syscollectorData || {}).data || {};

      return;
    } catch (error) {
      return Promise.reject(error);
    }
  }

  /**
   * Get all data from agent
   * @param {*} newAgentId
   */
  async getAgent(newAgentId) {
    try {
      this.$scope.emptyAgent = false;
      this.$scope.isSynchronized = false;
      this.$scope.load = true;
      this.changeAgent = true;

      const globalAgent = this.shareAgent.getAgent();

      const id = this.commonData.checkLocationAgentId(newAgentId, globalAgent);

      const data = await this.apiReq.request('GET', `/agents/${id}`, {});

      const agentInfo = ((data || {}).data || {}).data || false;

      // Agent
      this.$scope.agent = agentInfo;
      if (agentInfo && this.$scope.agent.os) {
        this.$scope.agentOS =
          this.$scope.agent.os.name + ' ' + this.$scope.agent.os.version;
        this.$scope.agent.isLinuxOS = this.$scope.agent.os.uname.includes(
          'Linux'
        );
      } else {
        this.$scope.agentOS = '-';
        this.$scope.agent.isLinuxOS = false;
      }

      await this.$scope.switchTab(this.$scope.tab, true);

      const groups = await this.apiReq.request('GET', '/agents/groups', {});
      this.$scope.groups = groups.data.data.items
        .map(item => item.name)
        .filter(
          item =>
            this.$scope.agent.group && !this.$scope.agent.group.includes(item)
        );

      this.$scope.load = false;
      this.$scope.$applyAsync();
      return;
    } catch (error) {
      if (!this.$scope.agent) {
        if ((error || {}).status === -1) {
          this.$scope.emptyAgent = 'Wazuh API timeout.';
        }
      }
      this.errorHandler.handle(error, 'Agents');
      if (
        error &&
        typeof error === 'string' &&
        error.includes('Agent does not exist')
      ) {
        this.$location.search('agent', null);
        this.$location.path('/agents-preview');
      }
    }
    this.$scope.load = false;
    this.$scope.$applyAsync();
    return;
  }

  switchGroupEdit() {
    this.$scope.editGroup = !!!this.$scope.editGroup;
    this.$scope.$applyAsync();
  }

  /**
   * This adds timezone offset to a given date
   * @param {String} binding_text
   * @param {String} date
   */
  offsetTimestamp(text, time) {
    try {
      return text + this.timeService.offset(time);
    } catch (error) {
      return time !== '-' ? `${text}${time} (UTC)` : time;
    }
  }

  /**
   * Navigate to the groups of an agent
   * @param {*} agent
   * @param {*} group
   */
  goGroups(agent, group) {
    this.appState.setNavigation({ status: true });
    this.visFactoryService.clearAll();
    this.shareAgent.setAgent(agent, group);
    this.$location.search('tab', 'groups');
    this.$location.search('navigation', true);
    this.$location.path('/manager');
  }

  /**
   * Get full data on CSV format from a path
   * @param {*} path path with data to convert
   * @param {*} fileName Output file name
   * @param {*} filters Filters to apply
   */
  async downloadCsv(path, fileName, filters = []) {
    try {
      this.errorHandler.info(
        'Your download should begin automatically...',
        'CSV'
      );
      const currentApi = JSON.parse(this.appState.getCurrentAPI()).id;
      const output = await this.csvReq.fetch(path, currentApi, filters);
      const blob = new Blob([output], { type: 'text/csv' }); // eslint-disable-line

      FileSaver.saveAs(blob, fileName);
    } catch (error) {
      this.errorHandler.handle(error, 'Download CSV');
    }
    return;
  }

  /**
   * Transform a visualization into an image
   */
  startVis2Png() {
    const syscollectorFilters = [];
    if (this.$scope.tab === 'syscollector' && (this.$scope.agent || {}).id) {
      syscollectorFilters.push(
        this.filterHandler.managerQuery(
          this.appState.getClusterInfo().cluster,
          true
        )
      );
      syscollectorFilters.push(
        this.filterHandler.agentQuery(this.$scope.agent.id)
      );
    }
    this.reportingService.startVis2Png(
      this.$scope.tab,
      (this.$scope.agent || {}).id || true,
      syscollectorFilters.length ? syscollectorFilters : null
    );
  }

  async launchRootcheckScan() {
    try {
      const isActive = ((this.$scope.agent || {}).status || '') === 'Active';
      if (!isActive) {
        throw new Error('Agent is not active');
      }
      await this.apiReq.request(
        'PUT',
        `/rootcheck/${this.$scope.agent.id}`,
        {}
      );
      this.errorHandler.info(
<<<<<<< HEAD
        `Policy monitoring scan launched successfully on agent ${
          this.$scope.agent.id
        }`,
=======
        `Policy monitoring scan launched successfully on agent ${this.$scope.agent.id}`,
>>>>>>> 0339b918
        ''
      );
    } catch (error) {
      this.errorHandler.handle(error);
    }
    return;
  }

  async launchSyscheckScan() {
    try {
      const isActive = ((this.$scope.agent || {}).status || '') === 'Active';
      if (!isActive) {
        throw new Error('Agent is not active');
      }
      await this.apiReq.request('PUT', `/syscheck/${this.$scope.agent.id}`, {});
      this.errorHandler.info(
        `FIM scan launched successfully on agent ${this.$scope.agent.id}`,
        ''
      );
    } catch (error) {
      this.errorHandler.handle(error);
    }
    return;
  }

  falseAllExpand() {
    this.$scope.expandArray = [
      false,
      false,
      false,
      false,
      false,
      false,
      false,
      false,
      false,
      false,
      false,
      false,
      false,
      false,
      false,
      false
    ];
  }

  expand(i) {
    const oldValue = this.$scope.expandArray[i];
    this.falseAllExpand();
    this.$scope.expandArray[i] = !oldValue;
  }
}<|MERGE_RESOLUTION|>--- conflicted
+++ resolved
@@ -878,13 +878,7 @@
         {}
       );
       this.errorHandler.info(
-<<<<<<< HEAD
-        `Policy monitoring scan launched successfully on agent ${
-          this.$scope.agent.id
-        }`,
-=======
         `Policy monitoring scan launched successfully on agent ${this.$scope.agent.id}`,
->>>>>>> 0339b918
         ''
       );
     } catch (error) {
