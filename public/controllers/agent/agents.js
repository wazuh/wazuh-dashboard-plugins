/*
 * Wazuh app - Agents controller
 * Copyright (C) 2015-2019 Wazuh, Inc.
 *
 * This program is free software; you can redistribute it and/or modify
 * it under the terms of the GNU General Public License as published by
 * the Free Software Foundation; either version 2 of the License, or
 * (at your option) any later version.
 *
 * Find more information about this on the LICENSE file.
 */
import { FilterHandler } from '../../utils/filter-handler';
import { generateMetric } from '../../utils/generate-metric';
import { TabNames } from '../../utils/tab-names';
import * as FileSaver from '../../services/file-saver';
import { TabDescription } from '../../../server/reporting/tab-description';

import {
  metricsAudit,
  metricsVulnerability,
  metricsScap,
  metricsCiscat,
  metricsVirustotal
} from '../../utils/agents-metrics';

import { ConfigurationHandler } from '../../utils/config-handler';
import { timefilter } from 'ui/timefilter';

export class AgentsController {
  /**
   * Class constructor
   * @param {Object} $scope
   * @param {Object} $location
   * @param {Object} $rootScope
   * @param {Object} appState
   * @param {Object} apiReq
   * @param {Object} errorHandler
   * @param {Object} tabVisualizations
   * @param {Object} shareAgent
   * @param {Object} commonData
   * @param {Object} reportingService
   * @param {Object} visFactoryService
   * @param {Object} csvReq
   * @param {Object} wzTableFilter
   */
  constructor(
    $scope,
    $location,
    $rootScope,
    appState,
    apiReq,
    errorHandler,
    tabVisualizations,
    shareAgent,
    commonData,
    reportingService,
    visFactoryService,
    csvReq,
    wzTableFilter,
    $mdDialog,
    groupHandler,
    wazuhConfig,
    $interval
  ) {
    this.$scope = $scope;
    this.$location = $location;
    this.$rootScope = $rootScope;
    this.appState = appState;
    this.apiReq = apiReq;
    this.errorHandler = errorHandler;
    this.tabVisualizations = tabVisualizations;
    this.shareAgent = shareAgent;
    this.commonData = commonData;
    this.reportingService = reportingService;
    this.visFactoryService = visFactoryService;
    this.csvReq = csvReq;
    this.wzTableFilter = wzTableFilter;
    this.$mdDialog = $mdDialog;
    this.groupHandler = groupHandler;
    this.wazuhConfig = wazuhConfig;
    this.$interval = $interval;

    // Config on-demand
    this.$scope.isArray = Array.isArray;
    this.configurationHandler = new ConfigurationHandler(apiReq, errorHandler);
    this.$scope.currentConfig = null;
    this.$scope.configurationTab = '';
    this.$scope.configurationSubTab = '';
    this.$scope.integrations = {};
    this.$scope.selectedItem = 0;
    this.targetLocation = null;
    this.ignoredTabs = ['syscollector', 'welcome', 'configuration'];

    this.$scope.showSyscheckFiles = false;
    this.$scope.editGroup = false;

    this.$scope.addingGroupToAgent = false;
  }

  /**
   * On controller loads
   */
  $onInit() {
    const savedTimefilter = this.commonData.getTimefilter();
    if (savedTimefilter) {
      timefilter.setTime(savedTimefilter);
      this.commonData.removeTimefilter();
    }

    this.$scope.TabDescription = TabDescription;

    this.$rootScope.reportStatus = false;

    this.$location.search('_a', null);
    this.filterHandler = new FilterHandler(this.appState.getCurrentPattern());
    this.visFactoryService.clearAll();

    const currentApi = JSON.parse(this.appState.getCurrentAPI()).id;
    const extensions = this.appState.getExtensions(currentApi);
    this.$scope.extensions = extensions;

    // Getting possible target location
    this.targetLocation = this.shareAgent.getTargetLocation();

    if (this.targetLocation && typeof this.targetLocation === 'object') {
      this.$scope.tabView = this.targetLocation.subTab;
      this.$scope.tab = this.targetLocation.tab;
    } else {
      this.$scope.tabView = this.commonData.checkTabViewLocation();
      this.$scope.tab = this.commonData.checkTabLocation();
    }

    this.tabHistory = [];
    if (!this.ignoredTabs.includes(this.$scope.tab))
      this.tabHistory.push(this.$scope.tab);

    // Tab names
    this.$scope.tabNames = TabNames;

    this.tabVisualizations.assign('agents');

    this.$scope.hostMonitoringTabs = ['general', 'fim', 'syscollector'];
    this.$scope.systemAuditTabs = ['pm', 'audit', 'oscap', 'ciscat'];
    this.$scope.securityTabs = ['vuls', 'virustotal', 'osquery'];
    this.$scope.complianceTabs = ['pci', 'gdpr'];

    /**
     * This check if given array of items contais a single given item
     * @param {Object} item
     * @param {Array<Object>} array
     */
    this.$scope.inArray = (item, array) =>
      item && Array.isArray(array) && array.includes(item);

    this.$scope.switchSubtab = async (
      subtab,
      force = false,
      onlyAgent = false,
      sameTab = true,
      preserveDiscover = false
    ) => this.switchSubtab(subtab, force, onlyAgent, sameTab, preserveDiscover);

    this.changeAgent = false;

    this.$scope.switchTab = (tab, force = false) => this.switchTab(tab, force);

    this.$scope.getAgentStatusClass = agentStatus =>
      agentStatus === 'Active' ? 'teal' : 'red';

    this.$scope.formatAgentStatus = agentStatus => {
      return ['Active', 'Disconnected'].includes(agentStatus)
        ? agentStatus
        : 'Never connected';
    };
    this.$scope.getAgent = async newAgentId => this.getAgent(newAgentId);
    this.$scope.goGroups = (agent, group) => this.goGroups(agent, group);
    this.$scope.analyzeAgents = async searchTerm =>
      this.analyzeAgents(searchTerm);
    this.$scope.downloadCsv = async (path, fileName, filters = []) =>
      this.downloadCsv(path, fileName, filters);

    this.$scope.search = (term, specificPath) =>
      this.$scope.$broadcast('wazuhSearch', { term, specificPath });

    this.$scope.searchSyscheckFile = (term, specificFilter) =>
      this.$scope.$broadcast('wazuhSearch', { term, specificFilter });

    this.$scope.startVis2Png = () => this.startVis2Png();

    this.$scope.$on('$destroy', () => {
      this.visFactoryService.clearAll();
    });

    this.$scope.isArray = Array.isArray;

    this.$scope.goGroup = () => {
      this.shareAgent.setAgent(this.$scope.agent);
      this.$location.path('/manager/groups');
    };

    //Cancel the Timer.
    const stopCheckUpdate = function (agent) {
      this.$interval.cancel(this.$scope.intervalUpgradingAgent);
      this.appState.removeSessionStorageItem(`updatingAgent${agent.id}`)
      this.$scope.intervalUpgradingAgent = null;
      agent.upgrading = false;
      this.errorHandler.info(`Agent ${agent.id} has been upgraded.`, '');
    };

    //Timer start function.
    const startCheckUpdate = function (agent) {
      this.appState.setSessionStorageItem(`updatingAgent${agent.id}`, true)
      this.$scope.intervalUpgradingAgent =
        this.$interval(function () {
          this.apiReq.request('GET ', `/agents/${agent.id}/upgrade_result`, {}).then((data) => {
            if (data.data.data === 'Agent upgraded successfully')
              stopCheckUpdate(agent);
          });
        }, 3000);
    };

    this.$scope.updateAgent = async agent => {
      agent.upgrading = true;
      try {
        const data = await this.apiReq.request(
          'PUT',
          `/agents/${agent.id}/upgrade`,
          {}
        );
        const err = data.data.error !== 0;
        if (err) {
          throw new Error('Error starting upgrade');
        } else {
          startCheckUpdate(agent);
        }
      } catch (error) {
        if (error.status === -1) {
          error.message = "Aborted"
        }
        this.errorHandler.handle(`${error.message || error}`, 'Error upgrading agent ' + agent.id);
        agent.upgrading = false;
      }
      if (!this.$scope.$$phase) this.$scope.$digest();
    };

    const configuration = this.wazuhConfig.getConfig();
    this.$scope.adminMode = !!(configuration || {}).admin;

    //Load
    try {
      this.$scope.getAgent();
    } catch (e) {
      this.errorHandler.handle(
        'Unexpected exception loading controller',
        'Agents'
      );
    }

    // Config on demand
    this.$scope.getXML = () => this.configurationHandler.getXML(this.$scope);
    this.$scope.getJSON = () => this.configurationHandler.getJSON(this.$scope);
    this.$scope.isString = item => typeof item === 'string';
    this.$scope.hasSize = obj =>
      obj && typeof obj === 'object' && Object.keys(obj).length;
    this.$scope.switchConfigTab = (
      configurationTab,
      sections,
      navigate = true
    ) => {
      this.$scope.navigate = navigate;
      try {
        this.$scope.configSubTab = JSON.stringify({
          configurationTab: configurationTab,
          sections: sections
        });
        if (!this.$location.search().configSubTab) {
          this.appState.setSessionStorageItem(
            'configSubTab',
            this.$scope.configSubTab
          );
          this.$location.search('configSubTab', true);
        }
      } catch (error) {
        this.errorHandler.handle(error, 'Set configuration path');
      }
      this.configurationHandler.switchConfigTab(
        configurationTab,
        sections,
        this.$scope,
        this.$scope.agent.id
      );
    };

    this.$scope.switchWodle = (wodleName, navigate = true) => {
      this.$scope.navigate = navigate;
      this.$scope.configWodle = wodleName;
      if (!this.$location.search().configWodle) {
        this.$location.search('configWodle', this.$scope.configWodle);
      }
      this.configurationHandler.switchWodle(
        wodleName,
        this.$scope,
        this.$scope.agent.id
      );
    };

    this.$scope.switchConfigurationTab = (configurationTab, navigate) => {
      this.$scope.navigate = navigate;
      this.configurationHandler.switchConfigurationTab(
        configurationTab,
        this.$scope
      );
      if (!this.$scope.navigate) {
        const configSubTab = this.$location.search().configSubTab;
        if (configSubTab) {
          try {
            const config = this.appState.getSessionStorageItem('configSubTab');
            const configSubTabObj = JSON.parse(config);
            this.$scope.switchConfigTab(
              configSubTabObj.configurationTab,
              configSubTabObj.sections,
              false
            );
          } catch (error) {
            this.errorHandler.handle(error, 'Get configuration path');
          }
        } else {
          const configWodle = this.$location.search().configWodle;
          if (configWodle) {
            this.$scope.switchWodle(configWodle, false);
          }
        }
      } else {
        this.$location.search('configSubTab', null);
        this.appState.removeSessionStorageItem('configSubTab');
        this.$location.search('configWodle', null);
      }
    };
    this.$scope.switchConfigurationSubTab = configurationSubTab => {
      this.configurationHandler.switchConfigurationSubTab(
        configurationSubTab,
        this.$scope
      );
    };
    this.$scope.updateSelectedItem = i => (this.$scope.selectedItem = i);
    this.$scope.getIntegration = list =>
      this.configurationHandler.getIntegration(list, this.$scope);

    this.$scope.switchSyscheckFiles = () => {
      this.$scope.showSyscheckFiles = !this.$scope.showSyscheckFiles;
      if (!this.$scope.showSyscheckFiles) {
        this.$rootScope.$emit('changeTabView', {
          tabView: this.$scope.tabView
        });
      }
      if (!this.$scope.$$phase) this.$scope.$digest();
    };

    this.$scope.goDiscover = () => this.goDiscover();

    this.$scope.$on('$routeChangeStart', () =>
      this.appState.removeSessionStorageItem('configSubTab')
    );

    this.$scope.switchGroupEdit = () => {
      this.$scope.addingGroupToAgent = false;
      this.switchGroupEdit();
    };

    this.$scope.showConfirmAddGroup = group => {
      this.$scope.addingGroupToAgent = this.$scope.addingGroupToAgent
        ? false
        : group;
    };

    this.$scope.cancelAddGroup = () => (this.$scope.addingGroupToAgent = false);

    this.$scope.confirmAddGroup = group => {
      this.groupHandler
        .addAgentToGroup(group, this.$scope.agent.id)
        .then(() =>
          this.apiReq.request('GET', `/agents/${this.$scope.agent.id}`, {})
        )
        .then(agent => {
          this.$scope.agent.group = agent.data.data.group;
          this.$scope.groups = this.$scope.groups.filter(
            item => !agent.data.data.group.includes(item)
          );
          this.$scope.addingGroupToAgent = false;
          this.$scope.editGroup = false;
          this.errorHandler.info(`Group ${group} has been added.`, '');
          if (!this.$scope.$$phase) this.$scope.$digest();
        })
        .catch(error => {
          this.$scope.editGroup = false;
          this.$scope.addingGroupToAgent = false;
          this.errorHandler.handle(
            error.message || error,
            'Error adding group to agent'
          );
        });
    };
  }
  /**
   * Create metric for given object
   * @param {*} metricsObject
   */
  createMetrics(metricsObject) {
    for (let key in metricsObject) {
      this.$scope[key] = () => generateMetric(metricsObject[key]);
    }
  }

  /**
   * Classify metrics for create the suitable one
   * @param {*} tab
   * @param {*} subtab
   */
  checkMetrics(tab, subtab) {
    if (subtab === 'panels') {
      switch (tab) {
        case 'audit':
          this.createMetrics(metricsAudit);
          break;
        case 'vuls':
          this.createMetrics(metricsVulnerability);
          break;
        case 'oscap':
          this.createMetrics(metricsScap);
          break;
        case 'ciscat':
          this.createMetrics(metricsCiscat);
          break;
        case 'virustotal':
          this.createMetrics(metricsVirustotal);
          break;
      }
    }
  }

  // Switch subtab
  async switchSubtab(
    subtab,
    force = false,
    onlyAgent = false,
    sameTab = true,
    preserveDiscover = false
  ) {
    try {
      if (this.$scope.tabView === subtab && !force) return;

      this.visFactoryService.clear(onlyAgent);
      this.$location.search('tabView', subtab);
      const localChange =
        subtab === 'panels' && this.$scope.tabView === 'discover' && sameTab;
      this.$scope.tabView = subtab;

      if (
        (subtab === 'panels' ||
          (this.targetLocation &&
            typeof this.targetLocation === 'object' &&
            this.targetLocation.subTab === 'discover' &&
            subtab === 'discover')) &&
        !this.ignoredTabs.includes(this.$scope.tab)
      ) {
        const condition =
          !this.changeAgent && (localChange || preserveDiscover);

        await this.visFactoryService.buildAgentsVisualizations(
          this.filterHandler,
          this.$scope.tab,
          subtab,
          condition,
          this.$scope.agent.id
        );

        this.changeAgent = false;
      } else {
        this.$rootScope.$emit('changeTabView', {
          tabView: this.$scope.tabView
        });
      }

      this.checkMetrics(this.$scope.tab, subtab);

      return;
    } catch (error) {
      this.errorHandler.handle(error, 'Agents');
      return;
    }
  }

  /**
   * Switch tab
   * @param {*} tab
   * @param {*} force
   */
  async switchTab(tab, force = false) {
    if (this.ignoredTabs.includes(tab)) {
      this.commonData.setRefreshInterval(timefilter.getRefreshInterval());
      timefilter.setRefreshInterval({ pause: true, value: 0 });
    } else if (this.ignoredTabs.includes(this.$scope.tab)) {
      timefilter.setRefreshInterval(this.commonData.getRefreshInterval());
    }

    // Update agent status
    try {
      if ((this.$scope || {}).agent || false) {
        const agentInfo = await this.apiReq.request(
          'GET',
          `/agents/${this.$scope.agent.id}`,
          { select: 'status' }
        );
        this.$scope.agent.status =
          (((agentInfo || {}).data || {}).data || {}).status ||
          this.$scope.agent.status;
      }
    } catch (error) { } // eslint-disable-line

    try {
      this.$scope.showSyscheckFiles = false;
      if (tab === 'pci') {
        const pciTabs = await this.commonData.getPCI();
        this.$scope.pciTabs = pciTabs;
        this.$scope.selectedPciIndex = 0;
      }
      if (tab === 'gdpr') {
        const gdprTabs = await this.commonData.getPCI();
        this.$scope.gdprTabs = gdprTabs;
        this.$scope.selectedGdprIndex = 0;
      }
      if (tab === 'syscollector')
        try {
          await this.loadSyscollector(this.$scope.agent.id);
        } catch (error) { } // eslint-disable-line
      if (tab === 'configuration') {
        const isSync = await this.apiReq.request(
          'GET',
          `/agents/${this.$scope.agent.id}/group/is_sync`,
          {}
        );
        // Configuration synced
        this.$scope.isSynchronized =
          (((isSync || {}).data || {}).data || {}).synced || false;
        this.$scope.switchConfigurationTab('welcome');
      } else {
        this.configurationHandler.reset(this.$scope);
      }
      if (!this.ignoredTabs.includes(tab)) this.tabHistory.push(tab);
      if (this.tabHistory.length > 2)
        this.tabHistory = this.tabHistory.slice(-2);
      this.tabVisualizations.setTab(tab);
      if (this.$scope.tab === tab && !force) return;
      const onlyAgent = this.$scope.tab === tab && force;
      const sameTab = this.$scope.tab === tab;
      this.$location.search('tab', tab);
      const preserveDiscover =
        this.tabHistory.length === 2 &&
        this.tabHistory[0] === this.tabHistory[1] &&
        !force;
      this.$scope.tab = tab;

      const targetSubTab =
        this.targetLocation && typeof this.targetLocation === 'object'
          ? this.targetLocation.subTab
          : 'panels';

      if (!this.ignoredTabs.includes(this.$scope.tab)) {
        this.$scope.switchSubtab(
          targetSubTab,
          true,
          onlyAgent,
          sameTab,
          preserveDiscover
        );
      }

      this.shareAgent.deleteTargetLocation();
      this.targetLocation = null;
    } catch (error) {
      return Promise.reject(error);
    }
    if (!this.$scope.$$phase) this.$scope.$digest();
  }

  goDiscover() {
    this.targetLocation = {
      tab: 'general',
      subTab: 'discover'
    };
    return this.switchTab('general');
  }

  // Agent data

  /**
   * Checks rootcheck of selected agent
   */
  validateRootCheck() {
    const result = this.commonData.validateRange(this.$scope.agent.rootcheck);
    this.$scope.agent.rootcheck = result;
  }

  /**
   * Checks syscheck of selected agent
   */
  validateSysCheck() {
    const result = this.commonData.validateRange(this.$scope.agent.syscheck);
    this.$scope.agent.syscheck = result;
  }

  /**
   * Get the needed data for load syscollector
   * @param {*} id
   */
  async loadSyscollector(id) {
    try {
      // Continue API requests if we do have Syscollector enabled
      // Fetch Syscollector data
      const data = await Promise.all([
        this.apiReq.request('GET', `/syscollector/${id}/hardware`, {}),
        this.apiReq.request('GET', `/syscollector/${id}/os`, {}),
        this.apiReq.request('GET', `/syscollector/${id}/ports`, { limit: 1 }),
        this.apiReq.request('GET', `/syscollector/${id}/packages`, {
          limit: 1,
          select: 'scan_time'
        }),
        this.apiReq.request('GET', `/syscollector/${id}/processes`, {
          limit: 1,
          select: 'scan_time'
        })
      ]);

      const result = data.map(item => ((item || {}).data || {}).data || false);

      const [
        hardwareResponse,
        osResponse,
        portsResponse,
        packagesDateResponse,
        processesDateResponse
      ] = result;

      // This API call may fail so we put it out of Promise.all
      let netifaceResponse = false;
      try {
        const resultNetiface = await this.apiReq.request(
          'GET',
          `/syscollector/${id}/netiface`,
          {}
        );
        netifaceResponse = ((resultNetiface || {}).data || {}).data || false;
      } catch (error) { } // eslint-disable-line

      // This API call may fail so we put it out of Promise.all
      let netaddrResponse = false;
      try {
        const resultNetaddrResponse = await this.apiReq.request(
          'GET',
          `/syscollector/${id}/netaddr`,
          { limit: 1 }
        );
        netaddrResponse =
          ((resultNetaddrResponse || {}).data || {}).data || false;
      } catch (error) { } // eslint-disable-line

      // Before proceeding, syscollector data is an empty object
      this.$scope.syscollector = {};

      const packagesDate = packagesDateResponse
        ? { ...packagesDateResponse }
        : false;
      const processesDate = processesDateResponse
        ? { ...processesDateResponse }
        : false;

      // Fill syscollector object
      this.$scope.syscollector = {
        hardware:
          typeof hardwareResponse === 'object' &&
            Object.keys(hardwareResponse).length
            ? { ...hardwareResponse }
            : false,
        os:
          typeof osResponse === 'object' && Object.keys(osResponse).length
            ? { ...osResponse }
            : false,
        netiface: netifaceResponse ? { ...netifaceResponse } : false,
        ports: portsResponse ? { ...portsResponse } : false,
        netaddr: netaddrResponse ? { ...netaddrResponse } : false,
        packagesDate: ((packagesDate || {}).items || []).length
          ? packagesDate.items[0].scan_time
          : 'Unknown',
        processesDate: ((processesDate || {}).items || []).length
          ? processesDate.items[0].scan_time
          : 'Unknown'
      };

      return;
    } catch (error) {
      return Promise.reject(error);
    }
  }

  /**
   * Get all data from agent
   * @param {*} newAgentId
   */
  async getAgent(newAgentId) {
    try {
      this.$scope.emptyAgent = false;
      this.$scope.isSynchronized = false;
      this.$scope.load = true;
      this.changeAgent = true;

      const globalAgent = this.shareAgent.getAgent();

      const id = this.commonData.checkLocationAgentId(newAgentId, globalAgent);

      const data = await Promise.all([
        this.apiReq.request('GET', `/agents/${id}`, {}),
        this.apiReq.request('GET', `/syscheck/${id}/last_scan`, {}),
        this.apiReq.request('GET', `/rootcheck/${id}/last_scan`, {})
      ]);

      const result = data.map(item => ((item || {}).data || {}).data || false);

      const [agentInfo, syscheckLastScan, rootcheckLastScan] = result;

      // Agent
      this.$scope.agent = agentInfo;
      if (this.$scope.agent.os) {
        this.$scope.agentOS =
          this.$scope.agent.os.name + ' ' + this.$scope.agent.os.version;
        this.$scope.agent.isLinuxOS = this.$scope.agent.os.uname.includes(
          'Linux'
        );
      } else {
        this.$scope.agentOS = 'Unknown';
        this.$scope.agent.isLinuxOS = false;
      }

      // Syscheck
      this.$scope.agent.syscheck = syscheckLastScan;
      this.validateSysCheck();

      // Rootcheck
      this.$scope.agent.rootcheck = rootcheckLastScan;
      this.validateRootCheck();

      await this.$scope.switchTab(this.$scope.tab, true);

      const groups = await this.apiReq.request('GET', '/agents/groups', {});
      this.$scope.groups = groups.data.data.items
        .map(item => item.name)
        .filter(
          item =>
            this.$scope.agent.group && !this.$scope.agent.group.includes(item)
        );
<<<<<<< HEAD

      this.apiReq.request('GET', '/agents/outdated/', {}).then((data) => {
        this.$scope.agent.outdated = data.data.data.items.map(x => x.id).find(x => x === this.$scope.agent.id);
        if (this.$scope.agent.outdated) {
          if (this.appState.getSessionStorageItem(`updatingAgent${this.$scope.agent.id}`)) {
            this.$scope.agent.upgrading = true;
          }
        } else {
          if (this.appState.getSessionStorageItem(`updatingAgent${this.$scope.agent.id}`)) {
            this.appState.removeSessionStorageItem(`updatingAgent${this.$scope.agent.id}`)
            this.$scope.agent.outdated = false;
          }
        }
        if (!this.$scope.$$phase) this.$scope.$digest();
      });

      this.$scope.load = false;
      if (!this.$scope.$$phase) this.$scope.$digest();
      return;
=======
>>>>>>> 42a671e5
    } catch (error) {
      if(!this.$scope.agent) {
        if ( (error || {}).status === -1 ) {
          this.$scope.emptyAgent = 'Wazuh API timeout.';
        }
      }
      this.errorHandler.handle(error, 'Agents');
      if (
        error &&
        typeof error === 'string' &&
        error.includes('Agent does not exist')
      ) {
        this.$location.search('agent', null);
        this.$location.path('/agents-preview');
      }
    }
    this.$scope.load = false;
    if (!this.$scope.$$phase) this.$scope.$digest();
    return;
  }

  switchGroupEdit() {
    this.$scope.editGroup = !!!this.$scope.editGroup;
    if (!this.$scope.$$phase) this.$scope.$digest();
  }
  /**
   * Navigate to the groups of an agent
   * @param {*} agent
   * @param {*} group
   */
  goGroups(agent, group) {
    this.appState.setNavigation({ status: true });
    this.visFactoryService.clearAll();
    this.shareAgent.setAgent(agent, group);
    this.$location.search('tab', 'groups');
    this.$location.search('navigation', true);
    this.$location.path('/manager');
  }

  /**
   * Look for agents that satisfy search term, hidding master
   * @param {*} searchTerm
   */
  async analyzeAgents(searchTerm) {
    try {
      if (searchTerm) {
        const reqData = await this.apiReq.request('GET', '/agents', {
          search: searchTerm
        });
        return reqData.data.data.items.filter(item => item.id !== '000');
      } else {
        const reqData = await this.apiReq.request('GET', '/agents', {});
        return reqData.data.data.items.filter(item => item.id !== '000');
      }
    } catch (error) {
      this.errorHandler.handle(error, 'Agents');
    }
    return;
  }

  /**
   * Get full data on CSV format from a path
   * @param {*} path path with data to convert
   * @param {*} fileName Output file name
   * @param {*} filters Filters to apply
   */
  async downloadCsv(path, fileName, filters = []) {
    try {
      this.errorHandler.info(
        'Your download should begin automatically...',
        'CSV'
      );
      const currentApi = JSON.parse(this.appState.getCurrentAPI()).id;
      const output = await this.csvReq.fetch(path, currentApi, filters);
      const blob = new Blob([output], { type: 'text/csv' }); // eslint-disable-line

      FileSaver.saveAs(blob, fileName);
    } catch (error) {
      this.errorHandler.handle(error, 'Download CSV');
    }
    return;
  }

  /**
   * Transform a visualization into an image
   */
  startVis2Png() {
    const syscollectorFilters = [];
    if (this.$scope.tab === 'syscollector' && (this.$scope.agent || {}).id) {
      syscollectorFilters.push(
        this.filterHandler.managerQuery(
          this.appState.getClusterInfo().cluster,
          true
        )
      );
      syscollectorFilters.push(
        this.filterHandler.agentQuery(this.$scope.agent.id)
      );
    }
    this.reportingService.startVis2Png(
      this.$scope.tab,
      (this.$scope.agent || {}).id || true,
      syscollectorFilters.length ? syscollectorFilters : null
    );
  }
}<|MERGE_RESOLUTION|>--- conflicted
+++ resolved
@@ -757,7 +757,6 @@
           item =>
             this.$scope.agent.group && !this.$scope.agent.group.includes(item)
         );
-<<<<<<< HEAD
 
       this.apiReq.request('GET', '/agents/outdated/', {}).then((data) => {
         this.$scope.agent.outdated = data.data.data.items.map(x => x.id).find(x => x === this.$scope.agent.id);
@@ -777,8 +776,6 @@
       this.$scope.load = false;
       if (!this.$scope.$$phase) this.$scope.$digest();
       return;
-=======
->>>>>>> 42a671e5
     } catch (error) {
       if(!this.$scope.agent) {
         if ( (error || {}).status === -1 ) {
