/*
 * Wazuh app - Agents controller
 * Copyright (C) 2015-2019 Wazuh, Inc.
 *
 * This program is free software; you can redistribute it and/or modify
 * it under the terms of the GNU General Public License as published by
 * the Free Software Foundation; either version 2 of the License, or
 * (at your option) any later version.
 *
 * Find more information about this on the LICENSE file.
 */
import { FilterHandler } from '../../utils/filter-handler';
import { generateMetric } from '../../utils/generate-metric';
import { TabNames } from '../../utils/tab-names';
import * as FileSaver from '../../services/file-saver';
import { TabDescription } from '../../../server/reporting/tab-description';
import { UnsupportedComponents } from '../../utils/components-os-support';
import {
  metricsGeneral,
  metricsAudit,
  metricsVulnerability,
  metricsScap,
  metricsCiscat,
  metricsVirustotal
} from '../../utils/agents-metrics';

import { ConfigurationHandler } from '../../utils/config-handler';
import { timefilter } from 'ui/timefilter';

export class AgentsController {
  /**
   * Class constructor
   * @param {Object} $scope
   * @param {Object} $location
   * @param {Object} $rootScope
   * @param {Object} appState
   * @param {Object} apiReq
   * @param {Object} errorHandler
   * @param {Object} tabVisualizations
   * @param {Object} shareAgent
   * @param {Object} commonData
   * @param {Object} reportingService
   * @param {Object} visFactoryService
   * @param {Object} csvReq
   * @param {Object} wzTableFilter
   */
  constructor(
    $scope,
    $location,
    $rootScope,
    appState,
    apiReq,
    errorHandler,
    tabVisualizations,
    shareAgent,
    commonData,
    reportingService,
    visFactoryService,
    csvReq,
    wzTableFilter,
    $mdDialog,
    groupHandler,
    wazuhConfig,
    timeService,
    genericReq
  ) {
    this.$scope = $scope;
    this.$location = $location;
    this.$rootScope = $rootScope;
    this.appState = appState;
    this.apiReq = apiReq;
    this.errorHandler = errorHandler;
    this.tabVisualizations = tabVisualizations;
    this.shareAgent = shareAgent;
    this.commonData = commonData;
    this.reportingService = reportingService;
    this.visFactoryService = visFactoryService;
    this.csvReq = csvReq;
    this.wzTableFilter = wzTableFilter;
    this.$mdDialog = $mdDialog;
    this.groupHandler = groupHandler;
    this.wazuhConfig = wazuhConfig;
    this.timeService = timeService;
    this.genericReq = genericReq;

    // Config on-demand
    this.$scope.isArray = Array.isArray;
    this.configurationHandler = new ConfigurationHandler(apiReq, errorHandler);
    this.$scope.currentConfig = null;
    this.$scope.configurationTab = '';
    this.$scope.configurationSubTab = '';
    this.$scope.integrations = {};
    this.$scope.selectedItem = 0;
    this.targetLocation = null;
    this.ignoredTabs = ['syscollector', 'welcome', 'configuration'];

    this.$scope.showSyscheckFiles = false;
    this.$scope.showScaScan = false;

    this.$scope.editGroup = false;
    this.$scope.addingGroupToAgent = false;

    this.$scope.lookingSca = false;
    this.$scope.expandArray = [
      false,
      false,
      false,
      false,
      false,
      false,
      false,
      false,
      false,
      false,
      false,
      false,
      false,
      false,
      false,
      false
    ];
  }

  /**
   * On controller loads
   */
  $onInit() {
    const savedTimefilter = this.commonData.getTimefilter();
    if (savedTimefilter) {
      timefilter.setTime(savedTimefilter);
      this.commonData.removeTimefilter();
    }

    this.$scope.TabDescription = TabDescription;

    this.$rootScope.reportStatus = false;

    this.$location.search('_a', null);
    this.filterHandler = new FilterHandler(this.appState.getCurrentPattern());
    this.visFactoryService.clearAll();

    const currentApi = JSON.parse(this.appState.getCurrentAPI()).id;
    const extensions = this.appState.getExtensions(currentApi);
    this.$scope.extensions = extensions;

    // Getting possible target location
    this.targetLocation = this.shareAgent.getTargetLocation();

    if (this.targetLocation && typeof this.targetLocation === 'object') {
      this.$scope.tabView = this.targetLocation.subTab;
      this.$scope.tab = this.targetLocation.tab;
    } else {
      this.$scope.tabView = this.commonData.checkTabViewLocation();
      this.$scope.tab = this.commonData.checkTabLocation();
    }

    this.tabHistory = [];
    if (!this.ignoredTabs.includes(this.$scope.tab))
      this.tabHistory.push(this.$scope.tab);

    // Tab names
    this.$scope.tabNames = TabNames;

    this.tabVisualizations.assign('agents');

    this.$scope.hostMonitoringTabs = ['general', 'fim', 'syscollector'];
    this.$scope.systemAuditTabs = ['pm', 'sca', 'audit', 'oscap', 'ciscat'];
    this.$scope.securityTabs = ['vuls', 'virustotal', 'osquery', 'docker'];
    this.$scope.complianceTabs = ['pci', 'gdpr', 'hipaa', 'nist'];

    /**
     * This check if given array of items contais a single given item
     * @param {Object} item
     * @param {Array<Object>} array
     */
    this.$scope.inArray = (item, array) =>
      item && Array.isArray(array) && array.includes(item);

    this.$scope.switchSubtab = async (
      subtab,
      force = false,
      onlyAgent = false,
      sameTab = true,
      preserveDiscover = false
    ) => this.switchSubtab(subtab, force, onlyAgent, sameTab, preserveDiscover);

    this.changeAgent = false;

    this.$scope.switchTab = (tab, force = false) => this.switchTab(tab, force);

    this.$scope.getAgentStatusClass = agentStatus =>
      agentStatus === 'Active' ? 'teal' : 'red';

    this.$scope.formatAgentStatus = agentStatus => {
      return ['Active', 'Disconnected'].includes(agentStatus)
        ? agentStatus
        : 'Never connected';
    };
    this.$scope.getAgent = async newAgentId => this.getAgent(newAgentId);
    this.$scope.goGroups = (agent, group) => this.goGroups(agent, group);
    this.$scope.downloadCsv = async (path, fileName, filters = []) =>
      this.downloadCsv(path, fileName, filters);

    this.$scope.search = (term, specificPath) =>
      this.$scope.$broadcast('wazuhSearch', { term, specificPath });

    this.$scope.searchSyscheckFile = (term, specificFilter) =>
      this.$scope.$broadcast('wazuhSearch', { term, specificFilter });

    this.$scope.searchRootcheck = (term, specificFilter) =>
      this.$scope.$broadcast('wazuhSearch', { term, specificFilter });

    this.$scope.launchRootcheckScan = () => this.launchRootcheckScan();
    this.$scope.launchSyscheckScan = () => this.launchSyscheckScan();

    this.$scope.startVis2Png = () => this.startVis2Png();

    this.$scope.shouldShowComponent = (component) => this.shouldShowComponent(component);


    this.$scope.$on('$destroy', () => {
      this.visFactoryService.clearAll();
    });

    this.$scope.isArray = Array.isArray;

    this.$scope.goGroup = () => {
      this.shareAgent.setAgent(this.$scope.agent);
      this.$location.path('/manager/groups');
    };

<<<<<<< HEAD
    this.$scope.exportConfiguration = agent => {
      this.reportingService.startConfigReport(agent, 'agentConfig');
=======
    this.$scope.exportConfiguration = (enabledComponents) => {
      this.reportingService.startConfigReport(this.$scope.agent, 'agentConfig', enabledComponents);
>>>>>>> bc74011e
    };

    this.$scope.restartAgent = async agent => {
      this.$scope.restartingAgent = true;
      try {
        const data = await this.apiReq.request(
          'PUT',
          `/agents/${agent.id}/restart`,
          {}
        );
        const result = ((data || {}).data || {}).data || false;
        const failed =
          result &&
          Array.isArray(result.failed_ids) &&
          result.failed_ids.length;
        if (failed) {
          throw new Error(result.failed_ids[0].error.message);
        } else if (result) {
          this.errorHandler.info(result.msg);
        } else {
          throw new Error('Unexpected error upgrading agent');
        }
        this.$scope.restartingAgent = false;
      } catch (error) {
        this.errorHandler.handle(error);
        this.$scope.restartingAgent = false;
      }
      this.$scope.$applyAsync();
    };

    const configuration = this.wazuhConfig.getConfig();
    this.$scope.adminMode = !!(configuration || {}).admin;

    //Load
    try {
      this.$scope.getAgent();
    } catch (e) {
      this.errorHandler.handle(
        'Unexpected exception loading controller',
        'Agents'
      );
    }

    // Config on demand
    this.$scope.getXML = () => this.configurationHandler.getXML(this.$scope);
    this.$scope.getJSON = () => this.configurationHandler.getJSON(this.$scope);
    this.$scope.isString = item => typeof item === 'string';
    this.$scope.hasSize = obj =>
      obj && typeof obj === 'object' && Object.keys(obj).length;
    this.$scope.offsetTimestamp = (text, time) =>
      this.offsetTimestamp(text, time);
    this.$scope.switchConfigTab = (
      configurationTab,
      sections,
      navigate = true
    ) => {
      this.$scope.navigate = navigate;
      try {
        this.$scope.configSubTab = JSON.stringify({
          configurationTab: configurationTab,
          sections: sections
        });
        if (!this.$location.search().configSubTab) {
          this.appState.setSessionStorageItem(
            'configSubTab',
            this.$scope.configSubTab
          );
          this.$location.search('configSubTab', true);
        }
      } catch (error) {
        this.errorHandler.handle(error, 'Set configuration path');
      }
      this.configurationHandler.switchConfigTab(
        configurationTab,
        sections,
        this.$scope,
        this.$scope.agent.id
      );
    };

    this.$scope.switchWodle = (wodleName, navigate = true) => {
      this.$scope.navigate = navigate;
      this.$scope.configWodle = wodleName;
      if (!this.$location.search().configWodle) {
        this.$location.search('configWodle', this.$scope.configWodle);
      }
      this.configurationHandler.switchWodle(
        wodleName,
        this.$scope,
        this.$scope.agent.id
      );
    };

    this.$scope.switchConfigurationTab = (configurationTab, navigate) => {
      // Check if configuration is synced
      this.checkSync();
      this.$scope.navigate = navigate;
      this.configurationHandler.switchConfigurationTab(
        configurationTab,
        this.$scope
      );
      if (!this.$scope.navigate) {
        const configSubTab = this.$location.search().configSubTab;
        if (configSubTab) {
          try {
            const config = this.appState.getSessionStorageItem('configSubTab');
            const configSubTabObj = JSON.parse(config);
            this.$scope.switchConfigTab(
              configSubTabObj.configurationTab,
              configSubTabObj.sections,
              false
            );
          } catch (error) {
            this.errorHandler.handle(error, 'Get configuration path');
          }
        } else {
          const configWodle = this.$location.search().configWodle;
          if (configWodle) {
            this.$scope.switchWodle(configWodle, false);
          }
        }
      } else {
        this.$location.search('configSubTab', null);
        this.appState.removeSessionStorageItem('configSubTab');
        this.$location.search('configWodle', null);
      }
    };
    this.$scope.switchConfigurationSubTab = configurationSubTab => {
      this.configurationHandler.switchConfigurationSubTab(
        configurationSubTab,
        this.$scope
      );
      if (configurationSubTab === 'pm-sca') {
        this.$scope.currentConfig.sca = this.configurationHandler.parseWodle(
          this.$scope.currentConfig,
          'sca'
        );
      }
    };
    this.$scope.updateSelectedItem = i => (this.$scope.selectedItem = i);
    this.$scope.getIntegration = list =>
      this.configurationHandler.getIntegration(list, this.$scope);

    this.$scope.switchSyscheckFiles = () => {
      this.$scope.showSyscheckFiles = !this.$scope.showSyscheckFiles;
      if (!this.$scope.showSyscheckFiles) {
        this.$scope.$emit('changeTabView', {
          tabView: this.$scope.tabView
        });
      }
      this.$scope.$applyAsync();
    };

    this.$scope.switchScaScan = () => {
      this.$scope.lookingSca = false;
      this.$scope.showScaScan = !this.$scope.showScaScan;
      if (!this.$scope.showScaScan) {
        this.$scope.$emit('changeTabView', {
          tabView: this.$scope.tabView
        });
      }
      this.$scope.$applyAsync();
    };

    this.$scope.goDiscover = () => this.goDiscover();

    this.$scope.$on('$routeChangeStart', () => {
      return this.appState.removeSessionStorageItem('configSubTab');
    });

    this.$scope.switchGroupEdit = () => {
      this.$scope.addingGroupToAgent = false;
      this.switchGroupEdit();
    };

    this.$scope.showConfirmAddGroup = group => {
      this.$scope.addingGroupToAgent = this.$scope.addingGroupToAgent
        ? false
        : group;
    };

    this.$scope.cancelAddGroup = () => (this.$scope.addingGroupToAgent = false);

    this.$scope.loadScaChecks = policy =>
      (this.$scope.lookingSca = { ...policy, id: policy.policy_id });
    this.$scope.closeScaChecks = () => (this.$scope.lookingSca = false);

    this.$scope.confirmAddGroup = group => {
      this.groupHandler
        .addAgentToGroup(group, this.$scope.agent.id)
        .then(() =>
          this.apiReq.request('GET', `/agents/${this.$scope.agent.id}`, {})
        )
        .then(agent => {
          this.$scope.agent.group = agent.data.data.group;
          this.$scope.groups = this.$scope.groups.filter(
            item => !agent.data.data.group.includes(item)
          );
          this.$scope.addingGroupToAgent = false;
          this.$scope.editGroup = false;
          this.errorHandler.info(`Group ${group} has been added.`);
          this.$scope.$applyAsync();
        })
        .catch(error => {
          this.$scope.editGroup = false;
          this.$scope.addingGroupToAgent = false;
          this.errorHandler.handle(
            error.message || error,
            'Error adding group to agent'
          );
        });
    };

    this.$scope.expand = i => this.expand(i);
  }
  /**
   * Create metric for given object
   * @param {*} metricsObject
   */
  createMetrics(metricsObject) {
    for (let key in metricsObject) {
      this.$scope[key] = () => generateMetric(metricsObject[key]);
    }
  }

  /**
   * Classify metrics for create the suitable one
   * @param {*} tab
   * @param {*} subtab
   */
  checkMetrics(tab, subtab) {
    if (subtab === 'panels') {
      switch (tab) {
        case 'general':
          this.createMetrics(metricsGeneral);
          break;
        case 'audit':
          this.createMetrics(metricsAudit);
          break;
        case 'vuls':
          this.createMetrics(metricsVulnerability);
          break;
        case 'oscap':
          this.createMetrics(metricsScap);
          break;
        case 'ciscat':
          this.createMetrics(metricsCiscat);
          break;
        case 'virustotal':
          this.createMetrics(metricsVirustotal);
          break;
      }
    }
  }

  // Switch subtab
  async switchSubtab(
    subtab,
    force = false,
    onlyAgent = false,
    sameTab = true,
    preserveDiscover = false
  ) {
    try {
      if (this.$scope.tabView === subtab && !force) return;

      this.visFactoryService.clear(onlyAgent);
      this.$location.search('tabView', subtab);
      const localChange =
        subtab === 'panels' && this.$scope.tabView === 'discover' && sameTab;
      this.$scope.tabView = subtab;

      if (
        (subtab === 'panels' ||
          (this.targetLocation &&
            typeof this.targetLocation === 'object' &&
            this.targetLocation.subTab === 'discover' &&
            subtab === 'discover')) &&
        !this.ignoredTabs.includes(this.$scope.tab)
      ) {
        const condition =
          !this.changeAgent && (localChange || preserveDiscover);
        await this.visFactoryService.buildAgentsVisualizations(
          this.filterHandler,
          this.$scope.tab,
          subtab,
          condition,
          this.$scope.agent.id
        );

        this.changeAgent = false;
      } else {
        this.$scope.$emit('changeTabView', {
          tabView: this.$scope.tabView
        });
      }

      this.checkMetrics(this.$scope.tab, subtab);

      return;
    } catch (error) {
      this.errorHandler.handle(error, 'Agents');
      return;
    }
  }

  /**
   * Switch tab
   * @param {*} tab
   * @param {*} force
   */
  async switchTab(tab, force = false) {
    this.falseAllExpand();
    if (this.ignoredTabs.includes(tab)) {
      this.commonData.setRefreshInterval(timefilter.getRefreshInterval());
      timefilter.setRefreshInterval({ pause: true, value: 0 });
    } else if (this.ignoredTabs.includes(this.$scope.tab)) {
      timefilter.setRefreshInterval(this.commonData.getRefreshInterval());
    }

    // Update agent status
    if (!force && ((this.$scope || {}).agent || false)) {
      try {
        const agentInfo = await this.apiReq.request(
          'GET',
          `/agents/${this.$scope.agent.id}`,
          { select: 'status' }
        );
        this.$scope.agent.status =
          (((agentInfo || {}).data || {}).data || {}).status ||
          this.$scope.agent.status;
      } catch (error) {} // eslint-disable-line
    }

    try {
      this.$scope.showSyscheckFiles = false;
      this.$scope.showScaScan = false;
      if (tab === 'pci') {
        const pciTabs = await this.commonData.getPCI();
        this.$scope.pciTabs = pciTabs;
        this.$scope.selectedPciIndex = 0;
      }
      if (tab === 'gdpr') {
        const gdprTabs = await this.commonData.getGDPR();
        this.$scope.gdprTabs = gdprTabs;
        this.$scope.selectedGdprIndex = 0;
      }

      if (tab === 'hipaa') {
        const hipaaTabs = await this.commonData.getHIPAA();
        this.$scope.hipaaTabs = hipaaTabs;
        this.$scope.selectedHipaaIndex = 0;
      }

      if (tab === 'nist') {
        const nistTabs = await this.commonData.getNIST();
        this.$scope.nistTabs = nistTabs;
        this.$scope.selectedNistIndex = 0;
      }

      if (tab === 'sca') {
        try {
          this.$scope.loadSca = true;
          const policies = await this.apiReq.request(
            'GET',
            `/sca/${this.$scope.agent.id}`,
            {}
          );
          this.$scope.policies =
            (((policies || {}).data || {}).data || {}).items || [];
        } catch (error) {
          this.$scope.policies = [];
        }
        this.$scope.loadSca = false;
      }

      if (tab === 'syscollector')
        try {
          await this.loadSyscollector(this.$scope.agent.id);
        } catch (error) {} // eslint-disable-line
      if (tab === 'configuration') {
        this.$scope.switchConfigurationTab('welcome');
      } else {
        this.configurationHandler.reset(this.$scope);
      }
      this.$scope.lookingSca = false;
      if (!this.ignoredTabs.includes(tab)) this.tabHistory.push(tab);
      if (this.tabHistory.length > 2)
        this.tabHistory = this.tabHistory.slice(-2);
      this.tabVisualizations.setTab(tab);

      if (this.$scope.tab === tab && !force) {
        this.$scope.$applyAsync();
        return;
      }

      const onlyAgent = this.$scope.tab === tab && force;
      const sameTab = this.$scope.tab === tab;
      this.$location.search('tab', tab);
      const preserveDiscover =
        this.tabHistory.length === 2 &&
        this.tabHistory[0] === this.tabHistory[1] &&
        !force;
      this.$scope.tab = tab;

      const targetSubTab =
        this.targetLocation && typeof this.targetLocation === 'object'
          ? this.targetLocation.subTab
          : 'panels';

      if (!this.ignoredTabs.includes(this.$scope.tab)) {
        this.$scope.switchSubtab(
          targetSubTab,
          true,
          onlyAgent,
          sameTab,
          preserveDiscover
        );
      }

      this.shareAgent.deleteTargetLocation();
      this.targetLocation = null;
      this.$scope.$applyAsync();
    } catch (error) {
      return Promise.reject(error);
    }
  }

  goDiscover() {
    this.targetLocation = {
      tab: 'general',
      subTab: 'discover'
    };
    return this.switchTab('general');
  }

  // Agent data

  /**
   * Checks rootcheck of selected agent
   */
  validateRootCheck() {
    const result = this.commonData.validateRange(this.$scope.agent.rootcheck);
    this.$scope.agent.rootcheck = result;
  }

  /**
   * Checks syscheck of selected agent
   */
  validateSysCheck() {
    const result = this.commonData.validateRange(this.$scope.agent.syscheck);
    this.$scope.agent.syscheck = result;
  }

  /**
   * Checks if configuration is sync
   */
  async checkSync() {
    const isSync = await this.apiReq.request(
      'GET',
      `/agents/${this.$scope.agent.id}/group/is_sync`,
      {}
    );
    this.$scope.isSynchronized =
      (((isSync || {}).data || {}).data || {}).synced || false;
    this.$scope.$applyAsync();
  }

  /**
   * Get the needed data for load syscollector
   * @param {*} id
   */
  async loadSyscollector(id) {
    try {
      const syscollectorData = await this.genericReq.request(
        'GET',
        `/api/syscollector/${id}`
      );

      this.$scope.syscollector = (syscollectorData || {}).data || {};

      return;
    } catch (error) {
      return Promise.reject(error);
    }
  }

  /**
   * Get all data from agent
   * @param {*} newAgentId
   */
  async getAgent(newAgentId) {
    try {
      this.$scope.emptyAgent = false;
      this.$scope.isSynchronized = false;
      this.$scope.load = true;
      this.changeAgent = true;

      const globalAgent = this.shareAgent.getAgent();

      const id = this.commonData.checkLocationAgentId(newAgentId, globalAgent);

      const data = await this.apiReq.request('GET', `/agents/${id}`, {});

      const agentInfo = ((data || {}).data || {}).data || false;

      // Agent
      this.$scope.agent = agentInfo;
      if (agentInfo && this.$scope.agent.os) {
        this.$scope.agentOS =
          this.$scope.agent.os.name + ' ' + this.$scope.agent.os.version;
        const isLinux = this.$scope.agent.os.uname.includes('Linux');
        this.$scope.agent.agentPlatform = isLinux ? 'linux' : this.$scope.agent.os.platform;
      } else {
        this.$scope.agentOS = '-';
        this.$scope.agent.agentPlatform = false;
      }

      await this.$scope.switchTab(this.$scope.tab, true);

      const groups = await this.apiReq.request('GET', '/agents/groups', {});
      this.$scope.groups = groups.data.data.items
        .map(item => item.name)
        .filter(
          item =>
            this.$scope.agent.group && !this.$scope.agent.group.includes(item)
        );

      this.loadWelcomeCardsProps();
      this.$scope.load = false;
      this.$scope.$applyAsync();
      return;
    } catch (error) {
      if (!this.$scope.agent) {
        if ((error || {}).status === -1) {
          this.$scope.emptyAgent = 'Wazuh API timeout.';
        }
      }
      this.errorHandler.handle(error, 'Agents');
      if (
        error &&
        typeof error === 'string' &&
        error.includes('Agent does not exist')
      ) {
        this.$location.search('agent', null);
        this.$location.path('/agents-preview');
      }
    }

    this.$scope.load = false;
    this.$scope.$applyAsync();
    return;
  }

  shouldShowComponent(component) {
    return !(UnsupportedComponents[this.$scope.agent.agentPlatform] || UnsupportedComponents['other']).includes(component);
  }

  cleanExtensions(extensions) {
    const result = {};
    for (const extension in extensions) {
      if (!(UnsupportedComponents[this.$scope.agent.agentPlatform] || UnsupportedComponents['other']).includes(extension)) {
        result[extension] = extensions[extension];
      }
    }
    return result;
  }

  /**
 * Get available welcome cards after getting the agent
 */
  loadWelcomeCardsProps() {
    this.$scope.welcomeCardsProps = {
      switchTab: tab => this.switchTab(tab),
      extensions: this.cleanExtensions(this.$scope.extensions),
      agent: this.$scope.agent,
      api: this.appState.getCurrentAPI(),
      setExtensions: (api, extensions) =>
        this.appState.setExtensions(api, extensions)
    };
  }

  switchGroupEdit() {
    this.$scope.editGroup = !!!this.$scope.editGroup;
    this.$scope.$applyAsync();
  }

  /**
   * This adds timezone offset to a given date
   * @param {String} binding_text
   * @param {String} date
   */
  offsetTimestamp(text, time) {
    try {
      return text + this.timeService.offset(time);
    } catch (error) {
      return time !== '-' ? `${text}${time} (UTC)` : time;
    }
  }

  /**
   * Navigate to the groups of an agent
   * @param {*} agent
   * @param {*} group
   */
  goGroups(agent, group) {
    this.appState.setNavigation({ status: true });
    this.visFactoryService.clearAll();
    this.shareAgent.setAgent(agent, group);
    this.$location.search('tab', 'groups');
    this.$location.search('navigation', true);
    this.$location.path('/manager');
  }

  /**
   * Get full data on CSV format from a path
   * @param {*} path path with data to convert
   * @param {*} fileName Output file name
   * @param {*} filters Filters to apply
   */
  async downloadCsv(path, fileName, filters = []) {
    try {
      this.errorHandler.info(
        'Your download should begin automatically...',
        'CSV'
      );
      const currentApi = JSON.parse(this.appState.getCurrentAPI()).id;
      const output = await this.csvReq.fetch(path, currentApi, filters);
      const blob = new Blob([output], { type: 'text/csv' }); // eslint-disable-line

      FileSaver.saveAs(blob, fileName);
    } catch (error) {
      this.errorHandler.handle(error, 'Download CSV');
    }
    return;
  }

  /**
   * Transform a visualization into an image
   */
  startVis2Png() {
    const syscollectorFilters = [];
    if (this.$scope.tab === 'syscollector' && (this.$scope.agent || {}).id) {
      syscollectorFilters.push(
        this.filterHandler.managerQuery(
          this.appState.getClusterInfo().cluster,
          true
        )
      );
      syscollectorFilters.push(
        this.filterHandler.agentQuery(this.$scope.agent.id)
      );
    }
    this.reportingService.startVis2Png(
      this.$scope.tab,
      (this.$scope.agent || {}).id || true,
      syscollectorFilters.length ? syscollectorFilters : null
    );
  }

  async launchRootcheckScan() {
    try {
      const isActive = ((this.$scope.agent || {}).status || '') === 'Active';
      if (!isActive) {
        throw new Error('Agent is not active');
      }
      await this.apiReq.request(
        'PUT',
        `/rootcheck/${this.$scope.agent.id}`,
        {}
      );
      this.errorHandler.info(
        `Policy monitoring scan launched successfully on agent ${this.$scope.agent.id}`,
        ''
      );
    } catch (error) {
      this.errorHandler.handle(error);
    }
    return;
  }

  async launchSyscheckScan() {
    try {
      const isActive = ((this.$scope.agent || {}).status || '') === 'Active';
      if (!isActive) {
        throw new Error('Agent is not active');
      }
      await this.apiReq.request('PUT', `/syscheck/${this.$scope.agent.id}`, {});
      this.errorHandler.info(
        `FIM scan launched successfully on agent ${this.$scope.agent.id}`,
        ''
      );
    } catch (error) {
      this.errorHandler.handle(error);
    }
    return;
  }

  falseAllExpand() {
    this.$scope.expandArray = [
      false,
      false,
      false,
      false,
      false,
      false,
      false,
      false,
      false,
      false,
      false,
      false,
      false,
      false,
      false,
      false
    ];
  }

  expand(i) {
    const oldValue = this.$scope.expandArray[i];
    this.falseAllExpand();
    this.$scope.expandArray[i] = !oldValue;
  }
}<|MERGE_RESOLUTION|>--- conflicted
+++ resolved
@@ -229,13 +229,8 @@
       this.$location.path('/manager/groups');
     };
 
-<<<<<<< HEAD
-    this.$scope.exportConfiguration = agent => {
-      this.reportingService.startConfigReport(agent, 'agentConfig');
-=======
     this.$scope.exportConfiguration = (enabledComponents) => {
       this.reportingService.startConfigReport(this.$scope.agent, 'agentConfig', enabledComponents);
->>>>>>> bc74011e
     };
 
     this.$scope.restartAgent = async agent => {
