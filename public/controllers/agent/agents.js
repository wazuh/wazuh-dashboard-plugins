/*
 * Wazuh app - Agents controller
 * Copyright (C) 2015-2019 Wazuh, Inc.
 *
 * This program is free software; you can redistribute it and/or modify
 * it under the terms of the GNU General Public License as published by
 * the Free Software Foundation; either version 2 of the License, or
 * (at your option) any later version.
 *
 * Find more information about this on the LICENSE file.
 */
import { FilterHandler } from '../../utils/filter-handler';
import { generateMetric } from '../../utils/generate-metric';
import { TabNames } from '../../utils/tab-names';
import * as FileSaver from '../../services/file-saver';
import { TabDescription } from '../../../server/reporting/tab-description';
import { UnsupportedComponents } from '../../utils/components-os-support';
import {
  metricsGeneral,
  metricsAudit,
  metricsVulnerability,
  metricsScap,
  metricsCiscat,
  metricsVirustotal
} from '../../utils/agents-metrics';

import { ConfigurationHandler } from '../../utils/config-handler';
import { timefilter } from 'ui/timefilter';

export class AgentsController {
  /**
   * Class constructor
   * @param {Object} $scope
   * @param {Object} $location
   * @param {Object} $rootScope
   * @param {Object} appState
   * @param {Object} apiReq
   * @param {Object} errorHandler
   * @param {Object} tabVisualizations
   * @param {Object} shareAgent
   * @param {Object} commonData
   * @param {Object} reportingService
   * @param {Object} visFactoryService
   * @param {Object} csvReq
   * @param {Object} wzTableFilter
   */
  constructor(
    $scope,
    $location,
    $rootScope,
    appState,
    apiReq,
    errorHandler,
    tabVisualizations,
    shareAgent,
    commonData,
    reportingService,
    visFactoryService,
    csvReq,
    wzTableFilter,
    $mdDialog,
    groupHandler,
    wazuhConfig,
    timeService,
    genericReq
  ) {
    this.$scope = $scope;
    this.$location = $location;
    this.$rootScope = $rootScope;
    this.appState = appState;
    this.apiReq = apiReq;
    this.errorHandler = errorHandler;
    this.tabVisualizations = tabVisualizations;
    this.shareAgent = shareAgent;
    this.commonData = commonData;
    this.reportingService = reportingService;
    this.visFactoryService = visFactoryService;
    this.csvReq = csvReq;
    this.wzTableFilter = wzTableFilter;
    this.$mdDialog = $mdDialog;
    this.groupHandler = groupHandler;
    this.wazuhConfig = wazuhConfig;
    this.timeService = timeService;
    this.genericReq = genericReq;

    // Config on-demand
    this.$scope.isArray = Array.isArray;
    this.configurationHandler = new ConfigurationHandler(apiReq, errorHandler);
    this.$scope.currentConfig = null;
    this.$scope.configurationTab = '';
    this.$scope.configurationSubTab = '';
    this.$scope.integrations = {};
    this.$scope.selectedItem = 0;
    this.targetLocation = null;
    this.ignoredTabs = ['syscollector', 'welcome', 'configuration'];

    this.$scope.showSyscheckFiles = false;
    this.$scope.showScaScan = false;

    this.$scope.editGroup = false;
    this.$scope.addingGroupToAgent = false;

    this.$scope.lookingSca = false;
    this.$scope.expandArray = [
      false,
      false,
      false,
      false,
      false,
      false,
      false,
      false,
      false,
      false,
      false,
      false,
      false,
      false,
      false,
      false
    ];
  }

  /**
   * On controller loads
   */
  $onInit() {
    const savedTimefilter = this.commonData.getTimefilter();
    if (savedTimefilter) {
      timefilter.setTime(savedTimefilter);
      this.commonData.removeTimefilter();
    }

    this.$scope.TabDescription = TabDescription;

    this.$rootScope.reportStatus = false;

    this.$location.search('_a', null);
    this.filterHandler = new FilterHandler(this.appState.getCurrentPattern());
    this.visFactoryService.clearAll();

    const currentApi = JSON.parse(this.appState.getCurrentAPI()).id;
    const extensions = this.appState.getExtensions(currentApi);
    this.$scope.extensions = extensions;

    // Getting possible target location
    this.targetLocation = this.shareAgent.getTargetLocation();

    if (this.targetLocation && typeof this.targetLocation === 'object') {
      this.$scope.tabView = this.targetLocation.subTab;
      this.$scope.tab = this.targetLocation.tab;
    } else {
      this.$scope.tabView = this.commonData.checkTabViewLocation();
      this.$scope.tab = this.commonData.checkTabLocation();
    }

    this.tabHistory = [];
    if (!this.ignoredTabs.includes(this.$scope.tab))
      this.tabHistory.push(this.$scope.tab);

    // Tab names
    this.$scope.tabNames = TabNames;

    this.tabVisualizations.assign('agents');

    /**
     * This check if given array of items contais a single given item
     * @param {Object} item
     * @param {Array<Object>} array
     */
    this.$scope.inArray = (item, array) =>
      item && Array.isArray(array) && array.includes(item);

    this.$scope.switchSubtab = async (
      subtab,
      force = false,
      onlyAgent = false,
      sameTab = true,
      preserveDiscover = false
    ) => this.switchSubtab(subtab, force, onlyAgent, sameTab, preserveDiscover);

    this.changeAgent = false;

    this.$scope.switchTab = (tab, force = false) => this.switchTab(tab, force);

    this.$scope.getAgentStatusClass = agentStatus =>
      agentStatus === 'Active' ? 'teal' : 'red';

    this.$scope.formatAgentStatus = agentStatus => {
      return ['Active', 'Disconnected'].includes(agentStatus)
        ? agentStatus
        : 'Never connected';
    };
    this.$scope.getAgent = async newAgentId => this.getAgent(newAgentId);
    this.$scope.goGroups = (agent, group) => this.goGroups(agent, group);
    this.$scope.downloadCsv = async (path, fileName, filters = []) =>
      this.downloadCsv(path, fileName, filters);

    this.$scope.search = (term, specificPath) =>
      this.$scope.$broadcast('wazuhSearch', { term, specificPath });

    this.$scope.searchSyscheckFile = (term, specificFilter) =>
      this.$scope.$broadcast('wazuhSearch', { term, specificFilter });

    this.$scope.searchRootcheck = (term, specificFilter) =>
      this.$scope.$broadcast('wazuhSearch', { term, specificFilter });

    this.$scope.launchRootcheckScan = () => this.launchRootcheckScan();
    this.$scope.launchSyscheckScan = () => this.launchSyscheckScan();

    this.$scope.startVis2Png = () => this.startVis2Png();

    this.$scope.shouldShowComponent = component =>
      this.shouldShowComponent(component);

    this.$scope.$on('$destroy', () => {
      this.visFactoryService.clearAll();
    });

    this.$scope.isArray = Array.isArray;

    this.$scope.goGroup = () => {
      this.shareAgent.setAgent(this.$scope.agent);
      this.$location.path('/manager/groups');
    };

    this.$scope.exportConfiguration = enabledComponents => {
      this.reportingService.startConfigReport(
        this.$scope.agent,
        'agentConfig',
        enabledComponents
      );
    };

    this.$scope.restartAgent = async agent => {
      this.$scope.restartingAgent = true;
      try {
        const data = await this.apiReq.request(
          'PUT',
          `/agents/${agent.id}/restart`,
          {}
        );
        const result = ((data || {}).data || {}).data || false;
        const failed =
          result &&
          Array.isArray(result.failed_ids) &&
          result.failed_ids.length;
        if (failed) {
          throw new Error(result.failed_ids[0].error.message);
        } else if (result) {
          this.errorHandler.info(result.msg);
        } else {
          throw new Error('Unexpected error upgrading agent');
        }
        this.$scope.restartingAgent = false;
      } catch (error) {
        this.errorHandler.handle(error);
        this.$scope.restartingAgent = false;
      }
      this.$scope.$applyAsync();
    };

    const configuration = this.wazuhConfig.getConfig();
    this.$scope.adminMode = !!(configuration || {}).admin;

    //Load
    try {
      this.$scope.getAgent();
    } catch (e) {
      this.errorHandler.handle(
        'Unexpected exception loading controller',
        'Agents'
      );
    }

    // Config on demand
    this.$scope.getXML = () => this.configurationHandler.getXML(this.$scope);
    this.$scope.getJSON = () => this.configurationHandler.getJSON(this.$scope);
    this.$scope.isString = item => typeof item === 'string';
    this.$scope.hasSize = obj =>
      obj && typeof obj === 'object' && Object.keys(obj).length;
    this.$scope.offsetTimestamp = (text, time) =>
      this.offsetTimestamp(text, time);
    this.$scope.switchConfigTab = (
      configurationTab,
      sections,
      navigate = true
    ) => {
      this.$scope.navigate = navigate;
      try {
        this.$scope.configSubTab = JSON.stringify({
          configurationTab: configurationTab,
          sections: sections
        });
        if (!this.$location.search().configSubTab) {
          this.appState.setSessionStorageItem(
            'configSubTab',
            this.$scope.configSubTab
          );
          this.$location.search('configSubTab', true);
        }
      } catch (error) {
        this.errorHandler.handle(error, 'Set configuration path');
      }
      this.configurationHandler.switchConfigTab(
        configurationTab,
        sections,
        this.$scope,
        this.$scope.agent.id
      );
    };

    this.$scope.switchWodle = (wodleName, navigate = true) => {
      this.$scope.navigate = navigate;
      this.$scope.configWodle = wodleName;
      if (!this.$location.search().configWodle) {
        this.$location.search('configWodle', this.$scope.configWodle);
      }
      this.configurationHandler.switchWodle(
        wodleName,
        this.$scope,
        this.$scope.agent.id
      );
    };

    this.$scope.switchConfigurationTab = (configurationTab, navigate) => {
      // Check if configuration is synced
      this.checkSync();
      this.$scope.navigate = navigate;
      this.configurationHandler.switchConfigurationTab(
        configurationTab,
        this.$scope
      );
      if (!this.$scope.navigate) {
        const configSubTab = this.$location.search().configSubTab;
        if (configSubTab) {
          try {
            const config = this.appState.getSessionStorageItem('configSubTab');
            const configSubTabObj = JSON.parse(config);
            this.$scope.switchConfigTab(
              configSubTabObj.configurationTab,
              configSubTabObj.sections,
              false
            );
          } catch (error) {
            this.errorHandler.handle(error, 'Get configuration path');
          }
        } else {
          const configWodle = this.$location.search().configWodle;
          if (configWodle) {
            this.$scope.switchWodle(configWodle, false);
          }
        }
      } else {
        this.$location.search('configSubTab', null);
        this.appState.removeSessionStorageItem('configSubTab');
        this.$location.search('configWodle', null);
      }
    };
    this.$scope.switchConfigurationSubTab = configurationSubTab => {
      this.configurationHandler.switchConfigurationSubTab(
        configurationSubTab,
        this.$scope
      );
      if (configurationSubTab === 'pm-sca') {
        this.$scope.currentConfig.sca = this.configurationHandler.parseWodle(
          this.$scope.currentConfig,
          'sca'
        );
      }
    };
    this.$scope.updateSelectedItem = i => (this.$scope.selectedItem = i);
    this.$scope.getIntegration = list =>
      this.configurationHandler.getIntegration(list, this.$scope);

    this.$scope.switchSyscheckFiles = () => {
      this.$scope.showSyscheckFiles = !this.$scope.showSyscheckFiles;
      if (!this.$scope.showSyscheckFiles) {
        this.$scope.$emit('changeTabView', {
<<<<<<< HEAD
          tabView: this.$scope.tabView
=======
          tabView: this.$scope.tabView,
          tab: this.$scope.tab
>>>>>>> 555b8eef
        });
      }
      this.$scope.$applyAsync();
    };

    this.$scope.switchScaScan = () => {
      this.$scope.lookingSca = false;
      this.$scope.showScaScan = !this.$scope.showScaScan;
      if (!this.$scope.showScaScan) {
        this.$scope.$emit('changeTabView', {
<<<<<<< HEAD
          tabView: this.$scope.tabView
=======
          tabView: this.$scope.tabView,
          tab: this.$scope.tab
>>>>>>> 555b8eef
        });
      }
      this.$scope.$applyAsync();
    };

    this.$scope.goDiscover = () => this.goDiscover();

    this.$scope.$on('$routeChangeStart', () => {
      return this.appState.removeSessionStorageItem('configSubTab');
    });

    this.$scope.switchGroupEdit = () => {
      this.$scope.addingGroupToAgent = false;
      this.switchGroupEdit();
    };

    this.$scope.showConfirmAddGroup = group => {
      this.$scope.addingGroupToAgent = this.$scope.addingGroupToAgent
        ? false
        : group;
    };

    this.$scope.cancelAddGroup = () => (this.$scope.addingGroupToAgent = false);

    this.$scope.loadScaChecks = policy =>
      (this.$scope.lookingSca = { ...policy, id: policy.policy_id });
    this.$scope.closeScaChecks = () => (this.$scope.lookingSca = false);

    this.$scope.confirmAddGroup = group => {
      this.groupHandler
        .addAgentToGroup(group, this.$scope.agent.id)
        .then(() =>
          this.apiReq.request('GET', `/agents/${this.$scope.agent.id}`, {})
        )
        .then(agent => {
          this.$scope.agent.group = agent.data.data.group;
          this.$scope.groups = this.$scope.groups.filter(
            item => !agent.data.data.group.includes(item)
          );
          this.$scope.addingGroupToAgent = false;
          this.$scope.editGroup = false;
          this.errorHandler.info(`Group ${group} has been added.`);
          this.$scope.$applyAsync();
        })
        .catch(error => {
          this.$scope.editGroup = false;
          this.$scope.addingGroupToAgent = false;
          this.errorHandler.handle(
            error.message || error,
            'Error adding group to agent'
          );
        });
    };

    this.$scope.expand = i => this.expand(i);
    this.setTabs();
  }
  /**
   * Create metric for given object
   * @param {*} metricsObject
   */
  createMetrics(metricsObject) {
    for (let key in metricsObject) {
      this.$scope[key] = () => {
        const metric = generateMetric(metricsObject[key]);
        return !!metric ? metric : '-';
      };
    }
  }

  /**
   * Classify metrics for create the suitable one
   * @param {*} tab
   * @param {*} subtab
   */
  checkMetrics(tab, subtab) {
    if (subtab === 'panels') {
      switch (tab) {
        case 'general':
          this.createMetrics(metricsGeneral);
          break;
        case 'audit':
          this.createMetrics(metricsAudit);
          break;
        case 'vuls':
          this.createMetrics(metricsVulnerability);
          break;
        case 'oscap':
          this.createMetrics(metricsScap);
          break;
        case 'ciscat':
          this.createMetrics(metricsCiscat);
          break;
        case 'virustotal':
          this.createMetrics(metricsVirustotal);
          break;
      }
    }
  }

  // Switch subtab
  async switchSubtab(
    subtab,
    force = false,
    onlyAgent = false,
    sameTab = true,
    preserveDiscover = false
  ) {
    try {
      if (this.$scope.tabView === subtab && !force) return;
      this.tabVisualizations.clearDeadVis();
      this.visFactoryService.clear(onlyAgent);
      this.$location.search('tabView', subtab);
      const localChange =
        subtab === 'panels' && this.$scope.tabView === 'discover' && sameTab;
      this.$scope.tabView = subtab;

      if (
        (subtab === 'panels' ||
          (this.targetLocation &&
            typeof this.targetLocation === 'object' &&
            this.targetLocation.subTab === 'discover' &&
            subtab === 'discover')) &&
        !this.ignoredTabs.includes(this.$scope.tab)
      ) {
        const condition =
          !this.changeAgent && (localChange || preserveDiscover);
        await this.visFactoryService.buildAgentsVisualizations(
          this.filterHandler,
          this.$scope.tab,
          subtab,
          condition,
          this.$scope.agent.id
        );

        this.changeAgent = false;
      } else {
        this.$scope.$emit('changeTabView', {
          tabView: this.$scope.tabView,
          tab: this.$scope.tab
        });
      }

      this.checkMetrics(this.$scope.tab, subtab);

      return;
    } catch (error) {
      this.errorHandler.handle(error, 'Agents');
      return;
    }
  }

  /**
   * Switch tab
   * @param {*} tab
   * @param {*} force
   */
  async switchTab(tab, force = false) {
    this.tabVisualizations.setTab(tab);
    this.$rootScope.rendered = false;
    this.$rootScope.$applyAsync();
    this.falseAllExpand();
    if (this.ignoredTabs.includes(tab)) {
      this.commonData.setRefreshInterval(timefilter.getRefreshInterval());
      timefilter.setRefreshInterval({ pause: true, value: 0 });
    } else if (this.ignoredTabs.includes(this.$scope.tab)) {
      timefilter.setRefreshInterval(this.commonData.getRefreshInterval());
    }

    // Update agent status
    if (!force && ((this.$scope || {}).agent || false)) {
      try {
        const agentInfo = await this.apiReq.request(
          'GET',
          `/agents/${this.$scope.agent.id}`,
          { select: 'status' }
        );
        this.$scope.agent.status =
          (((agentInfo || {}).data || {}).data || {}).status ||
          this.$scope.agent.status;
      } catch (error) {} // eslint-disable-line
    }

    try {
      this.$scope.showSyscheckFiles = false;
      this.$scope.showScaScan = false;
      if (tab === 'pci') {
        const pciTabs = await this.commonData.getPCI();
        this.$scope.pciReqs = {
          items: pciTabs,
          reqTitle: 'PCI DSS Requirement'
        };
      }
      if (tab === 'gdpr') {
        const gdprTabs = await this.commonData.getGDPR();
        this.$scope.gdprReqs = {
          items: gdprTabs,
          reqTitle: 'GDPR Requirement'
        };
      }

      if (tab === 'hipaa') {
        const hipaaTabs = await this.commonData.getHIPAA();
        this.$scope.hipaaReqs = {
          items: hipaaTabs,
          reqTitle: 'HIPAA Requirement'
        };
      }

      if (tab === 'nist') {
        const nistTabs = await this.commonData.getNIST();
        this.$scope.nistReqs = {
          items: nistTabs,
          reqTitle: 'NIST 800-53 Requirement'
        };
      }

      if (tab === 'sca') {
        try {
          this.$scope.loadSca = true;
          const policies = await this.apiReq.request(
            'GET',
            `/sca/${this.$scope.agent.id}`,
            {}
          );
          this.$scope.policies =
            (((policies || {}).data || {}).data || {}).items || [];
        } catch (error) {
          this.$scope.policies = [];
        }
        this.$scope.loadSca = false;
      }

      if (tab === 'syscollector')
        try {
          await this.loadSyscollector(this.$scope.agent.id);
          this.$scope.$emit('changeTabView', {
            syscollector: true
          });
        } catch (error) {} // eslint-disable-line
      if (tab === 'configuration') {
        this.$scope.switchConfigurationTab('welcome');
      } else {
        this.configurationHandler.reset(this.$scope);
      }
      this.$scope.lookingSca = false;
      if (!this.ignoredTabs.includes(tab)) this.tabHistory.push(tab);
      if (this.tabHistory.length > 2)
        this.tabHistory = this.tabHistory.slice(-2);

      if (this.$scope.tab === tab && !force) {
        this.$scope.$applyAsync();
        return;
      }

      const onlyAgent = this.$scope.tab === tab && force;
      const sameTab = this.$scope.tab === tab;
      this.$location.search('tab', tab);
      const preserveDiscover =
        this.tabHistory.length === 2 &&
        this.tabHistory[0] === this.tabHistory[1] &&
        !force;
      this.$scope.tab = tab;

      const targetSubTab =
        this.targetLocation && typeof this.targetLocation === 'object'
          ? this.targetLocation.subTab
          : 'panels';

      if (!this.ignoredTabs.includes(this.$scope.tab)) {
        this.$scope.switchSubtab(
          targetSubTab,
          true,
          onlyAgent,
          sameTab,
          preserveDiscover
        );
      }

      this.shareAgent.deleteTargetLocation();
      this.targetLocation = null;
      this.$scope.$applyAsync();
    } catch (error) {
      return Promise.reject(error);
    }

    this.$scope.configurationTabsProps = {};
    this.$scope.buildProps = tabs => {
      const cleanTabs = [];
      tabs.forEach(x => {
        if (
          this.$scope.configurationTab === 'integrity-monitoring' &&
          x.id === 'fim-whodata' &&
          x.agent &&
          x.agent.agentPlatform !== 'linux'
        )
          return;

        cleanTabs.push({
          id: x.id,
          name: x.name
        });
      });
      this.$scope.configurationTabsProps = {
        clickAction: tab => {
          this.$scope.switchConfigurationSubTab(tab);
        },
        selectedTab:
          this.$scope.configurationSubTab || (tabs && tabs.length)
            ? tabs[0].id
            : '',
        tabs: cleanTabs
      };
    };

    this.setTabs();
  }

  /**
   * Build the current section tabs
   */
  setTabs() {
    this.$scope.agentsTabsProps = false;
    this.currentPanel = this.commonData.getCurrentPanel(this.$scope.tab, true);

    if (!this.currentPanel) return;

    const tabs = this.commonData.getTabsFromCurrentPanel(
      this.currentPanel,
      this.$scope.extensions,
      this.$scope.tabNames
    );

    const cleanTabs = [];
    tabs.forEach(x => {
      if (
        (
          UnsupportedComponents[(this.$scope.agent || {}).agentPlatform] ||
          UnsupportedComponents['other']
        ).includes(x.id)
      )
        return;

      cleanTabs.push({
        id: x.id,
        name: x.name
      });
    });

    this.$scope.agentsTabsProps = {
      clickAction: tab => {
        this.switchTab(tab, true);
      },
      selectedTab:
        this.$scope.tab ||
        (this.currentPanel && this.currentPanel.length
          ? this.currentPanel[0]
          : ''),
      tabs: cleanTabs
    };
    this.$scope.$applyAsync();
  }

  goDiscover() {
    this.targetLocation = {
      tab: 'general',
      subTab: 'discover'
    };
    return this.switchTab('general');
  }

  // Agent data

  /**
   * Checks rootcheck of selected agent
   */
  validateRootCheck() {
    const result = this.commonData.validateRange(this.$scope.agent.rootcheck);
    this.$scope.agent.rootcheck = result;
  }

  /**
   * Checks syscheck of selected agent
   */
  validateSysCheck() {
    const result = this.commonData.validateRange(this.$scope.agent.syscheck);
    this.$scope.agent.syscheck = result;
  }

  /**
   * Checks if configuration is sync
   */
  async checkSync() {
    const isSync = await this.apiReq.request(
      'GET',
      `/agents/${this.$scope.agent.id}/group/is_sync`,
      {}
    );
    this.$scope.isSynchronized =
      (((isSync || {}).data || {}).data || {}).synced || false;
    this.$scope.$applyAsync();
  }

  /**
   * Get the needed data for load syscollector
   * @param {*} id
   */
  async loadSyscollector(id) {
    try {
      const syscollectorData = await this.genericReq.request(
        'GET',
        `/api/syscollector/${id}`
      );

      this.$scope.syscollector = (syscollectorData || {}).data || {};

      return;
    } catch (error) {
      return Promise.reject(error);
    }
  }

  /**
   * Get all data from agent
   * @param {*} newAgentId
   */
  async getAgent(newAgentId) {
    try {
      this.$scope.emptyAgent = false;
      this.$scope.isSynchronized = false;
      this.$scope.load = true;
      this.changeAgent = true;

      const globalAgent = this.shareAgent.getAgent();

      const id = this.commonData.checkLocationAgentId(newAgentId, globalAgent);

      const data = await this.apiReq.request('GET', `/agents/${id}`, {});

      const agentInfo = ((data || {}).data || {}).data || false;

      // Agent
      this.$scope.agent = agentInfo;
      if (agentInfo && this.$scope.agent.os) {
        this.$scope.agentOS =
          this.$scope.agent.os.name + ' ' + this.$scope.agent.os.version;
        const isLinux = this.$scope.agent.os.uname.includes('Linux');
        this.$scope.agent.agentPlatform = isLinux
          ? 'linux'
          : this.$scope.agent.os.platform;
      } else {
        this.$scope.agentOS = '-';
        this.$scope.agent.agentPlatform = false;
      }

      await this.$scope.switchTab(this.$scope.tab, true);

      const groups = await this.apiReq.request('GET', '/agents/groups', {});
      this.$scope.groups = groups.data.data.items
        .map(item => item.name)
        .filter(
          item =>
            this.$scope.agent.group && !this.$scope.agent.group.includes(item)
        );

      this.loadWelcomeCardsProps();
      this.$scope.load = false;
      this.$scope.$applyAsync();
      return;
    } catch (error) {
      if (!this.$scope.agent) {
        if ((error || {}).status === -1) {
          this.$scope.emptyAgent = 'Wazuh API timeout.';
        }
      }
      this.errorHandler.handle(error, 'Agents');
      if (
        error &&
        typeof error === 'string' &&
        error.includes('Agent does not exist')
      ) {
        this.$location.search('agent', null);
        this.$location.path('/agents-preview');
      }
    }

    this.$scope.load = false;
    this.$scope.$applyAsync();
    return;
  }

  shouldShowComponent(component) {
    return !(
      UnsupportedComponents[this.$scope.agent.agentPlatform] ||
      UnsupportedComponents['other']
    ).includes(component);
  }

  cleanExtensions(extensions) {
    const result = {};
    for (const extension in extensions) {
      if (
        !(
          UnsupportedComponents[this.$scope.agent.agentPlatform] ||
          UnsupportedComponents['other']
        ).includes(extension)
      ) {
        result[extension] = extensions[extension];
      }
    }
    return result;
  }

  /**
   * Get available welcome cards after getting the agent
   */
  loadWelcomeCardsProps() {
    this.$scope.welcomeCardsProps = {
      switchTab: tab => this.switchTab(tab),
      extensions: this.cleanExtensions(this.$scope.extensions),
      agent: this.$scope.agent,
      api: this.appState.getCurrentAPI(),
      setExtensions: (api, extensions) => {
        this.appState.setExtensions(api, extensions);
        this.$scope.extensions = extensions;
      }
    };
  }

  switchGroupEdit() {
    this.$scope.editGroup = !!!this.$scope.editGroup;
    this.$scope.$applyAsync();
  }

  /**
   * This adds timezone offset to a given date
   * @param {String} binding_text
   * @param {String} date
   */
  offsetTimestamp(text, time) {
    try {
      return text + this.timeService.offset(time);
    } catch (error) {
      return time !== '-' ? `${text}${time} (UTC)` : time;
    }
  }

  /**
   * Navigate to the groups of an agent
   * @param {*} agent
   * @param {*} group
   */
  goGroups(agent, group) {
    this.appState.setNavigation({ status: true });
    this.visFactoryService.clearAll();
    this.shareAgent.setAgent(agent, group);
    this.$location.search('tab', 'groups');
    this.$location.search('navigation', true);
    this.$location.path('/manager');
  }

  /**
   * Get full data on CSV format from a path
   * @param {*} path path with data to convert
   * @param {*} fileName Output file name
   * @param {*} filters Filters to apply
   */
  async downloadCsv(path, fileName, filters = []) {
    try {
      this.errorHandler.info(
        'Your download should begin automatically...',
        'CSV'
      );
      const currentApi = JSON.parse(this.appState.getCurrentAPI()).id;
      const output = await this.csvReq.fetch(path, currentApi, filters);
      const blob = new Blob([output], { type: 'text/csv' }); // eslint-disable-line

      FileSaver.saveAs(blob, fileName);
    } catch (error) {
      this.errorHandler.handle(error, 'Download CSV');
    }
    return;
  }

  /**
   * Transform a visualization into an image
   */
  startVis2Png() {
    const syscollectorFilters = [];
    if (this.$scope.tab === 'syscollector' && (this.$scope.agent || {}).id) {
      syscollectorFilters.push(
        this.filterHandler.managerQuery(
          this.appState.getClusterInfo().cluster,
          true
        )
      );
      syscollectorFilters.push(
        this.filterHandler.agentQuery(this.$scope.agent.id)
      );
    }
    this.reportingService.startVis2Png(
      this.$scope.tab,
      (this.$scope.agent || {}).id || true,
      syscollectorFilters.length ? syscollectorFilters : null
    );
  }

  async launchRootcheckScan() {
    try {
      const isActive = ((this.$scope.agent || {}).status || '') === 'Active';
      if (!isActive) {
        throw new Error('Agent is not active');
      }
      await this.apiReq.request(
        'PUT',
        `/rootcheck/${this.$scope.agent.id}`,
        {}
      );
      this.errorHandler.info(
        `Policy monitoring scan launched successfully on agent ${this.$scope.agent.id}`,
        ''
      );
    } catch (error) {
      this.errorHandler.handle(error);
    }
    return;
  }

  async launchSyscheckScan() {
    try {
      const isActive = ((this.$scope.agent || {}).status || '') === 'Active';
      if (!isActive) {
        throw new Error('Agent is not active');
      }
      await this.apiReq.request('PUT', `/syscheck/${this.$scope.agent.id}`, {});
      this.errorHandler.info(
        `FIM scan launched successfully on agent ${this.$scope.agent.id}`,
        ''
      );
    } catch (error) {
      this.errorHandler.handle(error);
    }
    return;
  }

  falseAllExpand() {
    this.$scope.expandArray = [
      false,
      false,
      false,
      false,
      false,
      false,
      false,
      false,
      false,
      false,
      false,
      false,
      false,
      false,
      false,
      false
    ];
  }

  expand(i) {
    const oldValue = this.$scope.expandArray[i];
    this.falseAllExpand();
    this.$scope.expandArray[i] = !oldValue;
  }
}<|MERGE_RESOLUTION|>--- conflicted
+++ resolved
@@ -377,12 +377,8 @@
       this.$scope.showSyscheckFiles = !this.$scope.showSyscheckFiles;
       if (!this.$scope.showSyscheckFiles) {
         this.$scope.$emit('changeTabView', {
-<<<<<<< HEAD
-          tabView: this.$scope.tabView
-=======
           tabView: this.$scope.tabView,
           tab: this.$scope.tab
->>>>>>> 555b8eef
         });
       }
       this.$scope.$applyAsync();
@@ -393,12 +389,8 @@
       this.$scope.showScaScan = !this.$scope.showScaScan;
       if (!this.$scope.showScaScan) {
         this.$scope.$emit('changeTabView', {
-<<<<<<< HEAD
-          tabView: this.$scope.tabView
-=======
           tabView: this.$scope.tabView,
           tab: this.$scope.tab
->>>>>>> 555b8eef
         });
       }
       this.$scope.$applyAsync();
