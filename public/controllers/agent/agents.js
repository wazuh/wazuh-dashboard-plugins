/*
 * Wazuh app - Agents controller
 * Copyright (C) 2018 Wazuh, Inc.
 *
 * This program is free software; you can redistribute it and/or modify
 * it under the terms of the GNU General Public License as published by
 * the Free Software Foundation; either version 2 of the License, or
 * (at your option) any later version.
 *
 * Find more information about this on the LICENSE file.
 */
import { FilterHandler } from '../../utils/filter-handler';
import { generateMetric } from '../../utils/generate-metric';
import { TabNames } from '../../utils/tab-names';
import * as FileSaver from '../../services/file-saver';
import { TabDescription } from '../../../server/reporting/tab-description';

import {
  metricsAudit,
  metricsVulnerability,
  metricsScap,
  metricsCiscat,
  metricsVirustotal
} from '../../utils/agents-metrics';

import { ConfigurationHandler } from '../../utils/config-handler';
import { timefilter } from 'ui/timefilter';

export class AgentsController {
  /**
   * Class constructor
   * @param {Object} $scope
   * @param {Object} $location
   * @param {Object} $rootScope
   * @param {Object} appState
   * @param {Object} apiReq
   * @param {Object} errorHandler
   * @param {Object} tabVisualizations
   * @param {Object} shareAgent
   * @param {Object} commonData
   * @param {Object} reportingService
   * @param {Object} visFactoryService
   * @param {Object} csvReq
   * @param {Object} wzTableFilter
   */
  constructor(
    $scope,
    $location,
    $rootScope,
    appState,
    apiReq,
    errorHandler,
    tabVisualizations,
    shareAgent,
    commonData,
    reportingService,
    visFactoryService,
    csvReq,
    wzTableFilter,
    $mdDialog,
    groupHandler
  ) {
    this.$scope = $scope;
    this.$location = $location;
    this.$rootScope = $rootScope;
    this.appState = appState;
    this.apiReq = apiReq;
    this.errorHandler = errorHandler;
    this.tabVisualizations = tabVisualizations;
    this.shareAgent = shareAgent;
    this.commonData = commonData;
    this.reportingService = reportingService;
    this.visFactoryService = visFactoryService;
    this.csvReq = csvReq;
    this.wzTableFilter = wzTableFilter;
    this.$mdDialog = $mdDialog;
    this.groupHandler = groupHandler;

    // Config on-demand
    this.$scope.isArray = Array.isArray;
    this.configurationHandler = new ConfigurationHandler(apiReq, errorHandler);
    this.$scope.currentConfig = null;
    this.$scope.configurationTab = '';
    this.$scope.configurationSubTab = '';
    this.$scope.integrations = {};
    this.$scope.selectedItem = 0;
    this.targetLocation = null;
    this.ignoredTabs = ['syscollector', 'welcome', 'configuration'];

    this.$scope.showSyscheckFiles = false;
    this.$scope.editGroup = false;
  }

  /**
   * On controller loads
   */
  $onInit() {
    const savedTimefilter = this.commonData.getTimefilter();
    if (savedTimefilter) {
      timefilter.setTime(savedTimefilter);
      this.commonData.removeTimefilter();
    }

    this.$scope.TabDescription = TabDescription;

    this.$rootScope.reportStatus = false;

    this.$location.search('_a', null);
    this.filterHandler = new FilterHandler(this.appState.getCurrentPattern());
    this.visFactoryService.clearAll();

    const currentApi = JSON.parse(this.appState.getCurrentAPI()).id;
    const extensions = this.appState.getExtensions(currentApi);
    this.$scope.extensions = extensions;

    // Getting possible target location
    this.targetLocation = this.shareAgent.getTargetLocation();

    if (this.targetLocation && typeof this.targetLocation === 'object') {
      this.$scope.tabView = this.targetLocation.subTab;
      this.$scope.tab = this.targetLocation.tab;
    } else {
      this.$scope.tabView = this.commonData.checkTabViewLocation();
      this.$scope.tab = this.commonData.checkTabLocation();
    }

    this.tabHistory = [];
    if (!this.ignoredTabs.includes(this.$scope.tab))
      this.tabHistory.push(this.$scope.tab);

    // Tab names
    this.$scope.tabNames = TabNames;

    this.tabVisualizations.assign('agents');

    this.$scope.hostMonitoringTabs = ['general', 'fim', 'syscollector'];
    this.$scope.systemAuditTabs = ['pm', 'audit', 'oscap', 'ciscat'];
    this.$scope.securityTabs = ['vuls', 'virustotal', 'osquery'];
    this.$scope.complianceTabs = ['pci', 'gdpr'];

    /**
     * This check if given array of items contais a single given item
     * @param {Object} item
     * @param {Array<Object>} array
     */
    this.$scope.inArray = (item, array) =>
      item && Array.isArray(array) && array.includes(item);

    this.$scope.switchSubtab = async (
      subtab,
      force = false,
      onlyAgent = false,
      sameTab = true,
      preserveDiscover = false
    ) => this.switchSubtab(subtab, force, onlyAgent, sameTab, preserveDiscover);

    this.changeAgent = false;

    this.$scope.switchTab = (tab, force = false) => this.switchTab(tab, force);

    this.$scope.getAgentStatusClass = agentStatus =>
      agentStatus === 'Active' ? 'teal' : 'red';

    this.$scope.formatAgentStatus = agentStatus => {
      return ['Active', 'Disconnected'].includes(agentStatus)
        ? agentStatus
        : 'Never connected';
    };
    this.$scope.getAgent = async newAgentId => this.getAgent(newAgentId);
    this.$scope.goGroups = (agent, group) => this.goGroups(agent, group);
    this.$scope.analyzeAgents = async searchTerm =>
      this.analyzeAgents(searchTerm);
    this.$scope.downloadCsv = async (path, fileName, filters = []) =>
      this.downloadCsv(path, fileName, filters);

    this.$scope.search = (term, specificPath) =>
      this.$scope.$broadcast('wazuhSearch', { term, specificPath });

    this.$scope.searchSyscheckFile = (term, specificFilter) =>
      this.$scope.$broadcast('wazuhSearch', { term, specificFilter });

    this.$scope.startVis2Png = () => this.startVis2Png();

    this.$scope.$on('$destroy', () => {
      this.visFactoryService.clearAll();
    });

    this.$scope.isArray = Array.isArray;

    this.$scope.goGroup = () => {
      this.shareAgent.setAgent(this.$scope.agent);
      this.$location.path('/manager/groups');
    };

    //Load
    try {
      this.$scope.getAgent();
    } catch (e) {
      this.errorHandler.handle(
        'Unexpected exception loading controller',
        'Agents'
      );
    }

    // Config on demand
    this.$scope.getXML = () => this.configurationHandler.getXML(this.$scope);
    this.$scope.getJSON = () => this.configurationHandler.getJSON(this.$scope);
    this.$scope.isString = item => typeof item === 'string';
    this.$scope.hasSize = obj =>
      obj && typeof obj === 'object' && Object.keys(obj).length;
    this.$scope.switchConfigTab = (
      configurationTab,
      sections,
      navigate = true
    ) => {
      this.$scope.navigate = navigate;
      try {
        this.$scope.configSubTab = JSON.stringify({
          configurationTab: configurationTab,
          sections: sections
        });
        if (!this.$location.search().configSubTab) {
          this.appState.setSessionStorageItem(
            'configSubTab',
            this.$scope.configSubTab
          );
          this.$location.search('configSubTab', true);
        }
      } catch (error) {
        this.errorHandler.handle(error, 'Set configuration path');
      }
      this.configurationHandler.switchConfigTab(
        configurationTab,
        sections,
        this.$scope,
        this.$scope.agent.id
      );
    };

    this.$scope.switchWodle = (wodleName, navigate = true) => {
      this.$scope.navigate = navigate;
      this.$scope.configWodle = wodleName;
      if (!this.$location.search().configWodle) {
        this.$location.search('configWodle', this.$scope.configWodle);
      }
      this.configurationHandler.switchWodle(
        wodleName,
        this.$scope,
        this.$scope.agent.id
      );
    };

    this.$scope.switchConfigurationTab = (configurationTab, navigate) => {
      this.$scope.navigate = navigate;
      this.configurationHandler.switchConfigurationTab(
        configurationTab,
        this.$scope
      );
      if (!this.$scope.navigate) {
        const configSubTab = this.$location.search().configSubTab;
        if (configSubTab) {
          try {
            const config = this.appState.getSessionStorageItem('configSubTab');
            const configSubTabObj = JSON.parse(config);
            this.$scope.switchConfigTab(
              configSubTabObj.configurationTab,
              configSubTabObj.sections,
              false
            );
          } catch (error) {
            this.errorHandler.handle(error, 'Get configuration path');
          }
        } else {
          const configWodle = this.$location.search().configWodle;
          if (configWodle) {
            this.$scope.switchWodle(configWodle, false);
          }
        }
      } else {
        this.$location.search('configSubTab', null);
        this.appState.removeSessionStorageItem('configSubTab');
        this.$location.search('configWodle', null);
      }
    };
    this.$scope.switchConfigurationSubTab = configurationSubTab => {
      this.configurationHandler.switchConfigurationSubTab(
        configurationSubTab,
        this.$scope
      );
    };
    this.$scope.updateSelectedItem = i => (this.$scope.selectedItem = i);
    this.$scope.getIntegration = list =>
      this.configurationHandler.getIntegration(list, this.$scope);

    this.$scope.switchSyscheckFiles = () => {
      this.$scope.showSyscheckFiles = !this.$scope.showSyscheckFiles;
      if (!this.$scope.showSyscheckFiles) {
        this.$rootScope.$emit('changeTabView', {
          tabView: this.$scope.tabView
        });
      }
      if (!this.$scope.$$phase) this.$scope.$digest();
    };

    this.$scope.goDiscover = () => this.goDiscover();

    this.$scope.$on('$routeChangeStart', () =>
      this.appState.removeSessionStorageItem('configSubTab')
    );

    this.$scope.switchGroupEdit = () => this.switchGroupEdit();

    this.$scope.showConfirm = (ev, group) => {
      
      const confirm = this.$mdDialog
        .confirm()
        .title(`Add group "${group}" to agent "${this.$scope.agent.id}"?`)
        .targetEvent(ev)
        .ok('Agree')
        .cancel('Cancel');

        this.$mdDialog.show(confirm).then(
        () => {
          this.groupHandler.addAgentToGroup(group,this.$scope.agent.id)
          .then(() => this.apiReq.request('GET',`/agents/${this.$scope.agent.id}`,{}))
          .then(agent => {
            this.$scope.agent.group = agent.data.data.group;
            this.$scope.groups = this.$scope.groups.filter(item => !agent.data.data.group.includes(item));
            if(!this.$scope.$$phase) this.$scope.$digest()
          })
          .catch(error =>
            this.errorHandler.handle(
              error.message || error,
              'Error adding group to agent'
            )
          );
        },
        () => {}
      );
    };
  }
  /**
   * Create metric for given object
   * @param {*} metricsObject
   */
  createMetrics(metricsObject) {
    for (let key in metricsObject) {
      this.$scope[key] = () => generateMetric(metricsObject[key]);
    }
  }

  /**
   * Classify metrics for create the suitable one
   * @param {*} tab
   * @param {*} subtab
   */
  checkMetrics(tab, subtab) {
    if (subtab === 'panels') {
      switch (tab) {
        case 'audit':
          this.createMetrics(metricsAudit);
          break;
        case 'vuls':
          this.createMetrics(metricsVulnerability);
          break;
        case 'oscap':
          this.createMetrics(metricsScap);
          break;
        case 'ciscat':
          this.createMetrics(metricsCiscat);
          break;
        case 'virustotal':
          this.createMetrics(metricsVirustotal);
          break;
      }
    }
  }

  // Switch subtab
  async switchSubtab(
    subtab,
    force = false,
    onlyAgent = false,
    sameTab = true,
    preserveDiscover = false
  ) {
    try {
      if (this.$scope.tabView === subtab && !force) return;

      this.visFactoryService.clear(onlyAgent);
      this.$location.search('tabView', subtab);
      const localChange =
        subtab === 'panels' && this.$scope.tabView === 'discover' && sameTab;
      this.$scope.tabView = subtab;

      if (
        (subtab === 'panels' ||
          (this.targetLocation &&
            typeof this.targetLocation === 'object' &&
            this.targetLocation.subTab === 'discover' &&
            subtab === 'discover')) &&
        !this.ignoredTabs.includes(this.$scope.tab)
      ) {
        const condition =
          !this.changeAgent && (localChange || preserveDiscover);

        await this.visFactoryService.buildAgentsVisualizations(
          this.filterHandler,
          this.$scope.tab,
          subtab,
          condition,
          this.$scope.agent.id
        );

        this.changeAgent = false;
      } else {
        this.$rootScope.$emit('changeTabView', {
          tabView: this.$scope.tabView
        });
      }

      this.checkMetrics(this.$scope.tab, subtab);

      return;
    } catch (error) {
      this.errorHandler.handle(error, 'Agents');
      return;
    }
  }

  /**
   * Switch tab
   * @param {*} tab
   * @param {*} force
   */
  async switchTab(tab, force = false) {
    if (this.ignoredTabs.includes(tab)) {
      this.commonData.setRefreshInterval(timefilter.getRefreshInterval());
      timefilter.setRefreshInterval({ pause: true, value: 0 });
    } else if (this.ignoredTabs.includes(this.$scope.tab)) {
      timefilter.setRefreshInterval(this.commonData.getRefreshInterval());
    }

    try {
      this.$scope.showSyscheckFiles = false;
      if (tab === 'pci') {
        const pciTabs = await this.commonData.getPCI();
        this.$scope.pciTabs = pciTabs;
        this.$scope.selectedPciIndex = 0;
      }
      if (tab === 'gdpr') {
        const gdprTabs = await this.commonData.getPCI();
        this.$scope.gdprTabs = gdprTabs;
        this.$scope.selectedGdprIndex = 0;
      }
      if (tab === 'syscollector')
        await this.loadSyscollector(this.$scope.agent.id);
      if (tab === 'configuration') {
        const isSync = await this.apiReq.request(
          'GET',
          `/agents/${this.$scope.agent.id}/group/is_sync`,
          {}
        );
        // Configuration synced
        this.$scope.isSynchronized =
          isSync && isSync.data && isSync.data.data && isSync.data.data.synced;
        this.$scope.switchConfigurationTab('welcome');
      } else {
        this.configurationHandler.reset(this.$scope);
      }
      if (!this.ignoredTabs.includes(tab)) this.tabHistory.push(tab);
      if (this.tabHistory.length > 2)
        this.tabHistory = this.tabHistory.slice(-2);
      this.tabVisualizations.setTab(tab);
      if (this.$scope.tab === tab && !force) return;
      const onlyAgent = this.$scope.tab === tab && force;
      const sameTab = this.$scope.tab === tab;
      this.$location.search('tab', tab);
      const preserveDiscover =
        this.tabHistory.length === 2 &&
        this.tabHistory[0] === this.tabHistory[1] &&
        !force;
      this.$scope.tab = tab;

      const targetSubTab =
        this.targetLocation && typeof this.targetLocation === 'object'
          ? this.targetLocation.subTab
          : 'panels';

      if (!this.ignoredTabs.includes(this.$scope.tab)) {
        this.$scope.switchSubtab(
          targetSubTab,
          true,
          onlyAgent,
          sameTab,
          preserveDiscover
        );
      }

      this.shareAgent.deleteTargetLocation();
      this.targetLocation = null;
    } catch (error) {
      return Promise.reject(error);
    }
    if (!this.$scope.$$phase) this.$scope.$digest();
  }

  goDiscover() {
    this.targetLocation = {
      tab: 'general',
      subTab: 'discover'
    };
    return this.switchTab('general');
  }

  // Agent data

  /**
   * Checks rootcheck of selected agent
   */
  validateRootCheck() {
    const result = this.commonData.validateRange(this.$scope.agent.rootcheck);
    this.$scope.agent.rootcheck = result;
  }

  /**
   * Checks syscheck of selected agent
   */
  validateSysCheck() {
    const result = this.commonData.validateRange(this.$scope.agent.syscheck);
    this.$scope.agent.syscheck = result;
  }

  /**
   * Get the needed data for load syscollector
   * @param {*} id
   */
  async loadSyscollector(id) {
    try {
      // Check that Syscollector is enabled before proceeding
      this.$scope.syscollectorEnabled = await this.configurationHandler.isWodleEnabled(
        'syscollector',
        id
      );

      // If Syscollector is disabled, stop loading
      if (!this.$scope.syscollectorEnabled) {
        return;
      }

      // Continue API requests if we do have Syscollector enabled
      // Fetch Syscollector data
      const data = await Promise.all([
        this.apiReq.request('GET', `/syscollector/${id}/hardware`, {}),
        this.apiReq.request('GET', `/syscollector/${id}/os`, {}),
        this.apiReq.request('GET', `/syscollector/${id}/netiface`, {}),
        this.apiReq.request('GET', `/syscollector/${id}/ports`, {}),
        this.apiReq.request('GET', `/syscollector/${id}/packages`, {
          limit: 1,
          select: 'scan_time'
        }),
        this.apiReq.request('GET', `/syscollector/${id}/processes`, {
          limit: 1,
          select: 'scan_time'
        })
      ]);

      const result = data.map(item =>
        item && item.data && item.data.data ? item.data.data : false
      );
      const [
        hardwareResponse,
        osResponse,
        netifaceResponse,
        portsResponse,
        packagesDateResponse,
        processesDateResponse
      ] = result;

      // Before proceeding, syscollector data is an empty object
      this.$scope.syscollector = {};

      const packagesDate = packagesDateResponse
        ? { ...packagesDateResponse }
        : false;
      const processesDate = processesDateResponse
        ? { ...processesDateResponse }
        : false;

      // Fill syscollector object
      this.$scope.syscollector = {
        hardware:
          typeof hardwareResponse === 'object' &&
          Object.keys(hardwareResponse).length
            ? { ...hardwareResponse }
            : false,
        os:
          typeof osResponse === 'object' && Object.keys(osResponse).length
            ? { ...osResponse }
            : false,
        netiface: netifaceResponse ? { ...netifaceResponse } : false,
        ports: portsResponse ? { ...portsResponse } : false,
        packagesDate:
          packagesDate && packagesDate.items && packagesDate.items.length
            ? packagesDate.items[0].scan_time
            : 'Unknown',
        processesDate:
          processesDate && processesDate.items && processesDate.items.length
            ? processesDate.items[0].scan_time
            : 'Unknown'
      };

      return;
    } catch (error) {
      return Promise.reject(error);
    }
  }

  /**
   * Get all data from agent
   * @param {*} newAgentId
   */
  async getAgent(newAgentId) {
    try {
      this.$scope.isSynchronized = false;
      this.$scope.load = true;
      this.changeAgent = true;

      const globalAgent = this.shareAgent.getAgent();

      const id = this.commonData.checkLocationAgentId(newAgentId, globalAgent);

      const data = await Promise.all([
        this.apiReq.request('GET', `/agents/${id}`, {}),
        this.apiReq.request('GET', `/syscheck/${id}/last_scan`, {}),
        this.apiReq.request('GET', `/rootcheck/${id}/last_scan`, {})
      ]);

      const result = data.map(item =>
        item && item.data && item.data.data ? item.data.data : false
      );

      const [agentInfo, syscheckLastScan, rootcheckLastScan] = result;

      // Agent
      this.$scope.agent = agentInfo;
      if (this.$scope.agent.os) {
        this.$scope.agentOS =
          this.$scope.agent.os.name + ' ' + this.$scope.agent.os.version;
        this.$scope.agent.isLinuxOS = this.$scope.agent.os.uname.includes(
          'Linux'
        );
      } else {
        this.$scope.agentOS = 'Unknown';
        this.$scope.agent.isLinuxOS = false;
      }

      // Syscheck
      this.$scope.agent.syscheck = syscheckLastScan;
      this.validateSysCheck();

      // Rootcheck
      this.$scope.agent.rootcheck = rootcheckLastScan;
      this.validateRootCheck();

      await this.$scope.switchTab(this.$scope.tab, true);

      const groups = await this.apiReq.request('GET','/agents/groups',{});
      this.$scope.groups = groups.data.data.items.map(item => item.name).filter(item => this.$scope.agent.group && !this.$scope.agent.group.includes(item));
      
      this.$scope.load = false;
      if (!this.$scope.$$phase) this.$scope.$digest();
      return;
    } catch (error) {
      this.errorHandler.handle(error, 'Agents');
      if (
        error &&
        typeof error === 'string' &&
        error.includes('Agent does not exist')
      ) {
        this.$location.search('agent', null);
        this.$location.path('/agents-preview');
      }
    }
    return;
  }

<<<<<<< HEAD
  switchGroupEdit() {
    this.$scope.editGroup = !!!this.$scope.editGroup;
    if(!this.$scope.$$phase) this.$scope.$digest();
  }

=======
  /**
   * Navigate to the groups of an agent
   * @param {*} agent
   * @param {*} group
   */
>>>>>>> 40f3ce71
  goGroups(agent, group) {
    this.visFactoryService.clearAll();
    this.shareAgent.setAgent(agent, group);
    this.$location.search('tab', 'groups');
    this.$location.path('/manager');
  }

  /**
   * Look for agents that satisfy search term, hidding master
   * @param {*} searchTerm
   */
  async analyzeAgents(searchTerm) {
    try {
      if (searchTerm) {
        const reqData = await this.apiReq.request('GET', '/agents', {
          search: searchTerm
        });
        return reqData.data.data.items.filter(item => item.id !== '000');
      } else {
        const reqData = await this.apiReq.request('GET', '/agents', {});
        return reqData.data.data.items.filter(item => item.id !== '000');
      }
    } catch (error) {
      this.errorHandler.handle(error, 'Agents');
    }
    return;
  }

  /**
   * Get full data on CSV format from a path
   * @param {*} path path with data to convert
   * @param {*} fileName Output file name
   * @param {*} filters Filters to apply
   */
  async downloadCsv(path, fileName, filters = []) {
    try {
      this.errorHandler.info(
        'Your download should begin automatically...',
        'CSV'
      );
      const currentApi = JSON.parse(this.appState.getCurrentAPI()).id;
      const output = await this.csvReq.fetch(path, currentApi, filters);
      const blob = new Blob([output], { type: 'text/csv' }); // eslint-disable-line

      FileSaver.saveAs(blob, fileName);
    } catch (error) {
      this.errorHandler.handle(error, 'Download CSV');
    }
    return;
  }

  /**
   * Transform a visualization into an image
   */
  startVis2Png() {
    const syscollectorFilters = [];
    if (
      this.$scope.tab === 'syscollector' &&
      this.$scope.agent &&
      this.$scope.agent.id
    ) {
      syscollectorFilters.push(
        this.filterHandler.managerQuery(
          this.appState.getClusterInfo().cluster,
          true
        )
      );
      syscollectorFilters.push(
        this.filterHandler.agentQuery(this.$scope.agent.id)
      );
    }
    this.reportingService.startVis2Png(
      this.$scope.tab,
      this.$scope.agent && this.$scope.agent.id ? this.$scope.agent.id : true,
      syscollectorFilters.length ? syscollectorFilters : null
    );
  }
}<|MERGE_RESOLUTION|>--- conflicted
+++ resolved
@@ -685,19 +685,15 @@
     return;
   }
 
-<<<<<<< HEAD
   switchGroupEdit() {
     this.$scope.editGroup = !!!this.$scope.editGroup;
     if(!this.$scope.$$phase) this.$scope.$digest();
   }
-
-=======
   /**
    * Navigate to the groups of an agent
    * @param {*} agent
    * @param {*} group
    */
->>>>>>> 40f3ce71
   goGroups(agent, group) {
     this.visFactoryService.clearAll();
     this.shareAgent.setAgent(agent, group);
