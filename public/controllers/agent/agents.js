/*
 * Wazuh app - Agents controller
 * Copyright (C) 2015-2020 Wazuh, Inc.
 *
 * This program is free software; you can redistribute it and/or modify
 * it under the terms of the GNU General Public License as published by
 * the Free Software Foundation; either version 2 of the License, or
 * (at your option) any later version.
 *
 * Find more information about this on the LICENSE file.
 */
import { FilterHandler } from '../../utils/filter-handler';
import { TabNames } from '../../utils/tab-names';
import * as FileSaver from '../../services/file-saver';
import { TabDescription } from '../../../server/reporting/tab-description';
import { UnsupportedComponents } from '../../utils/components-os-support';
import { visualizations } from '../../templates/agents/visualizations';

import { ConfigurationHandler } from '../../utils/config-handler';
import { timefilter } from 'ui/timefilter';
import { AppState } from '../../react-services/app-state';
import { WazuhConfig } from '../../react-services/wazuh-config';
import { GenericRequest } from '../../react-services/generic-request';
import { ApiRequest } from '../../react-services/api-request';
import { ShareAgent } from '../../factories/share-agent';
import { TabVisualizations } from '../../factories/tab-visualizations';
import { TimeService } from '../../react-services/time-service';
import { GroupHandler } from '../../react-services/group-handler';
import store from '../../redux/store';
import { updateGlobalBreadcrumb } from '../../redux/actions/globalBreadcrumbActions';

export class AgentsController {
  /**
   * Class constructor
   * @param {Object} $scope
   * @param {Object} $location
   * @param {Object} $rootScope
   * @param {Object} errorHandler
   * @param {Object} commonData
   * @param {Object} reportingService
   * @param {Object} visFactoryService
   * @param {Object} csvReq
   * @param {Object} wzTableFilter
   */
  constructor(
    $scope,
    $location,
    $rootScope,
    errorHandler,
    commonData,
    reportingService,
    visFactoryService,
    csvReq,
    wzTableFilter
  ) {
    this.$scope = $scope;
    this.$location = $location;
    this.$rootScope = $rootScope;
    this.apiReq = ApiRequest;
    this.errorHandler = errorHandler;
    this.tabVisualizations = new TabVisualizations();
    this.$scope.visualizations = visualizations;
    this.shareAgent = new ShareAgent();
    this.commonData = commonData;
    this.reportingService = reportingService;
    this.visFactoryService = visFactoryService;
    this.csvReq = csvReq;
    this.wzTableFilter = wzTableFilter;
    this.groupHandler = GroupHandler;
    this.wazuhConfig = new WazuhConfig();
    this.timeService = TimeService;
    this.genericReq = GenericRequest;

    // Config on-demand
    this.$scope.isArray = Array.isArray;
    this.configurationHandler = new ConfigurationHandler(
      this.apiReq,
      errorHandler
    );
    this.$scope.currentConfig = null;
    this.$scope.configurationTab = '';
    this.$scope.configurationSubTab = '';
    this.$scope.integrations = {};
    this.$scope.selectedItem = 0;
    this.targetLocation = null;
    this.ignoredTabs = ['syscollector', 'welcome', 'configuration'];

    this.$scope.showNewFim = true;
    this.$scope.showScaScan = false;

    this.$scope.editGroup = false;
    this.$scope.addingGroupToAgent = false;

    this.$scope.expandArray = [
      false,
      false,
      false,
      false,
      false,
      false,
      false,
      false,
      false,
      false,
      false,
      false,
      false,
      false,
      false,
      false
    ];
  }

  /**
   * On controller loads
   */
  async $onInit() {
    const savedTimefilter = this.commonData.getTimefilter();
    if (savedTimefilter) {
      timefilter.setTime(savedTimefilter);
      this.commonData.removeTimefilter();
    }

    this.$scope.$on('sendVisDataRows', (ev, param) => {
      const rows = (param || {}).mitreRows.tables[0].rows;
      this.$scope.attacksCount = {};
      for (var i in rows) {
        this.$scope.attacksCount[rows[i]['col-0-2']] = rows[i]['col-1-1'];
      }

      this.$scope.mitreCardsSliderProps = {
        items: this.$scope.mitreIds,
        attacksCount: this.$scope.attacksCount,
        reqTitle: 'MITRE',
        wzReq: (method, path, body) => this.apiReq.request(method, path, body),
        addFilter: id => this.addMitrefilter(id)
      };
    });

    this.$scope.TabDescription = TabDescription;

    this.$rootScope.reportStatus = false;

    this.$location.search('_a', null);
    this.filterHandler = new FilterHandler(AppState.getCurrentPattern());
    this.visFactoryService.clearAll();

    const currentApi = JSON.parse(AppState.getCurrentAPI()).id;
    const extensions = await AppState.getExtensions(currentApi);
    this.$scope.extensions = extensions;

    // Getting possible target location
    this.targetLocation = this.shareAgent.getTargetLocation();

    if (this.targetLocation && typeof this.targetLocation === 'object') {
      this.$scope.tabView = this.targetLocation.subTab;
      this.$scope.tab = this.targetLocation.tab;
    } else {
      this.$scope.tabView = this.commonData.checkTabViewLocation();
      this.$scope.tab = this.commonData.checkTabLocation();
    }
<<<<<<< HEAD
    this.$scope.visualizeProps = {
      selectedTab: this.$scope.tab,
      isAgent: true,
      updateRootScope: (prop, value) => {
        this.$rootScope[prop] = value;
        this.$rootScope.$applyAsync();
      },
      cardReqs: {}
    };
=======
>>>>>>> 25a5c2f5
    this.tabHistory = [];
    if (!this.ignoredTabs.includes(this.$scope.tab))
      this.tabHistory.push(this.$scope.tab);

    // Tab names
    this.$scope.tabNames = TabNames;

    this.tabVisualizations.assign('agents');

    /**
     * This check if given array of items contais a single given item
     * @param {Object} item
     * @param {Array<Object>} array
     */
    this.$scope.inArray = (item, array) =>
      item && Array.isArray(array) && array.includes(item);

    this.$scope.switchSubtab = async (
      subtab,
      force = false,
      onlyAgent = false
    ) => this.switchSubtab(subtab, force, onlyAgent);

    this.changeAgent = false;

    this.$scope.switchTab = (tab, force = false) => this.switchTab(tab, force);

    this.$scope.getAgentStatusClass = agentStatus =>
      agentStatus === 'Active' ? 'teal' : 'red';

    this.$scope.formatAgentStatus = agentStatus => {
      return ['Active', 'Disconnected'].includes(agentStatus)
        ? agentStatus
        : 'Never connected';
    };
    this.$scope.getAgent = async newAgentId => this.getAgent(newAgentId);
    this.$scope.goGroups = (agent, group) => this.goGroups(agent, group);
    this.$scope.downloadCsv = async (path, fileName, filters = []) =>
      this.downloadCsv(path, fileName, filters);

    this.$scope.search = (term, specificPath) =>
      this.$scope.$broadcast('wazuhSearch', { term, specificPath });

    this.$scope.searchSyscheckFile = (term, specificFilter) =>
      this.$scope.$broadcast('wazuhSearch', { term, specificFilter });

    this.$scope.searchRootcheck = (term, specificFilter) =>
      this.$scope.$broadcast('wazuhSearch', { term, specificFilter });

    this.$scope.launchRootcheckScan = () => this.launchRootcheckScan();
    this.$scope.launchSyscheckScan = () => this.launchSyscheckScan();

    this.$scope.startVis2Png = () => this.startVis2Png();

    this.$scope.shouldShowComponent = component =>
      this.shouldShowComponent(component);

    this.$scope.$on('$destroy', () => {
      this.visFactoryService.clearAll();
    });

    this.$scope.isArray = Array.isArray;

    this.$scope.goGroup = () => {
      this.shareAgent.setAgent(this.$scope.agent);
      this.$location.path('/manager/groups');
    };

    this.$scope.exportConfiguration = enabledComponents => {
      this.reportingService.startConfigReport(
        this.$scope.agent,
        'agentConfig',
        enabledComponents
      );
    };

    this.$scope.restartAgent = async agent => {
      this.$scope.restartingAgent = true;
      try {
        const data = await this.apiReq.request(
          'PUT',
          `/agents/${agent.id}/restart`,
          {}
        );
        const result = ((data || {}).data || {}).data || false;
        const failed =
          result &&
          Array.isArray(result.failed_ids) &&
          result.failed_ids.length;
        if (failed) {
          throw new Error(result.failed_ids[0].error.message);
        } else if (result) {
          this.errorHandler.info(result.msg);
        } else {
          throw new Error('Unexpected error upgrading agent');
        }
        this.$scope.restartingAgent = false;
      } catch (error) {
        this.errorHandler.handle(error);
        this.$scope.restartingAgent = false;
      }
      this.$scope.$applyAsync();
    };

    const configuration = this.wazuhConfig.getConfig();
    this.$scope.adminMode = !!(configuration || {}).admin;

    //Load
    try {
      this.$scope.getAgent();
    } catch (e) {
      this.errorHandler.handle(
        'Unexpected exception loading controller',
        'Agents'
      );
    }

    // Config on demand
    this.$scope.getXML = () => this.configurationHandler.getXML(this.$scope);
    this.$scope.getJSON = () => this.configurationHandler.getJSON(this.$scope);
    this.$scope.isString = item => typeof item === 'string';
    this.$scope.hasSize = obj =>
      obj && typeof obj === 'object' && Object.keys(obj).length;
    this.$scope.offsetTimestamp = (text, time) =>
      this.offsetTimestamp(text, time);
    this.$scope.switchConfigTab = (
      configurationTab,
      sections,
      navigate = true
    ) => {
      this.$scope.navigate = navigate;
      try {
        this.$scope.configSubTab = JSON.stringify({
          configurationTab: configurationTab,
          sections: sections
        });
        if (!this.$location.search().configSubTab) {
          AppState.setSessionStorageItem(
            'configSubTab',
            this.$scope.configSubTab
          );
          this.$location.search('configSubTab', true);
        }
      } catch (error) {
        this.errorHandler.handle(error, 'Set configuration path');
      }
      this.configurationHandler.switchConfigTab(
        configurationTab,
        sections,
        this.$scope,
        this.$scope.agent.id
      );
    };

    this.$scope.switchWodle = (wodleName, navigate = true) => {
      this.$scope.navigate = navigate;
      this.$scope.configWodle = wodleName;
      if (!this.$location.search().configWodle) {
        this.$location.search('configWodle', this.$scope.configWodle);
      }
      this.configurationHandler.switchWodle(
        wodleName,
        this.$scope,
        this.$scope.agent.id
      );
    };

    this.$scope.switchConfigurationTab = (configurationTab, navigate) => {
      // Check if configuration is synced
      this.checkSync();
      this.$scope.navigate = navigate;
      this.configurationHandler.switchConfigurationTab(
        configurationTab,
        this.$scope
      );
      if (!this.$scope.navigate) {
        const configSubTab = this.$location.search().configSubTab;
        if (configSubTab) {
          try {
            const config = AppState.getSessionStorageItem('configSubTab');
            const configSubTabObj = JSON.parse(config);
            this.$scope.switchConfigTab(
              configSubTabObj.configurationTab,
              configSubTabObj.sections,
              false
            );
          } catch (error) {
            this.errorHandler.handle(error, 'Get configuration path');
          }
        } else {
          const configWodle = this.$location.search().configWodle;
          if (configWodle) {
            this.$scope.switchWodle(configWodle, false);
          }
        }
      } else {
        this.$location.search('configSubTab', null);
        AppState.removeSessionStorageItem('configSubTab');
        this.$location.search('configWodle', null);
      }
    };
    this.$scope.switchConfigurationSubTab = configurationSubTab => {
      this.configurationHandler.switchConfigurationSubTab(
        configurationSubTab,
        this.$scope
      );
      if (configurationSubTab === 'pm-sca') {
        this.$scope.currentConfig.sca = this.configurationHandler.parseWodle(
          this.$scope.currentConfig,
          'sca'
        );
      }
    };
    this.$scope.updateSelectedItem = i => (this.$scope.selectedItem = i);
    this.$scope.getIntegration = list =>
      this.configurationHandler.getIntegration(list, this.$scope);

    this.$scope.switchScaScan = () => {
      this.$scope.showScaScan = !this.$scope.showScaScan;
      if (!this.$scope.showScaScan) {
        this.$scope.$emit('changeTabView', {
          tabView: this.$scope.tabView,
          tab: this.$scope.tab
        });
      }
      this.$scope.$applyAsync();
    };

    this.$scope.goDiscover = () => this.goDiscover();

    this.$scope.$on('$routeChangeStart', () => {
      return AppState.removeSessionStorageItem('configSubTab');
    });

    this.$scope.switchGroupEdit = () => {
      this.$scope.addingGroupToAgent = false;
      this.switchGroupEdit();
    };

    this.$scope.showConfirmAddGroup = group => {
      this.$scope.addingGroupToAgent = this.$scope.addingGroupToAgent
        ? false
        : group;
    };

    this.$scope.cancelAddGroup = () => (this.$scope.addingGroupToAgent = false);

    this.$scope.loadScaChecks = policy =>
      (this.$scope.lookingSca = { ...policy, id: policy.policy_id });

    this.$scope.closeScaChecks = () => (this.$scope.lookingSca = false);

    this.$scope.confirmAddGroup = group => {
      this.groupHandler
        .addAgentToGroup(group, this.$scope.agent.id)
        .then(() =>
          this.apiReq.request('GET', `/agents/${this.$scope.agent.id}`, {})
        )
        .then(agent => {
          this.$scope.agent.group = agent.data.data.group;
          this.$scope.groups = this.$scope.groups.filter(
            item => !agent.data.data.group.includes(item)
          );
          this.$scope.addingGroupToAgent = false;
          this.$scope.editGroup = false;
          this.errorHandler.info(`Group ${group} has been added.`);
          this.$scope.$applyAsync();
        })
        .catch(error => {
          this.$scope.editGroup = false;
          this.$scope.addingGroupToAgent = false;
          this.errorHandler.handle(
            error.message || error,
            'Error adding group to agent'
          );
        });
    };

    this.$scope.expand = i => this.expand(i);
    this.setTabs();
  }

  // Switch subtab
  async switchSubtab(subtab, force = false, onlyAgent = false) {
    try {
      if (this.$scope.tabView === subtab && !force) return;
      this.tabVisualizations.clearDeadVis();
      this.visFactoryService.clear(onlyAgent);
      this.$location.search('tabView', subtab);
      if (
        (subtab === 'panels' ||
          (this.targetLocation &&
            typeof this.targetLocation === 'object' &&
            this.targetLocation.subTab === 'discover' &&
            subtab === 'discover')) &&
        !this.ignoredTabs.includes(this.$scope.tab)
      ) {
        await this.visFactoryService.buildAgentsVisualizations(
          this.filterHandler,
          this.$scope.tab,
          subtab,
          this.$scope.agent.id
        );

        this.changeAgent = false;
      } else {
        this.$scope.$emit('changeTabView', {
          tabView: subtab,
          tab: this.$scope.tab
        });
      }
      this.$scope.tabView = subtab;
      return;
    } catch (error) {
      this.errorHandler.handle(error, 'Agents');
      return;
    }
  }

  /**
   * Switch tab
   * @param {*} tab
   * @param {*} force
   */
  async switchTab(tab, force = false) {
    this.tabVisualizations.setTab(tab);
    this.$rootScope.rendered = false;
    this.$rootScope.$applyAsync();
    this.falseAllExpand();
    if (this.ignoredTabs.includes(tab)) {
      this.commonData.setRefreshInterval(timefilter.getRefreshInterval());
      timefilter.setRefreshInterval({ pause: true, value: 0 });
    } else if (this.ignoredTabs.includes(this.$scope.tab)) {
      timefilter.setRefreshInterval(this.commonData.getRefreshInterval());
    }

    // Update agent status
    if (!force && ((this.$scope || {}).agent || false)) {
      try {
        const agentInfo = await this.apiReq.request(
          'GET',
          `/agents/${this.$scope.agent.id}`,
          {
            select: 'status'
          }
        );
        this.$scope.agent.status =
          (((agentInfo || {}).data || {}).data || {}).status ||
          this.$scope.agent.status;
      } catch (error) {} // eslint-disable-line
    }

<<<<<<< HEAD
    this.$scope.visualizeProps = {
      selectedTab: tab,
      isAgent: true,
      updateRootScope: (prop, value) => {
        this.$rootScope[prop] = value;
        this.$rootScope.$applyAsync();
      },
      cardReqs: {}
    };
=======
    /*     if (tab === 'mitre') {
          const result = await this.apiReq.request('GET', '/rules/mitre', {});
          this.$scope.mitreIds = (((result || {}).data || {}).data || {}).items;
    
          this.$scope.mitreCardsSliderProps = {
            items: this.$scope.mitreIds,
            attacksCount: this.$scope.attacksCount,
            reqTitle: 'MITRE',
            wzReq: (method, path, body) => this.apiReq.request(method, path, body),
            addFilter: id => this.addMitrefilter(id),
          };
        } */

>>>>>>> 25a5c2f5
    try {
      this.$scope.showScaScan = false;
<<<<<<< HEAD
      if (tab === 'pci') {
        this.$scope.visualizeProps.cardReqs = {
          items: await this.commonData.getPCI(),
          reqTitle: 'PCI DSS Requirement'
        };
      }
      if (tab === 'gdpr') {
        this.$scope.visualizeProps.cardReqs = {
          items: await this.commonData.getGDPR(),
          reqTitle: 'GDPR Requirement'
        };
      }

      if (tab === 'mitre') {
        const result = await this.apiReq.request('GET', '/rules/mitre', {});
        this.$scope.mitreIds = (((result || {}).data || {}).data || {}).items;

        this.$scope.mitreCardsSliderProps = {
          items: this.$scope.mitreIds,
          attacksCount: this.$scope.attacksCount,
          reqTitle: 'MITRE',
          wzReq: (method, path, body) =>
            this.apiReq.request(method, path, body),
          addFilter: id => this.addMitrefilter(id)
        };
      }

      if (tab === 'hipaa') {
        this.$scope.visualizeProps.cardReqs = {
          items: await this.commonData.getHIPAA(),
          reqTitle: 'HIPAA Requirement'
        };
      }

      if (tab === 'nist') {
        this.$scope.visualizeProps.cardReqs = {
          items: await this.commonData.getNIST(),
          reqTitle: 'NIST 800-53 Requirement'
        };
      }

      if (tab === 'tsc') {
        this.$scope.visualizeProps.cardReqs = {
          items: await this.commonData.getTSC(),
          reqTitle: 'TSC Requirement'
        };
      }

=======
>>>>>>> 25a5c2f5
      if (tab === 'sca') {
        //remove to component
        this.$scope.scaProps = {
          agent: this.$scope.agent,
          loadScaChecks: policy => this.$scope.loadScaChecks(policy),
          downloadCsv: (path, name) => this.downloadCsv(path, name)
        };
      }

      if (tab === 'syscollector')
        try {
          await this.loadSyscollector(this.$scope.agent.id);
        } catch (error) {} // eslint-disable-line
      if (tab === 'configuration') {
        this.$scope.switchConfigurationTab('welcome');
      } else {
        this.configurationHandler.reset(this.$scope);
      }

      if (!this.ignoredTabs.includes(tab)) this.tabHistory.push(tab);
      if (this.tabHistory.length > 2)
        this.tabHistory = this.tabHistory.slice(-2);

      if (this.$scope.tab === tab && !force) {
        this.$scope.$applyAsync();
        return;
      }

      const onlyAgent = this.$scope.tab === tab && force;
      const sameTab = this.$scope.tab === tab;
      this.$location.search('tab', tab);
      const preserveDiscover =
        this.tabHistory.length === 2 &&
        this.tabHistory[0] === this.tabHistory[1] &&
        !force;
      this.$scope.tab = tab;

      const targetSubTab =
        this.targetLocation && typeof this.targetLocation === 'object'
          ? this.targetLocation.subTab
          : 'panels';

      if (!this.ignoredTabs.includes(this.$scope.tab)) {
        this.$scope.switchSubtab(
          targetSubTab,
          true,
          onlyAgent,
          sameTab,
          preserveDiscover
        );
      }

      this.shareAgent.deleteTargetLocation();
      this.targetLocation = null;
      this.$scope.currentAgentsSectionProps = {
        switchTab: (tab, force) => this.$scope.switchTab(tab, force),
        currentTab: this.$scope.tab,
        agent: this.$scope.agent
      };
      this.$scope.$applyAsync();
    } catch (error) {
      return Promise.reject(error);
    }

    this.$scope.configurationTabsProps = {};
    this.$scope.buildProps = tabs => {
      const cleanTabs = [];
      tabs.forEach(x => {
        if (
          this.$scope.configurationTab === 'integrity-monitoring' &&
          x.id === 'fim-whodata' &&
          x.agent &&
          x.agent.agentPlatform !== 'linux'
        )
          return;

        cleanTabs.push({
          id: x.id,
          name: x.name
        });
      });
      this.$scope.configurationTabsProps = {
        clickAction: tab => {
          this.$scope.switchConfigurationSubTab(tab);
        },
        selectedTab:
          this.$scope.configurationSubTab || (tabs && tabs.length)
            ? tabs[0].id
            : '',
        tabs: cleanTabs
      };
    };

    this.setTabs();
  }

  /**
   * Filter by Mitre.ID
   * @param {*} id
   */
  addMitrefilter(id) {
    const filter = `{"meta":{"index":"wazuh-alerts-3.x-*"},"query":{"match":{"rule.mitre.id":{"query":"${id}","type":"phrase"}}}}`;
    this.$rootScope.$emit('addNewKibanaFilter', { filter: JSON.parse(filter) });
  }

  /**
   * Build the current section tabs
   */
  setTabs() {
    this.$scope.agentsTabsProps = false;
    if (this.$scope.agent) {
      this.currentPanel = this.commonData.getCurrentPanel(
        this.$scope.tab,
        true
      );

      if (!this.currentPanel) return;

      const tabs = this.commonData.getTabsFromCurrentPanel(
        this.currentPanel,
        this.$scope.extensions,
        this.$scope.tabNames
      );

      const cleanTabs = [];
      tabs.forEach(x => {
        if (
          (
            UnsupportedComponents[(this.$scope.agent || {}).agentPlatform] ||
            UnsupportedComponents['other']
          ).includes(x.id)
        )
          return;

        cleanTabs.push({
          id: x.id,
          name: x.name
        });
      });

      this.$scope.agentsTabsProps = {
        clickAction: tab => {
          this.switchTab(tab, true);
        },
        selectedTab:
          this.$scope.tab ||
          (this.currentPanel && this.currentPanel.length
            ? this.currentPanel[0]
            : ''),
        tabs: cleanTabs
      };
      this.$scope.$applyAsync();
    }
  }

  goDiscover() {
    this.targetLocation = {
      tab: 'general',
      subTab: 'discover'
    };
    return this.switchTab('general');
  }

  // Agent data

  /**
   * Checks rootcheck of selected agent
   */
  validateRootCheck() {
    const result = this.commonData.validateRange(this.$scope.agent.rootcheck);
    this.$scope.agent.rootcheck = result;
  }

  /**
   * Checks syscheck of selected agent
   */
  validateSysCheck() {
    const result = this.commonData.validateRange(this.$scope.agent.syscheck);
    this.$scope.agent.syscheck = result;
  }

  /**
   * Checks if configuration is sync
   */
  async checkSync() {
    const isSync = await this.apiReq.request(
      'GET',
      `/agents/${this.$scope.agent.id}/group/is_sync`,
      {}
    );
    this.$scope.isSynchronized =
      (((isSync || {}).data || {}).data || {}).synced || false;
    this.$scope.$applyAsync();
  }

  /**
   * Get the needed data for load syscollector
   * @param {*} id
   */
  async loadSyscollector(id) {
    try {
      const syscollectorData = await this.genericReq.request(
        'GET',
        `/api/syscollector/${id}`
      );

      this.$scope.syscollector = (syscollectorData || {}).data || {};

      return;
    } catch (error) {
      return Promise.reject(error);
    }
  }

  /**
   * Get all data from agent
   * @param {*} newAgentId
   */
  async getAgent(newAgentId) {
    try {
      this.$scope.emptyAgent = false;
      this.$scope.isSynchronized = false;
      this.$scope.load = true;
      this.changeAgent = true;

      const globalAgent = this.shareAgent.getAgent();

      const id = this.commonData.checkLocationAgentId(newAgentId, globalAgent);

      const data = await this.apiReq.request('GET', `/agents/${id}`, {});

      const agentInfo = ((data || {}).data || {}).data || false;

      // Agent
      this.$scope.agent = agentInfo;
      const breadcrumb = [
        { text: '' },
        { text: 'Agents', href: '/app/wazuh#/agents-preview' },
        { text: `${this.$scope.agent.name} (${this.$scope.agent.id})` }
      ];
      store.dispatch(updateGlobalBreadcrumb(breadcrumb));

      if (agentInfo && this.$scope.agent.os) {
        this.$scope.agentOS =
          this.$scope.agent.os.name + ' ' + this.$scope.agent.os.version;
        const isLinux = this.$scope.agent.os.uname.includes('Linux');
        this.$scope.agent.agentPlatform = isLinux
          ? 'linux'
          : this.$scope.agent.os.platform;
      } else {
        this.$scope.agentOS = '-';
        this.$scope.agent.agentPlatform = false;
      }

<<<<<<< HEAD
      this.$scope.syscheckTableProps = {
        wzReq: (method, path, body) => this.apiReq.request(method, path, body),
        agentId: this.$scope.agent.id
      };

=======
>>>>>>> 25a5c2f5
      await this.$scope.switchTab(this.$scope.tab, true);

      const groups = await this.apiReq.request('GET', '/agents/groups', {});
      this.$scope.groups = groups.data.data.items
        .map(item => item.name)
        .filter(
          item =>
            this.$scope.agent.group && !this.$scope.agent.group.includes(item)
        );

      this.loadWelcomeCardsProps();
      this.$scope.load = false;
      this.$scope.$applyAsync();
      return;
    } catch (error) {
      if (!this.$scope.agent) {
        if ((error || {}).status === -1) {
          this.$scope.emptyAgent = 'Wazuh API timeout.';
        }
      }
      this.errorHandler.handle(error, 'Agents');
      if (
        error &&
        typeof error === 'string' &&
        error.includes('Agent does not exist')
      ) {
        this.$location.search('agent', null);
        this.$location.path('/agents-preview');
      }
    }

    this.$scope.load = false;
    this.$scope.$applyAsync();
    return;
  }

  shouldShowComponent(component) {
    return !(
      UnsupportedComponents[this.$scope.agent.agentPlatform] ||
      UnsupportedComponents['other']
    ).includes(component);
  }

  cleanExtensions(extensions) {
    const result = {};
    for (const extension in extensions) {
      if (
        !(
          UnsupportedComponents[this.$scope.agent.agentPlatform] ||
          UnsupportedComponents['other']
        ).includes(extension)
      ) {
        result[extension] = extensions[extension];
      }
    }
    return result;
  }

  /**
   * Get available welcome cards after getting the agent
   */
  loadWelcomeCardsProps() {
    this.$scope.welcomeCardsProps = {
      switchTab: tab => this.switchTab(tab),
      extensions: this.cleanExtensions(this.$scope.extensions),
      agent: this.$scope.agent,
      api: AppState.getCurrentAPI(),
      setExtensions: (api, extensions) => {
        AppState.setExtensions(api, extensions);
        this.$scope.extensions = extensions;
      }
    };
  }

  switchGroupEdit() {
    this.$scope.editGroup = !!!this.$scope.editGroup;
    this.$scope.$applyAsync();
  }

  /**
   * This adds timezone offset to a given date
   * @param {String} binding_text
   * @param {String} date
   */
  offsetTimestamp(text, time) {
    try {
      return text + this.timeService.offset(time);
    } catch (error) {
      return time !== '-' ? `${text}${time} (UTC)` : time;
    }
  }

  /**
   * Navigate to the groups of an agent
   * @param {*} agent
   * @param {*} group
   */
  goGroups(agent, group) {
    AppState.setNavigation({ status: true });
    this.visFactoryService.clearAll();
    this.shareAgent.setAgent(agent, group);
    this.$location.search('tab', 'groups');
    this.$location.search('navigation', true);
    this.$location.path('/manager');
  }

  /**
   * Get full data on CSV format from a path
   * @param {*} path path with data to convert
   * @param {*} fileName Output file name
   * @param {*} filters Filters to apply
   */
  async downloadCsv(path, fileName, filters = []) {
    try {
      this.errorHandler.info(
        'Your download should begin automatically...',
        'CSV'
      );
      const currentApi = JSON.parse(AppState.getCurrentAPI()).id;
      const output = await this.csvReq.fetch(path, currentApi, filters);
      const blob = new Blob([output], { type: 'text/csv' }); // eslint-disable-line

      FileSaver.saveAs(blob, fileName);
    } catch (error) {
      this.errorHandler.handle(error, 'Download CSV');
    }
    return;
  }

  /**
   * Transform a visualization into an image
   */
  startVis2Png() {
    const syscollectorFilters = [];
    if (this.$scope.tab === 'syscollector' && (this.$scope.agent || {}).id) {
      syscollectorFilters.push(
        this.filterHandler.managerQuery(AppState.getClusterInfo().cluster, true)
      );
      syscollectorFilters.push(
        this.filterHandler.agentQuery(this.$scope.agent.id)
      );
    }
    this.reportingService.startVis2Png(
      this.$scope.tab,
      (this.$scope.agent || {}).id || true,
      syscollectorFilters.length ? syscollectorFilters : null
    );
  }

  async launchRootcheckScan() {
    try {
      const isActive = ((this.$scope.agent || {}).status || '') === 'Active';
      if (!isActive) {
        throw new Error('Agent is not active');
      }
      await this.apiReq.request(
        'PUT',
        `/rootcheck/${this.$scope.agent.id}`,
        {}
      );
      this.errorHandler.info(
        `Policy monitoring scan launched successfully on agent ${this.$scope.agent.id}`,
        ''
      );
    } catch (error) {
      this.errorHandler.handle(error);
    }
    return;
  }

  async launchSyscheckScan() {
    try {
      const isActive = ((this.$scope.agent || {}).status || '') === 'Active';
      if (!isActive) {
        throw new Error('Agent is not active');
      }
      await this.apiReq.request('PUT', `/syscheck/${this.$scope.agent.id}`, {});
      this.errorHandler.info(
        `FIM scan launched successfully on agent ${this.$scope.agent.id}`,
        ''
      );
    } catch (error) {
      this.errorHandler.handle(error);
    }
    return;
  }

  falseAllExpand() {
    this.$scope.expandArray = [
      false,
      false,
      false,
      false,
      false,
      false,
      false,
      false,
      false,
      false,
      false,
      false,
      false,
      false,
      false,
      false
    ];
  }

  expand(i) {
    const oldValue = this.$scope.expandArray[i];
    this.falseAllExpand();
    this.$scope.expandArray[i] = !oldValue;
  }
}<|MERGE_RESOLUTION|>--- conflicted
+++ resolved
@@ -159,18 +159,6 @@
       this.$scope.tabView = this.commonData.checkTabViewLocation();
       this.$scope.tab = this.commonData.checkTabLocation();
     }
-<<<<<<< HEAD
-    this.$scope.visualizeProps = {
-      selectedTab: this.$scope.tab,
-      isAgent: true,
-      updateRootScope: (prop, value) => {
-        this.$rootScope[prop] = value;
-        this.$rootScope.$applyAsync();
-      },
-      cardReqs: {}
-    };
-=======
->>>>>>> 25a5c2f5
     this.tabHistory = [];
     if (!this.ignoredTabs.includes(this.$scope.tab))
       this.tabHistory.push(this.$scope.tab);
@@ -523,17 +511,6 @@
       } catch (error) {} // eslint-disable-line
     }
 
-<<<<<<< HEAD
-    this.$scope.visualizeProps = {
-      selectedTab: tab,
-      isAgent: true,
-      updateRootScope: (prop, value) => {
-        this.$rootScope[prop] = value;
-        this.$rootScope.$applyAsync();
-      },
-      cardReqs: {}
-    };
-=======
     /*     if (tab === 'mitre') {
           const result = await this.apiReq.request('GET', '/rules/mitre', {});
           this.$scope.mitreIds = (((result || {}).data || {}).data || {}).items;
@@ -547,60 +524,8 @@
           };
         } */
 
->>>>>>> 25a5c2f5
     try {
       this.$scope.showScaScan = false;
-<<<<<<< HEAD
-      if (tab === 'pci') {
-        this.$scope.visualizeProps.cardReqs = {
-          items: await this.commonData.getPCI(),
-          reqTitle: 'PCI DSS Requirement'
-        };
-      }
-      if (tab === 'gdpr') {
-        this.$scope.visualizeProps.cardReqs = {
-          items: await this.commonData.getGDPR(),
-          reqTitle: 'GDPR Requirement'
-        };
-      }
-
-      if (tab === 'mitre') {
-        const result = await this.apiReq.request('GET', '/rules/mitre', {});
-        this.$scope.mitreIds = (((result || {}).data || {}).data || {}).items;
-
-        this.$scope.mitreCardsSliderProps = {
-          items: this.$scope.mitreIds,
-          attacksCount: this.$scope.attacksCount,
-          reqTitle: 'MITRE',
-          wzReq: (method, path, body) =>
-            this.apiReq.request(method, path, body),
-          addFilter: id => this.addMitrefilter(id)
-        };
-      }
-
-      if (tab === 'hipaa') {
-        this.$scope.visualizeProps.cardReqs = {
-          items: await this.commonData.getHIPAA(),
-          reqTitle: 'HIPAA Requirement'
-        };
-      }
-
-      if (tab === 'nist') {
-        this.$scope.visualizeProps.cardReqs = {
-          items: await this.commonData.getNIST(),
-          reqTitle: 'NIST 800-53 Requirement'
-        };
-      }
-
-      if (tab === 'tsc') {
-        this.$scope.visualizeProps.cardReqs = {
-          items: await this.commonData.getTSC(),
-          reqTitle: 'TSC Requirement'
-        };
-      }
-
-=======
->>>>>>> 25a5c2f5
       if (tab === 'sca') {
         //remove to component
         this.$scope.scaProps = {
@@ -855,14 +780,6 @@
         this.$scope.agent.agentPlatform = false;
       }
 
-<<<<<<< HEAD
-      this.$scope.syscheckTableProps = {
-        wzReq: (method, path, body) => this.apiReq.request(method, path, body),
-        agentId: this.$scope.agent.id
-      };
-
-=======
->>>>>>> 25a5c2f5
       await this.$scope.switchTab(this.$scope.tab, true);
 
       const groups = await this.apiReq.request('GET', '/agents/groups', {});
