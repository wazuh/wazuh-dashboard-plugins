/*
 * Wazuh app - Agents controller
 * Copyright (C) 2015-2020 Wazuh, Inc.
 *
 * This program is free software; you can redistribute it and/or modify
 * it under the terms of the GNU General Public License as published by
 * the Free Software Foundation; either version 2 of the License, or
 * (at your option) any later version.
 *
 * Find more information about this on the LICENSE file.
 */
import { FilterHandler } from '../../utils/filter-handler';
import { TabNames } from '../../utils/tab-names';
import * as FileSaver from '../../services/file-saver';
import { TabDescription } from '../../../server/reporting/tab-description';
import { UnsupportedComponents } from '../../utils/components-os-support';
import { visualizations } from '../../templates/agents/visualizations';

import { ConfigurationHandler } from '../../utils/config-handler';
import { timefilter } from 'ui/timefilter';
import { AppState } from '../../react-services/app-state';
import { WazuhConfig } from '../../react-services/wazuh-config';
import { GenericRequest } from '../../react-services/generic-request';
import { WzRequest } from '../../react-services/wz-request';
import { toastNotifications } from 'ui/notify';
import { ApiRequest } from '../../react-services/api-request';
import { ShareAgent } from '../../factories/share-agent';
import { TabVisualizations } from '../../factories/tab-visualizations';
import { TimeService } from '../../react-services/time-service';
import { ErrorHandler } from '../../react-services/error-handler';
import { GroupHandler } from '../../react-services/group-handler';
import store from '../../redux/store';
import { updateGlobalBreadcrumb } from '../../redux/actions/globalBreadcrumbActions';

export class AgentsController {
  /**
   * Class constructor
   * @param {Object} $scope
   * @param {Object} $location
   * @param {Object} $rootScope
   * @param {Object} errorHandler
   * @param {Object} commonData
   * @param {Object} reportingService
   * @param {Object} visFactoryService
   * @param {Object} csvReq
   * @param {Object} wzTableFilter
   */
  constructor(
    $scope,
    $location,
    $rootScope,
    errorHandler,
    commonData,
    reportingService,
    visFactoryService,
    csvReq,
    wzTableFilter
  ) {
    this.$scope = $scope;
    this.$location = $location;
    this.$rootScope = $rootScope;
    this.apiReq = ApiRequest;
    this.errorHandler = errorHandler;
    this.tabVisualizations = new TabVisualizations();
    this.$scope.visualizations = visualizations;
    this.shareAgent = new ShareAgent();
    this.commonData = commonData;
    this.reportingService = reportingService;
    this.visFactoryService = visFactoryService;
    this.csvReq = csvReq;
    this.wzTableFilter = wzTableFilter;
    this.groupHandler = GroupHandler;
    this.wazuhConfig = new WazuhConfig();
    this.timeService = TimeService;
    this.genericReq = GenericRequest;

    // Config on-demand
    this.$scope.isArray = Array.isArray;
    this.configurationHandler = new ConfigurationHandler(
      this.apiReq,
      errorHandler
    );
    this.$scope.currentConfig = null;
    this.$scope.configurationTab = '';
    this.$scope.configurationSubTab = '';
    this.$scope.integrations = {};
    this.$scope.selectedItem = 0;
    this.targetLocation = null;
    this.ignoredTabs = ['syscollector', 'welcome', 'configuration'];

    this.$scope.showNewFim = true;
    this.$scope.showScaScan = false;

    this.$scope.editGroup = false;
    this.$scope.addingGroupToAgent = false;

    this.$scope.expandArray = [
      false,
      false,
      false,
      false,
      false,
      false,
      false,
      false,
      false,
      false,
      false,
      false,
      false,
      false,
      false,
      false
    ];
  }

  /**
   * On controller loads
   */
  async $onInit() {
    const savedTimefilter = this.commonData.getTimefilter();
    if (savedTimefilter) {
      timefilter.setTime(savedTimefilter);
      this.commonData.removeTimefilter();
    }

    this.$scope.TabDescription = TabDescription;

    this.$rootScope.reportStatus = false;

    this.$location.search('_a', null);
    this.filterHandler = new FilterHandler(AppState.getCurrentPattern());
    this.visFactoryService.clearAll();

    const currentApi = JSON.parse(AppState.getCurrentAPI()).id;
    const extensions = await AppState.getExtensions(currentApi);
    this.$scope.extensions = extensions;

    // Getting possible target location
    this.targetLocation = this.shareAgent.getTargetLocation();

    if (this.targetLocation && typeof this.targetLocation === 'object') {
      this.$scope.tabView = this.targetLocation.subTab;
      this.$scope.tab = this.targetLocation.tab;
    } else {
      this.$scope.tabView = this.commonData.checkTabViewLocation();
      this.$scope.tab = this.commonData.checkTabLocation();
    }
    this.tabHistory = [];
    if (!this.ignoredTabs.includes(this.$scope.tab))
      this.tabHistory.push(this.$scope.tab);

    // Tab names
    this.$scope.tabNames = TabNames;

    this.tabVisualizations.assign('agents');

    /**
     * This check if given array of items contais a single given item
     * @param {Object} item
     * @param {Array<Object>} array
     */
    this.$scope.inArray = (item, array) =>
      item && Array.isArray(array) && array.includes(item);

    this.$scope.switchSubtab = async (
      subtab,
      force = false,
      onlyAgent = false
    ) => this.switchSubtab(subtab, force, onlyAgent);

    this.changeAgent = false;

    this.$scope.switchTab = (tab, force = false) => this.switchTab(tab, force);

    this.$scope.getAgentStatusClass = agentStatus =>
      agentStatus === 'active' ? 'teal' : 'red';

    this.$scope.formatAgentStatus = agentStatus => {
      return ['active', 'disconnected'].includes(agentStatus) ?
        agentStatus :
        'never connected';
    };
    this.$scope.getAgent = async newAgentId => this.getAgent(newAgentId);
    this.$scope.goGroups = (agent, group) => this.goGroups(agent, group);
    this.$scope.downloadCsv = async (path, fileName, filters = []) =>
      this.downloadCsv(path, fileName, filters);

    this.$scope.search = (term, specificPath) =>
      this.$scope.$broadcast('wazuhSearch', {
        term,
        specificPath
      });

    this.$scope.searchSyscheckFile = (term, specificFilter) =>
      this.$scope.$broadcast('wazuhSearch', {
        term,
        specificFilter
      });

    this.$scope.searchRootcheck = (term, specificFilter) =>
      this.$scope.$broadcast('wazuhSearch', {
        term,
        specificFilter
      });

    this.$scope.launchRootcheckScan = () => this.launchRootcheckScan();
    this.$scope.launchSyscheckScan = () => this.launchSyscheckScan();

    this.$scope.startVis2Png = () => this.startVis2Png();

    this.$scope.shouldShowComponent = component =>
      this.shouldShowComponent(component);

    this.$scope.$on('$destroy', () => {
      this.visFactoryService.clearAll();
    });

    this.$scope.isArray = Array.isArray;

    this.$scope.goGroup = () => {
      this.shareAgent.setAgent(this.$scope.agent);
      this.$location.path('/manager/groups');
    };

    this.$scope.exportConfiguration = enabledComponents => {
      this.reportingService.startConfigReport(
        this.$scope.agent,
        'agentConfig',
        enabledComponents
      );
    };

    this.$scope.restartAgent = async agent => {
      this.$scope.restartingAgent = true;
      try {
        const data = await this.apiReq.request(
          'PUT',
          `/agents/${agent.id}/restart`,
          {}
        );
        const result = ((data || {}).data || {}).data || false;
        const failed =
          result &&
          Array.isArray(result.failed_items) &&
          result.failed_items.length;
        if (failed) {
          throw new Error(result.failed_items[0].detail);
        } else if (result) {
<<<<<<< HEAD
          this.errorHandler.info(result.message);
=======
          ErrorHandler.info(result.msg);
>>>>>>> e07840e0
        } else {
          throw new Error('Unexpected error upgrading agent');
        }
        this.$scope.restartingAgent = false;
      } catch (error) {
        ErrorHandler.handle(error);
        this.$scope.restartingAgent = false;
      }
      this.$scope.$applyAsync();
    };

    const configuration = this.wazuhConfig.getConfig();
    this.$scope.adminMode = !!(configuration || {}).admin;

    //Load
    try {
      this.$scope.getAgent();
    } catch (e) {
      ErrorHandler.handle(
        'Unexpected exception loading controller',
        'Agents'
      );
    }

    // Config on demand
    this.$scope.getXML = () => this.configurationHandler.getXML(this.$scope);
    this.$scope.getJSON = () => this.configurationHandler.getJSON(this.$scope);
    this.$scope.isString = item => typeof item === 'string';
    this.$scope.hasSize = obj =>
      obj && typeof obj === 'object' && Object.keys(obj).length;
    this.$scope.offsetTimestamp = (text, time) =>
      this.offsetTimestamp(text, time);
    this.$scope.switchConfigTab = (
      configurationTab,
      sections,
      navigate = true
    ) => {
      this.$scope.navigate = navigate;
      try {
        this.$scope.configSubTab = JSON.stringify({
          configurationTab: configurationTab,
          sections: sections
        });
        if (!this.$location.search().configSubTab) {
          AppState.setSessionStorageItem(
            'configSubTab',
            this.$scope.configSubTab
          );
          this.$location.search('configSubTab', true);
        }
      } catch (error) {
        ErrorHandler.handle(error, 'Set configuration path');
      }
      this.configurationHandler.switchConfigTab(
        configurationTab,
        sections,
        this.$scope,
        this.$scope.agent.id
      );
    };

    this.$scope.switchWodle = (wodleName, navigate = true) => {
      this.$scope.navigate = navigate;
      this.$scope.configWodle = wodleName;
      if (!this.$location.search().configWodle) {
        this.$location.search('configWodle', this.$scope.configWodle);
      }
      this.configurationHandler.switchWodle(
        wodleName,
        this.$scope,
        this.$scope.agent.id
      );
    };

    this.$scope.switchConfigurationTab = (configurationTab, navigate) => {
      // Check if configuration is synced
      this.checkSync();
      this.$scope.navigate = navigate;
      this.configurationHandler.switchConfigurationTab(
        configurationTab,
        this.$scope
      );
      if (!this.$scope.navigate) {
        const configSubTab = this.$location.search().configSubTab;
        if (configSubTab) {
          try {
            const config = AppState.getSessionStorageItem('configSubTab');
            const configSubTabObj = JSON.parse(config);
            this.$scope.switchConfigTab(
              configSubTabObj.configurationTab,
              configSubTabObj.sections,
              false
            );
          } catch (error) {
            ErrorHandler.handle(error, 'Get configuration path');
          }
        } else {
          const configWodle = this.$location.search().configWodle;
          if (configWodle) {
            this.$scope.switchWodle(configWodle, false);
          }
        }
      } else {
        this.$location.search('configSubTab', null);
        AppState.removeSessionStorageItem('configSubTab');
        this.$location.search('configWodle', null);
      }
    };
    this.$scope.switchConfigurationSubTab = configurationSubTab => {
      this.configurationHandler.switchConfigurationSubTab(
        configurationSubTab,
        this.$scope
      );
      if (configurationSubTab === 'pm-sca') {
        this.$scope.currentConfig.sca = this.configurationHandler.parseWodle(
          this.$scope.currentConfig,
          'sca'
        );
      }
    };
    this.$scope.updateSelectedItem = i => (this.$scope.selectedItem = i);
    this.$scope.getIntegration = list =>
      this.configurationHandler.getIntegration(list, this.$scope);

    this.$scope.switchScaScan = () => {
      this.$scope.showScaScan = !this.$scope.showScaScan;
      if (!this.$scope.showScaScan) {
        this.$scope.$emit('changeTabView', {
          tabView: this.$scope.tabView,
          tab: this.$scope.tab
        });
      }
      this.$scope.$applyAsync();
    };

    this.$scope.goDiscover = () => this.goDiscover();
    this.$scope.onClickUpgrade = () => this.onClickUpgrade();
    this.$scope.onClickRestart = () => this.onClickRestart();

    this.$scope.$on('$routeChangeStart', () => {
      return AppState.removeSessionStorageItem('configSubTab');
    });

    this.$scope.switchGroupEdit = () => {
      this.$scope.addingGroupToAgent = false;
      this.switchGroupEdit();
    };

    this.$scope.showConfirmAddGroup = group => {
      this.$scope.addingGroupToAgent = this.$scope.addingGroupToAgent
        ? false
        : group;
    };

    this.$scope.cancelAddGroup = () => (this.$scope.addingGroupToAgent = false);

    this.$scope.loadScaChecks = policy =>
      (this.$scope.lookingSca = {
        ...policy,
        id: policy.policy_id
      });

    this.$scope.closeScaChecks = () => (this.$scope.lookingSca = false);

    this.$scope.confirmAddGroup = group => {
      this.groupHandler
        .addAgentToGroup(group, this.$scope.agent.id)
        .then(() => this.apiReq.request('GET', `/agents`, {
          params: {
            list_agents: this.$scope.agent.id,
          }
        }))
        .then(agent => {
          this.$scope.agent.group = agent.data.data.affected_items[0].group;
          this.$scope.groups = this.$scope.groups.filter(
            item => !agent.data.data.affected_items[0].group.includes(item)
          );
          this.$scope.addingGroupToAgent = false;
          this.$scope.editGroup = false;
          ErrorHandler.info(`Group ${group} has been added.`);
          this.$scope.$applyAsync();
        })
        .catch(error => {
          this.$scope.editGroup = false;
          this.$scope.addingGroupToAgent = false;
          ErrorHandler.handle(
            error.message || error,
            'Error adding group to agent'
          );
        });
    };

    this.$scope.expand = i => this.expand(i);
    this.setTabs();
  }

  // Switch subtab
  async switchSubtab(subtab, force = false, onlyAgent = false) {
    try {
      if (this.$scope.tabView === subtab && !force) return;
      this.tabVisualizations.clearDeadVis();
      this.visFactoryService.clear(onlyAgent);
      this.$location.search('tabView', subtab);
      if (
        (subtab === 'panels' ||
          (this.targetLocation &&
            typeof this.targetLocation === 'object' &&
            this.targetLocation.subTab === 'discover' &&
            subtab === 'discover')) &&
        !this.ignoredTabs.includes(this.$scope.tab)
      ) {
        await this.visFactoryService.buildAgentsVisualizations(
          this.filterHandler,
          this.$scope.tab,
          subtab,
          this.$scope.agent.id
        );

        this.changeAgent = false;
      } else {
        this.$scope.$emit('changeTabView', {
          tabView: subtab,
          tab: this.$scope.tab
        });
      }
      this.$scope.tabView = subtab;
      return;
    } catch (error) {
      ErrorHandler.handle(error, 'Agents');
      return;
    }
  }

  /**
   * Switch tab
   * @param {*} tab
   * @param {*} force
   */
  async switchTab(tab, force = false) {
    this.tabVisualizations.setTab(tab);
    this.$rootScope.rendered = false;
    this.$rootScope.$applyAsync();
    this.falseAllExpand();
    if (this.ignoredTabs.includes(tab)) {
      this.commonData.setRefreshInterval(timefilter.getRefreshInterval());
      timefilter.setRefreshInterval({
        pause: true,
        value: 0
      });
    } else if (this.ignoredTabs.includes(this.$scope.tab)) {
      timefilter.setRefreshInterval(this.commonData.getRefreshInterval());
    }

    // Update agent status
    if (!force && ((this.$scope || {}).agent || false)) {
      try {
        const agentInfo = await this.apiReq.request(
          'GET',
          `/agents`, {
            params: {
              list_agents: this.$scope.agent.id,
              select: 'status'
            }
          }
        );
        this.$scope.agent.status =
          (((((agentInfo || {}).data || {}).data || {}).affected_items || [])[0] || {}).status ||
          this.$scope.agent.status;
      } catch (error) { } // eslint-disable-line
    }

    try {
      this.$scope.showScaScan = false;
      if (tab === 'sca') {
        //remove to component
        this.$scope.scaProps = {
          agent: this.$scope.agent,
          loadScaChecks: policy => this.$scope.loadScaChecks(policy),
          downloadCsv: (path, name) => this.downloadCsv(path, name)
        };
      }

      if (tab === 'syscollector')
        try {
          await this.loadSyscollector(this.$scope.agent.id);
        } catch (error) { } // eslint-disable-line
      if (tab === 'configuration') {
        this.$scope.switchConfigurationTab('welcome');
      } else {
        this.configurationHandler.reset(this.$scope);
      }

      if (!this.ignoredTabs.includes(tab)) this.tabHistory.push(tab);
      if (this.tabHistory.length > 2)
        this.tabHistory = this.tabHistory.slice(-2);

      if (this.$scope.tab === tab && !force) {
        this.$scope.$applyAsync();
        return;
      }

      const onlyAgent = this.$scope.tab === tab && force;
      const sameTab = this.$scope.tab === tab;
      this.$location.search('tab', tab);
      const preserveDiscover =
        this.tabHistory.length === 2 &&
        this.tabHistory[0] === this.tabHistory[1] &&
        !force;
      this.$scope.tab = tab;

      const targetSubTab =
        this.targetLocation && typeof this.targetLocation === 'object' ?
        this.targetLocation.subTab :
        'panels';

      if (!this.ignoredTabs.includes(this.$scope.tab)) {
        this.$scope.switchSubtab(
          targetSubTab,
          true,
          onlyAgent,
          sameTab,
          preserveDiscover
        );
      }

      this.shareAgent.deleteTargetLocation();
      this.targetLocation = null;
      this.$scope.$applyAsync();
    } catch (error) {
      return Promise.reject(error);
    }

    this.$scope.configurationTabsProps = {};
    this.$scope.buildProps = tabs => {
      const cleanTabs = [];
      tabs.forEach(x => {
        if (
          this.$scope.configurationTab === 'integrity-monitoring' &&
          x.id === 'fim-whodata' &&
          x.agent &&
          x.agent.agentPlatform !== 'linux'
        )
          return;

        cleanTabs.push({
          id: x.id,
          name: x.name
        });
      });
      this.$scope.configurationTabsProps = {
        clickAction: tab => {
          this.$scope.switchConfigurationSubTab(tab);
        },
        selectedTab:
          this.$scope.configurationSubTab || (tabs && tabs.length)
            ? tabs[0].id
            : '',
        tabs: cleanTabs
      };
    };

    this.setTabs();
  }

  /**
   * Filter by Mitre.ID
   * @param {*} id
   */
  addMitrefilter(id) {
    const filter = `{"meta":{"index":"wazuh-alerts-3.x-*"},"query":{"match":{"rule.mitre.id":{"query":"${id}","type":"phrase"}}}}`;
    this.$rootScope.$emit('addNewKibanaFilter', {
      filter: JSON.parse(filter)
    });
  }

  /**
   * Build the current section tabs
   */
  setTabs() {
    this.$scope.agentsTabsProps = false;
    if (this.$scope.agent) {
      this.currentPanel = this.commonData.getCurrentPanel(
        this.$scope.tab,
        true
      );

      if (!this.currentPanel) return;

      const tabs = this.commonData.getTabsFromCurrentPanel(
        this.currentPanel,
        this.$scope.extensions,
        this.$scope.tabNames
      );

      const cleanTabs = [];
      tabs.forEach(x => {
        if (
          (
            UnsupportedComponents[(this.$scope.agent || {}).agentPlatform] ||
            UnsupportedComponents['other']
          ).includes(x.id)
        )
          return;

        cleanTabs.push({
          id: x.id,
          name: x.name
        });
      });

      this.$scope.agentsTabsProps = {
        clickAction: tab => {
          this.switchTab(tab, true);
        },
        selectedTab:
          this.$scope.tab ||
          (this.currentPanel && this.currentPanel.length
            ? this.currentPanel[0]
            : ''),
        tabs: cleanTabs
      };
      this.$scope.$applyAsync();
    }
  }

  showToast = (color, title, text, time) => {
    toastNotifications.add({
      color: color,
      title: title,
      text: text,
      toastLifeTimeMs: time
    });
  };

  goDiscover() {
    this.targetLocation = {
      tab: 'general',
      subTab: 'discover'
    };
    return this.switchTab('general');
  }

  onClickUpgrade() {
    try {
      WzRequest.apiReq('PUT', `/agents/${this.$scope.agent.id}/upgrade`, {})
        .then(() => {
          this.showToast('success', 'The agent is being upgrade.', '', 5000);
        })
        .catch(() => {
          this.showToast('warning', 'This agent is already upgrade.', '', 5000);
        });
    } catch (error) {
      console.log(error);
    }
  }

  onClickRestart() {
    try {
      WzRequest.apiReq('PUT', `/agents/${this.$scope.agent.id}/restart`, {})
        .then(() => {
          this.showToast('success', 'Agent restarted.', '', 5000);
        })
        .catch(() => {
          this.showToast('warning', 'Error restarting agent.', '', 5000);
        });
    } catch (error) {
      console.log(error);
    }
  }

  checkStatusAgent() {
    console.log(this.$scope.agent.status);
    if (this.$scope.agent.status !== 'Active') {
      return false;
    } else if (this.$scope.agent.status === 'Active') {
      return true;
    }
  }

  // Agent data

  /**
   * Checks rootcheck of selected agent
   */
  validateRootCheck() {
    const result = this.commonData.validateRange(this.$scope.agent.rootcheck);
    this.$scope.agent.rootcheck = result;
  }

  /**
   * Checks syscheck of selected agent
   */
  validateSysCheck() {
    const result = this.commonData.validateRange(this.$scope.agent.syscheck);
    this.$scope.agent.syscheck = result;
  }

  /**
   * Checks if configuration is sync
   */
  async checkSync() {
    const isSync = await this.apiReq.request(
      'GET',
      `/agents/${this.$scope.agent.id}/group/is_sync`, {}
    );
    this.$scope.isSynchronized =
      (((((isSync || {}).data || {}).data || {}).affected_items || [])[0] || {}).synced || false;
    this.$scope.$applyAsync();
  }

  /**
   * Get the needed data for load syscollector
   * @param {*} id
   */
  async loadSyscollector(id) {
    try {
      const syscollectorData = await this.genericReq.request(
        'GET',
        `/api/syscollector/${id}`
      );
      this.$scope.syscollector = (syscollectorData || {}).data || {};
      if(!this.$scope.syscollector.os && !this.$scope.syscollector.hardware ){
        this.switchTab("welcome")
      }

      return;
    } catch (error) {
      return Promise.reject(error);
    }
  }

  /**
   * Get all data from agent
   * @param {*} newAgentId
   */
  async getAgent(newAgentId) {
    try {
      this.$scope.emptyAgent = false;
      this.$scope.isSynchronized = false;
      this.$scope.load = true;
      this.changeAgent = true;

      const globalAgent = this.shareAgent.getAgent();

      const id = this.commonData.checkLocationAgentId(newAgentId, globalAgent);

      const data = await this.apiReq.request('GET', `/agents`, {
        params: {
          list_agents: id,
        }
      });

      const agentInfo = ((((data || {}).data || {}).data || {}).affected_items || [])[0] || false;
      // Agent
      this.$scope.agent = agentInfo;

      if (!this.$scope.agent) return;
      if (agentInfo && this.$scope.agent.os) {
        this.$scope.agentOS =
          this.$scope.agent.os.name + ' ' + this.$scope.agent.os.version;
        const isLinux = this.$scope.agent.os.uname.includes('Linux');
        this.$scope.agent.agentPlatform = isLinux
          ? 'linux'
          : this.$scope.agent.os.platform;
      } else {
        this.$scope.agentOS = '-';
        this.$scope.agent.agentPlatform = false;
      }

      await this.$scope.switchTab(this.$scope.tab, true);

      const groups = await this.apiReq.request('GET', '/groups', {});
      this.$scope.groups = groups.data.data.affected_items
        .map(item => item.name)
        .filter(
          item =>
            this.$scope.agent.group && !this.$scope.agent.group.includes(item)
        );

      this.loadWelcomeCardsProps();
      this.$scope.getWelcomeCardsProps = (resultState) => {
        return {...this.$scope.welcomeCardsProps, resultState }
      }
      this.$scope.load = false;
      this.$scope.$applyAsync();
      return;
    } catch (error) {
      if (!this.$scope.agent) {
        if ((error || {}).status === -1) {
          this.$scope.emptyAgent = 'Wazuh API timeout.';
        }
      }
      ErrorHandler.handle(error, 'Agents');
      if (
        error &&
        typeof error === 'string' &&
        error.includes('Agent does not exist')
      ) {
        this.$location.search('agent', null);
        this.$location.path('/agents-preview');
      }
    }

    this.$scope.load = false;
    this.$scope.$applyAsync();
    return;
  }

  shouldShowComponent(component) {
    return !(
      UnsupportedComponents[this.$scope.agent.agentPlatform] ||
      UnsupportedComponents['other']
    ).includes(component);
  }

  cleanExtensions(extensions) {
    const result = {};
    for (const extension in extensions) {
      if (
        !(
          UnsupportedComponents[this.$scope.agent.agentPlatform] ||
          UnsupportedComponents['other']
        ).includes(extension)
      ) {
        result[extension] = extensions[extension];
      }
    }
    return result;
  }

  /**
   * Get available welcome cards after getting the agent
   */
  loadWelcomeCardsProps() {
    this.$scope.welcomeCardsProps = {
      switchTab: tab => this.switchTab(tab),
      extensions: this.cleanExtensions(this.$scope.extensions),
      agent: this.$scope.agent,
      api: AppState.getCurrentAPI(),
      goGroups: (agent, group) => this.goGroups(agent, group),
      setExtensions: (api, extensions) => {
        AppState.setExtensions(api, extensions);
        this.$scope.extensions = extensions;
      }
    };
  }

  switchGroupEdit() {
    this.$scope.editGroup = !!!this.$scope.editGroup;
    this.$scope.$applyAsync();
  }

  /**
   * This adds timezone offset to a given date
   * @param {String} binding_text
   * @param {String} date
   */
  offsetTimestamp(text, time) {
    try {
      return text + this.timeService.offset(time);
    } catch (error) {
      return time !== '-' ? `${text}${time} (UTC)` : time;
    }
  }

  /**
   * Navigate to the groups of an agent
   * @param {*} agent
   * @param {*} group
   */
  goGroups(agent, group) {
    AppState.setNavigation({
      status: true
    });
    this.visFactoryService.clearAll();
    this.shareAgent.setAgent(agent, group);
    this.$location.search('tab', 'groups');
    this.$location.search('navigation', true);
    this.$location.path('/manager');
  }

  /**
   * Get full data on CSV format from a path
   * @param {*} path path with data to convert
   * @param {*} fileName Output file name
   * @param {*} filters Filters to apply
   */
  async downloadCsv(path, fileName, filters = []) {
    try {
      ErrorHandler.info(
        'Your download should begin automatically...',
        'CSV'
      );
      const currentApi = JSON.parse(AppState.getCurrentAPI()).id;
      const output = await this.csvReq.fetch(path, currentApi, filters);
      const blob = new Blob([output], {
        type: 'text/csv'
      }); // eslint-disable-line

      FileSaver.saveAs(blob, fileName);
    } catch (error) {
      ErrorHandler.handle(error, 'Download CSV');
    }
    return;
  }

  /**
   * Transform a visualization into an image
   */
  startVis2Png() {
    const syscollectorFilters = [];
    if (this.$scope.tab === 'syscollector' && (this.$scope.agent || {}).id) {
      syscollectorFilters.push(
        this.filterHandler.managerQuery(AppState.getClusterInfo().cluster, true)
      );
      syscollectorFilters.push(
        this.filterHandler.agentQuery(this.$scope.agent.id)
      );
    }
    this.reportingService.startVis2Png(
      this.$scope.tab,
      (this.$scope.agent || {}).id || true,
      syscollectorFilters.length ? syscollectorFilters : null
    );
  }

  async launchRootcheckScan() {
    try {
      const isActive = ((this.$scope.agent || {}).status || '') === 'active';
      if (!isActive) {
        throw new Error('Agent is not active');
      }
      await this.apiReq.request(
        'PUT',
        `/rootcheck/${this.$scope.agent.id}`,
        {}
      );
      ErrorHandler.info(
        `Policy monitoring scan launched successfully on agent ${this.$scope.agent.id}`);
    } catch (error) {
      ErrorHandler.handle(error);
    }
    return;
  }

  async launchSyscheckScan() {
    try {
      const isActive = ((this.$scope.agent || {}).status || '') === 'active';
      if (!isActive) {
        throw new Error('Agent is not active');
      }
<<<<<<< HEAD
      await this.apiReq.request('PUT', `/syscheck`, {
        params: {
          list_agents: this.$scope.agent.id
        }
      });
      this.errorHandler.info(
=======
      await this.apiReq.request('PUT', `/syscheck/${this.$scope.agent.id}`, {});
      ErrorHandler.info(
>>>>>>> e07840e0
        `FIM scan launched successfully on agent ${this.$scope.agent.id}`,
        ''
      );
    } catch (error) {
      ErrorHandler.handle(error);
    }
    return;
  }

  falseAllExpand() {
    this.$scope.expandArray = [
      false,
      false,
      false,
      false,
      false,
      false,
      false,
      false,
      false,
      false,
      false,
      false,
      false,
      false,
      false,
      false
    ];
  }

  expand(i) {
    const oldValue = this.$scope.expandArray[i];
    this.falseAllExpand();
    this.$scope.expandArray[i] = !oldValue;
  }
}<|MERGE_RESOLUTION|>--- conflicted
+++ resolved
@@ -247,11 +247,7 @@
         if (failed) {
           throw new Error(result.failed_items[0].detail);
         } else if (result) {
-<<<<<<< HEAD
-          this.errorHandler.info(result.message);
-=======
           ErrorHandler.info(result.msg);
->>>>>>> e07840e0
         } else {
           throw new Error('Unexpected error upgrading agent');
         }
@@ -1003,17 +999,12 @@
       if (!isActive) {
         throw new Error('Agent is not active');
       }
-<<<<<<< HEAD
       await this.apiReq.request('PUT', `/syscheck`, {
         params: {
           list_agents: this.$scope.agent.id
         }
       });
-      this.errorHandler.info(
-=======
-      await this.apiReq.request('PUT', `/syscheck/${this.$scope.agent.id}`, {});
       ErrorHandler.info(
->>>>>>> e07840e0
         `FIM scan launched successfully on agent ${this.$scope.agent.id}`,
         ''
       );
