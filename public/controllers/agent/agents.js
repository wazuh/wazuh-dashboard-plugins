--- conflicted
+++ resolved
@@ -95,10 +95,7 @@
     this.$scope.editGroup = false;
     this.$scope.addingGroupToAgent = false;
 
-<<<<<<< HEAD
     this.$scope.lookingAssessment = false;
-    this.$scope.expandArray = [false, false, false, false, false, false, false, false, false, false, false, false, false, false, false, false];
-=======
     this.$scope.expandArray = [
       false,
       false,
@@ -117,7 +114,6 @@
       false,
       false
     ];
->>>>>>> b16f24a7
   }
 
   /**
@@ -544,7 +540,7 @@
           (((agentInfo || {}).data || {}).data || {}).status ||
           this.$scope.agent.status;
       }
-    } catch (error) {} // eslint-disable-line
+    } catch (error) { } // eslint-disable-line
 
     try {
       this.$scope.showSyscheckFiles = false;
@@ -572,7 +568,7 @@
       if (tab === 'syscollector')
         try {
           await this.loadSyscollector(this.$scope.agent.id);
-        } catch (error) {} // eslint-disable-line
+        } catch (error) { } // eslint-disable-line
       if (tab === 'configuration') {
         const isSync = await this.apiReq.request(
           'GET',
@@ -690,7 +686,7 @@
           {}
         );
         netifaceResponse = ((resultNetiface || {}).data || {}).data || false;
-      } catch (error) {} // eslint-disable-line
+      } catch (error) { } // eslint-disable-line
 
       // This API call may fail so we put it out of Promise.all
       let netaddrResponse = false;
@@ -702,7 +698,7 @@
         );
         netaddrResponse =
           ((resultNetaddrResponse || {}).data || {}).data || false;
-      } catch (error) {} // eslint-disable-line
+      } catch (error) { } // eslint-disable-line
 
       // Before proceeding, syscollector data is an empty object
       this.$scope.syscollector = {};
@@ -718,7 +714,7 @@
       this.$scope.syscollector = {
         hardware:
           typeof hardwareResponse === 'object' &&
-          Object.keys(hardwareResponse).length
+            Object.keys(hardwareResponse).length
             ? { ...hardwareResponse }
             : false,
         os:
