--- conflicted
+++ resolved
@@ -187,21 +187,12 @@
     this.$scope.switchTab = (tab, force = false) => this.switchTab(tab, force);
 
     this.$scope.getAgentStatusClass = agentStatus =>
-<<<<<<< HEAD
       agentStatus === 'active' ? 'teal' : 'red';
 
     this.$scope.formatAgentStatus = agentStatus => {
       return ['active', 'disconnected'].includes(agentStatus) ?
         agentStatus :
         'never connected';
-=======
-      agentStatus === 'Active' ? 'teal' : 'red';
-
-    this.$scope.formatAgentStatus = agentStatus => {
-      return ['Active', 'Disconnected'].includes(agentStatus)
-        ? agentStatus
-        : 'Never connected';
->>>>>>> 4696e115
     };
     this.$scope.getAgent = async newAgentId => this.getAgent(newAgentId);
     this.$scope.goGroups = (agent, group) => this.goGroups(agent, group);
@@ -264,13 +255,8 @@
         const result = ((data || {}).data || {}).data || false;
         const failed =
           result &&
-<<<<<<< HEAD
           Array.isArray(result.failed_items) &&
           result.failed_items.length;
-=======
-          Array.isArray(result.failed_ids) &&
-          result.failed_ids.length;
->>>>>>> 4696e115
         if (failed) {
           throw new Error(result.failed_items[0].detail);
         } else if (result) {
@@ -440,17 +426,11 @@
     this.$scope.confirmAddGroup = group => {
       this.groupHandler
         .addAgentToGroup(group, this.$scope.agent.id)
-<<<<<<< HEAD
         .then(() => this.apiReq.request('GET', `/agents`, {
           params: {
             list_agents: this.$scope.agent.id,
           }
         }))
-=======
-        .then(() =>
-          this.apiReq.request('GET', `/agents/${this.$scope.agent.id}`, {})
-        )
->>>>>>> 4696e115
         .then(agent => {
           this.$scope.agent.group = agent.data.data.affected_items[0].group;
           this.$scope.groups = this.$scope.groups.filter(
@@ -537,7 +517,6 @@
       try {
         const agentInfo = await this.apiReq.request(
           'GET',
-<<<<<<< HEAD
           `/agents`, {
             params: {
               list_agents: this.$scope.agent.id,
@@ -547,15 +526,6 @@
         );
         this.$scope.agent.status =
           (((((agentInfo || {}).data || {}).data || {}).affected_items || [])[0] || {}).status ||
-=======
-          `/agents/${this.$scope.agent.id}`,
-          {
-            select: 'status'
-          }
-        );
-        this.$scope.agent.status =
-          (((agentInfo || {}).data || {}).data || {}).status ||
->>>>>>> 4696e115
           this.$scope.agent.status;
       } catch (error) {} // eslint-disable-line
     }
@@ -575,49 +545,6 @@
 
     try {
       this.$scope.showScaScan = false;
-<<<<<<< HEAD
-      if (tab === 'pci') {
-        this.$scope.visualizeProps.cardReqs = {
-          items: await this.commonData.getPCI(),
-          reqTitle: 'PCI DSS Requirement'
-        };
-      }
-      if (tab === 'gdpr') {
-        this.$scope.visualizeProps.cardReqs = {
-          items: await this.commonData.getGDPR(),
-          reqTitle: 'GDPR Requirement'
-        };
-      }
-
-      if (tab === 'mitre') {
-        const result = await this.apiReq.request('GET', '/rules/mitre', {}); //TODO: adapt to API 4.0 when Core merges Mitre.
-        this.$scope.mitreIds = ((((result || {}).data) || {}).data || {}).items
-
-        this.$scope.mitreCardsSliderProps = {
-          items: this.$scope.mitreIds,
-          attacksCount: this.$scope.attacksCount,
-          reqTitle: 'MITRE',
-          wzReq: (method, path, body) => this.apiReq.request(method, path, body),
-          addFilter: id => this.addMitrefilter(id),
-        };
-      }
-
-      if (tab === 'hipaa') {
-        this.$scope.visualizeProps.cardReqs = {
-          items: await this.commonData.getHIPAA(),
-          reqTitle: 'HIPAA Requirement'
-        };
-      }
-
-      if (tab === 'nist') {
-        this.$scope.visualizeProps.cardReqs = {
-          items: await this.commonData.getNIST(),
-          reqTitle: 'NIST 800-53 Requirement'
-        };
-      }
-
-=======
->>>>>>> 4696e115
       if (tab === 'sca') {
         //remove to component
         this.$scope.scaProps = {
@@ -764,18 +691,12 @@
         clickAction: tab => {
           this.switchTab(tab, true);
         },
-<<<<<<< HEAD
-        selectedTab: this.$scope.tab ||
-          (this.currentPanel && this.currentPanel.length ? this.currentPanel[0] : ''),
-        tabs: cleanTabs,
-=======
         selectedTab:
           this.$scope.tab ||
           (this.currentPanel && this.currentPanel.length
             ? this.currentPanel[0]
             : ''),
         tabs: cleanTabs
->>>>>>> 4696e115
       };
       this.$scope.$applyAsync();
     }
@@ -816,11 +737,7 @@
       `/agents/${this.$scope.agent.id}/group/is_sync`, {}
     );
     this.$scope.isSynchronized =
-<<<<<<< HEAD
       (((((isSync || {}).data || {}).data || {}).affected_items || [])[0] || {}).synced || false;
-=======
-      (((isSync || {}).data || {}).data || {}).synced || false;
->>>>>>> 4696e115
     this.$scope.$applyAsync();
   }
 
@@ -834,10 +751,6 @@
         'GET',
         `/api/syscollector/${id}`
       );
-<<<<<<< HEAD
-=======
-
->>>>>>> 4696e115
       this.$scope.syscollector = (syscollectorData || {}).data || {};
 
       return;
@@ -870,23 +783,10 @@
       const agentInfo = ((((data || {}).data || {}).data || {}).affected_items || [])[0] || false;
       // Agent
       this.$scope.agent = agentInfo;
-<<<<<<< HEAD
-      const breadcrumb = [{
-          text: ''
-        },
-        {
-          text: 'Agents',
-          href: '/app/wazuh#/agents-preview'
-        },
-        {
-          text: `${this.$scope.agent.name} (${this.$scope.agent.id})`
-        },
-=======
       const breadcrumb = [
         { text: '' },
         { text: 'Agents', href: '/app/wazuh#/agents-preview' },
         { text: `${this.$scope.agent.name} (${this.$scope.agent.id})` }
->>>>>>> 4696e115
       ];
       store.dispatch(updateGlobalBreadcrumb(breadcrumb));
 
@@ -1082,15 +982,11 @@
       if (!isActive) {
         throw new Error('Agent is not active');
       }
-<<<<<<< HEAD
       await this.apiReq.request('PUT', `/syscheck`, {
         params: {
           list_agents: this.$scope.agent.id
         }
       });
-=======
-      await this.apiReq.request('PUT', `/syscheck/${this.$scope.agent.id}`, {});
->>>>>>> 4696e115
       this.errorHandler.info(
         `FIM scan launched successfully on agent ${this.$scope.agent.id}`,
         ''
