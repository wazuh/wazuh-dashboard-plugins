/*
 * Wazuh app - Agents controller
 * Copyright (C) 2015-2019 Wazuh, Inc.
 *
 * This program is free software; you can redistribute it and/or modify
 * it under the terms of the GNU General Public License as published by
 * the Free Software Foundation; either version 2 of the License, or
 * (at your option) any later version.
 *
 * Find more information about this on the LICENSE file.
 */
import { FilterHandler } from '../../utils/filter-handler';
import { generateMetric } from '../../utils/generate-metric';
import { TabNames } from '../../utils/tab-names';
import * as FileSaver from '../../services/file-saver';
import { TabDescription } from '../../../server/reporting/tab-description';

import {
  metricsAudit,
  metricsVulnerability,
  metricsScap,
  metricsCiscat,
  metricsVirustotal
} from '../../utils/agents-metrics';

import { ConfigurationHandler } from '../../utils/config-handler';
import { timefilter } from 'ui/timefilter';

export class AgentsController {
  /**
   * Class constructor
   * @param {Object} $scope
   * @param {Object} $location
   * @param {Object} $rootScope
   * @param {Object} appState
   * @param {Object} apiReq
   * @param {Object} errorHandler
   * @param {Object} tabVisualizations
   * @param {Object} shareAgent
   * @param {Object} commonData
   * @param {Object} reportingService
   * @param {Object} visFactoryService
   * @param {Object} csvReq
   * @param {Object} wzTableFilter
   */
  constructor(
    $scope,
    $location,
    $rootScope,
    appState,
    apiReq,
    errorHandler,
    tabVisualizations,
    shareAgent,
    commonData,
    reportingService,
    visFactoryService,
    csvReq,
    wzTableFilter,
    $mdDialog,
    groupHandler,
    wazuhConfig
  ) {
    this.$scope = $scope;
    this.$location = $location;
    this.$rootScope = $rootScope;
    this.appState = appState;
    this.apiReq = apiReq;
    this.errorHandler = errorHandler;
    this.tabVisualizations = tabVisualizations;
    this.shareAgent = shareAgent;
    this.commonData = commonData;
    this.reportingService = reportingService;
    this.visFactoryService = visFactoryService;
    this.csvReq = csvReq;
    this.wzTableFilter = wzTableFilter;
    this.$mdDialog = $mdDialog;
    this.groupHandler = groupHandler;
    this.wazuhConfig = wazuhConfig;

    // Config on-demand
    this.$scope.isArray = Array.isArray;
    this.configurationHandler = new ConfigurationHandler(apiReq, errorHandler);
    this.$scope.currentConfig = null;
    this.$scope.configurationTab = '';
    this.$scope.configurationSubTab = '';
    this.$scope.integrations = {};
    this.$scope.selectedItem = 0;
    this.targetLocation = null;
    this.ignoredTabs = ['syscollector', 'welcome', 'configuration'];

    this.$scope.showSyscheckFiles = false;
    this.$scope.showRootcheckScan = false;

    this.$scope.editGroup = false;
    this.$scope.addingGroupToAgent = false;

    this.$scope.lookingAssessment = false;
    this.$scope.expandArray = [
      false,
      false,
      false,
      false,
      false,
      false,
      false,
      false,
      false,
      false,
      false,
      false,
      false,
      false,
      false,
      false
    ];
  }

  /**
   * On controller loads
   */
  $onInit() {
    const savedTimefilter = this.commonData.getTimefilter();
    if (savedTimefilter) {
      timefilter.setTime(savedTimefilter);
      this.commonData.removeTimefilter();
    }

    this.$scope.TabDescription = TabDescription;

    this.$rootScope.reportStatus = false;

    this.$location.search('_a', null);
    this.filterHandler = new FilterHandler(this.appState.getCurrentPattern());
    this.visFactoryService.clearAll();

    const currentApi = JSON.parse(this.appState.getCurrentAPI()).id;
    const extensions = this.appState.getExtensions(currentApi);
    this.$scope.extensions = extensions;

    // Getting possible target location
    this.targetLocation = this.shareAgent.getTargetLocation();

    if (this.targetLocation && typeof this.targetLocation === 'object') {
      this.$scope.tabView = this.targetLocation.subTab;
      this.$scope.tab = this.targetLocation.tab;
    } else {
      this.$scope.tabView = this.commonData.checkTabViewLocation();
      this.$scope.tab = this.commonData.checkTabLocation();
    }

    this.tabHistory = [];
    if (!this.ignoredTabs.includes(this.$scope.tab))
      this.tabHistory.push(this.$scope.tab);

    // Tab names
    this.$scope.tabNames = TabNames;

    this.tabVisualizations.assign('agents');

    this.$scope.hostMonitoringTabs = ['general', 'fim', 'syscollector'];
    this.$scope.systemAuditTabs = ['pm', 'audit', 'oscap', 'ciscat'];
    this.$scope.securityTabs = ['vuls', 'virustotal', 'osquery'];
    this.$scope.complianceTabs = ['pci', 'gdpr'];

    /**
     * This check if given array of items contais a single given item
     * @param {Object} item
     * @param {Array<Object>} array
     */
    this.$scope.inArray = (item, array) =>
      item && Array.isArray(array) && array.includes(item);

    this.$scope.switchSubtab = async (
      subtab,
      force = false,
      onlyAgent = false,
      sameTab = true,
      preserveDiscover = false
    ) => this.switchSubtab(subtab, force, onlyAgent, sameTab, preserveDiscover);

    this.changeAgent = false;

    this.$scope.switchTab = (tab, force = false) => this.switchTab(tab, force);

    this.$scope.getAgentStatusClass = agentStatus =>
      agentStatus === 'Active' ? 'teal' : 'red';

    this.$scope.formatAgentStatus = agentStatus => {
      return ['Active', 'Disconnected'].includes(agentStatus)
        ? agentStatus
        : 'Never connected';
    };
    this.$scope.getAgent = async newAgentId => this.getAgent(newAgentId);
    this.$scope.goGroups = (agent, group) => this.goGroups(agent, group);
    this.$scope.analyzeAgents = async searchTerm =>
      this.analyzeAgents(searchTerm);
    this.$scope.downloadCsv = async (path, fileName, filters = []) =>
      this.downloadCsv(path, fileName, filters);

    this.$scope.search = (term, specificPath) =>
      this.$scope.$broadcast('wazuhSearch', { term, specificPath });

    this.$scope.searchSyscheckFile = (term, specificFilter) =>
      this.$scope.$broadcast('wazuhSearch', { term, specificFilter });

    this.$scope.searchRootcheck = (term, specificFilter) =>
      this.$scope.$broadcast('wazuhSearch', { term, specificFilter });

    this.$scope.launchRootcheckScan = () => this.launchRootcheckScan();
    this.$scope.launchSyscheckScan = () => this.launchSyscheckScan();

    this.$scope.startVis2Png = () => this.startVis2Png();

    this.$scope.$on('$destroy', () => {
      this.visFactoryService.clearAll();
    });

    this.$scope.isArray = Array.isArray;

    this.$scope.goGroup = () => {
      this.shareAgent.setAgent(this.$scope.agent);
      this.$location.path('/manager/groups');
    };

    this.$scope.restartAgent = async agent => {
      this.$scope.restartingAgent = true;
      try {
        const data = await this.apiReq.request(
          'PUT',
          `/agents/${agent.id}/restart`,
          {}
        );
        const result = ((data || {}).data || {}).data || false;
        const failed =
          result &&
          Array.isArray(result.failed_ids) &&
          result.failed_ids.length;
        if (failed) {
          throw new Error(result.failed_ids[0].error.message);
        } else if (result) {
          this.errorHandler.info(result.msg, '');
        } else {
          throw new Error('Unexpected error upgrading agent');
        }
        this.$scope.restartingAgent = false;
      } catch (error) {
        this.errorHandler.handle(error, '');
        this.$scope.restartingAgent = false;
      }
      this.$scope.$applyAsync();
    };

    const configuration = this.wazuhConfig.getConfig();
    this.$scope.adminMode = !!(configuration || {}).admin;

    //Load
    try {
      this.$scope.getAgent();
    } catch (e) {
      this.errorHandler.handle(
        'Unexpected exception loading controller',
        'Agents'
      );
    }

    // Config on demand
    this.$scope.getXML = () => this.configurationHandler.getXML(this.$scope);
    this.$scope.getJSON = () => this.configurationHandler.getJSON(this.$scope);
    this.$scope.isString = item => typeof item === 'string';
    this.$scope.hasSize = obj =>
      obj && typeof obj === 'object' && Object.keys(obj).length;
    this.$scope.switchConfigTab = (
      configurationTab,
      sections,
      navigate = true
    ) => {
      this.$scope.navigate = navigate;
      try {
        this.$scope.configSubTab = JSON.stringify({
          configurationTab: configurationTab,
          sections: sections
        });
        if (!this.$location.search().configSubTab) {
          this.appState.setSessionStorageItem(
            'configSubTab',
            this.$scope.configSubTab
          );
          this.$location.search('configSubTab', true);
        }
      } catch (error) {
        this.errorHandler.handle(error, 'Set configuration path');
      }
      this.configurationHandler.switchConfigTab(
        configurationTab,
        sections,
        this.$scope,
        this.$scope.agent.id
      );
    };

    this.$scope.switchWodle = (wodleName, navigate = true) => {
      this.$scope.navigate = navigate;
      this.$scope.configWodle = wodleName;
      if (!this.$location.search().configWodle) {
        this.$location.search('configWodle', this.$scope.configWodle);
      }
      this.configurationHandler.switchWodle(
        wodleName,
        this.$scope,
        this.$scope.agent.id
      );
    };

    this.$scope.switchConfigurationTab = (configurationTab, navigate) => {
      this.$scope.navigate = navigate;
      this.configurationHandler.switchConfigurationTab(
        configurationTab,
        this.$scope
      );
      if (!this.$scope.navigate) {
        const configSubTab = this.$location.search().configSubTab;
        if (configSubTab) {
          try {
            const config = this.appState.getSessionStorageItem('configSubTab');
            const configSubTabObj = JSON.parse(config);
            this.$scope.switchConfigTab(
              configSubTabObj.configurationTab,
              configSubTabObj.sections,
              false
            );
          } catch (error) {
            this.errorHandler.handle(error, 'Get configuration path');
          }
        } else {
          const configWodle = this.$location.search().configWodle;
          if (configWodle) {
            this.$scope.switchWodle(configWodle, false);
          }
        }
      } else {
        this.$location.search('configSubTab', null);
        this.appState.removeSessionStorageItem('configSubTab');
        this.$location.search('configWodle', null);
      }
    };
    this.$scope.switchConfigurationSubTab = configurationSubTab => {
      this.configurationHandler.switchConfigurationSubTab(
        configurationSubTab,
        this.$scope
      );
    };
    this.$scope.updateSelectedItem = i => (this.$scope.selectedItem = i);
    this.$scope.getIntegration = list =>
      this.configurationHandler.getIntegration(list, this.$scope);

    this.$scope.switchSyscheckFiles = () => {
      this.$scope.showSyscheckFiles = !this.$scope.showSyscheckFiles;
      if (!this.$scope.showSyscheckFiles) {
        this.$rootScope.$emit('changeTabView', {
          tabView: this.$scope.tabView
        });
      }
      if (!this.$scope.$$phase) this.$scope.$digest();
    };

    this.$scope.switchRootcheckScan = () => {
      this.$scope.lookingAssessment = false;
      this.$scope.showRootcheckScan = !this.$scope.showRootcheckScan;
      if (!this.$scope.showRootcheckScan) {
        this.$rootScope.$emit('changeTabView', {
          tabView: this.$scope.tabView
        });
      }
      if (!this.$scope.$$phase) this.$scope.$digest();
    };

    this.$scope.goDiscover = () => this.goDiscover();

    this.$scope.$on('$routeChangeStart', () =>
      this.appState.removeSessionStorageItem('configSubTab')
    );

    this.$scope.switchGroupEdit = () => {
      this.$scope.addingGroupToAgent = false;
      this.switchGroupEdit();
    };

    this.$scope.showConfirmAddGroup = group => {
      this.$scope.addingGroupToAgent = this.$scope.addingGroupToAgent
        ? false
        : group;
    };

    this.$scope.cancelAddGroup = () => (this.$scope.addingGroupToAgent = false);

<<<<<<< HEAD
    this.$scope.loadAssessmentChecks = policy => this.$scope.lookingAssessment = { name: policy.name, id: policy.id };
=======
    this.$scope.loadAssessmentChecks = policy => this.$scope.lookingAssessment = { name: policy.name, id: policy.policy_id };
>>>>>>> dfb8181b
    this.$scope.closeAssessmentChecks = () => this.$scope.lookingAssessment = false;

    this.$scope.confirmAddGroup = group => {
      this.groupHandler
        .addAgentToGroup(group, this.$scope.agent.id)
        .then(() =>
          this.apiReq.request('GET', `/agents/${this.$scope.agent.id}`, {})
        )
        .then(agent => {
          this.$scope.agent.group = agent.data.data.group;
          this.$scope.groups = this.$scope.groups.filter(
            item => !agent.data.data.group.includes(item)
          );
          this.$scope.addingGroupToAgent = false;
          this.$scope.editGroup = false;
          this.errorHandler.info(`Group ${group} has been added.`, '');
          if (!this.$scope.$$phase) this.$scope.$digest();
        })
        .catch(error => {
          this.$scope.editGroup = false;
          this.$scope.addingGroupToAgent = false;
          this.errorHandler.handle(
            error.message || error,
            'Error adding group to agent'
          );
        });
    };

    this.$scope.expand = i => this.expand(i);
  }
  /**
   * Create metric for given object
   * @param {*} metricsObject
   */
  createMetrics(metricsObject) {
    for (let key in metricsObject) {
      this.$scope[key] = () => generateMetric(metricsObject[key]);
    }
  }

  /**
   * Classify metrics for create the suitable one
   * @param {*} tab
   * @param {*} subtab
   */
  checkMetrics(tab, subtab) {
    if (subtab === 'panels') {
      switch (tab) {
        case 'audit':
          this.createMetrics(metricsAudit);
          break;
        case 'vuls':
          this.createMetrics(metricsVulnerability);
          break;
        case 'oscap':
          this.createMetrics(metricsScap);
          break;
        case 'ciscat':
          this.createMetrics(metricsCiscat);
          break;
        case 'virustotal':
          this.createMetrics(metricsVirustotal);
          break;
      }
    }
  }

  // Switch subtab
  async switchSubtab(
    subtab,
    force = false,
    onlyAgent = false,
    sameTab = true,
    preserveDiscover = false
  ) {
    try {
      if (this.$scope.tabView === subtab && !force) return;

      this.visFactoryService.clear(onlyAgent);
      this.$location.search('tabView', subtab);
      const localChange =
        subtab === 'panels' && this.$scope.tabView === 'discover' && sameTab;
      this.$scope.tabView = subtab;

      if (
        (subtab === 'panels' ||
          (this.targetLocation &&
            typeof this.targetLocation === 'object' &&
            this.targetLocation.subTab === 'discover' &&
            subtab === 'discover')) &&
        !this.ignoredTabs.includes(this.$scope.tab)
      ) {
        const condition =
          !this.changeAgent && (localChange || preserveDiscover);

        await this.visFactoryService.buildAgentsVisualizations(
          this.filterHandler,
          this.$scope.tab,
          subtab,
          condition,
          this.$scope.agent.id
        );

        this.changeAgent = false;
      } else {
        this.$rootScope.$emit('changeTabView', {
          tabView: this.$scope.tabView
        });
      }

      this.checkMetrics(this.$scope.tab, subtab);

      return;
    } catch (error) {
      this.errorHandler.handle(error, 'Agents');
      return;
    }
  }

  /**
   * Switch tab
   * @param {*} tab
   * @param {*} force
   */
  async switchTab(tab, force = false) {
    this.falseAllExpand();
    if (this.ignoredTabs.includes(tab)) {
      this.commonData.setRefreshInterval(timefilter.getRefreshInterval());
      timefilter.setRefreshInterval({ pause: true, value: 0 });
    } else if (this.ignoredTabs.includes(this.$scope.tab)) {
      timefilter.setRefreshInterval(this.commonData.getRefreshInterval());
    }

    // Update agent status
    try {
      if ((this.$scope || {}).agent || false) {
        const agentInfo = await this.apiReq.request(
          'GET',
          `/agents/${this.$scope.agent.id}`,
          { select: 'status' }
        );
        this.$scope.agent.status =
          (((agentInfo || {}).data || {}).data || {}).status ||
          this.$scope.agent.status;
      }
    } catch (error) { } // eslint-disable-line

    try {
      this.$scope.showSyscheckFiles = false;
      this.$scope.showRootcheckScan = false;
      if (tab === 'pci') {
        const pciTabs = await this.commonData.getPCI();
        this.$scope.pciTabs = pciTabs;
        this.$scope.selectedPciIndex = 0;
      }
      if (tab === 'gdpr') {
        const gdprTabs = await this.commonData.getPCI();
        this.$scope.gdprTabs = gdprTabs;
        this.$scope.selectedGdprIndex = 0;
      }

      if (tab === 'pm') {
        try {
          this.$scope.load = true;
<<<<<<< HEAD
          const policies = await this.apiReq.request('GET', `/configuration_assessment/${this.$scope.agent.id}`, {});
=======
          const policies = await this.apiReq.request('GET', `/configuration-assessment/${this.$scope.agent.id}`, {});
>>>>>>> dfb8181b
          this.$scope.policies = policies.data.data.items;
        } catch (error) { this.$scope.policies = []; }
        this.$scope.load = false;
      }

      if (tab === 'syscollector')
        try {
          await this.loadSyscollector(this.$scope.agent.id);
        } catch (error) { } // eslint-disable-line
      if (tab === 'configuration') {
        const isSync = await this.apiReq.request(
          'GET',
          `/agents/${this.$scope.agent.id}/group/is_sync`,
          {}
        );
        // Configuration synced
        this.$scope.isSynchronized =
          (((isSync || {}).data || {}).data || {}).synced || false;
        this.$scope.switchConfigurationTab('welcome');
      } else {
        this.configurationHandler.reset(this.$scope);
      }
      if (!this.ignoredTabs.includes(tab)) this.tabHistory.push(tab);
      if (this.tabHistory.length > 2)
        this.tabHistory = this.tabHistory.slice(-2);
      this.tabVisualizations.setTab(tab);
      if (this.$scope.tab === tab && !force) return;
      const onlyAgent = this.$scope.tab === tab && force;
      const sameTab = this.$scope.tab === tab;
      this.$location.search('tab', tab);
      const preserveDiscover =
        this.tabHistory.length === 2 &&
        this.tabHistory[0] === this.tabHistory[1] &&
        !force;
      this.$scope.tab = tab;

      const targetSubTab =
        this.targetLocation && typeof this.targetLocation === 'object'
          ? this.targetLocation.subTab
          : 'panels';

      if (!this.ignoredTabs.includes(this.$scope.tab)) {
        this.$scope.switchSubtab(
          targetSubTab,
          true,
          onlyAgent,
          sameTab,
          preserveDiscover
        );
      }

      this.shareAgent.deleteTargetLocation();
      this.targetLocation = null;
    } catch (error) {
      return Promise.reject(error);
    }
    if (!this.$scope.$$phase) this.$scope.$digest();
  }

  goDiscover() {
    this.targetLocation = {
      tab: 'general',
      subTab: 'discover'
    };
    return this.switchTab('general');
  }

  // Agent data

  /**
   * Checks rootcheck of selected agent
   */
  validateRootCheck() {
    const result = this.commonData.validateRange(this.$scope.agent.rootcheck);
    this.$scope.agent.rootcheck = result;
  }

  /**
   * Checks syscheck of selected agent
   */
  validateSysCheck() {
    const result = this.commonData.validateRange(this.$scope.agent.syscheck);
    this.$scope.agent.syscheck = result;
  }

  /**
   * Get the needed data for load syscollector
   * @param {*} id
   */
  async loadSyscollector(id) {
    try {
      // Continue API requests if we do have Syscollector enabled
      // Fetch Syscollector data
      const data = await Promise.all([
        this.apiReq.request('GET', `/syscollector/${id}/hardware`, {}),
        this.apiReq.request('GET', `/syscollector/${id}/os`, {}),
        this.apiReq.request('GET', `/syscollector/${id}/ports`, { limit: 1 }),
        this.apiReq.request('GET', `/syscollector/${id}/packages`, {
          limit: 1,
          select: 'scan_time'
        }),
        this.apiReq.request('GET', `/syscollector/${id}/processes`, {
          limit: 1,
          select: 'scan_time'
        })
      ]);

      const result = data.map(item => ((item || {}).data || {}).data || false);

      const [
        hardwareResponse,
        osResponse,
        portsResponse,
        packagesDateResponse,
        processesDateResponse
      ] = result;

      // This API call may fail so we put it out of Promise.all
      let netifaceResponse = false;
      try {
        const resultNetiface = await this.apiReq.request(
          'GET',
          `/syscollector/${id}/netiface`,
          {}
        );
        netifaceResponse = ((resultNetiface || {}).data || {}).data || false;
      } catch (error) { } // eslint-disable-line

      // This API call may fail so we put it out of Promise.all
      let netaddrResponse = false;
      try {
        const resultNetaddrResponse = await this.apiReq.request(
          'GET',
          `/syscollector/${id}/netaddr`,
          { limit: 1 }
        );
        netaddrResponse =
          ((resultNetaddrResponse || {}).data || {}).data || false;
      } catch (error) { } // eslint-disable-line

      // Before proceeding, syscollector data is an empty object
      this.$scope.syscollector = {};

      const packagesDate = packagesDateResponse
        ? { ...packagesDateResponse }
        : false;
      const processesDate = processesDateResponse
        ? { ...processesDateResponse }
        : false;

      // Fill syscollector object
      this.$scope.syscollector = {
        hardware:
          typeof hardwareResponse === 'object' &&
            Object.keys(hardwareResponse).length
            ? { ...hardwareResponse }
            : false,
        os:
          typeof osResponse === 'object' && Object.keys(osResponse).length
            ? { ...osResponse }
            : false,
        netiface: netifaceResponse ? { ...netifaceResponse } : false,
        ports: portsResponse ? { ...portsResponse } : false,
        netaddr: netaddrResponse ? { ...netaddrResponse } : false,
        packagesDate: ((packagesDate || {}).items || []).length
          ? packagesDate.items[0].scan_time
          : 'Unknown',
        processesDate: ((processesDate || {}).items || []).length
          ? processesDate.items[0].scan_time
          : 'Unknown'
      };

      return;
    } catch (error) {
      return Promise.reject(error);
    }
  }

  /**
   * Get all data from agent
   * @param {*} newAgentId
   */
  async getAgent(newAgentId) {
    try {
      this.$scope.emptyAgent = false;
      this.$scope.isSynchronized = false;
      this.$scope.load = true;
      this.changeAgent = true;

      const globalAgent = this.shareAgent.getAgent();

      const id = this.commonData.checkLocationAgentId(newAgentId, globalAgent);

      const data = [false, false, false];

      try {
        data[0] = await this.apiReq.request('GET', `/agents/${id}`, {});
      } catch (error) { } //eslint-disable-line

      try {
        data[1] = await this.apiReq.request('GET', `/syscheck/${id}/last_scan`, {});
      } catch (error) { } //eslint-disable-line

      try {
        data[2] = await this.apiReq.request('GET', `/rootcheck/${id}/last_scan`, {});
      } catch (error) { } //eslint-disable-line

      const result = data.map(item => ((item || {}).data || {}).data || false);

      const [agentInfo, syscheckLastScan, rootcheckLastScan] = result;

      // Agent
      this.$scope.agent = agentInfo;
      if (this.$scope.agent.os) {
        this.$scope.agentOS =
          this.$scope.agent.os.name + ' ' + this.$scope.agent.os.version;
        this.$scope.agent.isLinuxOS = this.$scope.agent.os.uname.includes(
          'Linux'
        );
      } else {
        this.$scope.agentOS = 'Unknown';
        this.$scope.agent.isLinuxOS = false;
      }

      // Syscheck
      this.$scope.agent.syscheck = syscheckLastScan;
      this.validateSysCheck();

      // Rootcheck
      this.$scope.agent.rootcheck = rootcheckLastScan;
      this.validateRootCheck();

      await this.$scope.switchTab(this.$scope.tab, true);

      const groups = await this.apiReq.request('GET', '/agents/groups', {});
      this.$scope.groups = groups.data.data.items
        .map(item => item.name)
        .filter(
          item =>
            this.$scope.agent.group && !this.$scope.agent.group.includes(item)
        );

      const outdatedAgents = await this.apiReq.request(
        'GET',
        '/agents/outdated/',
        {}
      );
      this.$scope.agent.outdated = outdatedAgents.data.data.items
        .map(x => x.id)
        .find(x => x === this.$scope.agent.id);

      if (this.$scope.agent.outdated) {
        if (
          this.appState.getSessionStorageItem(
            `updatingAgent${this.$scope.agent.id}`
          )
        ) {
          this.$scope.agent.upgrading = true;
        }
      } else {
        if (
          this.appState.getSessionStorageItem(
            `updatingAgent${this.$scope.agent.id}`
          )
        ) {
          this.appState.removeSessionStorageItem(
            `updatingAgent${this.$scope.agent.id}`
          );
          this.$scope.agent.outdated = false;
        }
        if (!this.$scope.$$phase) this.$scope.$digest();
      }

      this.$scope.load = false;
      if (!this.$scope.$$phase) this.$scope.$digest();
      return;
    } catch (error) {
      if (!this.$scope.agent) {
        if ((error || {}).status === -1) {
          this.$scope.emptyAgent = 'Wazuh API timeout.';
        }
      }
      this.errorHandler.handle(error, 'Agents');
      if (
        error &&
        typeof error === 'string' &&
        error.includes('Agent does not exist')
      ) {
        this.$location.search('agent', null);
        this.$location.path('/agents-preview');
      }
    }
    this.$scope.load = false;
    if (!this.$scope.$$phase) this.$scope.$digest();
    return;
  }

  switchGroupEdit() {
    this.$scope.editGroup = !!!this.$scope.editGroup;
    if (!this.$scope.$$phase) this.$scope.$digest();
  }
  /**
   * Navigate to the groups of an agent
   * @param {*} agent
   * @param {*} group
   */
  goGroups(agent, group) {
    this.appState.setNavigation({ status: true });
    this.visFactoryService.clearAll();
    this.shareAgent.setAgent(agent, group);
    this.$location.search('tab', 'groups');
    this.$location.search('navigation', true);
    this.$location.path('/manager');
  }

  /**
   * Look for agents that satisfy search term, hidding master
   * @param {*} searchTerm
   */
  async analyzeAgents(searchTerm) {
    try {
      if (searchTerm) {
        const reqData = await this.apiReq.request('GET', '/agents', {
          search: searchTerm
        });
        return reqData.data.data.items.filter(item => item.id !== '000');
      } else {
        const reqData = await this.apiReq.request('GET', '/agents', {});
        return reqData.data.data.items.filter(item => item.id !== '000');
      }
    } catch (error) {
      this.errorHandler.handle(error, 'Agents');
    }
    return;
  }

  /**
   * Get full data on CSV format from a path
   * @param {*} path path with data to convert
   * @param {*} fileName Output file name
   * @param {*} filters Filters to apply
   */
  async downloadCsv(path, fileName, filters = []) {
    try {
      this.errorHandler.info(
        'Your download should begin automatically...',
        'CSV'
      );
      const currentApi = JSON.parse(this.appState.getCurrentAPI()).id;
      const output = await this.csvReq.fetch(path, currentApi, filters);
      const blob = new Blob([output], { type: 'text/csv' }); // eslint-disable-line

      FileSaver.saveAs(blob, fileName);
    } catch (error) {
      this.errorHandler.handle(error, 'Download CSV');
    }
    return;
  }

  /**
   * Transform a visualization into an image
   */
  startVis2Png() {
    const syscollectorFilters = [];
    if (this.$scope.tab === 'syscollector' && (this.$scope.agent || {}).id) {
      syscollectorFilters.push(
        this.filterHandler.managerQuery(
          this.appState.getClusterInfo().cluster,
          true
        )
      );
      syscollectorFilters.push(
        this.filterHandler.agentQuery(this.$scope.agent.id)
      );
    }
    this.reportingService.startVis2Png(
      this.$scope.tab,
      (this.$scope.agent || {}).id || true,
      syscollectorFilters.length ? syscollectorFilters : null
    );
  }

  async launchRootcheckScan() {
    try {
      const isActive = ((this.$scope.agent || {}).status || '') === 'Active';
      if (!isActive) {
        throw new Error('Agent is not active')
      }
      await this.apiReq.request(
        'PUT',
        `/rootcheck/${this.$scope.agent.id}`,
        {}
      );
      this.errorHandler.info(
        `Policy monitoring scan launched successfully on agent ${
        this.$scope.agent.id
        }`,
        ''
      );
    } catch (error) {
      this.errorHandler.handle(error, '');
    }
    return;
  }

  async launchSyscheckScan() {
    try {
      const isActive = ((this.$scope.agent || {}).status || '') === 'Active';
      if (!isActive) {
        throw new Error('Agent is not active')
      }
      await this.apiReq.request('PUT', `/syscheck/${this.$scope.agent.id}`, {});
      this.errorHandler.info(
        `FIM scan launched successfully on agent ${this.$scope.agent.id}`,
        ''
      );
    } catch (error) {
      this.errorHandler.handle(error, '');
    }
    return;
  }

  falseAllExpand() {
    this.$scope.expandArray = [
      false,
      false,
      false,
      false,
      false,
      false,
      false,
      false,
      false,
      false,
      false,
      false,
      false,
      false,
      false,
      false
    ];
  }

  expand(i) {
    const oldValue = this.$scope.expandArray[i];
    this.falseAllExpand();
    this.$scope.expandArray[i] = !oldValue;
  }
}<|MERGE_RESOLUTION|>--- conflicted
+++ resolved
@@ -394,11 +394,7 @@
 
     this.$scope.cancelAddGroup = () => (this.$scope.addingGroupToAgent = false);
 
-<<<<<<< HEAD
-    this.$scope.loadAssessmentChecks = policy => this.$scope.lookingAssessment = { name: policy.name, id: policy.id };
-=======
     this.$scope.loadAssessmentChecks = policy => this.$scope.lookingAssessment = { name: policy.name, id: policy.policy_id };
->>>>>>> dfb8181b
     this.$scope.closeAssessmentChecks = () => this.$scope.lookingAssessment = false;
 
     this.$scope.confirmAddGroup = group => {
@@ -563,11 +559,7 @@
       if (tab === 'pm') {
         try {
           this.$scope.load = true;
-<<<<<<< HEAD
-          const policies = await this.apiReq.request('GET', `/configuration_assessment/${this.$scope.agent.id}`, {});
-=======
           const policies = await this.apiReq.request('GET', `/configuration-assessment/${this.$scope.agent.id}`, {});
->>>>>>> dfb8181b
           this.$scope.policies = policies.data.data.items;
         } catch (error) { this.$scope.policies = []; }
         this.$scope.load = false;
