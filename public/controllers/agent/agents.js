/*
 * Wazuh app - Agents controller
 * Copyright (C) 2018 Wazuh, Inc.
 *
 * This program is free software; you can redistribute it and/or modify
 * it under the terms of the GNU General Public License as published by
 * the Free Software Foundation; either version 2 of the License, or
 * (at your option) any later version.
 *
 * Find more information about this on the LICENSE file.
 */
import { FilterHandler } from '../../utils/filter-handler';
import { generateMetric } from '../../utils/generate-metric';
import { TabNames } from '../../utils/tab-names';
import * as FileSaver from '../../services/file-saver';
import { TabDescription } from '../../../server/reporting/tab-description';

import {
  metricsAudit,
  metricsVulnerability,
  metricsScap,
  metricsCiscat,
  metricsVirustotal
} from '../../utils/agents-metrics';

import { ConfigurationHandler } from '../../utils/config-handler';
import { timefilter } from 'ui/timefilter';

export class AgentsController {
  constructor(
    $scope,
    $location,
    $rootScope,
    appState,
    apiReq,
    errorHandler,
    tabVisualizations,
    shareAgent,
    commonData,
    reportingService,
    visFactoryService,
    csvReq,
    wzTableFilter
  ) {
    this.$scope = $scope;
    this.$location = $location;
    this.$rootScope = $rootScope;
    this.appState = appState;
    this.apiReq = apiReq;
    this.errorHandler = errorHandler;
    this.tabVisualizations = tabVisualizations;
    this.shareAgent = shareAgent;
    this.commonData = commonData;
    this.reportingService = reportingService;
    this.visFactoryService = visFactoryService;
    this.csvReq = csvReq;
    this.wzTableFilter = wzTableFilter;

    // Config on-demand
    this.$scope.isArray = Array.isArray;
    this.configurationHandler = new ConfigurationHandler(apiReq, errorHandler);
    this.$scope.currentConfig = null;
    this.$scope.configurationTab = '';
    this.$scope.configurationSubTab = '';
    this.$scope.integrations = {};
    this.$scope.selectedItem = 0;
    this.targetLocation = null;
    this.ignoredTabs = ['syscollector', 'welcome', 'configuration'];

    this.$scope.showSyscheckFiles = false;
  }

  $onInit() {
    timefilter.setRefreshInterval({pause:true,value:0})
    this.$scope.TabDescription = TabDescription;

    this.$rootScope.reportStatus = false;

    this.$location.search('_a', null);
    this.filterHandler = new FilterHandler(this.appState.getCurrentPattern());
    this.visFactoryService.clearAll();

    const currentApi = JSON.parse(this.appState.getCurrentAPI()).id;
    const extensions = this.appState.getExtensions(currentApi);
    this.$scope.extensions = extensions;

    // Getting possible target location
    this.targetLocation = this.shareAgent.getTargetLocation();

    if (this.targetLocation && typeof this.targetLocation === 'object') {
      this.$scope.tabView = this.targetLocation.subTab;
      this.$scope.tab = this.targetLocation.tab;
    } else {
      this.$scope.tabView = this.commonData.checkTabViewLocation();
      this.$scope.tab = this.commonData.checkTabLocation();
    }

    this.tabHistory = [];
    if (!this.ignoredTabs.includes(this.$scope.tab))
      this.tabHistory.push(this.$scope.tab);

    // Tab names
    this.$scope.tabNames = TabNames;

    this.tabVisualizations.assign('agents');

    this.$scope.hostMonitoringTabs = ['general', 'fim', 'syscollector'];
    this.$scope.systemAuditTabs = ['pm', 'audit', 'oscap', 'ciscat'];
    this.$scope.securityTabs = ['vuls', 'virustotal', 'osquery'];
    this.$scope.complianceTabs = ['pci', 'gdpr'];

    this.$scope.inArray = (item, array) =>
      item && Array.isArray(array) && array.includes(item);

    this.$scope.switchSubtab = async (
      subtab,
      force = false,
      onlyAgent = false,
      sameTab = true,
      preserveDiscover = false
    ) => this.switchSubtab(subtab, force, onlyAgent, sameTab, preserveDiscover);

    this.changeAgent = false;

    this.$scope.switchTab = (tab, force = false) => this.switchTab(tab, force);

    this.$scope.getAgentStatusClass = agentStatus =>
      agentStatus === 'Active' ? 'teal' : 'red';

    this.$scope.formatAgentStatus = agentStatus => {
      return ['Active', 'Disconnected'].includes(agentStatus)
        ? agentStatus
        : 'Never connected';
    };
    this.$scope.getAgent = async newAgentId => this.getAgent(newAgentId);
    this.$scope.goGroups = (agent, group) => this.goGroups(agent, group);
    this.$scope.analyzeAgents = async searchTerm =>
      this.analyzeAgents(searchTerm);
    this.$scope.downloadCsv = async (path, fileName) => this.downloadCsv(path, fileName);

    this.$scope.search = (term, specificPath) =>
      this.$scope.$broadcast('wazuhSearch', { term, specificPath });

    this.$scope.searchSyscheckFile = (term) =>
      this.$scope.$broadcast('wazuhSearch', { term });

    this.$scope.startVis2Png = () => this.startVis2Png();

    this.$scope.$on('$destroy', () => {
      this.visFactoryService.clearAll();
    });

    this.$scope.isArray = Array.isArray;

    this.$scope.goGroup = () => {
      this.shareAgent.setAgent(this.$scope.agent);
      this.$location.path('/manager/groups');
    };

    //Load
    try {
      this.$scope.getAgent();
    } catch (e) {
      this.errorHandler.handle(
        'Unexpected exception loading controller',
        'Agents'
      );
    }

    // Config on demand
    this.$scope.getXML = () => this.configurationHandler.getXML(this.$scope);
    this.$scope.getJSON = () => this.configurationHandler.getJSON(this.$scope);
    this.$scope.isString = item => typeof item === 'string';
    this.$scope.hasSize = obj =>
      obj && typeof obj === 'object' && Object.keys(obj).length;
    this.$scope.switchConfigTab = (configurationTab, sections, navigate = true) => {
      this.$scope.navigate = navigate;
      try {
        this.$scope.configSubTab = JSON.stringify({ 'configurationTab': configurationTab, 'sections': sections });
        if (!this.$location.search().configSubTab) {
          this.appState.setSessionStorageItem('configSubTab', this.$scope.configSubTab);
          this.$location.search('configSubTab', true);
        }
      } catch (error) {
        this.errorHandler.handle(error, 'Set configuration path');
      }
      this.configurationHandler.switchConfigTab(
        configurationTab,
        sections,
        this.$scope,
        this.$scope.agent.id
      );
    }
    this.$scope.switchWodle = (wodleName, navigate = true) => {
      this.$scope.navigate = navigate;
      this.$scope.configWodle = wodleName;
      if (!this.$location.search().configWodle) {
        this.$location.search('configWodle', this.$scope.configWodle);
      }
      this.configurationHandler.switchWodle(
        wodleName,
        this.$scope,
        this.$scope.agent.id
      )
    };
    this.$scope.switchConfigurationTab = (configurationTab, navigate) => {
      this.$scope.navigate = navigate;
      this.configurationHandler.switchConfigurationTab(
        configurationTab,
        this.$scope
      );
      if (!this.$scope.navigate) {
        const configSubTab = this.$location.search().configSubTab;
        if (configSubTab) {
          try {
            const config = this.appState.getSessionStorageItem('configSubTab');
            const configSubTabObj = JSON.parse(config);
            this.$scope.switchConfigTab(configSubTabObj.configurationTab, configSubTabObj.sections, false);
          } catch (error) {
            this.errorHandler.handle(error, 'Get configuration path');
          }
        } else {
          const configWodle = this.$location.search().configWodle;
          if (configWodle) {
            this.$scope.switchWodle(configWodle, false);
          }
        }
      } else {
        this.$location.search('configSubTab', null);
        this.appState.removeSessionStorageItem('configSubTab');
        this.$location.search('configWodle', null);
      }
    }
    this.$scope.switchConfigurationSubTab = configurationSubTab => {
      this.configurationHandler.switchConfigurationSubTab(
        configurationSubTab,
        this.$scope
      );
    }
    this.$scope.updateSelectedItem = i => (this.$scope.selectedItem = i);
    this.$scope.getIntegration = list =>
      this.configurationHandler.getIntegration(list, this.$scope);
<<<<<<< HEAD
  
    this.$scope.switchSyscheckFiles = () => {
      this.$scope.showSyscheckFiles = !this.$scope.showSyscheckFiles;
      if(!this.$scope.$$phase) this.$scope.$digest();
    }
=======

    this.$scope.$on('$routeChangeStart', () => this.appState.removeSessionStorageItem('configSubTab'));
>>>>>>> 89f7099a
  }

  createMetrics(metricsObject) {
    for (let key in metricsObject) {
      this.$scope[key] = () => generateMetric(metricsObject[key]);
    }
  }

  checkMetrics(tab, subtab) {
    if (subtab === 'panels') {
      switch (tab) {
        case 'audit':
          this.createMetrics(metricsAudit);
          break;
        case 'vuls':
          this.createMetrics(metricsVulnerability);
          break;
        case 'oscap':
          this.createMetrics(metricsScap);
          break;
        case 'ciscat':
          this.createMetrics(metricsCiscat);
          break;
        case 'virustotal':
          this.createMetrics(metricsVirustotal);
          break;
      }
    }
  }

  // Switch subtab
  async switchSubtab(
    subtab,
    force = false,
    onlyAgent = false,
    sameTab = true,
    preserveDiscover = false
  ) {
    try {
      if (this.$scope.tabView === subtab && !force) return;

      this.visFactoryService.clear(onlyAgent);
      this.$location.search('tabView', subtab);
      const localChange =
        subtab === 'panels' && this.$scope.tabView === 'discover' && sameTab;
      this.$scope.tabView = subtab;

      if (
        (subtab === 'panels' ||
          (this.targetLocation &&
            typeof this.targetLocation === 'object' &&
            this.targetLocation.subTab === 'discover' &&
            subtab === 'discover')) &&
        !this.ignoredTabs.includes(this.$scope.tab)
      ) {
        const condition =
          !this.changeAgent && (localChange || preserveDiscover);

        await this.visFactoryService.buildAgentsVisualizations(
          this.filterHandler,
          this.$scope.tab,
          subtab,
          condition,
          this.$scope.agent.id
        );

        this.changeAgent = false;
      } else {
        this.$rootScope.$emit('changeTabView', {
          tabView: this.$scope.tabView
        });
      }

      this.checkMetrics(this.$scope.tab, subtab);

      return;
    } catch (error) {
      this.errorHandler.handle(error, 'Agents');
      return;
    }
  }

  // Switch tab
  async switchTab(tab, force = false) {
    if (this.ignoredTabs.includes(tab)) {
      timefilter.setRefreshInterval({pause:true,value:0})
    }

    try {
      this.$scope.showSyscheckFiles = false;
      if (tab === 'pci') {
        const pciTabs = await this.commonData.getPCI();
        this.$scope.pciTabs = pciTabs;
        this.$scope.selectedPciIndex = 0;
      }
      if (tab === 'gdpr') {
        const gdprTabs = await this.commonData.getPCI();
        this.$scope.gdprTabs = gdprTabs;
        this.$scope.selectedGdprIndex = 0;
      }
      if (tab === 'syscollector')
        await this.loadSyscollector(this.$scope.agent.id);
      if (tab === 'configuration') {
        const isSync = await this.apiReq.request(
          'GET',
          `/agents/${this.$scope.agent.id}/group/is_sync`,
          {}
        );
        // Configuration synced
        this.$scope.isSynchronized =
          isSync && isSync.data && isSync.data.data && isSync.data.data.synced;
        this.$scope.switchConfigurationTab('welcome');
      } else {
        this.configurationHandler.reset(this.$scope);
      }
      if (!this.ignoredTabs.includes(tab)) this.tabHistory.push(tab);
      if (this.tabHistory.length > 2)
        this.tabHistory = this.tabHistory.slice(-2);
      this.tabVisualizations.setTab(tab);
      if (this.$scope.tab === tab && !force) return;
      const onlyAgent = this.$scope.tab === tab && force;
      const sameTab = this.$scope.tab === tab;
      this.$location.search('tab', tab);
      const preserveDiscover =
        this.tabHistory.length === 2 &&
        this.tabHistory[0] === this.tabHistory[1] &&
        !force;
      this.$scope.tab = tab;

      const targetSubTab =
        this.targetLocation && typeof this.targetLocation === 'object'
          ? this.targetLocation.subTab
          : 'panels';

      if (!this.ignoredTabs.includes(this.$scope.tab)) {
        this.$scope.switchSubtab(
          targetSubTab,
          true,
          onlyAgent,
          sameTab,
          preserveDiscover
        );
      }

      this.shareAgent.deleteTargetLocation();
      this.targetLocation = null;
    } catch (error) {
      return Promise.reject(error);
    }
    if (!this.$scope.$$phase) this.$scope.$digest();
  }

  // Agent data

  validateRootCheck() {
    const result = this.commonData.validateRange(this.$scope.agent.rootcheck);
    this.$scope.agent.rootcheck = result;
  }

  validateSysCheck() {
    const result = this.commonData.validateRange(this.$scope.agent.syscheck);
    this.$scope.agent.syscheck = result;
  }

  async loadSyscollector(id) {
    try {
      // Check that Syscollector is enabled before proceeding
      this.$scope.syscollectorEnabled = await this.configurationHandler.isWodleEnabled(
        'syscollector',
        id
      );

      // If Syscollector is disabled, stop loading
      if (!this.$scope.syscollectorEnabled) {
        return;
      }

      // Continue API requests if we do have Syscollector enabled
      // Fetch Syscollector data
      const data = await Promise.all([
        this.apiReq.request('GET', `/syscollector/${id}/hardware`, {}),
        this.apiReq.request('GET', `/syscollector/${id}/os`, {}),
        this.apiReq.request('GET', `/syscollector/${id}/netiface`, {}),
        this.apiReq.request('GET', `/syscollector/${id}/ports`, {}),
        this.apiReq.request('GET', `/syscollector/${id}/packages`, {
          limit: 1,
          select: 'scan_time'
        }),
        this.apiReq.request('GET', `/syscollector/${id}/processes`, {
          limit: 1,
          select: 'scan_time'
        })
      ]);

      const result = data.map(
        item => (item && item.data && item.data.data ? item.data.data : false)
      );
      const [
        hardwareResponse,
        osResponse,
        netifaceResponse,
        portsResponse,
        packagesDateResponse,
        processesDateResponse
      ] = result;

      // Before proceeding, syscollector data is an empty object
      this.$scope.syscollector = {};

      const packagesDate = packagesDateResponse
        ? { ...packagesDateResponse }
        : false;
      const processesDate = processesDateResponse
        ? { ...processesDateResponse }
        : false;

      // Fill syscollector object
      this.$scope.syscollector = {
        hardware:
          typeof hardwareResponse === 'object' &&
            Object.keys(hardwareResponse).length
            ? { ...hardwareResponse }
            : false,
        os:
          typeof osResponse === 'object' && Object.keys(osResponse).length
            ? { ...osResponse }
            : false,
        netiface: netifaceResponse ? { ...netifaceResponse } : false,
        ports: portsResponse ? { ...portsResponse } : false,
        packagesDate:
          packagesDate && packagesDate.items && packagesDate.items.length
            ? packagesDate.items[0].scan_time
            : 'Unknown',
        processesDate:
          processesDate && processesDate.items && processesDate.items.length
            ? processesDate.items[0].scan_time
            : 'Unknown'
      };

      return;
    } catch (error) {
      return Promise.reject(error);
    }
  }

  async getAgent(newAgentId) {
    try {
      this.$scope.isSynchronized = false;
      this.$scope.load = true;
      this.changeAgent = true;

      const globalAgent = this.shareAgent.getAgent();

      const id = this.commonData.checkLocationAgentId(newAgentId, globalAgent);

      const data = await Promise.all([
        this.apiReq.request('GET', `/agents/${id}`, {}),
        this.apiReq.request('GET', `/syscheck/${id}/last_scan`, {}),
        this.apiReq.request('GET', `/rootcheck/${id}/last_scan`, {})
      ]);

      const result = data.map(
        item => (item && item.data && item.data.data ? item.data.data : false)
      );

      const [agentInfo, syscheckLastScan, rootcheckLastScan] = result;

      // Agent
      this.$scope.agent = agentInfo;
      if (this.$scope.agent.os) {
        this.$scope.agentOS =
          this.$scope.agent.os.name + ' ' + this.$scope.agent.os.version;
      } else {
        this.$scope.agentOS = 'Unknown';
      }

      // Syscheck
      this.$scope.agent.syscheck = syscheckLastScan;
      this.validateSysCheck();

      // Rootcheck
      this.$scope.agent.rootcheck = rootcheckLastScan;
      this.validateRootCheck();

      await this.$scope.switchTab(this.$scope.tab, true);

      this.$scope.load = false;
      if (!this.$scope.$$phase) this.$scope.$digest();
      return;
    } catch (error) {
      this.errorHandler.handle(error, 'Agents');
    }
    return;
  }

  goGroups(agent, group) {
    this.visFactoryService.clearAll();
    this.shareAgent.setAgent(agent, group);
    this.$location.search('tab', 'groups');
    this.$location.path('/manager');
  }

  async analyzeAgents(searchTerm) {
    try {
      if (searchTerm) {
        const reqData = await this.apiReq.request('GET', '/agents', {
          search: searchTerm
        });
        return reqData.data.data.items.filter(item => item.id !== '000');
      } else {
        const reqData = await this.apiReq.request('GET', '/agents', {});
        return reqData.data.data.items.filter(item => item.id !== '000');
      }
    } catch (error) {
      this.errorHandler.handle(error, 'Agents');
    }
    return;
  }

  async downloadCsv(path, fileName) {
    try {
      this.errorHandler.info(
        'Your download should begin automatically...',
        'CSV'
      );
      const currentApi = JSON.parse(this.appState.getCurrentAPI()).id;
      const output = await this.csvReq.fetch(
        path,
        currentApi,
        this.wzTableFilter.get()
      );
      const blob = new Blob([output], { type: 'text/csv' }); // eslint-disable-line

      FileSaver.saveAs(blob, fileName);

    } catch (error) {
      this.errorHandler.handle(error, 'Download CSV');
    }
    return;
  }

  async firstLoad() {
    try {
      const globalAgent = this.shareAgent.getAgent();
      this.$scope.configurationError = false;
      this.$scope.load = true;

      const id = this.commonData.checkLocationAgentId(false, globalAgent);

      const data = await this.apiReq.request('GET', `/agents/${id}`, {});
      this.$scope.agent = data.data.data;
      this.$scope.groupName = this.$scope.agent.group;

      if (!this.$scope.groupName) {
        this.$scope.configurationError = true;
        this.$scope.load = false;
        if (!this.$scope.$$phase) this.$scope.$digest();
        return;
      }

      this.$scope.load = false;

      if (this.$scope.tab !== 'configuration')
        await this.$scope.switchTab(this.$scope.tab, true);

      if (!this.$scope.$$phase) this.$scope.$digest();
      return;
    } catch (error) {
      this.errorHandler.handle(error, 'Agents');
    }
    return;
  }
  /** End of agent configuration */

  startVis2Png() {
    const syscollectorFilters = [];
    if (
      this.$scope.tab === 'syscollector' &&
      this.$scope.agent &&
      this.$scope.agent.id
    ) {
      syscollectorFilters.push(
        this.filterHandler.managerQuery(
          this.appState.getClusterInfo().cluster,
          true
        )
      );
      syscollectorFilters.push(
        this.filterHandler.agentQuery(this.$scope.agent.id)
      );
    }
    this.reportingService.startVis2Png(
      this.$scope.tab,
      this.$scope.agent && this.$scope.agent.id ? this.$scope.agent.id : true,
      syscollectorFilters.length ? syscollectorFilters : null
    );
  }
}<|MERGE_RESOLUTION|>--- conflicted
+++ resolved
@@ -240,16 +240,14 @@
     this.$scope.updateSelectedItem = i => (this.$scope.selectedItem = i);
     this.$scope.getIntegration = list =>
       this.configurationHandler.getIntegration(list, this.$scope);
-<<<<<<< HEAD
   
     this.$scope.switchSyscheckFiles = () => {
       this.$scope.showSyscheckFiles = !this.$scope.showSyscheckFiles;
       if(!this.$scope.$$phase) this.$scope.$digest();
     }
-=======
 
     this.$scope.$on('$routeChangeStart', () => this.appState.removeSessionStorageItem('configSubTab'));
->>>>>>> 89f7099a
+
   }
 
   createMetrics(metricsObject) {
