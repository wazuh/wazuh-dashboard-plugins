/*
 * Wazuh app - Agents controller
 * Copyright (C) 2015-2019 Wazuh, Inc.
 *
 * This program is free software; you can redistribute it and/or modify
 * it under the terms of the GNU General Public License as published by
 * the Free Software Foundation; either version 2 of the License, or
 * (at your option) any later version.
 *
 * Find more information about this on the LICENSE file.
 */
import { FilterHandler } from '../../utils/filter-handler';
import { generateMetric } from '../../utils/generate-metric';
import { TabNames } from '../../utils/tab-names';
import * as FileSaver from '../../services/file-saver';
import { TabDescription } from '../../../server/reporting/tab-description';

import {
  metricsAudit,
  metricsVulnerability,
  metricsScap,
  metricsCiscat,
  metricsVirustotal
} from '../../utils/agents-metrics';

import { ConfigurationHandler } from '../../utils/config-handler';
import { timefilter } from 'ui/timefilter';

export class AgentsController {
  /**
   * Class constructor
   * @param {Object} $scope
   * @param {Object} $location
   * @param {Object} $rootScope
   * @param {Object} appState
   * @param {Object} apiReq
   * @param {Object} errorHandler
   * @param {Object} tabVisualizations
   * @param {Object} shareAgent
   * @param {Object} commonData
   * @param {Object} reportingService
   * @param {Object} visFactoryService
   * @param {Object} csvReq
   * @param {Object} wzTableFilter
   */
  constructor(
    $scope,
    $location,
    $rootScope,
    appState,
    apiReq,
    errorHandler,
    tabVisualizations,
    shareAgent,
    commonData,
    reportingService,
    visFactoryService,
    csvReq,
    wzTableFilter,
    $mdDialog,
    groupHandler,
    wazuhConfig
  ) {
    this.$scope = $scope;
    this.$location = $location;
    this.$rootScope = $rootScope;
    this.appState = appState;
    this.apiReq = apiReq;
    this.errorHandler = errorHandler;
    this.tabVisualizations = tabVisualizations;
    this.shareAgent = shareAgent;
    this.commonData = commonData;
    this.reportingService = reportingService;
    this.visFactoryService = visFactoryService;
    this.csvReq = csvReq;
    this.wzTableFilter = wzTableFilter;
    this.$mdDialog = $mdDialog;
    this.groupHandler = groupHandler;
    this.wazuhConfig = wazuhConfig;

    // Config on-demand
    this.$scope.isArray = Array.isArray;
    this.configurationHandler = new ConfigurationHandler(apiReq, errorHandler);
    this.$scope.currentConfig = null;
    this.$scope.configurationTab = '';
    this.$scope.configurationSubTab = '';
    this.$scope.integrations = {};
    this.$scope.selectedItem = 0;
    this.targetLocation = null;
    this.ignoredTabs = ['syscollector', 'welcome', 'configuration'];

    this.$scope.showSyscheckFiles = false;
<<<<<<< HEAD
    this.$scope.showConfigurationAssessmentScan = false;
=======
    this.$scope.showScaScan = false;
>>>>>>> bc1dac71

    this.$scope.editGroup = false;
    this.$scope.addingGroupToAgent = false;

<<<<<<< HEAD
    this.$scope.lookingAssessment = false;
=======
    this.$scope.lookingSca = false;
>>>>>>> bc1dac71
    this.$scope.expandArray = [
      false,
      false,
      false,
      false,
      false,
      false,
      false,
      false,
      false,
      false,
      false,
      false,
      false,
      false,
      false,
      false
    ];
  }

  /**
   * On controller loads
   */
  $onInit() {
    const savedTimefilter = this.commonData.getTimefilter();
    if (savedTimefilter) {
      timefilter.setTime(savedTimefilter);
      this.commonData.removeTimefilter();
    }

    this.$scope.TabDescription = TabDescription;

    this.$rootScope.reportStatus = false;

    this.$location.search('_a', null);
    this.filterHandler = new FilterHandler(this.appState.getCurrentPattern());
    this.visFactoryService.clearAll();

    const currentApi = JSON.parse(this.appState.getCurrentAPI()).id;
    const extensions = this.appState.getExtensions(currentApi);
    this.$scope.extensions = extensions;

    // Getting possible target location
    this.targetLocation = this.shareAgent.getTargetLocation();

    if (this.targetLocation && typeof this.targetLocation === 'object') {
      this.$scope.tabView = this.targetLocation.subTab;
      this.$scope.tab = this.targetLocation.tab;
    } else {
      this.$scope.tabView = this.commonData.checkTabViewLocation();
      this.$scope.tab = this.commonData.checkTabLocation();
    }

    this.tabHistory = [];
    if (!this.ignoredTabs.includes(this.$scope.tab))
      this.tabHistory.push(this.$scope.tab);

    // Tab names
    this.$scope.tabNames = TabNames;

    this.tabVisualizations.assign('agents');

    this.$scope.hostMonitoringTabs = ['general', 'fim', 'syscollector'];
<<<<<<< HEAD
    this.$scope.systemAuditTabs = ['pm', 'configuration-assessment', 'audit', 'oscap', 'ciscat'];
=======
    this.$scope.systemAuditTabs = ['pm', 'sca', 'audit', 'oscap', 'ciscat'];
>>>>>>> bc1dac71
    this.$scope.securityTabs = ['vuls', 'virustotal', 'osquery'];
    this.$scope.complianceTabs = ['pci', 'gdpr'];

    /**
     * This check if given array of items contais a single given item
     * @param {Object} item
     * @param {Array<Object>} array
     */
    this.$scope.inArray = (item, array) =>
      item && Array.isArray(array) && array.includes(item);

    this.$scope.switchSubtab = async (
      subtab,
      force = false,
      onlyAgent = false,
      sameTab = true,
      preserveDiscover = false
    ) => this.switchSubtab(subtab, force, onlyAgent, sameTab, preserveDiscover);

    this.changeAgent = false;

    this.$scope.switchTab = (tab, force = false) => this.switchTab(tab, force);

    this.$scope.getAgentStatusClass = agentStatus =>
      agentStatus === 'Active' ? 'teal' : 'red';

    this.$scope.formatAgentStatus = agentStatus => {
      return ['Active', 'Disconnected'].includes(agentStatus)
        ? agentStatus
        : 'Never connected';
    };
    this.$scope.getAgent = async newAgentId => this.getAgent(newAgentId);
    this.$scope.goGroups = (agent, group) => this.goGroups(agent, group);
    this.$scope.analyzeAgents = async searchTerm =>
      this.analyzeAgents(searchTerm);
    this.$scope.downloadCsv = async (path, fileName, filters = []) =>
      this.downloadCsv(path, fileName, filters);

    this.$scope.search = (term, specificPath) =>
      this.$scope.$broadcast('wazuhSearch', { term, specificPath });

    this.$scope.searchSyscheckFile = (term, specificFilter) =>
      this.$scope.$broadcast('wazuhSearch', { term, specificFilter });

    this.$scope.searchRootcheck = (term, specificFilter) =>
      this.$scope.$broadcast('wazuhSearch', { term, specificFilter });

    this.$scope.launchRootcheckScan = () => this.launchRootcheckScan();
    this.$scope.launchSyscheckScan = () => this.launchSyscheckScan();

    this.$scope.startVis2Png = () => this.startVis2Png();

    this.$scope.$on('$destroy', () => {
      this.visFactoryService.clearAll();
    });

    this.$scope.isArray = Array.isArray;

    this.$scope.goGroup = () => {
      this.shareAgent.setAgent(this.$scope.agent);
      this.$location.path('/manager/groups');
    };

    this.$scope.restartAgent = async agent => {
      this.$scope.restartingAgent = true;
      try {
        const data = await this.apiReq.request(
          'PUT',
          `/agents/${agent.id}/restart`,
          {}
        );
        const result = ((data || {}).data || {}).data || false;
        const failed =
          result &&
          Array.isArray(result.failed_ids) &&
          result.failed_ids.length;
        if (failed) {
          throw new Error(result.failed_ids[0].error.message);
        } else if (result) {
          this.errorHandler.info(result.msg, '');
        } else {
          throw new Error('Unexpected error upgrading agent');
        }
        this.$scope.restartingAgent = false;
      } catch (error) {
        this.errorHandler.handle(error, '');
        this.$scope.restartingAgent = false;
      }
      this.$scope.$applyAsync();
    };

    const configuration = this.wazuhConfig.getConfig();
    this.$scope.adminMode = !!(configuration || {}).admin;

    //Load
    try {
      this.$scope.getAgent();
    } catch (e) {
      this.errorHandler.handle(
        'Unexpected exception loading controller',
        'Agents'
      );
    }

    // Config on demand
    this.$scope.getXML = () => this.configurationHandler.getXML(this.$scope);
    this.$scope.getJSON = () => this.configurationHandler.getJSON(this.$scope);
    this.$scope.isString = item => typeof item === 'string';
    this.$scope.hasSize = obj =>
      obj && typeof obj === 'object' && Object.keys(obj).length;
    this.$scope.switchConfigTab = (
      configurationTab,
      sections,
      navigate = true
    ) => {
      this.$scope.navigate = navigate;
      try {
        this.$scope.configSubTab = JSON.stringify({
          configurationTab: configurationTab,
          sections: sections
        });
        if (!this.$location.search().configSubTab) {
          this.appState.setSessionStorageItem(
            'configSubTab',
            this.$scope.configSubTab
          );
          this.$location.search('configSubTab', true);
        }
      } catch (error) {
        this.errorHandler.handle(error, 'Set configuration path');
      }
      this.configurationHandler.switchConfigTab(
        configurationTab,
        sections,
        this.$scope,
        this.$scope.agent.id
      );
    };

    this.$scope.switchWodle = (wodleName, navigate = true) => {
      this.$scope.navigate = navigate;
      this.$scope.configWodle = wodleName;
      if (!this.$location.search().configWodle) {
        this.$location.search('configWodle', this.$scope.configWodle);
      }
      this.configurationHandler.switchWodle(
        wodleName,
        this.$scope,
        this.$scope.agent.id
      );
    };

    this.$scope.switchConfigurationTab = (configurationTab, navigate) => {
      this.$scope.navigate = navigate;
      this.configurationHandler.switchConfigurationTab(
        configurationTab,
        this.$scope
      );
      if (!this.$scope.navigate) {
        const configSubTab = this.$location.search().configSubTab;
        if (configSubTab) {
          try {
            const config = this.appState.getSessionStorageItem('configSubTab');
            const configSubTabObj = JSON.parse(config);
            this.$scope.switchConfigTab(
              configSubTabObj.configurationTab,
              configSubTabObj.sections,
              false
            );
          } catch (error) {
            this.errorHandler.handle(error, 'Get configuration path');
          }
        } else {
          const configWodle = this.$location.search().configWodle;
          if (configWodle) {
            this.$scope.switchWodle(configWodle, false);
          }
        }
      } else {
        this.$location.search('configSubTab', null);
        this.appState.removeSessionStorageItem('configSubTab');
        this.$location.search('configWodle', null);
      }
    };
    this.$scope.switchConfigurationSubTab = configurationSubTab => {
      this.configurationHandler.switchConfigurationSubTab(
        configurationSubTab,
        this.$scope
      );
    };
    this.$scope.updateSelectedItem = i => (this.$scope.selectedItem = i);
    this.$scope.getIntegration = list =>
      this.configurationHandler.getIntegration(list, this.$scope);

    this.$scope.switchSyscheckFiles = () => {
      this.$scope.showSyscheckFiles = !this.$scope.showSyscheckFiles;
      if (!this.$scope.showSyscheckFiles) {
        this.$rootScope.$emit('changeTabView', {
          tabView: this.$scope.tabView
        });
      }
      if (!this.$scope.$$phase) this.$scope.$digest();
    };

<<<<<<< HEAD
    this.$scope.switchConfigurationAssessmentScan = () => {
      this.$scope.lookingAssessment = false;
      this.$scope.showConfigurationAssessmentScan = !this.$scope.showConfigurationAssessmentScan;
      if (!this.$scope.showConfigurationAssessmentScan) {
=======
    this.$scope.switchScaScan = () => {
      this.$scope.lookingSca = false;
      this.$scope.showScaScan = !this.$scope.showScaScan;
      if (!this.$scope.showScaScan) {
>>>>>>> bc1dac71
        this.$rootScope.$emit('changeTabView', {
          tabView: this.$scope.tabView
        });
      }
      if (!this.$scope.$$phase) this.$scope.$digest();
    };

    this.$scope.goDiscover = () => this.goDiscover();

    this.$scope.$on('$routeChangeStart', () =>
      this.appState.removeSessionStorageItem('configSubTab')
    );

    this.$scope.switchGroupEdit = () => {
      this.$scope.addingGroupToAgent = false;
      this.switchGroupEdit();
    };

    this.$scope.showConfirmAddGroup = group => {
      this.$scope.addingGroupToAgent = this.$scope.addingGroupToAgent
        ? false
        : group;
    };

    this.$scope.cancelAddGroup = () => (this.$scope.addingGroupToAgent = false);

<<<<<<< HEAD
    this.$scope.loadAssessmentChecks = policy => this.$scope.lookingAssessment = { name: policy.name, id: policy.policy_id };
    this.$scope.closeAssessmentChecks = () => this.$scope.lookingAssessment = false;
=======
    this.$scope.loadScaChecks = policy => this.$scope.lookingSca = { name: policy.name, id: policy.policy_id };
    this.$scope.closeScaChecks = () => this.$scope.lookingSca = false;
>>>>>>> bc1dac71

    this.$scope.confirmAddGroup = group => {
      this.groupHandler
        .addAgentToGroup(group, this.$scope.agent.id)
        .then(() =>
          this.apiReq.request('GET', `/agents/${this.$scope.agent.id}`, {})
        )
        .then(agent => {
          this.$scope.agent.group = agent.data.data.group;
          this.$scope.groups = this.$scope.groups.filter(
            item => !agent.data.data.group.includes(item)
          );
          this.$scope.addingGroupToAgent = false;
          this.$scope.editGroup = false;
          this.errorHandler.info(`Group ${group} has been added.`, '');
          if (!this.$scope.$$phase) this.$scope.$digest();
        })
        .catch(error => {
          this.$scope.editGroup = false;
          this.$scope.addingGroupToAgent = false;
          this.errorHandler.handle(
            error.message || error,
            'Error adding group to agent'
          );
        });
    };

    this.$scope.expand = i => this.expand(i);
  }
  /**
   * Create metric for given object
   * @param {*} metricsObject
   */
  createMetrics(metricsObject) {
    for (let key in metricsObject) {
      this.$scope[key] = () => generateMetric(metricsObject[key]);
    }
  }

  /**
   * Classify metrics for create the suitable one
   * @param {*} tab
   * @param {*} subtab
   */
  checkMetrics(tab, subtab) {
    if (subtab === 'panels') {
      switch (tab) {
        case 'audit':
          this.createMetrics(metricsAudit);
          break;
        case 'vuls':
          this.createMetrics(metricsVulnerability);
          break;
        case 'oscap':
          this.createMetrics(metricsScap);
          break;
        case 'ciscat':
          this.createMetrics(metricsCiscat);
          break;
        case 'virustotal':
          this.createMetrics(metricsVirustotal);
          break;
      }
    }
  }

  // Switch subtab
  async switchSubtab(
    subtab,
    force = false,
    onlyAgent = false,
    sameTab = true,
    preserveDiscover = false
  ) {
    try {
      if (this.$scope.tabView === subtab && !force) return;

      this.visFactoryService.clear(onlyAgent);
      this.$location.search('tabView', subtab);
      const localChange =
        subtab === 'panels' && this.$scope.tabView === 'discover' && sameTab;
      this.$scope.tabView = subtab;

      if (
        (subtab === 'panels' ||
          (this.targetLocation &&
            typeof this.targetLocation === 'object' &&
            this.targetLocation.subTab === 'discover' &&
            subtab === 'discover')) &&
        !this.ignoredTabs.includes(this.$scope.tab)
      ) {
        const condition =
          !this.changeAgent && (localChange || preserveDiscover);
        await this.visFactoryService.buildAgentsVisualizations(
          this.filterHandler,
          this.$scope.tab,
          subtab,
          condition,
          this.$scope.agent.id
        );

        this.changeAgent = false;
      } else {
        this.$rootScope.$emit('changeTabView', {
          tabView: this.$scope.tabView
        });
      }

      this.checkMetrics(this.$scope.tab, subtab);

      return;
    } catch (error) {
      this.errorHandler.handle(error, 'Agents');
      return;
    }
  }

  /**
   * Switch tab
   * @param {*} tab
   * @param {*} force
   */
  async switchTab(tab, force = false) {
    this.falseAllExpand();
    if (this.ignoredTabs.includes(tab)) {
      this.commonData.setRefreshInterval(timefilter.getRefreshInterval());
      timefilter.setRefreshInterval({ pause: true, value: 0 });
    } else if (this.ignoredTabs.includes(this.$scope.tab)) {
      timefilter.setRefreshInterval(this.commonData.getRefreshInterval());
    }

    // Update agent status
    try {
      if ((this.$scope || {}).agent || false) {
        const agentInfo = await this.apiReq.request(
          'GET',
          `/agents/${this.$scope.agent.id}`,
          { select: 'status' }
        );
        this.$scope.agent.status =
          (((agentInfo || {}).data || {}).data || {}).status ||
          this.$scope.agent.status;
      }
    } catch (error) { } // eslint-disable-line

    try {
      this.$scope.showSyscheckFiles = false;
<<<<<<< HEAD
      this.$scope.showConfigurationAssessmentScan = false;
=======
      this.$scope.showScaScan = false;
>>>>>>> bc1dac71
      if (tab === 'pci') {
        const pciTabs = await this.commonData.getPCI();
        this.$scope.pciTabs = pciTabs;
        this.$scope.selectedPciIndex = 0;
      }
      if (tab === 'gdpr') {
        const gdprTabs = await this.commonData.getPCI();
        this.$scope.gdprTabs = gdprTabs;
        this.$scope.selectedGdprIndex = 0;
      }

<<<<<<< HEAD
      if (tab === 'configuration-assessment') {
        try {
          this.$scope.load = true;
          const policies = await this.apiReq.request('GET', `/configuration-assessment/${this.$scope.agent.id}`, {});
=======
      if (tab === 'sca') {
        try {
          this.$scope.load = true;
          const policies = await this.apiReq.request('GET', `/sca/${this.$scope.agent.id}`, {});
>>>>>>> bc1dac71
          this.$scope.policies = policies.data.data.items;
        } catch (error) { this.$scope.policies = []; }
        this.$scope.load = false;
      }

      if (tab === 'syscollector')
        try {
          await this.loadSyscollector(this.$scope.agent.id);
        } catch (error) { } // eslint-disable-line
      if (tab === 'configuration') {
        const isSync = await this.apiReq.request(
          'GET',
          `/agents/${this.$scope.agent.id}/group/is_sync`,
          {}
        );
        // Configuration synced
        this.$scope.isSynchronized =
          (((isSync || {}).data || {}).data || {}).synced || false;
        this.$scope.switchConfigurationTab('welcome');
      } else {
        this.configurationHandler.reset(this.$scope);
      }
      if (!this.ignoredTabs.includes(tab)) this.tabHistory.push(tab);
      if (this.tabHistory.length > 2)
        this.tabHistory = this.tabHistory.slice(-2);
      this.tabVisualizations.setTab(tab);
      if (this.$scope.tab === tab && !force) return;
      const onlyAgent = this.$scope.tab === tab && force;
      const sameTab = this.$scope.tab === tab;
      this.$location.search('tab', tab);
      const preserveDiscover =
        this.tabHistory.length === 2 &&
        this.tabHistory[0] === this.tabHistory[1] &&
        !force;
      this.$scope.tab = tab;

      const targetSubTab =
        this.targetLocation && typeof this.targetLocation === 'object'
          ? this.targetLocation.subTab
          : 'panels';

      if (!this.ignoredTabs.includes(this.$scope.tab)) {
        this.$scope.switchSubtab(
          targetSubTab,
          true,
          onlyAgent,
          sameTab,
          preserveDiscover
        );
      }

      this.shareAgent.deleteTargetLocation();
      this.targetLocation = null;
    } catch (error) {
      return Promise.reject(error);
    }
    if (!this.$scope.$$phase) this.$scope.$digest();
  }

  goDiscover() {
    this.targetLocation = {
      tab: 'general',
      subTab: 'discover'
    };
    return this.switchTab('general');
  }

  // Agent data

  /**
   * Checks rootcheck of selected agent
   */
  validateRootCheck() {
    const result = this.commonData.validateRange(this.$scope.agent.rootcheck);
    this.$scope.agent.rootcheck = result;
  }

  /**
   * Checks syscheck of selected agent
   */
  validateSysCheck() {
    const result = this.commonData.validateRange(this.$scope.agent.syscheck);
    this.$scope.agent.syscheck = result;
  }

  /**
   * Get the needed data for load syscollector
   * @param {*} id
   */
  async loadSyscollector(id) {
    try {
      // Continue API requests if we do have Syscollector enabled
      // Fetch Syscollector data
      const data = await Promise.all([
        this.apiReq.request('GET', `/syscollector/${id}/hardware`, {}),
        this.apiReq.request('GET', `/syscollector/${id}/os`, {}),
        this.apiReq.request('GET', `/syscollector/${id}/ports`, { limit: 1 }),
        this.apiReq.request('GET', `/syscollector/${id}/packages`, {
          limit: 1,
          select: 'scan_time'
        }),
        this.apiReq.request('GET', `/syscollector/${id}/processes`, {
          limit: 1,
          select: 'scan_time'
        })
      ]);

      const result = data.map(item => ((item || {}).data || {}).data || false);

      const [
        hardwareResponse,
        osResponse,
        portsResponse,
        packagesDateResponse,
        processesDateResponse
      ] = result;

      // This API call may fail so we put it out of Promise.all
      let netifaceResponse = false;
      try {
        const resultNetiface = await this.apiReq.request(
          'GET',
          `/syscollector/${id}/netiface`,
          {}
        );
        netifaceResponse = ((resultNetiface || {}).data || {}).data || false;
      } catch (error) { } // eslint-disable-line

      // This API call may fail so we put it out of Promise.all
      let netaddrResponse = false;
      try {
        const resultNetaddrResponse = await this.apiReq.request(
          'GET',
          `/syscollector/${id}/netaddr`,
          { limit: 1 }
        );
        netaddrResponse =
          ((resultNetaddrResponse || {}).data || {}).data || false;
      } catch (error) { } // eslint-disable-line

      // Before proceeding, syscollector data is an empty object
      this.$scope.syscollector = {};

      const packagesDate = packagesDateResponse
        ? { ...packagesDateResponse }
        : false;
      const processesDate = processesDateResponse
        ? { ...processesDateResponse }
        : false;

      // Fill syscollector object
      this.$scope.syscollector = {
        hardware:
          typeof hardwareResponse === 'object' &&
            Object.keys(hardwareResponse).length
            ? { ...hardwareResponse }
            : false,
        os:
          typeof osResponse === 'object' && Object.keys(osResponse).length
            ? { ...osResponse }
            : false,
        netiface: netifaceResponse ? { ...netifaceResponse } : false,
        ports: portsResponse ? { ...portsResponse } : false,
        netaddr: netaddrResponse ? { ...netaddrResponse } : false,
        packagesDate: ((packagesDate || {}).items || []).length
          ? packagesDate.items[0].scan_time
          : 'Unknown',
        processesDate: ((processesDate || {}).items || []).length
          ? processesDate.items[0].scan_time
          : 'Unknown'
      };

      return;
    } catch (error) {
      return Promise.reject(error);
    }
  }

  /**
   * Get all data from agent
   * @param {*} newAgentId
   */
  async getAgent(newAgentId) {
    try {
      this.$scope.emptyAgent = false;
      this.$scope.isSynchronized = false;
      this.$scope.load = true;
      this.changeAgent = true;

      const globalAgent = this.shareAgent.getAgent();

      const id = this.commonData.checkLocationAgentId(newAgentId, globalAgent);

      const data = [false, false, false];

      try {
        data[0] = await this.apiReq.request('GET', `/agents/${id}`, {});
      } catch (error) { } //eslint-disable-line

      try {
        data[1] = await this.apiReq.request('GET', `/syscheck/${id}/last_scan`, {});
      } catch (error) { } //eslint-disable-line

      try {
        data[2] = await this.apiReq.request('GET', `/rootcheck/${id}/last_scan`, {});
      } catch (error) { } //eslint-disable-line

      const result = data.map(item => ((item || {}).data || {}).data || false);

      const [agentInfo, syscheckLastScan, rootcheckLastScan] = result;

      // Agent
      this.$scope.agent = agentInfo;
      if (this.$scope.agent.os) {
        this.$scope.agentOS =
          this.$scope.agent.os.name + ' ' + this.$scope.agent.os.version;
        this.$scope.agent.isLinuxOS = this.$scope.agent.os.uname.includes(
          'Linux'
        );
      } else {
        this.$scope.agentOS = 'Unknown';
        this.$scope.agent.isLinuxOS = false;
      }

      // Syscheck
      this.$scope.agent.syscheck = syscheckLastScan;
      this.validateSysCheck();

      // Rootcheck
      this.$scope.agent.rootcheck = rootcheckLastScan;
      this.validateRootCheck();

      await this.$scope.switchTab(this.$scope.tab, true);

      const groups = await this.apiReq.request('GET', '/agents/groups', {});
      this.$scope.groups = groups.data.data.items
        .map(item => item.name)
        .filter(
          item =>
            this.$scope.agent.group && !this.$scope.agent.group.includes(item)
        );

      const outdatedAgents = await this.apiReq.request(
        'GET',
        '/agents/outdated/',
        {}
      );
      this.$scope.agent.outdated = outdatedAgents.data.data.items
        .map(x => x.id)
        .find(x => x === this.$scope.agent.id);

      if (this.$scope.agent.outdated) {
        if (
          this.appState.getSessionStorageItem(
            `updatingAgent${this.$scope.agent.id}`
          )
        ) {
          this.$scope.agent.upgrading = true;
        }
      } else {
        if (
          this.appState.getSessionStorageItem(
            `updatingAgent${this.$scope.agent.id}`
          )
        ) {
          this.appState.removeSessionStorageItem(
            `updatingAgent${this.$scope.agent.id}`
          );
          this.$scope.agent.outdated = false;
        }
        if (!this.$scope.$$phase) this.$scope.$digest();
      }

      this.$scope.load = false;
      if (!this.$scope.$$phase) this.$scope.$digest();
      return;
    } catch (error) {
      if (!this.$scope.agent) {
        if ((error || {}).status === -1) {
          this.$scope.emptyAgent = 'Wazuh API timeout.';
        }
      }
      this.errorHandler.handle(error, 'Agents');
      if (
        error &&
        typeof error === 'string' &&
        error.includes('Agent does not exist')
      ) {
        this.$location.search('agent', null);
        this.$location.path('/agents-preview');
      }
    }
    this.$scope.load = false;
    if (!this.$scope.$$phase) this.$scope.$digest();
    return;
  }

  switchGroupEdit() {
    this.$scope.editGroup = !!!this.$scope.editGroup;
    if (!this.$scope.$$phase) this.$scope.$digest();
  }
  /**
   * Navigate to the groups of an agent
   * @param {*} agent
   * @param {*} group
   */
  goGroups(agent, group) {
    this.appState.setNavigation({ status: true });
    this.visFactoryService.clearAll();
    this.shareAgent.setAgent(agent, group);
    this.$location.search('tab', 'groups');
    this.$location.search('navigation', true);
    this.$location.path('/manager');
  }

  /**
   * Look for agents that satisfy search term, hidding master
   * @param {*} searchTerm
   */
  async analyzeAgents(searchTerm) {
    try {
      if (searchTerm) {
        const reqData = await this.apiReq.request('GET', '/agents', {
          search: searchTerm
        });
        return reqData.data.data.items.filter(item => item.id !== '000');
      } else {
        const reqData = await this.apiReq.request('GET', '/agents', {});
        return reqData.data.data.items.filter(item => item.id !== '000');
      }
    } catch (error) {
      this.errorHandler.handle(error, 'Agents');
    }
    return;
  }

  /**
   * Get full data on CSV format from a path
   * @param {*} path path with data to convert
   * @param {*} fileName Output file name
   * @param {*} filters Filters to apply
   */
  async downloadCsv(path, fileName, filters = []) {
    try {
      this.errorHandler.info(
        'Your download should begin automatically...',
        'CSV'
      );
      const currentApi = JSON.parse(this.appState.getCurrentAPI()).id;
      const output = await this.csvReq.fetch(path, currentApi, filters);
      const blob = new Blob([output], { type: 'text/csv' }); // eslint-disable-line

      FileSaver.saveAs(blob, fileName);
    } catch (error) {
      this.errorHandler.handle(error, 'Download CSV');
    }
    return;
  }

  /**
   * Transform a visualization into an image
   */
  startVis2Png() {
    const syscollectorFilters = [];
    if (this.$scope.tab === 'syscollector' && (this.$scope.agent || {}).id) {
      syscollectorFilters.push(
        this.filterHandler.managerQuery(
          this.appState.getClusterInfo().cluster,
          true
        )
      );
      syscollectorFilters.push(
        this.filterHandler.agentQuery(this.$scope.agent.id)
      );
    }
    this.reportingService.startVis2Png(
      this.$scope.tab,
      (this.$scope.agent || {}).id || true,
      syscollectorFilters.length ? syscollectorFilters : null
    );
  }

  async launchRootcheckScan() {
    try {
      const isActive = ((this.$scope.agent || {}).status || '') === 'Active';
      if (!isActive) {
        throw new Error('Agent is not active')
      }
      await this.apiReq.request(
        'PUT',
        `/rootcheck/${this.$scope.agent.id}`,
        {}
      );
      this.errorHandler.info(
        `Policy monitoring scan launched successfully on agent ${
        this.$scope.agent.id
        }`,
        ''
      );
    } catch (error) {
      this.errorHandler.handle(error, '');
    }
    return;
  }

  async launchSyscheckScan() {
    try {
      const isActive = ((this.$scope.agent || {}).status || '') === 'Active';
      if (!isActive) {
        throw new Error('Agent is not active')
      }
      await this.apiReq.request('PUT', `/syscheck/${this.$scope.agent.id}`, {});
      this.errorHandler.info(
        `FIM scan launched successfully on agent ${this.$scope.agent.id}`,
        ''
      );
    } catch (error) {
      this.errorHandler.handle(error, '');
    }
    return;
  }

  falseAllExpand() {
    this.$scope.expandArray = [
      false,
      false,
      false,
      false,
      false,
      false,
      false,
      false,
      false,
      false,
      false,
      false,
      false,
      false,
      false,
      false
    ];
  }

  expand(i) {
    const oldValue = this.$scope.expandArray[i];
    this.falseAllExpand();
    this.$scope.expandArray[i] = !oldValue;
  }
}<|MERGE_RESOLUTION|>--- conflicted
+++ resolved
@@ -90,20 +90,12 @@
     this.ignoredTabs = ['syscollector', 'welcome', 'configuration'];
 
     this.$scope.showSyscheckFiles = false;
-<<<<<<< HEAD
-    this.$scope.showConfigurationAssessmentScan = false;
-=======
     this.$scope.showScaScan = false;
->>>>>>> bc1dac71
 
     this.$scope.editGroup = false;
     this.$scope.addingGroupToAgent = false;
 
-<<<<<<< HEAD
-    this.$scope.lookingAssessment = false;
-=======
     this.$scope.lookingSca = false;
->>>>>>> bc1dac71
     this.$scope.expandArray = [
       false,
       false,
@@ -167,11 +159,7 @@
     this.tabVisualizations.assign('agents');
 
     this.$scope.hostMonitoringTabs = ['general', 'fim', 'syscollector'];
-<<<<<<< HEAD
-    this.$scope.systemAuditTabs = ['pm', 'configuration-assessment', 'audit', 'oscap', 'ciscat'];
-=======
     this.$scope.systemAuditTabs = ['pm', 'sca', 'audit', 'oscap', 'ciscat'];
->>>>>>> bc1dac71
     this.$scope.securityTabs = ['vuls', 'virustotal', 'osquery'];
     this.$scope.complianceTabs = ['pci', 'gdpr'];
 
@@ -376,17 +364,10 @@
       if (!this.$scope.$$phase) this.$scope.$digest();
     };
 
-<<<<<<< HEAD
-    this.$scope.switchConfigurationAssessmentScan = () => {
-      this.$scope.lookingAssessment = false;
-      this.$scope.showConfigurationAssessmentScan = !this.$scope.showConfigurationAssessmentScan;
-      if (!this.$scope.showConfigurationAssessmentScan) {
-=======
     this.$scope.switchScaScan = () => {
       this.$scope.lookingSca = false;
       this.$scope.showScaScan = !this.$scope.showScaScan;
       if (!this.$scope.showScaScan) {
->>>>>>> bc1dac71
         this.$rootScope.$emit('changeTabView', {
           tabView: this.$scope.tabView
         });
@@ -413,13 +394,8 @@
 
     this.$scope.cancelAddGroup = () => (this.$scope.addingGroupToAgent = false);
 
-<<<<<<< HEAD
-    this.$scope.loadAssessmentChecks = policy => this.$scope.lookingAssessment = { name: policy.name, id: policy.policy_id };
-    this.$scope.closeAssessmentChecks = () => this.$scope.lookingAssessment = false;
-=======
     this.$scope.loadScaChecks = policy => this.$scope.lookingSca = { name: policy.name, id: policy.policy_id };
     this.$scope.closeScaChecks = () => this.$scope.lookingSca = false;
->>>>>>> bc1dac71
 
     this.$scope.confirmAddGroup = group => {
       this.groupHandler
@@ -567,11 +543,7 @@
 
     try {
       this.$scope.showSyscheckFiles = false;
-<<<<<<< HEAD
-      this.$scope.showConfigurationAssessmentScan = false;
-=======
       this.$scope.showScaScan = false;
->>>>>>> bc1dac71
       if (tab === 'pci') {
         const pciTabs = await this.commonData.getPCI();
         this.$scope.pciTabs = pciTabs;
@@ -583,17 +555,10 @@
         this.$scope.selectedGdprIndex = 0;
       }
 
-<<<<<<< HEAD
-      if (tab === 'configuration-assessment') {
-        try {
-          this.$scope.load = true;
-          const policies = await this.apiReq.request('GET', `/configuration-assessment/${this.$scope.agent.id}`, {});
-=======
       if (tab === 'sca') {
         try {
           this.$scope.load = true;
           const policies = await this.apiReq.request('GET', `/sca/${this.$scope.agent.id}`, {});
->>>>>>> bc1dac71
           this.$scope.policies = policies.data.data.items;
         } catch (error) { this.$scope.policies = []; }
         this.$scope.load = false;
