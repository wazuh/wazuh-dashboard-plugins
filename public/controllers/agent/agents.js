/*
 * Wazuh app - Agents controller
 * Copyright (C) 2018 Wazuh, Inc.
 *
 * This program is free software; you can redistribute it and/or modify
 * it under the terms of the GNU General Public License as published by
 * the Free Software Foundation; either version 2 of the License, or
 * (at your option) any later version.
 *
 * Find more information about this on the LICENSE file.
 */
import beautifier from '../../utils/json-beautifier';
import { uiModules } from 'ui/modules';
import { FilterHandler } from '../../utils/filter-handler';
import { generateMetric } from '../../utils/generate-metric';
import { TabNames } from '../../utils/tab-names';
import * as FileSaver from '../../services/file-saver';
import { TabDescription } from '../../../server/reporting/tab-description';

import {
  metricsAudit,
  metricsVulnerability,
  metricsScap,
  metricsCiscat,
  metricsVirustotal
} from '../../utils/agents-metrics';

const app = uiModules.get('app/wazuh', []);

class AgentsController {
  constructor(
    $scope,
    $location,
    $rootScope,
    appState,
    apiReq,
    errorHandler,
    tabVisualizations,
    shareAgent,
    commonData,
    reportingService,
    visFactoryService,
    csvReq,
    wzTableFilter
  ) {
    this.$scope = $scope;
    this.$location = $location;
    this.$rootScope = $rootScope;
    this.appState = appState;
    this.apiReq = apiReq;
    this.errorHandler = errorHandler;
    this.tabVisualizations = tabVisualizations;
    this.shareAgent = shareAgent;
    this.commonData = commonData;
    this.reportingService = reportingService;
    this.visFactoryService = visFactoryService;
    this.csvReq = csvReq;
    this.wzTableFilter = wzTableFilter;
  }

  $onInit() {
    this.$scope.TabDescription = TabDescription;

    this.$rootScope.reportStatus = false;

    this.$location.search('_a', null);
    this.filterHandler = new FilterHandler(this.appState.getCurrentPattern());
    this.visFactoryService.clearAll();

    const currentApi = JSON.parse(this.appState.getCurrentAPI()).id;
    const extensions = this.appState.getExtensions(currentApi);
    this.$scope.extensions = extensions;

    this.$scope.tabView = this.commonData.checkTabViewLocation();
    this.$scope.tab = this.commonData.checkTabLocation();

    this.tabHistory = [];
    if (
      this.$scope.tab !== 'configuration' &&
      this.$scope.tab !== 'welcome' &&
      this.$scope.tab !== 'syscollector'
    )
      this.tabHistory.push(this.$scope.tab);

    // Tab names
    this.$scope.tabNames = TabNames;

    this.tabVisualizations.assign('agents');

    this.$scope.hostMonitoringTabs = [
      'general',
      'fim',
      'configuration',
      'syscollector'
    ];
    this.$scope.systemAuditTabs = ['pm', 'audit', 'oscap', 'ciscat'];
    this.$scope.securityTabs = ['vuls', 'virustotal'];
    this.$scope.complianceTabs = ['pci', 'gdpr'];

    this.$scope.inArray = (item, array) =>
      item && Array.isArray(array) && array.includes(item);

    this.$scope.switchSubtab = async (
      subtab,
      force = false,
      onlyAgent = false,
      sameTab = true,
      preserveDiscover = false
    ) => this.switchSubtab(subtab, force, onlyAgent, sameTab, preserveDiscover);

    this.changeAgent = false;

    this.$scope.switchTab = (tab, force = false) => this.switchTab(tab, force);

    this.$scope.getAgentStatusClass = agentStatus =>
      agentStatus === 'Active' ? 'teal' : 'red';

    this.$scope.formatAgentStatus = agentStatus => {
      return ['Active', 'Disconnected'].includes(agentStatus)
        ? agentStatus
        : 'Never connected';
    };
    this.$scope.getAgent = async newAgentId => this.getAgent(newAgentId);
    this.$scope.goGroups = agent => this.goGroups(agent);
    this.$scope.analyzeAgents = async searchTerm =>
      this.analyzeAgents(searchTerm);
    this.$scope.downloadCsv = async data_path => this.downloadCsv(data_path);

    this.$scope.search = (term, specificPath) =>
      this.$scope.$broadcast('wazuhSearch', { term, specificPath });

    this.$scope.startVis2Png = () => this.startVis2Png();

<<<<<<< HEAD
    const loadSyscollector = async id => {
      try {
        const data = await Promise.all([
          apiReq.request('GET', `/syscollector/${id}/hardware`, {}),
          apiReq.request('GET', `/syscollector/${id}/os`, {}),
          apiReq.request('GET', `/syscollector/${id}/netiface`, {}),
          apiReq.request('GET', `/syscollector/${id}/ports`, {}),
          apiReq.request('GET', `/syscollector/${id}/packages`, {
            limit: 1,
            select: 'scan_time'
          }),
          apiReq.request('GET', `/syscollector/${id}/processes`, {
            limit: 1,
            select: 'scan_time'
          })
        ]);
        if (
          !data[0] ||
          !data[0].data ||
          !data[0].data.data ||
          typeof data[0].data.data !== 'object' ||
          !Object.keys(data[0].data.data).length ||
          !data[1] ||
          !data[1].data ||
          !data[1].data.data ||
          typeof data[1].data.data !== 'object' ||
          !Object.keys(data[1].data.data).length
        ) {
          $scope.syscollector = null;
        } else {
          const netiface = {};
          const ports = {};
          const packagesDate = {};
          const processesDate = {};
          if (data[2] && data[2].data && data[2].data.data)
            Object.assign(netiface, data[2].data.data);
          if (data[3] && data[3].data && data[3].data.data)
            Object.assign(ports, data[3].data.data);
          if (data[4] && data[4].data && data[4].data.data)
            Object.assign(packagesDate, data[4].data.data);
          if (data[5] && data[5].data && data[5].data.data)
            Object.assign(processesDate, data[5].data.data);
          $scope.syscollector = {
            hardware: data[0].data.data,
            os: data[1].data.data,
            netiface: netiface,
            ports: ports,
            packagesDate:
              packagesDate && packagesDate.items && packagesDate.items.length
                ? packagesDate.items[0].scan_time
                : 'Unknown',
            processesDate:
            processesDate && processesDate.items && processesDate.items.length
                ? processesDate.items[0].scan_time
                : 'Unknown'
          };
        }
=======
    //Destroy
    this.$scope.$on('$destroy', () => {
      this.visFactoryService.clearAll();
    });
>>>>>>> 3807935b

    // PCI and GDPR requirements
    Promise.all([this.commonData.getPCI(), this.commonData.getGDPR()])
      .then(data => {
        this.$scope.pciTabs = data[0];
        this.$scope.selectedPciIndex = 0;
        this.$scope.gdprTabs = data[1];
        this.$scope.selectedGdprIndex = 0;
      })
      .catch(error => this.errorHandler.handle(error, 'Agents'));

    this.$scope.isArray = Array.isArray;

    this.$scope.getAgentConfig = newAgentId => {
      if (newAgentId) {
        this.$location.search('agent', newAgentId);
      }
      this.firstLoad();
    };

    this.$scope.goGroup = () => {
      this.shareAgent.setAgent(this.$scope.agent);
      this.$location.path('/manager/groups');
    };

    //Load
    try {
      this.$scope.getAgent();
    } catch (e) {
      this.errorHandler.handle(
        'Unexpected exception loading controller',
        'Agents'
      );
    }
  }

  createMetrics(metricsObject) {
    for (let key in metricsObject) {
      this.$scope[key] = () => generateMetric(metricsObject[key]);
    }
  }

  checkMetrics(tab, subtab) {
    if (subtab === 'panels') {
      switch (tab) {
        case 'audit':
          this.createMetrics(metricsAudit);
          break;
        case 'vuls':
          this.createMetrics(metricsVulnerability);
          break;
        case 'oscap':
          this.createMetrics(metricsScap);
          break;
        case 'ciscat':
          this.createMetrics(metricsCiscat);
          break;
        case 'virustotal':
          this.createMetrics(metricsVirustotal);
          break;
      }
    }
  }

  // Switch subtab
  async switchSubtab(
    subtab,
    force = false,
    onlyAgent = false,
    sameTab = true,
    preserveDiscover = false
  ) {
    try {
      if (this.$scope.tabView === subtab && !force) return;

      this.visFactoryService.clear(onlyAgent);
      this.$location.search('tabView', subtab);
      const localChange =
        subtab === 'panels' && this.$scope.tabView === 'discover' && sameTab;
      this.$scope.tabView = subtab;

      if (
        subtab === 'panels' &&
        this.$scope.tab !== 'configuration' &&
        this.$scope.tab !== 'welcome' &&
        this.$scope.tab !== 'syscollector'
      ) {
        const condition =
          (!this.changeAgent && localChange) ||
          (!this.changeAgent && preserveDiscover);
        await this.visFactoryService.buildAgentsVisualizations(
          this.filterHandler,
          this.$scope.tab,
          subtab,
          condition,
          this.$scope.agent.id
        );
        this.changeAgent = false;
      } else {
        this.$rootScope.$emit('changeTabView', {
          tabView: this.$scope.tabView
        });
      }

      this.checkMetrics(this.$scope.tab, subtab);

      return;
    } catch (error) {
      this.errorHandler.handle(error, 'Agents');
      return;
    }
  }

  // Switch tab
  switchTab(tab, force = false) {
    if (tab !== 'configuration' && tab !== 'welcome' && tab !== 'syscollector')
      this.tabHistory.push(tab);
    if (this.tabHistory.length > 2) this.tabHistory = this.tabHistory.slice(-2);
    this.tabVisualizations.setTab(tab);
    if (this.$scope.tab === tab && !force) return;
    const onlyAgent = this.$scope.tab === tab && force;
    const sameTab = this.$scope.tab === tab;
    this.$location.search('tab', tab);
    const preserveDiscover =
      this.tabHistory.length === 2 &&
      this.tabHistory[0] === this.tabHistory[1] &&
      !force;
    this.$scope.tab = tab;

    if (this.$scope.tab === 'configuration') {
      this.firstLoad();
    } else {
      this.$scope.switchSubtab(
        'panels',
        true,
        onlyAgent,
        sameTab,
        preserveDiscover
      );
    }
  }

  // Agent data

  validateRootCheck() {
    const result = this.commonData.validateRange(this.$scope.agent.rootcheck);
    this.$scope.agent.rootcheck = result;
  }

  validateSysCheck() {
    const result = this.commonData.validateRange(this.$scope.agent.syscheck);
    this.$scope.agent.syscheck = result;
  }

  async loadSyscollector(id) {
    try {
      const data = await Promise.all([
        this.apiReq.request('GET', `/syscollector/${id}/hardware`, {}),
        this.apiReq.request('GET', `/syscollector/${id}/os`, {}),
        this.apiReq.request('GET', `/syscollector/${id}/netiface`, {}),
        this.apiReq.request('GET', `/syscollector/${id}/ports`, {}),
        this.apiReq.request('GET', `/syscollector/${id}/packages`, {
          limit: 1,
          select: 'scan_time'
        })
      ]);
      if (
        !data[0] ||
        !data[0].data ||
        !data[0].data.data ||
        typeof data[0].data.data !== 'object' ||
        !Object.keys(data[0].data.data).length ||
        !data[1] ||
        !data[1].data ||
        !data[1].data.data ||
        typeof data[1].data.data !== 'object' ||
        !Object.keys(data[1].data.data).length
      ) {
        this.$scope.syscollector = null;
      } else {
        const netiface = {};
        const ports = {};
        const packagesDate = {};
        if (data[2] && data[2].data && data[2].data.data)
          Object.assign(netiface, data[2].data.data);
        if (data[3] && data[3].data && data[3].data.data)
          Object.assign(ports, data[3].data.data);
        if (data[4] && data[4].data && data[4].data.data)
          Object.assign(packagesDate, data[4].data.data);
        this.$scope.syscollector = {
          hardware: data[0].data.data,
          os: data[1].data.data,
          netiface: netiface,
          ports: ports,
          packagesDate:
            packagesDate && packagesDate.items && packagesDate.items.length
              ? packagesDate.items[0].scan_time
              : 'Unknown'
        };
      }

      return;
    } catch (error) {
      return Promise.reject(error);
    }
  }

  async getAgent(newAgentId) {
    try {
      this.$scope.load = true;
      this.changeAgent = true;

      const globalAgent = this.shareAgent.getAgent();

      const id = this.commonData.checkLocationAgentId(newAgentId, globalAgent);

      if (this.$scope.tab === 'configuration') {
        await this.loadSyscollector(id);
        return this.$scope.getAgentConfig(id);
      }

      const data = await Promise.all([
        this.apiReq.request('GET', `/agents/${id}`, {}),
        this.apiReq.request('GET', `/syscheck/${id}/last_scan`, {}),
        this.apiReq.request('GET', `/rootcheck/${id}/last_scan`, {})
      ]);

      // Agent
      this.$scope.agent = data[0].data.data;
      if (this.$scope.agent.os) {
        this.$scope.agentOS =
          this.$scope.agent.os.name + ' ' + this.$scope.agent.os.version;
      } else {
        this.$scope.agentOS = 'Unknown';
      }

      // Syscheck
      this.$scope.agent.syscheck = data[1].data.data;
      this.validateSysCheck();

      // Rootcheck
      this.$scope.agent.rootcheck = data[2].data.data;
      this.validateRootCheck();

      this.$scope.switchTab(this.$scope.tab, true);

      await this.loadSyscollector(id);

      this.$scope.load = false;
      if (!this.$scope.$$phase) this.$scope.$digest();
      return;
    } catch (error) {
      this.errorHandler.handle(error, 'Agents');
    }
    return;
  }

  goGroups(agent) {
    this.visFactoryService.clearAll();
    this.shareAgent.setAgent(agent);
    this.$location.search('tab', 'groups');
    this.$location.path('/manager');
  }

  async analyzeAgents(searchTerm) {
    try {
      if (searchTerm) {
        const reqData = await this.apiReq.request('GET', '/agents', {
          search: searchTerm
        });
        return reqData.data.data.items.filter(item => item.id !== '000');
      } else {
        const reqData = await this.apiReq.request('GET', '/agents', {});
        return reqData.data.data.items.filter(item => item.id !== '000');
      }
    } catch (error) {
      this.errorHandler.handle(error, 'Agents');
    }
    return;
  }

  async downloadCsv(data_path) {
    try {
      this.errorHandler.info(
        'Your download should begin automatically...',
        'CSV'
      );
      const currentApi = JSON.parse(this.appState.getCurrentAPI()).id;
      const output = await this.csvReq.fetch(
        data_path,
        currentApi,
        this.wzTableFilter.get()
      );
      const blob = new Blob([output], { type: 'text/csv' }); // eslint-disable-line

      FileSaver.saveAs(blob, 'packages.csv');

      return;
    } catch (error) {
      this.errorHandler.handle(error, 'Download CSV');
    }
    return;
  }

  async firstLoad() {
    try {
      const globalAgent = this.shareAgent.getAgent();
      this.$scope.configurationError = false;
      this.$scope.load = true;

      const id = this.commonData.checkLocationAgentId(false, globalAgent);

      const data = await this.apiReq.request('GET', `/agents/${id}`, {});
      this.$scope.agent = data.data.data;
      this.$scope.groupName = this.$scope.agent.group;

      if (!this.$scope.groupName) {
        this.$scope.configurationError = true;
        this.$scope.load = false;
        if (!this.$scope.$$phase) this.$scope.$digest();
        return;
      }

      const configurationData = await this.apiReq.request(
        'GET',
        `/agents/groups/${this.$scope.groupName}/configuration`,
        {}
      );
      this.$scope.groupConfiguration = configurationData.data.data.items[0];
      this.$scope.rawJSON = beautifier.prettyPrint(
        configurationData.data.data.items
      );

      const agentGroups = await Promise.all([
        this.apiReq.request(
          'GET',
          `/agents/groups?search=${this.$scope.groupName}`,
          {}
        ),
        this.apiReq.request(
          'GET',
          `/agents/groups/${this.$scope.groupName}`,
          {}
        )
      ]);

      const groupMergedSum = agentGroups[0].data.data.items.filter(
        item => item.name === this.$scope.groupName
      );
      this.$scope.groupMergedSum = groupMergedSum.length
        ? groupMergedSum[0].mergedSum
        : 'Unknown';

      const agentMergedSum = agentGroups[1].data.data.items.filter(
        item => item.id === this.$scope.agent.id
      );
      this.$scope.agentMergedSum = agentMergedSum.length
        ? agentMergedSum[0].mergedSum
        : 'Unknown';

      this.$scope.isSynchronized =
        this.$scope.agentMergedSum === this.$scope.groupMergedSum &&
        ![this.$scope.agentMergedSum, this.$scope.groupMergedSum].includes(
          'Unknown'
        )
          ? true
          : false;

      this.$scope.load = false;

      if (this.$scope.tab !== 'configuration')
        this.$scope.switchTab(this.$scope.tab, true);

      if (!this.$scope.$$phase) this.$scope.$digest();
      return;
    } catch (error) {
      this.errorHandler.handle(error, 'Agents');
    }
    return;
  }
  /** End of agent configuration */

  startVis2Png() {
    const syscollectorFilters = [];
    if (
      this.$scope.tab === 'syscollector' &&
      this.$scope.agent &&
      this.$scope.agent.id
    ) {
      syscollectorFilters.push(
        this.filterHandler.managerQuery(
          this.appState.getClusterInfo().cluster,
          true
        )
      );
      syscollectorFilters.push(
        this.filterHandler.agentQuery(this.$scope.agent.id)
      );
    }
    this.reportingService.startVis2Png(
      this.$scope.tab,
      this.$scope.agent && this.$scope.agent.id ? this.$scope.agent.id : true,
      syscollectorFilters.length ? syscollectorFilters : null
    );
  }
}

app.controller('agentsController', AgentsController);<|MERGE_RESOLUTION|>--- conflicted
+++ resolved
@@ -131,7 +131,6 @@
 
     this.$scope.startVis2Png = () => this.startVis2Png();
 
-<<<<<<< HEAD
     const loadSyscollector = async id => {
       try {
         const data = await Promise.all([
@@ -189,12 +188,12 @@
                 : 'Unknown'
           };
         }
-=======
-    //Destroy
+      }
+    }
+      
     this.$scope.$on('$destroy', () => {
       this.visFactoryService.clearAll();
     });
->>>>>>> 3807935b
 
     // PCI and GDPR requirements
     Promise.all([this.commonData.getPCI(), this.commonData.getGDPR()])
