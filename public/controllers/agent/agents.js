--- conflicted
+++ resolved
@@ -67,12 +67,7 @@
     this.$scope.integrations = {};
     this.$scope.selectedItem = 0;
     this.targetLocation = null;
-<<<<<<< HEAD
-
-    this.ignoredTabs = ['configuration', 'welcome', 'syscollector'];
-=======
     this.ignoredTabs = ['syscollector', 'welcome', 'configuration'];
->>>>>>> f2fc7ec4
   }
 
   $onInit() {
