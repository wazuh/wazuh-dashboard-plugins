--- conflicted
+++ resolved
@@ -230,8 +230,7 @@
           $scope.currentList.details = false;
         }
         $scope.viewingDetail = true;
-<<<<<<< HEAD
-        if (!$scope.$$phase) $scope.$digest();
+        $scope.$applyAsync();
     }catch (error) {
       errorHandler.handle(
         `Error fetching list: ${incomingList} from the Wazuh API`,
@@ -242,15 +241,5 @@
 
   if ($location.search() && $location.search().listname) {
     $scope.fetchCdbList();
-=======
-        $scope.$applyAsync();
-      })
-      .catch(() =>
-        errorHandler.handle(
-          `Error fetching list: ${incomingList} from the Wazuh API`,
-          'CDB Lists'
-        )
-      );
->>>>>>> 75c78a1b
   }
 }