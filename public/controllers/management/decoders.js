/*
 * Wazuh app - Ruleset controllers
 * Copyright (C) 2015-2019 Wazuh, Inc.
 *
 * This program is free software; you can redistribute it and/or modify
 * it under the terms of the GNU General Public License as published by
 * the Free Software Foundation; either version 2 of the License, or
 * (at your option) any later version.
 *
 * Find more information about this on the LICENSE file.
 */
import * as FileSaver from '../../services/file-saver';

import { colors } from './colors';

export class DecodersController {
  /**
   * Class Constructor
   * @param {*} $scope
   * @param {*} $sce
   * @param {*} errorHandler
   * @param {*} appState
   * @param {*} csvReq
   * @param {*} wzTableFilter
   */
<<<<<<< HEAD
  constructor($scope, $sce, $location, errorHandler, appState, csvReq, wzTableFilter, wazuhConfig, rulesetHandler) {
=======
  constructor(
    $scope,
    $sce,
    errorHandler,
    appState,
    csvReq,
    wzTableFilter,
    wazuhConfig,
    rulesetHandler
  ) {
>>>>>>> 4d99800d
    this.$scope = $scope;
    this.$sce = $sce;
    this.errorHandler = errorHandler;
    this.$location =  $location;
    this.appState = appState;
    this.csvReq = csvReq;
    this.wzTableFilter = wzTableFilter;
    this.wazuhConfig = wazuhConfig;
    this.rulesetHandler = rulesetHandler;
  }

  /**
   * When controller loads
   */
  $onInit() {
    this.appliedFilters = [];

    //Initialization
    this.searchTerm = '';
    this.viewingDetail = false;
    this.typeFilter = 'all';
    this.isArray = Array.isArray;

    const configuration = this.wazuhConfig.getConfig();
    this.$scope.adminMode = !!(configuration || {}).admin;

    // Reloading event listener
    this.$scope.$on('rulesetIsReloaded', () => {
      this.viewingDetail = false;
      if (!this.$scope.$$phase) this.$scope.$digest();
    });

    this.$scope.$on('closeDecoderView', () => {
      this.closeDetailView();
    });

    this.$scope.$on('wazuhShowDecoder', (event, parameters) => {
      this.currentDecoder = parameters.decoder;
      this.$scope.$emit('setCurrentDecoder', {
        currentDecoder: this.currentDecoder
      });
      this.viewingDetail = true;
      if (!this.$scope.$$phase) this.$scope.$digest();
    });
  }

  /**
   * This show us if new filter is already included in filters
   * @param {String} filterName
   */
  includesFilter(filterName) {
    return this.appliedFilters.map(item => item.name).includes(filterName);
  }

  /**
   * Get a filter given its name
   * @param {String} filterName
   */
  getFilter(filterName) {
    const filtered = this.appliedFilters.filter(
      item => item.name === filterName
    );
    return filtered.length ? filtered[0].value : '';
  }

  /**
   * This a the filter given its name
   * @param {String} filterName
   */
  removeFilter(filterName) {
    this.appliedFilters = this.appliedFilters.filter(
      item => item.name !== filterName
    );
    return this.$scope.$broadcast('wazuhRemoveFilter', { filterName });
  }

  /**
   * This set a color to a given regex
   * @param {String} regex
   */
  colorRegex(regex) {
    regex = regex.toString();
    let valuesArray = regex.match(/\(((?!<\/span>).)*?\)(?!<\/span>)/gim);
    let coloredString = regex;
    for (let i = 0, len = valuesArray.length; i < len; i++) {
      coloredString = coloredString.replace(
        /\(((?!<\/span>).)*?\)(?!<\/span>)/im,
        '<span style="color: ' + colors[i] + ' ">' + valuesArray[i] + '</span>'
      );
    }
    return this.$sce.trustAsHtml(coloredString);
  }

  /**
   * This set a color to a given order
   * @param {String} order
   */
  colorOrder(order) {
    order = order.toString();
    let valuesArray = order.split(',');
    let coloredString = order;
    for (let i = 0, len = valuesArray.length; i < len; i++) {
      coloredString = coloredString.replace(
        valuesArray[i],
        '<span style="color: ' + colors[i] + ' ">' + valuesArray[i] + '</span>'
      );
    }
    return this.$sce.trustAsHtml(coloredString);
  }

  /**
   * This perfoms a search by a given term
   * @param {String} term
   */
  search(term) {
    if (term && term.startsWith('path:') && term.split('path:')[1].trim()) {
      this.custom_search = '';
      const filter = { name: 'path', value: term.split('path:')[1].trim() };
      this.appliedFilters = this.appliedFilters.filter(
        item => item.name !== 'path'
      );
      this.appliedFilters.push(filter);
      this.$scope.$broadcast('wazuhFilter', { filter });
    } else if (
      term &&
      term.startsWith('file:') &&
      term.split('file:')[1].trim()
    ) {
      this.custom_search = '';
      const filter = { name: 'file', value: term.split('file:')[1].trim() };
      this.appliedFilters = this.appliedFilters.filter(
        item => item.name !== 'file'
      );
      this.appliedFilters.push(filter);
      this.$scope.$broadcast('wazuhFilter', { filter });
    } else {
      this.$scope.$broadcast('wazuhSearch', { term, removeFilters: true });
    }
  }

  /**
   * Return only the parents decoder if type is distinct to all
   * @param {String} typeFilter
   */
  onlyParents(typeFilter) {
    this.appliedFilters = [];
    if (typeFilter === 'all')
      this.$scope.$broadcast('wazuhUpdateInstancePath', { path: '/decoders' });
    else
      this.$scope.$broadcast('wazuhUpdateInstancePath', {
        path: '/decoders/parents'
      });
  }

  /**
   * Get full decoders data on CSV format
   */
  async downloadCsv() {
    try {
      const path =
        this.typeFilter === 'parents' ? '/decoders/parents' : '/decoders';
      const currentApi = JSON.parse(this.appState.getCurrentAPI()).id;
      const output = await this.csvReq.fetch(
        path,
        currentApi,
        this.wzTableFilter.get()
      );
      const blob = new Blob([output], { type: 'text/csv' }); // eslint-disable-line

      FileSaver.saveAs(blob, 'decoders.csv');

      return;
    } catch (error) {
      this.errorHandler.handle(error, 'Download CSV');
    }
    return;
  }

  editDecodersConfig = async () => {
    this.$scope.editingFile = true;
    try {
<<<<<<< HEAD
      this.$scope.fetchedXML = await this.rulesetHandler.getDecoderConfiguration(this.currentDecoder.file);
      this.$location.search('editingFile', true);
      this.appState.setNavigation({ status: true });
=======
      this.$scope.fetchedXML = await this.rulesetHandler.getDecoderConfiguration(
        this.currentDecoder.file
      );
>>>>>>> 4d99800d
      if (!this.$scope.$$phase) this.$scope.$digest();
      this.$scope.$broadcast('fetchedFile', { data: this.$scope.fetchedXML });
    } catch (error) {
      this.$scope.fetchedXML = null;
      this.errorHandler.handle(error, 'Fetch file error');
    }
  };
  closeEditingFile = () => {
    this.$scope.editingFile = false;
    this.appState.setNavigation({ status: true });
    this.$scope.$broadcast('closeEditXmlFile', {});
  };
  xmlIsValid = valid => {
    this.$scope.xmlHasErrors = valid;
    if (!this.$scope.$$phase) this.$scope.$digest();
  };
  doSaveDecoderConfig = () => {
    this.$scope.editingFile = false;
    this.$scope.$broadcast('saveXmlFile', { decoder: this.currentDecoder });
  };

  /**
   * This function takes back to the list but adding a filter from the detail view
   */
  addDetailFilter(name, value) {
    this.appliedFilters.push({ name, value });
    // Clear the autocomplete component
    this.searchTerm = '';
    // Go back to the list
    this.closeDetailView();
  }

  /**
   * This function changes to the decoders list view
   */
  closeDetailView(clear) {
    if (clear)
      this.appliedFilters = this.appliedFilters.slice(
        0,
        this.appliedFilters.length - 1
      );
    this.viewingDetail = false;
    this.currentDecoder = false;
    this.closeEditingFile();
    this.$scope.$emit('removeCurrentDecoder');
    if (!this.$scope.$$phase) this.$scope.$digest();
  }
}<|MERGE_RESOLUTION|>--- conflicted
+++ resolved
@@ -23,12 +23,10 @@
    * @param {*} csvReq
    * @param {*} wzTableFilter
    */
-<<<<<<< HEAD
-  constructor($scope, $sce, $location, errorHandler, appState, csvReq, wzTableFilter, wazuhConfig, rulesetHandler) {
-=======
   constructor(
     $scope,
     $sce,
+    $location,
     errorHandler,
     appState,
     csvReq,
@@ -36,7 +34,6 @@
     wazuhConfig,
     rulesetHandler
   ) {
->>>>>>> 4d99800d
     this.$scope = $scope;
     this.$sce = $sce;
     this.errorHandler = errorHandler;
@@ -218,15 +215,11 @@
   editDecodersConfig = async () => {
     this.$scope.editingFile = true;
     try {
-<<<<<<< HEAD
-      this.$scope.fetchedXML = await this.rulesetHandler.getDecoderConfiguration(this.currentDecoder.file);
+      this.$scope.fetchedXML = await this.rulesetHandler.getDecoderConfiguration(
+        this.currentDecoder.file
+      );
       this.$location.search('editingFile', true);
       this.appState.setNavigation({ status: true });
-=======
-      this.$scope.fetchedXML = await this.rulesetHandler.getDecoderConfiguration(
-        this.currentDecoder.file
-      );
->>>>>>> 4d99800d
       if (!this.$scope.$$phase) this.$scope.$digest();
       this.$scope.$broadcast('fetchedFile', { data: this.$scope.fetchedXML });
     } catch (error) {
