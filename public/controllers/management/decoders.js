--- conflicted
+++ resolved
@@ -26,10 +26,7 @@
   constructor(
     $scope,
     $sce,
-<<<<<<< HEAD
     $location,
-=======
->>>>>>> f9f57232
     errorHandler,
     appState,
     csvReq,
@@ -215,40 +212,37 @@
     return;
   }
 
-  editDecodersConfig = async () => {
+  async editDecodersConfig() {
     this.$scope.editingFile = true;
     try {
       this.$scope.fetchedXML = await this.rulesetHandler.getDecoderConfiguration(
         this.currentDecoder.file
       );
-<<<<<<< HEAD
       this.$location.search('editingFile', true);
       this.appState.setNavigation({ status: true });
-=======
->>>>>>> f9f57232
       if (!this.$scope.$$phase) this.$scope.$digest();
       this.$scope.$broadcast('fetchedFile', { data: this.$scope.fetchedXML });
     } catch (error) {
       this.$scope.fetchedXML = null;
       this.errorHandler.handle(error, 'Fetch file error');
     }
-  };
-  closeEditingFile = () => {
+  }
+
+  closeEditingFile() {
     this.$scope.editingFile = false;
-<<<<<<< HEAD
     this.appState.setNavigation({ status: true });
     this.$scope.$broadcast('closeEditXmlFile', {});
-=======
->>>>>>> f9f57232
-  };
-  xmlIsValid = valid => {
+  }
+
+  xmlIsValid(valid) {
     this.$scope.xmlHasErrors = valid;
     if (!this.$scope.$$phase) this.$scope.$digest();
-  };
-  doSaveDecoderConfig = () => {
+  }
+
+  doSaveDecoderConfig() {
     this.$scope.editingFile = false;
     this.$scope.$broadcast('saveXmlFile', { decoder: this.currentDecoder });
-  };
+  }
 
   /**
    * This function takes back to the list but adding a filter from the detail view
