--- conflicted
+++ resolved
@@ -215,17 +215,12 @@
   async editDecodersConfig() {
     this.$scope.editingFile = true;
     try {
-<<<<<<< HEAD
-      this.$scope.fetchedXML = await this.rulesetHandler.getDecoderConfiguration(this.currentDecoder.file);
-      this.$scope.$applyAsync();
-=======
       this.$scope.fetchedXML = await this.rulesetHandler.getDecoderConfiguration(
         this.currentDecoder.file
       );
       this.$location.search('editingFile', true);
       this.appState.setNavigation({ status: true });
-      if (!this.$scope.$$phase) this.$scope.$digest();
->>>>>>> 480f643d
+      this.$scope.$applyAsync();
       this.$scope.$broadcast('fetchedFile', { data: this.$scope.fetchedXML });
     } catch (error) {
       this.$scope.fetchedXML = null;
@@ -241,16 +236,10 @@
 
   xmlIsValid(valid) {
     this.$scope.xmlHasErrors = valid;
-<<<<<<< HEAD
     this.$scope.$applyAsync();
-  };
-  doSaveDecoderConfig = () => {
-=======
-    if (!this.$scope.$$phase) this.$scope.$digest();
   }
 
   doSaveDecoderConfig() {
->>>>>>> 480f643d
     this.$scope.editingFile = false;
     this.$scope.$broadcast('saveXmlFile', { decoder: this.currentDecoder });
   }
