/*
 * @param {Objet} * Wazuh app - Ruleset controllers
 * Copyright (C) 2015-2019 Wazuh, Inc.
 *
 * This program is free software; you can redistribute it and/or modify
 * it under the terms of the GNU General Public License as published by
 * the Free Software Foundation; either version 2 of the License, or
 * (at your option) any later version.
 *
 * Find more information about this on the LICENSE file.
 */
import * as FileSaver from '../../services/file-saver';

import { colors } from './colors';
import { AppState } from '../../react-services/app-state';


export class RulesController {
  /**
   * Class constructor
    * @param {Objet} $scope
    * @param {Objet} $sce
    * @param {Objet} errorHandler
    * @param {Objet} appState
    * @param {Objet} csvReq
    * @param {Objet} wzTableFilter
    * @param {Objet} $location
    * @param {Objet} apiReq
    * @param {Objet} wazuhConfig
    * @param {Objet} rulesetHandler
   */

  constructor(
    $scope,
    $sce,
    errorHandler,
    appState,
    csvReq,
    wzTableFilter,
    $location,
    apiReq,
    wazuhConfig,
    rulesetHandler
  ) {
    this.scope = $scope;
    this.sce = $sce;
    this.errorHandler = errorHandler;
    this.appState = appState;
    this.csvReq = csvReq;
    this.wzTableFilter = wzTableFilter;
    this.location = $location;
    this.apiReq = apiReq;
    this.wazuhConfig = wazuhConfig;
    this.rulesetHandler = rulesetHandler;

    this.overwriteError = false;
    this.isObject = item => typeof item === 'object';
    this.mctrl = this.scope.mctrl;
    this.mctrl.showingLocalRules = false;
    this.mctrl.onlyLocalFiles = false;
    this.appliedFilters = [];
  }

  async $onInit() {
    // Props
    this.mainRulesProps = {
      section: 'rules',
      wzReq: (method, path, body) => this.apiReq.request(method, path, body)
    }

    //Initialization
    this.searchTerm = '';
    this.viewingDetail = false;
    this.isArray = Array.isArray;

    const configuration = this.wazuhConfig.getConfig();
    this.adminMode = !!(configuration || {}).admin;


    // Listeners
    this.scope.$on('closeRuleView', () => {
      this.closeDetailView();
    });

    this.scope.$on('rulesetIsReloaded', () => {
      this.viewingDetail = false;
      this.scope.$applyAsync();
    });

    this.scope.$on('wazuhShowRule', (event, parameters) => {
      this.currentRule = parameters.rule;
      this.scope.$emit('setCurrentRule', { currentRule: this.currentRule });
      if (!(Object.keys((this.currentRule || {}).details || {}) || []).length) {
        this.currentRule.details = false;
      }
      this.viewingDetail = true;
      this.scope.$applyAsync();
    });

    this.scope.$on('showRestart', () => {
      this.restartBtn = true;
      this.scope.$applyAsync();
    });

    this.scope.$on('showSaveAndOverwrite', () => {
      this.overwriteError = true;
      this.scope.$applyAsync();
    });

    this.scope.$on('applyFilter', (event, parameters) => {
      this.scope.search(parameters.filter, true);
    });

    this.scope.$on('viewFileOnlyTable', (event, parameters) => {
      parameters.viewingDetail = this.viewingDetail;
      this.mctrl.switchFilesSubTab('rules', { parameters });
    });

    if (this.location.search() && this.location.search().ruleid) {
      const incomingRule = this.location.search().ruleid;
      this.location.search('ruleid', null);
      try {
        const data = await this.apiReq.request('get', `/rules/${incomingRule}`, {});
        const response = (((data || {}).data || {}).data || {}).items || [];
        if (response.length) {
          const result = response.filter(rule => rule.details.overwrite);
          this.currentRule = result.length ? result[0] : response[0];
        }
        this.scope.$emit('setCurrentRule', { currentRule: this.currentRule });
        if (
          !(Object.keys((this.currentRule || {}).details || {}) || []).length
        ) {
          this.currentRule.details = false;
        }
        this.viewingDetail = true;
        this.scope.$applyAsync();
      } catch (error) {
        this.errorHandler.handle(
          `Error fetching rule: ${incomingRule} from the Wazuh API`
        )
      }
    }
  }

<<<<<<< HEAD

export class RulesController {
  /**
   * Class constructor
    * @param {Objet} $scope
    * @param {Objet} $sce
    * @param {Objet} errorHandler
    * @param {Objet} appState
    * @param {Objet} csvReq
    * @param {Objet} wzTableFilter
    * @param {Objet} $location
    * @param {Objet} apiReq
    * @param {Objet} wazuhConfig
    * @param {Objet} rulesetHandler
   */

  constructor(
    $scope,
    $sce,
    errorHandler,
    appState,
    csvReq,
    wzTableFilter,
    $location,
    apiReq,
    wazuhConfig,
    rulesetHandler
  ) {
    this.scope = $scope;
    this.sce = $sce;
    this.errorHandler = errorHandler;
    this.appState = appState;
    this.csvReq = csvReq;
    this.wzTableFilter = wzTableFilter;
    this.location = $location;
    this.apiReq = apiReq;
    this.wazuhConfig = wazuhConfig;
    this.rulesetHandler = rulesetHandler;

    this.overwriteError = false;
    this.isObject = item => typeof item === 'object';
    this.mctrl = this.scope.mctrl;
    this.mctrl.showingLocalRules = false;
    this.mctrl.onlyLocalFiles = false;
    this.appliedFilters = [];
  }

  async $onInit() {
    // Props
    this.mainRulesProps = {
      section: 'rules',
      wzReq: (method, path, body) => this.apiReq.request(method, path, body)
    }

    //Initialization
    this.searchTerm = '';
    this.viewingDetail = false;
    this.isArray = Array.isArray;

    const configuration = this.wazuhConfig.getConfig();
    this.adminMode = !!(configuration || {}).admin;


    // Listeners
    this.scope.$on('closeRuleView', () => {
      this.closeDetailView();
    });

    this.scope.$on('rulesetIsReloaded', () => {
      this.viewingDetail = false;
      this.scope.$applyAsync();
    });

    this.scope.$on('wazuhShowRule', (event, parameters) => {
      this.currentRule = parameters.rule;
      this.scope.$emit('setCurrentRule', { currentRule: this.currentRule });
      if (!(Object.keys((this.currentRule || {}).details || {}) || []).length) {
        this.currentRule.details = false;
      }
      this.viewingDetail = true;
      this.scope.$applyAsync();
    });

    this.scope.$on('showRestart', () => {
      this.restartBtn = true;
      this.scope.$applyAsync();
    });

    this.scope.$on('showSaveAndOverwrite', () => {
      this.overwriteError = true;
      this.scope.$applyAsync();
    });

    this.scope.$on('applyFilter', (event, parameters) => {
      this.scope.search(parameters.filter, true);
    });

    this.scope.$on('viewFileOnlyTable', (event, parameters) => {
      parameters.viewingDetail = this.viewingDetail;
      this.mctrl.switchFilesSubTab('rules', { parameters });
    });

    if (this.location.search() && this.location.search().ruleid) {
      const incomingRule = this.location.search().ruleid;
      this.location.search('ruleid', null);
      try {
        const data = await this.apiReq.request('get', `/rules/${incomingRule}`, {});
        const response = (((data || {}).data || {}).data || {}).items || [];
        if (response.length) {
          const result = response.filter(rule => rule.details.overwrite);
          this.currentRule = result.length ? result[0] : response[0];
        }
        this.scope.$emit('setCurrentRule', { currentRule: this.currentRule });
        if (
          !(Object.keys((this.currentRule || {}).details || {}) || []).length
        ) {
          this.currentRule.details = false;
        }
        this.viewingDetail = true;
        this.scope.$applyAsync();
      } catch (error) {
        this.errorHandler.handle(
          `Error fetching rule: ${incomingRule} from the Wazuh API`
        )
      }
    }
  }

=======
>>>>>>> eb4fed4b
  /**
   * This performs a search with a given term
   * @param {String} term 
   * @param {Boolean} fromClick 
   */
  search(term, fromClick = false) {
    let clearInput = true;
    if (term && term.startsWith('group:') && term.split('group:')[1].trim()) {
      this.custom_search = '';
      const filter = { name: 'group', value: term.split('group:')[1].trim() };
      this.appliedFilters = this.appliedFilters.filter(
        item => item.name !== 'group'
      );

      this.appliedFilters.push(filter);
      this.scope.$broadcast('wazuhFilter', { filter });
    } else if (
      term &&
      term.startsWith('level:') &&
      term.split('level:')[1].trim()
    ) {
      this.custom_search = '';
      const filter = { name: 'level', value: term.split('level:')[1].trim() };
      this.appliedFilters = this.appliedFilters.filter(
        item => item.name !== 'level'
      );
      this.appliedFilters.push(filter);
      this.scope.$broadcast('wazuhFilter', { filter });
    } else if (
      term &&
      term.startsWith('pci:') &&
      term.split('pci:')[1].trim()
    ) {
      this.custom_search = '';
      const filter = { name: 'pci', value: term.split('pci:')[1].trim() };
      this.appliedFilters = this.appliedFilters.filter(
        item => item.name !== 'pci'
      );
      this.appliedFilters.push(filter);
      this.scope.$broadcast('wazuhFilter', { filter });
    } else if (
      term &&
      term.startsWith('gdpr:') &&
      term.split('gdpr:')[1].trim()
    ) {
      this.custom_search = '';
      const filter = { name: 'gdpr', value: term.split('gdpr:')[1].trim() };
      this.appliedFilters = this.appliedFilters.filter(
        item => item.name !== 'gdpr'
      );
      this.appliedFilters.push(filter);
      this.scope.$broadcast('wazuhFilter', { filter });
    } else if (
      term &&
      term.startsWith('hipaa:') &&
      term.split('hipaa:')[1].trim()
    ) {
      this.custom_search = '';
      const filter = { name: 'hipaa', value: term.split('hipaa:')[1].trim() };
      this.appliedFilters = this.appliedFilters.filter(
        item => item.name !== 'hipaa'
      );
      this.appliedFilters.push(filter);
      this.scope.$broadcast('wazuhFilter', { filter });
    } else if (
      term &&
      term.startsWith('nist-800-53:') &&
      term.split('nist-800-53:')[1].trim()
    ) {
      this.custom_search = '';
      const filter = {
        name: 'nist-800-53',
        value: term.split('nist-800-53:')[1].trim()
      };
      this.appliedFilters = this.appliedFilters.filter(
        item => item.name !== 'nist-800-53'
      );
      this.appliedFilters.push(filter);
      this.scope.$broadcast('wazuhFilter', { filter });
    } else if (
      term &&
      term.startsWith('file:') &&
      term.split('file:')[1].trim()
    ) {
      this.custom_search = '';
      const filter = { name: 'file', value: term.split('file:')[1].trim() };
      this.appliedFilters = this.appliedFilters.filter(
        item => item.name !== 'file'
      );
      this.appliedFilters.push(filter);
      this.scope.$broadcast('wazuhFilter', { filter });
    } else if (
      term &&
      term.startsWith('path:') &&
      term.split('path:')[1].trim()
    ) {
      this.custom_search = '';
      if (!this.mctrl.showingLocalRules) {
        const filter = { name: 'path', value: term.split('path:')[1].trim() };
        this.appliedFilters = this.appliedFilters.filter(
          item => item.name !== 'path'
        );
        this.appliedFilters.push(filter);
        this.scope.$broadcast('wazuhFilter', { filter });
      }
    } else {
      clearInput = false;
      this.scope.$broadcast('wazuhSearch', { term, removeFilters: 0 });
    }
    if (clearInput && !fromClick) {
      const searchBar = $('#search-input-rules');
      searchBar.val('');
    }
    this.scope.$applyAsync();
  }

  /**
 * This show us if new filter is already included in filters
 * @param {String} filterName
 */
  includesFilter(filterName) {
    return this.appliedFilters.map(item => item.name).includes(filterName);
  }

  /**
   * Get a filter given its name
   * @param {String} filterName
   */
  getFilter(filterName) {
    const filtered = this.appliedFilters.filter(
      item => item.name === filterName
    );
    const filter = filtered.length ? filtered[0].value : '';
    return filter;
  }


  /**
   * Swotch between tabs
   */
  switchLocalRules() {
    this.removeFilter('path');
    if (!this.mctrl.showingLocalRules) this.appliedFilters.push({ name: 'path', value: 'etc/rules' });
  }

  /**
   * This a the filter given its name
   * @param {String} filterName
   */
  removeFilter(filterName) {
    this.appliedFilters = this.appliedFilters.filter(
      item => item.name !== filterName
    );
    return this.scope.$broadcast('wazuhRemoveFilter', { filterName });
  }


  /**
  * This set color to a given rule argument
  * @param {String} ruleArg
  */
  colorRuleArg(ruleArg) {
    ruleArg = ruleArg.toString();
    let valuesArray = ruleArg.match(/\$\(((?!<\/span>).)*?\)(?!<\/span>)/gim);
    let coloredString = ruleArg;

    // If valuesArray is empty, means that the description doesn't have any arguments
    // In this case, then simply return the string
    // In other case, then colour the string and return
    if (valuesArray && valuesArray.length) {
      for (let i = 0, len = valuesArray.length; i < len; i++) {
        coloredString = coloredString.replace(
          /\$\(((?!<\/span>).)*?\)(?!<\/span>)/im,
          '<span style="color: ' +
          colors[i] +
          ' ">' +
          valuesArray[i] +
          '</span>'
        );
      }
    }

    return this.sce.trustAsHtml(coloredString);
  }

  /**
   * Get full data on CSV format
   */
  async downloadCsv() {
    try {
      this.errorHandler.info('Your download should begin automatically...', 'CSV');
<<<<<<< HEAD
      const currentApi = JSON.parse(this.appState.getCurrentAPI()).id;
=======
      const currentApi = JSON.parse(AppState.getCurrentAPI()).id;
>>>>>>> eb4fed4b
      const output = await this.csvReq.fetch(
        '/rules',
        currentApi,
        this.wzTableFilter.get()
      );
      const blob = new Blob([output], { type: 'text/csv' }); // eslint-disable-line

      FileSaver.saveAs(blob, 'rules.csv');

      return;
    } catch (error) {
      this.errorHandler.handle(error, 'Download CSV');
    }
    return;
  }

  /**
 * This function takes back to the list but adding a filter from the detail view
 * @param {String} name
 * @param {String} value
 */
  addDetailFilter(name, value) {
    // Go back to the list
    this.closeDetailView();
    this.search(`${name}:${value}`);
  }

  /**
   * Open a file
   * @param {String} file 
   * @param {String} path 
   */
  openFile(file, path) {
    if (file && path) {
      this.mctrl.switchFilesSubTab('rules', {
        parameters: {
          file: { file, path },
          path,
          viewingDetail: this.viewingDetail
        }
      });
    }
  }

  /**
   * Open an edit a rules file
   */
  async editRulesConfig() {
    this.editingFile = true;
    try {
      this.fetchedXML = await this.rulesetHandler.getRuleConfiguration(
        this.currentRule.file
      );
      this.location.search('editingFile', true);
<<<<<<< HEAD
      this.appState.setNavigation({ status: true });
=======
      AppState.setNavigation({ status: true });
>>>>>>> eb4fed4b
      this.scope.$applyAsync();
      this.scope.$broadcast('fetchedFile', { data: this.scope.fetchedXML });
    } catch (error) {
      this.fetchedXML = null;
      this.errorHandler.handle(error, 'Fetch file error');
    }
  }


  /**
   * Close the edition of the file
   */
  async closeEditingFile() {
    if (this.currentRule) {
      try {
        const ruleReloaded = await this.apiReq.request(
          'GET',
          `/rules/${this.currentRule.id}`,
          {}
        );
        const response =
          (((ruleReloaded || {}).data || {}).data || {}).items || [];
        if (response.length) {
          const result = response.filter(rule => rule.details.overwrite);
          this.currentRule = result.length ? result[0] : response[0];
        } else {
          this.currentRule = false;
          this.closeDetailView(true);
        }
        this.fetchedXML = false;
      } catch (error) {
        this.errorHandler.handle(error.message || error);
      }
    }

    this.editingFile = false;
    this.scope.$applyAsync();
<<<<<<< HEAD
    this.appState.setNavigation({ status: true });
=======
    AppState.setNavigation({ status: true });
>>>>>>> eb4fed4b
    this.scope.$broadcast('closeEditXmlFile', {});
    this.scope.$applyAsync();
  }

  /**
   * Checks if the XML is false
   */
  xmlIsValid() {
    this.xmlHasErrors = valid;
    this.scope.$applyAsync();
  }

  /**
   * This function changes to the rules list view
   */
  closeDetailView(clear) {
    this.mctrl.showingLocalRules = !this.mctrl.showingLocalRules;
    if (clear)
      this.appliedFilters = this.appliedFilters.slice(
        0,
        this.appliedFilters.length - 1
      );
    this.viewingDetail = false;
    this.currentRule = false;
    this.closeEditingFile();
    this.scope.$emit('removeCurrentRule');
    this.switchLocalRules();
    this.mctrl.showingLocalRules = !this.mctrl.showingLocalRules;
    this.scope.$applyAsync();
  }

  /**
   * Enable the save
   */
  toggleSaveConfig() {
    this.doingSaving = false;
    this.scope.$applyAsync();
  }

  /**
   * Enable the restart
   */
  toggleRestartMsg() {
    this.restartBtn = false;
    this.scope.$applyAsync();
  }

  /**
   * Cancel the save
   */
  cancelSaveAndOverwrite() {
    this.overwriteError = false;
    this.scope.$applyAsync();
  }

  /**
   * Emit the event to save the config
   */
  doSaveConfig() {
<<<<<<< HEAD
    const clusterInfo = this.appState.getClusterInfo();
=======
    const clusterInfo = AppState.getClusterInfo();
>>>>>>> eb4fed4b
    const showRestartManager =
      clusterInfo.status === 'enabled' ? 'cluster' : 'manager';
    this.doingSaving = true;
    const objParam = {
      rule: this.currentRule,
      showRestartManager,
      isOverwrite: !!this.overwriteError
    }
    this.scope.$broadcast('saveXmlFile', objParam);
  }

  /**
   * Emit the event to restart
   */
  restart() {
    this.scope.$emit('performRestart', {});
  }
}
<|MERGE_RESOLUTION|>--- conflicted
+++ resolved
@@ -142,137 +142,6 @@
     }
   }
 
-<<<<<<< HEAD
-
-export class RulesController {
-  /**
-   * Class constructor
-    * @param {Objet} $scope
-    * @param {Objet} $sce
-    * @param {Objet} errorHandler
-    * @param {Objet} appState
-    * @param {Objet} csvReq
-    * @param {Objet} wzTableFilter
-    * @param {Objet} $location
-    * @param {Objet} apiReq
-    * @param {Objet} wazuhConfig
-    * @param {Objet} rulesetHandler
-   */
-
-  constructor(
-    $scope,
-    $sce,
-    errorHandler,
-    appState,
-    csvReq,
-    wzTableFilter,
-    $location,
-    apiReq,
-    wazuhConfig,
-    rulesetHandler
-  ) {
-    this.scope = $scope;
-    this.sce = $sce;
-    this.errorHandler = errorHandler;
-    this.appState = appState;
-    this.csvReq = csvReq;
-    this.wzTableFilter = wzTableFilter;
-    this.location = $location;
-    this.apiReq = apiReq;
-    this.wazuhConfig = wazuhConfig;
-    this.rulesetHandler = rulesetHandler;
-
-    this.overwriteError = false;
-    this.isObject = item => typeof item === 'object';
-    this.mctrl = this.scope.mctrl;
-    this.mctrl.showingLocalRules = false;
-    this.mctrl.onlyLocalFiles = false;
-    this.appliedFilters = [];
-  }
-
-  async $onInit() {
-    // Props
-    this.mainRulesProps = {
-      section: 'rules',
-      wzReq: (method, path, body) => this.apiReq.request(method, path, body)
-    }
-
-    //Initialization
-    this.searchTerm = '';
-    this.viewingDetail = false;
-    this.isArray = Array.isArray;
-
-    const configuration = this.wazuhConfig.getConfig();
-    this.adminMode = !!(configuration || {}).admin;
-
-
-    // Listeners
-    this.scope.$on('closeRuleView', () => {
-      this.closeDetailView();
-    });
-
-    this.scope.$on('rulesetIsReloaded', () => {
-      this.viewingDetail = false;
-      this.scope.$applyAsync();
-    });
-
-    this.scope.$on('wazuhShowRule', (event, parameters) => {
-      this.currentRule = parameters.rule;
-      this.scope.$emit('setCurrentRule', { currentRule: this.currentRule });
-      if (!(Object.keys((this.currentRule || {}).details || {}) || []).length) {
-        this.currentRule.details = false;
-      }
-      this.viewingDetail = true;
-      this.scope.$applyAsync();
-    });
-
-    this.scope.$on('showRestart', () => {
-      this.restartBtn = true;
-      this.scope.$applyAsync();
-    });
-
-    this.scope.$on('showSaveAndOverwrite', () => {
-      this.overwriteError = true;
-      this.scope.$applyAsync();
-    });
-
-    this.scope.$on('applyFilter', (event, parameters) => {
-      this.scope.search(parameters.filter, true);
-    });
-
-    this.scope.$on('viewFileOnlyTable', (event, parameters) => {
-      parameters.viewingDetail = this.viewingDetail;
-      this.mctrl.switchFilesSubTab('rules', { parameters });
-    });
-
-    if (this.location.search() && this.location.search().ruleid) {
-      const incomingRule = this.location.search().ruleid;
-      this.location.search('ruleid', null);
-      try {
-        const data = await this.apiReq.request('get', `/rules/${incomingRule}`, {});
-        const response = (((data || {}).data || {}).data || {}).items || [];
-        if (response.length) {
-          const result = response.filter(rule => rule.details.overwrite);
-          this.currentRule = result.length ? result[0] : response[0];
-        }
-        this.scope.$emit('setCurrentRule', { currentRule: this.currentRule });
-        if (
-          !(Object.keys((this.currentRule || {}).details || {}) || []).length
-        ) {
-          this.currentRule.details = false;
-        }
-        this.viewingDetail = true;
-        this.scope.$applyAsync();
-      } catch (error) {
-        this.errorHandler.handle(
-          `Error fetching rule: ${incomingRule} from the Wazuh API`
-        )
-      }
-    }
-  }
-
-=======
->>>>>>> eb4fed4b
   /**
    * This performs a search with a given term
    * @param {String} term 
@@ -464,11 +333,7 @@
   async downloadCsv() {
     try {
       this.errorHandler.info('Your download should begin automatically...', 'CSV');
-<<<<<<< HEAD
-      const currentApi = JSON.parse(this.appState.getCurrentAPI()).id;
-=======
       const currentApi = JSON.parse(AppState.getCurrentAPI()).id;
->>>>>>> eb4fed4b
       const output = await this.csvReq.fetch(
         '/rules',
         currentApi,
@@ -523,11 +388,7 @@
         this.currentRule.file
       );
       this.location.search('editingFile', true);
-<<<<<<< HEAD
-      this.appState.setNavigation({ status: true });
-=======
       AppState.setNavigation({ status: true });
->>>>>>> eb4fed4b
       this.scope.$applyAsync();
       this.scope.$broadcast('fetchedFile', { data: this.scope.fetchedXML });
     } catch (error) {
@@ -565,11 +426,7 @@
 
     this.editingFile = false;
     this.scope.$applyAsync();
-<<<<<<< HEAD
-    this.appState.setNavigation({ status: true });
-=======
     AppState.setNavigation({ status: true });
->>>>>>> eb4fed4b
     this.scope.$broadcast('closeEditXmlFile', {});
     this.scope.$applyAsync();
   }
@@ -629,11 +486,7 @@
    * Emit the event to save the config
    */
   doSaveConfig() {
-<<<<<<< HEAD
-    const clusterInfo = this.appState.getClusterInfo();
-=======
     const clusterInfo = AppState.getClusterInfo();
->>>>>>> eb4fed4b
     const showRestartManager =
       clusterInfo.status === 'enabled' ? 'cluster' : 'manager';
     this.doingSaving = true;
