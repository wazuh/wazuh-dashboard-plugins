--- conflicted
+++ resolved
@@ -227,15 +227,11 @@
   $scope.editRulesConfig = async () => {
     $scope.editingFile = true;
     try {
-<<<<<<< HEAD
-      $scope.fetchedXML = await rulesetHandler.getRuleConfiguration($scope.currentRule.file)
+      $scope.fetchedXML = await rulesetHandler.getRuleConfiguration(
+        $scope.currentRule.file
+      );
       $location.search('editingFile', true);
       appState.setNavigation({ status: true });
-=======
-      $scope.fetchedXML = await rulesetHandler.getRuleConfiguration(
-        $scope.currentRule.file
-      );
->>>>>>> 4d99800d
       if (!$scope.$$phase) $scope.$digest();
       $scope.$broadcast('fetchedFile', { data: $scope.fetchedXML });
     } catch (error) {
