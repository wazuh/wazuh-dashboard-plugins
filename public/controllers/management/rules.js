--- conflicted
+++ resolved
@@ -230,11 +230,8 @@
       $scope.fetchedXML = await rulesetHandler.getRuleConfiguration(
         $scope.currentRule.file
       );
-<<<<<<< HEAD
       $location.search('editingFile', true);
       appState.setNavigation({ status: true });
-=======
->>>>>>> f9f57232
       if (!$scope.$$phase) $scope.$digest();
       $scope.$broadcast('fetchedFile', { data: $scope.fetchedXML });
     } catch (error) {
@@ -244,12 +241,9 @@
   };
   $scope.closeEditingFile = () => {
     $scope.editingFile = false;
-<<<<<<< HEAD
     appState.setNavigation({ status: true });
     $scope.$broadcast('closeEditXmlFile', {});
-=======
-    if (!$scope.$$phase) $scope.$digest();
->>>>>>> f9f57232
+    if (!$scope.$$phase) $scope.$digest();
   };
   $scope.xmlIsValid = valid => {
     $scope.xmlHasErrors = valid;
