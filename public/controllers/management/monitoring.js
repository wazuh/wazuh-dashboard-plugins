--- conflicted
+++ resolved
@@ -117,13 +117,8 @@
         monitoring: 1
       });
       $scope.currentNode = parameters.node;
-<<<<<<< HEAD
-      const data = await apiReq.request('GET', '/cluster/healthcheck', {
-        list_nodes: $scope.currentNode.name
-=======
       const data = await ApiRequest.request('GET', '/cluster/healthcheck', {
         node: $scope.currentNode.name
->>>>>>> be119cc5
       });
 
       $scope.currentNode.healthCheck =
@@ -248,18 +243,11 @@
       }
 
       const data = await Promise.all([
-<<<<<<< HEAD
-        apiReq.request('GET', '/cluster/nodes', {}),
-        apiReq.request('GET', '/cluster/local/config', {}),
-        apiReq.request('GET', '//', {}),
-        apiReq.request('GET', '/agents', { limit: 1 })
-=======
         ApiRequest.request('GET', '/cluster/nodes', {}),
         ApiRequest.request('GET', '/cluster/config', {}),
         ApiRequest.request('GET', '/version', {}),
         ApiRequest.request('GET', '/agents', { limit: 1 }),
         ApiRequest.request('GET', '/cluster/healthcheck', {})
->>>>>>> be119cc5
       ]);
 
       const nodeList = (((data[0] || {}).data || {}).data || {}) || false;
