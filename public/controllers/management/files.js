--- conflicted
+++ resolved
@@ -79,15 +79,6 @@
           isOverwrite: !!this.overwriteError
         };
         (isNewFile && this.$scope.type === 'rules') ||
-<<<<<<< HEAD
-          (!isNewFile && this.$scope.currentFile.type === 'rule')
-          ? (objParam.rule = isNewFile
-            ? this.selectedItem
-            : this.$scope.currentFile)
-          : (objParam.decoder = isNewFile
-            ? this.selectedItem
-            : this.$scope.currentFile);
-=======
         (!isNewFile && this.$scope.currentFile.type === 'rule')
           ? (objParam.rule = isNewFile
               ? this.selectedItem
@@ -95,7 +86,6 @@
           : (objParam.decoder = isNewFile
               ? this.selectedItem
               : this.$scope.currentFile);
->>>>>>> cb34f3c1
         this.$scope.$broadcast('saveXmlFile', objParam);
         this.$scope.$applyAsync();
       }
