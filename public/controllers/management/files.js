/*
 * Wazuh app - Ruleset controllers
 * Copyright (C) 2015-2019 Wazuh, Inc.
 *
 * This program is free software; you can redistribute it and/or modify
 * it under the terms of the GNU General Public License as published by
 * the Free Software Foundation; either version 2 of the License, or
 * (at your option) any later version.
 *
 * Find more information about this on the LICENSE file.
 */

export class FilesController {
  constructor(
    $scope,
    wazuhConfig,
    rulesetHandler,
    errorHandler,
    appState,
    $location
  ) {
    this.$scope = $scope;
    this.wazuhConfig = wazuhConfig;
    this.rulesetHandler = rulesetHandler;
    this.errorHandler = errorHandler;
    this.appState = appState;
    this.$location = $location;
    this.appliedFilters = [];
    this.searchTerm = '';
    this.overwriteError = false;
  }

  $onInit() {
    const configuration = this.wazuhConfig.getConfig();
    this.adminMode = !!(configuration || {}).admin;
    if (this.$scope.mctrl.showFile) {
      this.$scope.editorReadOnly = !(
        this.$scope.mctrl.showFile.parameters.path === 'etc/rules' ||
        this.$scope.mctrl.showFile.parameters.path === 'etc/decoders'
      );
      this.editFile(
        this.$scope.mctrl.showFile.parameters,
        this.$scope.editorReadOnly
      );
      this.$scope.goBack = true;
      this.$scope.viewingDetail = this.$scope.mctrl.showFile.parameters.viewingDetail;
    }
    this.$scope.mctrl.showFile = false;
    this.$scope.$on('editFile', (ev, params) => {
      this.$scope.editorReadOnly = false;
      this.editFile(params);
      this.$scope.$applyAsync();
    });

    this.$scope.$on('viewFileOnly', (ev, params) => {
      this.$scope.editorReadOnly = true;
      this.editFile(params, true);
      this.$scope.$applyAsync();
    });

    this.$scope.closeEditingFile = (flag = false) => {
      this.$scope.editingFile = false;
      this.$scope.editorReadOnly = false;
      this.$scope.fetchedXML = null;
      if (this.$scope.goBack) {
        if (this.$scope.viewingDetail) {
          this.$scope.mctrl.setCurrentRule({
            currentRule: this.$scope.mctrl.currentRule
          });
          this.$scope.mctrl.currentRule = null;
        }
        this.$scope.mctrl.setRulesTab(this.$scope.mctrl.globalRulesetTab, flag);
        this.$scope.goBack = false;
      }
      this.search();
      this.$scope.$applyAsync();
    };

    this.$scope.doSaveConfig = (isNewFile, fileName) => {
      const clusterInfo = this.appState.getClusterInfo();
      const showRestartManager =
        clusterInfo.status === 'enabled' ? 'cluster' : 'manager';
      if (isNewFile && !fileName) {
        this.errorHandler.handle(
          'Error creating a new file. You need to specify a file name',
          ''
        );
        return false;
      } else {
        if (isNewFile) {
          const validFileName = /(.+).xml/;
          const containsBlanks = /.*[ ].*/;
          if (fileName && !validFileName.test(fileName)) {
            fileName = fileName + '.xml';
          }
          if (containsBlanks.test(fileName)) {
            this.errorHandler.handle(
              'Error creating a new file. The filename can not contain white spaces.',
              ''
            );
            return false;
          }
          this.selectedItem = { file: fileName };
        }
        this.$scope.doingSaving = true;
        const objParam = {
          showRestartManager,
          isNewFile: !!isNewFile,
          isOverwrite: !!this.overwriteError
        };
        (isNewFile && this.$scope.type === 'rules') ||
          (!isNewFile && this.$scope.currentFile.type === 'rule')
          ? (objParam.rule = isNewFile
            ? this.selectedItem
            : this.$scope.currentFile)
          : (objParam.decoder = isNewFile
            ? this.selectedItem
            : this.$scope.currentFile);
        this.$scope.$broadcast('saveXmlFile', objParam);
        this.$scope.$applyAsync();
      }
    };

    this.$scope.toggleSaveConfig = () => {
      this.$scope.doingSaving = false;
      this.$scope.$applyAsync();
    };

    this.$scope.toggleRestartMsg = () => {
      this.$scope.restartBtn = false;
      this.$scope.$applyAsync();
    };

    this.$scope.cancelSaveAndOverwrite = newFileName => {
      this.$scope.$emit('changedInputFileName', { name: newFileName || 'new' });
      this.$scope.overwriteError = false;
      this.$scope.$applyAsync();
    };

    this.$scope.$on('showRestart', () => {
      this.$scope.restartBtn = true;
      this.$scope.$applyAsync();
    });

    this.$scope.$on('closeRulesetFile', () => {
<<<<<<< HEAD
      this.$scope.closeEditingFile();
=======
      this.$scope.closeEditingFile(true);
>>>>>>> ea3103db
      this.$scope.$applyAsync();
    });

    this.$scope.$on('showFileNameInput', () => {
      this.newFile = true;
      this.selectedItem = { file: 'new file' };
      this.$scope.$applyAsync();
    });

    this.$scope.restart = () => {
      this.$scope.$emit('performRestart', {});
    };
  }

  async editFile(params, readonly = false) {
    this.$scope.editingFile = true;
    this.$scope.newFile = false;
    try {
      this.$scope.currentFile = params.file;
      this.$scope.currentFile.type = params.path.includes('decoder')
        ? 'decoder'
        : 'rule';
      this.$scope.type = `${this.$scope.currentFile.type}s`;
      this.$scope.fetchedXML =
        this.$scope.type === 'rules'
          ? await this.rulesetHandler.getRuleConfiguration(
            this.$scope.currentFile.file,
            readonly
          )
          : await this.rulesetHandler.getDecoderConfiguration(
            this.$scope.currentFile.file,
            readonly
          );
      this.$scope.$applyAsync();
      if (!readonly) {
        this.$scope.$broadcast('fetchedFile', { data: this.$scope.fetchedXML });
      } else {
        this.$scope.$broadcast('XMLContentReady', {
          data: this.$scope.fetchedXML
        });
      }
    } catch (error) {
      this.$scope.fetchedXML = null;
      this.errorHandler.handle(error, 'Fetch file error');
    }
  }

  addNewFile(type) {
    this.$scope.editingFile = true;
    this.$scope.newFile = true;
    this.$scope.newFileName = '';
    this.$scope.selectedFileName = this.$scope.selectedRulesetTab;
    this.$scope.selectedItem = { file: 'new file' };
    this.$scope.fetchedXML = '<!-- Modify it at your will. -->';
    this.$scope.type = type;
    this.$scope.cancelSaveAndOverwrite();
    this.$scope.$applyAsync();
    this.$location.search('editingFile', true);
    this.appState.setNavigation({ status: true });
    this.$scope.$emit('fetchedFile', { data: this.$scope.fetchedXML });
  }

  switchFilesSubTab(tab) {
    this.filesSubTab = tab;
  }

  search(term) {
    this.$scope.$broadcast('wazuhSearch', { term, removeFilters: 0 });
  }
}<|MERGE_RESOLUTION|>--- conflicted
+++ resolved
@@ -109,13 +109,13 @@
           isOverwrite: !!this.overwriteError
         };
         (isNewFile && this.$scope.type === 'rules') ||
-          (!isNewFile && this.$scope.currentFile.type === 'rule')
+        (!isNewFile && this.$scope.currentFile.type === 'rule')
           ? (objParam.rule = isNewFile
-            ? this.selectedItem
-            : this.$scope.currentFile)
+              ? this.selectedItem
+              : this.$scope.currentFile)
           : (objParam.decoder = isNewFile
-            ? this.selectedItem
-            : this.$scope.currentFile);
+              ? this.selectedItem
+              : this.$scope.currentFile);
         this.$scope.$broadcast('saveXmlFile', objParam);
         this.$scope.$applyAsync();
       }
@@ -143,11 +143,7 @@
     });
 
     this.$scope.$on('closeRulesetFile', () => {
-<<<<<<< HEAD
-      this.$scope.closeEditingFile();
-=======
       this.$scope.closeEditingFile(true);
->>>>>>> ea3103db
       this.$scope.$applyAsync();
     });
 
@@ -174,13 +170,13 @@
       this.$scope.fetchedXML =
         this.$scope.type === 'rules'
           ? await this.rulesetHandler.getRuleConfiguration(
-            this.$scope.currentFile.file,
-            readonly
-          )
+              this.$scope.currentFile.file,
+              readonly
+            )
           : await this.rulesetHandler.getDecoderConfiguration(
-            this.$scope.currentFile.file,
-            readonly
-          );
+              this.$scope.currentFile.file,
+              readonly
+            );
       this.$scope.$applyAsync();
       if (!readonly) {
         this.$scope.$broadcast('fetchedFile', { data: this.$scope.fetchedXML });
