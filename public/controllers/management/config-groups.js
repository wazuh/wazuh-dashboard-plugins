--- conflicted
+++ resolved
@@ -89,12 +89,8 @@
       this.$scope.editingFile = false;
       this.$scope.$broadcast('saveXmlFile', {
         group: this.$scope.selectedItem.name,
-<<<<<<< HEAD
-        showRestartManager: this.clusterInfo.status === 'enabled' ? 'cluster' : 'manager'
-=======
         showRestartManager:
           this.clusterInfo.status === 'enabled' ? 'cluster' : 'manager'
->>>>>>> 480f643d
       });
     };
     this.$scope.switchAddingGroup = () => {
