/*
 * Wazuh app - Management groups controller
 * Copyright (C) 2015-2019 Wazuh, Inc.
 *
 * This program is free software; you can redistribute it and/or modify
 * it under the terms of the GNU General Public License as published by
 * the Free Software Foundation; either version 2 of the License, or
 * (at your option) any later version.
 *
 * Find more information about this on the LICENSE file.
 */
import beautifier from '../../utils/json-beautifier';
import * as FileSaver from '../../services/file-saver';

export class GroupsController {
  constructor(
    $scope,
    $location,
    apiReq,
    errorHandler,
    csvReq,
    appState,
    shareAgent,
    groupHandler,
    wazuhConfig,
    reportingService
  ) {
    this.scope = $scope;
    this.location = $location;
    this.apiReq = apiReq;
    this.errorHandler = errorHandler;
    this.csvReq = csvReq;
    this.appState = appState;
    this.shareAgent = shareAgent;
    this.groupHandler = groupHandler;
    this.wazuhConfig = wazuhConfig;
    this.reportingService = reportingService;
  }

  async $onInit() {
    try {
      this.addingGroup = false;
      this.load = true;
      // Store a boolean variable to check if come from agents
      this.globalAgent = this.shareAgent.getAgent();

      await this.loadGroups();

      // Listeners
      this.scope.$on('groupsIsReloaded', async () => {
        await this.loadGroups();
        this.groupsSelectedTab = false;
        this.editingFile = false;
        this.currentGroup = false;
        this.scope.$emit('removeCurrentGroup');
        this.lookingGroup = false;
        this.scope.$applyAsync();
      });

      this.scope.$on('wazuhShowGroupFile', (ev, parameters) => {
        console.log('parameters ', parameters)
        ev.stopPropagation();
        if (
          ((parameters || {}).fileName || '').includes('agent.conf') &&
          this.adminMode
        ) {
          return this.editGroupAgentConfig();
        }
        return this.showFile(parameters.groupName, parameters.fileName);
      });

      this.scope.$on('updateGroupInformation', this.updateGroupInformation());

      // Resetting the factory configuration
      this.scope.$on('$destroy', () => { console.log('destroy') });

      this.scope.$watch('lookingGroup', value => {
        this.availableAgents = {
          loaded: false,
          data: [],
          offset: 0,
          loadedAll: false
        };
        this.selectedAgents = {
          loaded: false,
          data: [],
          offset: 0,
          loadedAll: false
        };
        this.addMultipleAgents(false);
        if (!value) {
          this.file = false;
          this.filename = false;
        }
      });

      // Props
      this.exportConfigurationProps = {
        exportConfiguration: enabledComponents => this.exportConfiguration(enabledComponents),
        type: 'group'
      };

      this.groupsTabsProps = {
        clickAction: tab => {
          if (tab === 'agents') {
            this.goBackToAgents();
          } else if (tab === 'files') {
            this.goBackFiles();
          }
        },
        selectedTab: this.groupsSelectedTab || 'agents',
        tabs: [{ id: 'agents', name: 'Agents' }, { id: 'files', name: 'Content' }]
      };

      this.agentsInGroupTableProps = {
        getAgentsByGroup: group => this.getAgentsByGroup(group),
        addAgents: () => this.addMultipleAgents(true),
        export: (group, filters) => this.downloadCsv(`/agents/groups/${group}`, filters),
        removeAgentFromGroup: (agent, group) => this.removeAgentFromGroup(agent, group),
        goToAgent: agent => this.goToAgent(agent),
        exportConfigurationProps: this.exportConfigurationProps
      };

      this.filesInGroupTableProps = {
        getFilesFromGroup: group => this.getFilesFromGroup(group),
        export: (group, filters) => this.downloadCsv(`/agents/groups/${group}/files`, filters),
        editConfig: () => this.editGroupAgentConfig(),
        openFileContent: (group, file) => this.openFileContent(group, file),
        exportConfigurationProps: this.exportConfigurationProps
      }

      return;
    } catch (error) {
      this.errorHandler.handle(error, 'Groups');
    }
  };


  /**
   * Loads the initial information
   */
  async loadGroups() {
    try {
      // If come from agents
      if (this.globalAgent) {
        const globalGroup = this.shareAgent.getSelectedGroup();
        // Get ALL groups
        const data = await this.apiReq.request('GET', '/agents/groups/', {
          limit: 1000
        });
        const filtered = data.data.data.items.filter(
          group => group.name === globalGroup
        );
        if (Array.isArray(filtered) && filtered.length) {
          // Load that our group
          this.loadGroup(filtered[0]);
          this.lookingGroup = true;
          this.addingAgents = false;
        } else {
          throw Error(`Group ${globalGroup} not found`);
        }

        this.shareAgent.deleteAgent();
      } else {
        const loadedGroups = await this.apiReq.request('GET', '/agents/groups/', {
          limit: 1000
        });
        this.buildGroupsTableProps(loadedGroups.data.data.items);
        const configuration = this.wazuhConfig.getConfig();
        this.adminMode = !!(configuration || {}).admin;
        this.load = false;
      }
      this.scope.$applyAsync();
    } catch (error) {
      return Promise.reject(error);
    }
  }

  /**
  * Get full data on CSV format from a path
  * @param {String} path path with data to convert
  */
  async downloadCsv(path, filters) {
    try {
      this.errorHandler.info('Your download should begin automatically...', 'CSV');
      const currentApi = JSON.parse(this.appState.getCurrentAPI()).id;
      const output = await this.csvReq.fetch(
        path,
        currentApi,
        filters
      );
      const blob = new Blob([output], { type: 'text/csv' }); // eslint-disable-line

      FileSaver.saveAs(blob, 'groups.csv');      
      return;
    } catch (error) {
      this.errorHandler.handle(error, 'Download CSV');
    }
    return;
  }

  /**
   * This perfoms a search by a given term
   * @param {String} term
   */
  search(term) {
    this.scope.$broadcast('wazuhSearch', { term });
  };


  toggle() {
    this.lookingGroup = true;
  }

  /**
   * This navigate to a selected agent
   * @param {Number} agentId
   */
  showAgent(agentId) {
    this.shareAgent.setAgent(agentId);
    this.location.search('tab', null);
    this.location.path('/agents');
  };

  /**
   * This load the group information to a given agent
   * @param {String} group
   */
  async loadGroup(group) {
    try {
      this.groupsSelectedTab = 'agents';
      this.lookingGroup = true;
      const count = await this.apiReq.request(
        'GET',
        `/agents/groups/${group.name}/files`,
        { limit: 1 }
      );
      this.totalFiles = count.data.data.totalItems;
      this.fileViewer = false;
      this.currentGroup = group;
      // Set the name to the react tables
      this.agentsInGroupTableProps.group = this.currentGroup;
      this.filesInGroupTableProps.group = this.currentGroup;
      this.groupsSelectedTab = 'agents';
      this.location.search('currentGroup', group.name);
      if (this.location.search() && this.location.search().navigation) {
        this.appState.setNavigation({ status: true });
        this.location.search('navigation', null);
      }
      this.scope.$emit('setCurrentGroup', { currentGroup: this.currentGroup });
      this.fileViewer = false;
      this.load = false;
      this.globalAgent = false;
      this.scope.$applyAsync();
    } catch (error) {
      this.errorHandler.handle(error, 'Groups');
    }
    return;
  };

<<<<<<< HEAD
  /**
   * Updates the group information
   * @param {Object} event 
   * @param {Object} parameters 
   */
  async updateGroupInformation(event, parameters) {
=======
  //listeners
  $scope.$on('wazuhShowGroup', (ev, parameters) => {
    ev.stopPropagation();
    $scope.groupsSelectedTab = 'agents';
    $scope.groupsTabsProps.selectedTab = 'agents';
    return $scope.loadGroup(parameters.group);
  });

  $scope.$on('wazuhShowGroupFile', (ev, parameters) => {
    ev.stopPropagation();
    if (
      ((parameters || {}).fileName || '').includes('agent.conf') &&
      $scope.adminMode
    ) {
      return $scope.editGroupAgentConfig();
    }
    return $scope.showFile(parameters.groupName, parameters.fileName);
  });

  const updateGroupInformation = async (event, parameters) => {
>>>>>>> ceec2eaa
    try {
      if (this.currentGroup) {
        const result = await Promise.all([
          await this.apiReq.request('GET', `/agents/groups/${parameters.group}`, {
            limit: 1
          }),
          await this.apiReq.request('GET', `/agents/groups`, {
            search: parameters.group
          })
        ]);

        const [count, sums] = result.map(
          item => ((item || {}).data || {}).data || false
        );
        const updatedGroup = ((sums || {}).items || []).find(
          item => item.name === parameters.group
        );

        this.currentGroup.count = (count || {}).totalItems || 0;
        if (updatedGroup) {
          this.currentGroup.configSum = updatedGroup.configSum;
          this.currentGroup.mergedSum = updatedGroup.mergedSum;
        }
      }
    } catch (error) {
      this.errorHandler.handle(error, 'Groups');
    }
    this.scope.$applyAsync();
    return;
  };

  /**
   * This navigate back to agents overview
   */
  goBackToAgents() {
    this.groupsSelectedTab = 'agents';
    this.file = false;
    this.filename = false;
    this.scope.$applyAsync();
  };

  /**
   * This navigate back to files
   */
  goBackFiles() {
    this.groupsSelectedTab = 'files';
    this.addingAgents = false;
    this.editingFile = false;
    this.file = false;
    this.filename = false;
    this.fileViewer = false;
    this.scope.$applyAsync();
  };

  /**
   * This navigate back to groups
   */
  goBackGroups() {
    this.currentGroup = false;
    this.scope.$emit('removeCurrentGroup');
    this.lookingGroup = false;
    this.editingFile = false;
    this.scope.$applyAsync();
  };

  /**
   * 
   * @param {Object} enabledComponents 
   */
  exportConfiguration(enabledComponents) {
    this.reportingService.startConfigReport(
      this.currentGroup,
      'groupConfig',
      enabledComponents
    );
  };

  /**
   * This show us a group file, for a given group and file
   *
   * @param {String} groupName
   * @param {String} fileName
   */
  async showFile(groupName, fileName) {
    try {
      if (this.filename) this.filename = '';
      if (fileName === '../ar.conf') fileName = 'ar.conf';
      this.fileViewer = true;
      const tmpName = `/agents/groups/${groupName}/files/${fileName}`;
      const data = await this.apiReq.request('GET', tmpName, {});
      this.file = beautifier.prettyPrint(data.data.data);
      this.filename = fileName;
      this.scope.$applyAsync();
    } catch (error) {
      this.errorHandler.handle(error, 'Groups');
    }
    return;
  };

  async fetchFile() {
    try {
      const data = await this.apiReq.request(
        'GET',
        `/agents/groups/${this.currentGroup.name}/files/agent.conf`,
        { format: 'xml' }
      );
      const xml = ((data || {}).data || {}).data || false;

      if (!xml) {
        throw new Error('Could not fetch agent.conf file');
      }
      return xml;
    } catch (error) {
      return Promise.reject(error);
    }
  };

  async editGroupAgentConfig() {
    this.editingFile = true;
    try {
      this.fetchedXML = await this.fetchFile();
      this.location.search('editingFile', true);
      this.appState.setNavigation({ status: true });
      this.scope.$broadcast('fetchedFile', { data: this.fetchedXML });
    } catch (error) {
      this.fetchedXML = null;
      this.errorHandler.handle(error, 'Fetch file error');
    }
    this.scope.$applyAsync();
  };

  closeEditingFile() {
    this.editingFile = false;
    this.appState.setNavigation({ status: true });
    this.scope.$broadcast('closeEditXmlFile', {});
    this.groupsTabsProps.selectedTab = 'files';
    this.scope.$applyAsync();
  };

  /**
   * Set if the XML is valid
   * @param {Boolean} valid 
   */
  xmlIsValid(valid) {
    this.xmlHasErrors = valid;
    this.scope.$applyAsync();
  };

  doSaveGroupAgentConfig() {
    this.scope.$broadcast('saveXmlFile', {
      group: this.currentGroup.name,
      type: 'group'
    });
  };


  async reload(element, searchTerm, addOffset, start) {
    if (element === 'left') {
      if (!this.availableAgents.loadedAll) {
        this.multipleSelectorLoading = true;
        if (start) {
          this.selectedAgents.offset = 0;
        } else {
          this.availableAgents.offset += addOffset + 1;
        }
        try {
          await this.loadAllAgents(searchTerm, start);
        } catch (error) {
          this.errorHandler.handle(error, 'Error fetching all available agents');
        }
      }
    } else {
      if (!this.selectedAgents.loadedAll) {
        this.multipleSelectorLoading = true;
        this.selectedAgents.offset += addOffset + 1;
        await this.loadSelectedAgents(searchTerm);
      }
    }

    this.multipleSelectorLoading = false;
    this.scope.$applyAsync();
  };

  async loadSelectedAgents(searchTerm) {
    try {
      let params = {
        offset: !searchTerm ? this.selectedAgents.offset : 0,
        select: ['id', 'name']
      };
      if (searchTerm) {
        params.search = searchTerm;
      }
      const result = await this.apiReq.request(
        'GET',
        `/agents/groups/${this.currentGroup.name}`,
        params
      );
      this.totalSelectedAgents = result.data.data.totalItems;
      const mapped = result.data.data.items.map(item => {
        return { key: item.id, value: item.name };
      });
      if (searchTerm) {
        this.selectedAgents.data = mapped;
        this.selectedAgents.loadedAll = true;
      } else {
        this.selectedAgents.data = this.selectedAgents.data.concat(mapped);
      }
      if (
        this.selectedAgents.data.length === 0 ||
        this.selectedAgents.data.length < 500 ||
        this.selectedAgents.offset >= this.totalSelectedAgents
      ) {
        this.selectedAgents.loadedAll = true;
      }
    } catch (error) {
      this.errorHandler.handle(error, 'Error fetching group agents');
    }
    this.selectedAgents.loaded = true;
  };

  async loadAllAgents(searchTerm, start) {
    try {
      const params = {
        limit: 500,
        offset: !searchTerm ? this.availableAgents.offset : 0,
        select: ['id', 'name']
      };

      if (searchTerm) {
        params.search = searchTerm;
        this.availableAgents.offset = 0;
      }

      const req = await this.apiReq.request('GET', '/agents/', params);

      this.totalAgents = req.data.data.totalItems;

      const mapped = req.data.data.items
        .filter(item => {
          return (
            this.selectedAgents.data.filter(selected => {
              return selected.key == item.id;
            }).length == 0 && item.id !== '000'
          );
        })
        .map(item => {
          return { key: item.id, value: item.name };
        });

      if (searchTerm || start) {
        this.availableAgents.data = mapped;
      } else {
        this.availableAgents.data = this.availableAgents.data.concat(
          mapped
        );
      }

      if (this.availableAgents.data.length < 10 && !searchTerm) {
        if (this.availableAgents.offset >= this.totalAgents) {
          this.availableAgents.loadedAll = true;
        }
        if (!this.availableAgents.loadedAll) {
          this.availableAgents.offset += 499;
          await this.loadAllAgents();
        }
      }
    } catch (error) {
      this.errorHandler.handle(error, 'Error fetching all available agents');
    }
  };

  async addMultipleAgents(toggle) {
    try {
      this.addingAgents = toggle;
      if (toggle && !this.availableAgents.loaded) {
        this.availableAgents = {
          loaded: false,
          data: [],
          offset: 0,
          loadedAll: false
        };
        this.selectedAgents = {
          loaded: false,
          data: [],
          offset: 0,
          loadedAll: false
        };
        this.multipleSelectorLoading = true;
        while (!this.selectedAgents.loadedAll) {
          await this.loadSelectedAgents();
          this.selectedAgents.offset += 499;
        }
        this.firstSelectedList = [...this.selectedAgents.data];
        await this.loadAllAgents();
        this.multipleSelectorLoading = false;
      }
    } catch (error) {
      this.errorHandler.handle(error, 'Error adding agents');
    }
    this.scope.$applyAsync();
    return;
  };

  getItemsToSave() {
    const original = this.firstSelectedList;
    const modified = this.selectedAgents.data;
    this.deletedAgents = [];
    this.addedAgents = [];

    modified.forEach(mod => {
      if (original.filter(e => e.key === mod.key).length === 0) {
        this.addedAgents.push(mod);
      }
    });
    original.forEach(orig => {
      if (modified.filter(e => e.key === orig.key).length === 0) {
        this.deletedAgents.push(orig);
      }
    });

    const addedIds = [...new Set(this.addedAgents.map(x => x.key))];
    const deletedIds = [...new Set(this.deletedAgents.map(x => x.key))];

    return { addedIds, deletedIds };
  };

  /**
   * Re-group the given array depending on the property provided as parameter.
   * @param {*} collection Array<object>
   * @param {*} property String
   */
  groupBy(collection, property) {
    try {
      const values = [];
      const result = [];

      for (const item of collection) {
        const index = values.indexOf(item[property]);
        if (index > -1) result[index].push(item);
        else {
          values.push(item[property]);
          result.push([item]);
        }
      }
      return result.length ? result : false;
    } catch (error) {
      return false;
    }
  };

  async saveAddAgents() {
    const itemsToSave = this.getItemsToSave();
    const failedIds = [];

    try {
      this.multipleSelectorLoading = true;
      if (itemsToSave.addedIds.length) {
        const addResponse = await this.apiReq.request(
          'POST',
          `/agents/group/${this.currentGroup.name}`,
          { ids: itemsToSave.addedIds }
        );
        if (addResponse.data.data.failed_ids) {
          failedIds.push(...addResponse.data.data.failed_ids);
        }
      }
      if (itemsToSave.deletedIds.length) {
        const deleteResponse = await this.apiReq.request(
          'DELETE',
          `/agents/group/${this.currentGroup.name}`,
          { ids: itemsToSave.deletedIds.toString() }
        );
        if (deleteResponse.data.data.failed_ids) {
          failedIds.push(...deleteResponse.data.data.failed_ids);
        }
      }

      if (failedIds.length) {
        const failedErrors = failedIds.map(item => ({
          id: (item || {}).id,
          message: ((item || {}).error || {}).message
        }));
        this.failedErrors = groupBy(failedErrors, 'message') || false;
        errorHandler.info(
          `Group has been updated but an error has occurred with ${failedIds.length} agents`,
          '',
          true
        );
      } else {
        this.errorHandler.info('Group has been updated');
      }
      this.addMultipleAgents(false);
      this.multipleSelectorLoading = false;
      await this.updateGroupInformation(null, {
        group: this.currentGroup.name
      });
    } catch (err) {
      this.multipleSelectorLoading = false;
      this.errorHandler.handle(err, 'Error applying changes');
    }
    this.scope.$applyAsync();
    return;
  };

  clearFailedErrors() {
    this.failedErrors = false;
  };

  checkLimit() {
    if (this.firstSelectedList) {
      const itemsToSave = this.getItemsToSave();
      this.currentAdding = itemsToSave.addedIds.length;
      this.currentDeleting = itemsToSave.deletedIds.length;
      this.moreThan500 =
        this.currentAdding > 500 || this.currentDeleting > 500;
    }
  };

  switchAddingGroup() {
    this.addingGroup = !this.addingGroup;
  };


  async deleteGroup(group) {
    try {
      await this.groupHandler.removeGroup(group.name);
    } catch (error) {
      this.errorHandler.handle(error.message || error);
    }
  };


  buildGroupsTableProps(items) {
    this.groupsTableProps = {
      items,
      createGroup: async name => {
        await this.groupHandler.createGroup(name);
      },
      goGroup: group => {
        this.loadGroup(group);
      },
      editGroup: group => {
        this.openGroupFromList(group);
      },
      deleteGroup: group => {
        this.deleteGroup(group);
      },
      export: (filters) => {
        this.downloadCsv('/agents/groups', filters);
      },
      refresh: () => {
        this.loadGroups();
      }
    };
  };

  /**
   * When clicking in the pencil icon this open the config group editor
   * @param {Group} group 
   */
  openGroupFromList(group) {
    this.editingFile = true;
    this.groupsSelectedTab = 'files';
    this.appState.setNavigation({ status: true });
    this.location.search('navigation', true);
    return this.loadGroup(group).then(() => this.editGroupAgentConfig());
  };

  /**
   * Returns the agents in a group
   * @param {String} group 
   */
  async getAgentsByGroup(group) {
    try {
      const g = group || this.currentGroup.name;
      const result = await this.apiReq.request('GET', `/agents/groups/${g}`, {});
      const agents = (((result || {}).data || {}).data || {}).items || [];
      return agents;
    } catch (error) {
      return Promise.reject(error);
    }
  }

  /**
   * Returns the files in a group
   * @param {String} group 
   */
  async getFilesFromGroup(group) {
    try {
      const g = group || this.currentGroup.name;
      const result = await this.apiReq.request('GET', `/agents/groups/${g}/files`, {});
      const files = (((result || {}).data || {}).data || {}).items || [];
      return files;
    } catch (error) {
      return Promise.reject(error);
    }
  }

  /**
   * Opens the content of the file
   * @param {String} group 
   * @param {String} file 
   */
  async openFileContent(group, file) {
    try {
      if (file.includes('agent.conf') && this.adminMode) return this.editGroupAgentConfig();
      return await this.showFile(group, file);
    } catch (error) {
      return Promise.reject(error);
    }
  }

  /**
   * Removes an agent from a group
   * @param {String} agent
   * @param {Strin} group
   */
  async removeAgentFromGroup(agent, group) {
    try {
      const g = group || this.currentGroup.name
      const data = await this.groupHandler.removeAgentFromGroup(g, agent);
      this.errorHandler.info(((data || {}).data || {}).data);
    } catch (error) {
      this.errorHandler.handle(error.message || error);
    }
  }

  /**
   * Navigate to an agent
   */
  goToAgent(item) {
    this.shareAgent.setAgent(item);
    this.shareAgent.setTargetLocation({
      tab: 'welcome',
      subTab: 'panels'
    });
    this.location.path('/agents');
  }
}<|MERGE_RESOLUTION|>--- conflicted
+++ resolved
@@ -258,35 +258,12 @@
     return;
   };
 
-<<<<<<< HEAD
   /**
    * Updates the group information
    * @param {Object} event 
    * @param {Object} parameters 
    */
   async updateGroupInformation(event, parameters) {
-=======
-  //listeners
-  $scope.$on('wazuhShowGroup', (ev, parameters) => {
-    ev.stopPropagation();
-    $scope.groupsSelectedTab = 'agents';
-    $scope.groupsTabsProps.selectedTab = 'agents';
-    return $scope.loadGroup(parameters.group);
-  });
-
-  $scope.$on('wazuhShowGroupFile', (ev, parameters) => {
-    ev.stopPropagation();
-    if (
-      ((parameters || {}).fileName || '').includes('agent.conf') &&
-      $scope.adminMode
-    ) {
-      return $scope.editGroupAgentConfig();
-    }
-    return $scope.showFile(parameters.groupName, parameters.fileName);
-  });
-
-  const updateGroupInformation = async (event, parameters) => {
->>>>>>> ceec2eaa
     try {
       if (this.currentGroup) {
         const result = await Promise.all([
