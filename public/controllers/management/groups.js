/*
 * Wazuh app - Management groups controller
 * Copyright (C) 2015-2019 Wazuh, Inc.
 *
 * This program is free software; you can redistribute it and/or modify
 * it under the terms of the GNU General Public License as published by
 * the Free Software Foundation; either version 2 of the License, or
 * (at your option) any later version.
 *
 * Find more information about this on the LICENSE file.
 */
<<<<<<< HEAD
=======
import { AppState } from "../../react-services/app-state";
>>>>>>> eb4fed4b

export class GroupsController {
  constructor(
    $scope,
    $location,
    apiReq,
    errorHandler,
    appState,
    shareAgent,
    groupHandler,
    wazuhConfig,
    reportingService
  ) {
    this.scope = $scope;
    this.location = $location;
    this.apiReq = apiReq;
    this.errorHandler = errorHandler;
    this.appState = appState;
    this.shareAgent = shareAgent;
    this.groupHandler = groupHandler;
    this.wazuhConfig = wazuhConfig;
    this.reportingService = reportingService;
  }

  async $onInit() {
    try {
      this.mctrl = this.scope.mctrl;
      this.addingGroup = false;
      this.load = false;
      // Store a boolean variable to check if come from agents
      this.globalAgent = this.shareAgent.getAgent();

      await this.loadGroups();
<<<<<<< HEAD

      // Listeners

      // Resetting the factory configuration
      this.scope.$on('$destroy', () => {});

      this.scope.$watch('lookingGroup', value => {
        this.availableAgents = {
          loaded: false,
          data: [],
          offset: 0,
          loadedAll: false,
        };
        this.selectedAgents = {
          loaded: false,
          data: [],
          offset: 0,
          loadedAll: false,
        };
        this.addMultipleAgents(false);
        if (!value) {
          this.file = false;
          this.filename = false;
        }
      });

=======

      // Listeners

      // Resetting the factory configuration
      this.scope.$on('$destroy', () => {});

      this.scope.$watch('lookingGroup', value => {
        this.availableAgents = {
          loaded: false,
          data: [],
          offset: 0,
          loadedAll: false,
        };
        this.selectedAgents = {
          loaded: false,
          data: [],
          offset: 0,
          loadedAll: false,
        };
        this.addMultipleAgents(false);
        if (!value) {
          this.file = false;
          this.filename = false;
        }
      });

>>>>>>> eb4fed4b
      // Props
      this.exportConfigurationProps = {
        exportConfiguration: enabledComponents => this.exportConfiguration(enabledComponents),
        type: 'group',
      };

      this.agentsInGroupTableProps = {
        addAgents: () => this.addMultipleAgents(true),
        exportConfigurationProps: this.exportConfigurationProps,
      };

      this.filesInGroupTableProps = {
        exportConfigurationProps: this.exportConfigurationProps,
      };

      return;
    } catch (error) {
      this.errorHandler.handle(error, 'Groups');
    }
  }

  /**
   * Loads the initial information
   */
  async loadGroups() {
    try {
      // If come from agents
      if (this.globalAgent) {
        const globalGroup = this.shareAgent.getSelectedGroup();
        // Get ALL groups
        const data = await this.apiReq.request('GET', '/agents/groups/', {
          limit: 1000,
        });
        const filtered = data.data.data.items.filter(group => group.name === globalGroup);
        if (Array.isArray(filtered) && filtered.length) {
          // Load that our group
          this.loadGroup(filtered[0]);
          this.lookingGroup = true;
          this.addingAgents = false;
        } else {
          throw Error(`Group ${globalGroup} not found`);
        }

        this.shareAgent.deleteAgent();
      } else {
        const loadedGroups = await this.apiReq.request('GET', '/agents/groups/', {
          limit: 1000,
        });
        this.buildGroupsTableProps(loadedGroups.data.data.items);
        const configuration = this.wazuhConfig.getConfig();
        this.adminMode = !!(configuration || {}).admin;
        this.load = false;
      }
      this.scope.$applyAsync();
    } catch (error) {
      return Promise.reject(error);
    }
  }

  toggle() {
    this.lookingGroup = true;
  }

  /**
   * This navigate to a selected agent
   * @param {Number} agentId
   */
  showAgent(agent) {
    this.shareAgent.setAgent(agent);
    this.location.search('tab', null);
    this.location.path('/agents');
    this.scope.$applyAsync();
  }

  /**
   * This load the group information to a given agent
   * @param {String} group
   */
  async loadGroup(group) {
    try {
      this.groupsSelectedTab = 'agents';
      this.lookingGroup = true;
      const count = await this.apiReq.request('GET', `/agents/groups/${group.name}/files`, {
        limit: 1,
      });
      this.totalFiles = count.data.data.totalItems;
      this.fileViewer = false;
      this.currentGroup = group;
      // Set the name to the react tables
      this.agentsInGroupTableProps.group = this.currentGroup;
      this.filesInGroupTableProps.group = this.currentGroup;
      this.groupsSelectedTab = 'agents';
      this.location.search('currentGroup', group.name);
      if (this.location.search() && this.location.search().navigation) {
<<<<<<< HEAD
        this.appState.setNavigation({ status: true });
=======
        AppState.setNavigation({ status: true });
>>>>>>> eb4fed4b
        this.location.search('navigation', null);
      }
      this.scope.$emit('setCurrentGroup', { currentGroup: this.currentGroup });
      this.fileViewer = false;
      this.load = false;
      this.globalAgent = false;
      this.scope.$applyAsync();
    } catch (error) {
      this.errorHandler.handle(error, 'Groups');
    }
    return;
  }

  /**
   *
   * @param {Object} enabledComponents
   */
  exportConfiguration(enabledComponents, group) {
    this.reportingService.startConfigReport(group, 'groupConfig', enabledComponents);
  }

  async loadSelectedAgents(searchTerm) {
    try {
      let params = {
        offset: !searchTerm ? this.selectedAgents.offset : 0,
        select: ['id', 'name'],
      };
      if (searchTerm) {
        params.search = searchTerm;
      }
      const result = await this.apiReq.request(
        'GET',
        `/agents/groups/${this.currentGroup.name}`,
        params
      );
      this.totalSelectedAgents = result.data.data.totalItems;
      const mapped = result.data.data.items.map(item => {
        return { key: item.id, value: item.name };
      });
      this.firstSelectedList = mapped;
      if (searchTerm) {
        this.selectedAgents.data = mapped;
        this.selectedAgents.loadedAll = true;
      } else {
        this.selectedAgents.data = this.selectedAgents.data.concat(mapped);
      }
      if (
        this.selectedAgents.data.length === 0 ||
        this.selectedAgents.data.length < 500 ||
        this.selectedAgents.offset >= this.totalSelectedAgents
      ) {
        this.selectedAgents.loadedAll = true;
      }
    } catch (error) {
      this.errorHandler.handle(error, 'Error fetching group agents');
    }
    this.selectedAgents.loaded = true;
  }

  async loadAllAgents(searchTerm, start) {
    try {
      const params = {
        limit: 500,
        offset: !searchTerm ? this.availableAgents.offset : 0,
        select: ['id', 'name'],
      };

      if (searchTerm) {
        params.search = searchTerm;
        this.availableAgents.offset = 0;
      }

      const req = await this.apiReq.request('GET', '/agents/', params);

      this.totalAgents = req.data.data.totalItems;

      const mapped = req.data.data.items
        .filter(item => {
          return (
            this.selectedAgents.data.filter(selected => {
              return selected.key == item.id;
            }).length == 0 && item.id !== '000'
          );
        })
        .map(item => {
          return { key: item.id, value: item.name };
        });

      if (searchTerm || start) {
        this.availableAgents.data = mapped;
      } else {
        this.availableAgents.data = this.availableAgents.data.concat(mapped);
      }

      if (this.availableAgents.data.length < 10 && !searchTerm) {
        if (this.availableAgents.offset >= this.totalAgents) {
          this.availableAgents.loadedAll = true;
        }
        if (!this.availableAgents.loadedAll) {
          this.availableAgents.offset += 499;
          await this.loadAllAgents();
        }
      }
    } catch (error) {
      this.errorHandler.handle(error, 'Error fetching all available agents');
    }
  }

  async addMultipleAgents(toggle) {
    try {
      this.addingAgents = toggle;
      if (toggle && !this.availableAgents.loaded) {
        this.availableAgents = {
          loaded: false,
          data: [],
          offset: 0,
          loadedAll: false,
        };
        this.selectedAgents = {
          loaded: false,
          data: [],
          offset: 0,
          loadedAll: false,
        };
        this.multipleSelectorLoading = true;
        while (!this.selectedAgents.loadedAll) {
          await this.loadSelectedAgents();
          this.selectedAgents.offset += 499;
        }
        this.firstSelectedList = [...this.selectedAgents.data];
        await this.loadAllAgents();
        this.multipleSelectorLoading = false;
      }
    } catch (error) {
      this.errorHandler.handle(error, 'Error adding agents');
    }
    this.scope.$applyAsync();
    return;
  }

  async cancelButton() {
    this.mctrl.managementProps.groupsProps.closeAddingAgents = true;
    await this.addMultipleAgents(false);
  }

  getItemsToSave() {
    const original = this.firstSelectedList;
    const modified = this.selectedAgents.data;
    this.deletedAgents = [];
    this.addedAgents = [];

    modified.forEach(mod => {
      if (original.filter(e => e.key === mod.key).length === 0) {
        this.addedAgents.push(mod);
      }
    });
    original.forEach(orig => {
      if (modified.filter(e => e.key === orig.key).length === 0) {
        this.deletedAgents.push(orig);
      }
    });

    const addedIds = [...new Set(this.addedAgents.map(x => x.key))];
    const deletedIds = [...new Set(this.deletedAgents.map(x => x.key))];

    return { addedIds, deletedIds };
  }

  /**
   * Re-group the given array depending on the property provided as parameter.
   * @param {*} collection Array<object>
   * @param {*} property String
   */
  groupBy(collection, property) {
    try {
      const values = [];
      const result = [];

      for (const item of collection) {
        const index = values.indexOf(item[property]);
        if (index > -1) result[index].push(item);
        else {
          values.push(item[property]);
          result.push([item]);
        }
      }
      return result.length ? result : false;
    } catch (error) {
      return false;
    }
  }

  async saveAddAgents() {
    const itemsToSave = this.getItemsToSave();
    const failedIds = [];
    try {
      this.multipleSelectorLoading = true;
      if (itemsToSave.addedIds.length) {
        const addResponse = await this.apiReq.request(
          'POST',
          `/agents/group/${this.currentGroup.name}`,
          { ids: itemsToSave.addedIds }
        );
        if (addResponse.data.data.failed_ids) {
          failedIds.push(...addResponse.data.data.failed_ids);
        }
      }
      if (itemsToSave.deletedIds.length) {
        const deleteResponse = await this.apiReq.request(
          'DELETE',
          `/agents/group/${this.currentGroup.name}`,
          { ids: itemsToSave.deletedIds.toString() }
        );
        if (deleteResponse.data.data.failed_ids) {
          failedIds.push(...deleteResponse.data.data.failed_ids);
        }
      }

      if (failedIds.length) {
        const failedErrors = failedIds.map(item => ({
          id: (item || {}).id,
          message: ((item || {}).error || {}).message,
        }));
        this.failedErrors = this.groupBy(failedErrors, 'message') || false;
        this.errorHandler.info(
          `Group has been updated but an error has occurred with ${failedIds.length} agents`,
          '',
          true
        );
      } else {
        this.errorHandler.info('Group has been updated');
      }
      // this.addMultipleAgents(false);
      this.multipleSelectorLoading = false;
      this.cancelButton();
    } catch (err) {
      this.multipleSelectorLoading = false;
      this.errorHandler.handle(err, 'Error applying changes');
    }
    this.scope.$applyAsync();
    return;
  }

  clearFailedErrors() {
    this.failedErrors = false;
  }

  checkLimit() {
    if (this.firstSelectedList) {
      const itemsToSave = this.getItemsToSave();
      this.currentAdding = itemsToSave.addedIds.length;
      this.currentDeleting = itemsToSave.deletedIds.length;
      this.moreThan500 = this.currentAdding > 500 || this.currentDeleting > 500;
    }
  }

  switchAddingGroup() {
    this.addingGroup = !this.addingGroup;
  }

  buildGroupsTableProps(items) {
    this.groupsTableProps = {
      items,
      closeAddingAgents: false,
      showAddingAgents: (status, group) => {
        this.showAddingAgents(status, group);
      },
      exportConfigurationProps: {
        exportConfiguration: (enabledComponents, group) =>
          this.exportConfiguration(enabledComponents, group),
        type: 'group',
      },
      currentGroup: group => {
        this.currentGroup = group;
      },
      showAgent: agent => {
        this.showAgent(agent);
      },
    };
    this.mctrl.managementProps.groupsProps = this.groupsTableProps;
  }

  async showAddingAgents(status, group) {
    this.load = true;
    this.mctrl.managementProps.groupsProps.closeAddingAgents = false;
    this.currentGroup = group;
    this.lookingGroup = true;
    await this.addMultipleAgents(status);
    this.load = false;
  }
}<|MERGE_RESOLUTION|>--- conflicted
+++ resolved
@@ -9,10 +9,7 @@
  *
  * Find more information about this on the LICENSE file.
  */
-<<<<<<< HEAD
-=======
 import { AppState } from "../../react-services/app-state";
->>>>>>> eb4fed4b
 
 export class GroupsController {
   constructor(
@@ -46,7 +43,6 @@
       this.globalAgent = this.shareAgent.getAgent();
 
       await this.loadGroups();
-<<<<<<< HEAD
 
       // Listeners
 
@@ -73,34 +69,6 @@
         }
       });
 
-=======
-
-      // Listeners
-
-      // Resetting the factory configuration
-      this.scope.$on('$destroy', () => {});
-
-      this.scope.$watch('lookingGroup', value => {
-        this.availableAgents = {
-          loaded: false,
-          data: [],
-          offset: 0,
-          loadedAll: false,
-        };
-        this.selectedAgents = {
-          loaded: false,
-          data: [],
-          offset: 0,
-          loadedAll: false,
-        };
-        this.addMultipleAgents(false);
-        if (!value) {
-          this.file = false;
-          this.filename = false;
-        }
-      });
-
->>>>>>> eb4fed4b
       // Props
       this.exportConfigurationProps = {
         exportConfiguration: enabledComponents => this.exportConfiguration(enabledComponents),
@@ -195,11 +163,7 @@
       this.groupsSelectedTab = 'agents';
       this.location.search('currentGroup', group.name);
       if (this.location.search() && this.location.search().navigation) {
-<<<<<<< HEAD
-        this.appState.setNavigation({ status: true });
-=======
         AppState.setNavigation({ status: true });
->>>>>>> eb4fed4b
         this.location.search('navigation', null);
       }
       this.scope.$emit('setCurrentGroup', { currentGroup: this.currentGroup });
