--- conflicted
+++ resolved
@@ -151,7 +151,6 @@
     return $scope.showFile(parameters.groupName, parameters.fileName);
   });
 
-<<<<<<< HEAD
   $scope.$on('updateGroupInformation', async (event, parameters) => {
     try {
       const result = await apiReq.request(
@@ -168,11 +167,9 @@
     return;
   });
 
-=======
-  /**
+    /**
    * This navigate back to agents overview
    */
->>>>>>> 40f3ce71
   $scope.goBackToAgents = () => {
     $scope.groupsSelectedTab = 'agents';
     $scope.file = false;
