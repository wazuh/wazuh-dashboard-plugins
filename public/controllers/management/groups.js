/*
 * Wazuh app - Management groups controller
 * Copyright (C) 2015-2020 Wazuh, Inc.
 *
 * This program is free software; you can redistribute it and/or modify
 * it under the terms of the GNU General Public License as published by
 * the Free Software Foundation; either version 2 of the License, or
 * (at your option) any later version.
 *
 * Find more information about this on the LICENSE file.
 */
import { WazuhConfig } from '../../react-services/wazuh-config';
import { ApiRequest } from '../../react-services/api-request';
import { ShareAgent } from '../../factories/share-agent';
import { GroupHandler } from '../../react-services/group-handler';
import { ErrorHandler } from '../../react-services/error-handler';

export class GroupsController {
  constructor($scope, $location, errorHandler, reportingService) {
    this.scope = $scope;
    this.location = $location;
    this.apiReq = ApiRequest;
    this.errorHandler = errorHandler;
    this.shareAgent = new ShareAgent();
    this.groupHandler = GroupHandler;
    this.wazuhConfig = new WazuhConfig();
    this.reportingService = reportingService;
  }

  async $onInit() {
    try {
      this.mctrl = this.scope.mctrl;
      this.addingGroup = false;
      this.load = false;
      await this.loadGroups();

      // Listeners

      // Resetting the factory configuration
      this.scope.$on('$destroy', () => { });

      this.scope.$watch('lookingGroup', value => {
        this.addingAgents = false;
        if (!value) {
          this.file = false;
          this.filename = false;
        }
      });

      // Props
      this.exportConfigurationProps = {
        exportConfiguration: enabledComponents =>
          this.exportConfiguration(enabledComponents),
        type: 'group'
      };

      this.filesInGroupTableProps = {
        exportConfigurationProps: this.exportConfigurationProps
      };

      return;
    } catch (error) {
      ErrorHandler.handle(error, 'Groups');
    }
  }

  /**
   * Loads the initial information
   */
  async loadGroups() {
    try {
      // If come from agents
      // Store a boolean variable to check if come from agents
      this.globalAgent = this.shareAgent.getAgent();
      if (this.globalAgent) {
        const globalGroup = this.shareAgent.getSelectedGroup();
        // Get ALL groups
        const data = await this.apiReq.request('GET',
          '/groups', {
            params: {
              limit: 1000
            },
          });
        const filtered = data.data.data.affected_items.filter(group => group.name === globalGroup);
        if (Array.isArray(filtered) && filtered.length) {
          // Load that our group
          this.buildGroupsTableProps(data.data.data.items, {
            group: filtered[0]
          });
        } else {
          throw Error(`Group ${globalGroup} not found`);
        }

        this.shareAgent.deleteAgent();
      } else {
        const loadedGroups = await this.apiReq.request('GET',
          '/groups', {
            params: {
              limit: 1000
            }
          }
        );
        this.buildGroupsTableProps(loadedGroups.data.data.affected_items);
        const configuration = this.wazuhConfig.getConfig();
        this.adminMode = !!(configuration || {}).admin;
        this.load = false;
      }
      this.scope.$applyAsync();
    } catch (error) {
      return Promise.reject(error);
    }
  }

  toggle() {
    this.lookingGroup = true;
  }

  /**
   * This navigate to a selected agent
   * @param {Number} agentId
   */
  showAgent(agent) {
    this.shareAgent.setAgent(agent);
    this.location.search('tab', null);
    this.location.path('/agents');
    this.scope.$applyAsync();
  }

  /**
   *
   * @param {Object} enabledComponents
   */
  exportConfiguration(enabledComponents, group) {
    this.reportingService.startConfigReport(
      group,
      'groupConfig',
      enabledComponents
    );
  }

<<<<<<< HEAD
  async loadSelectedAgents(searchTerm) {
    try {
      let params = {
        offset: !searchTerm ? this.selectedAgents.offset : 0,
        select: ['id', 'name'].toString(),
      };
      if (searchTerm) {
        params.search = searchTerm;
      }
      const result = await this.apiReq.request(
        'GET',
        `/groups/${this.currentGroup.name}/agents`, {
          params: params
        },
      );
      this.totalSelectedAgents = result.data.data.total_affected_items;
      const mapped = result.data.data.affected_items.map(item => {
        return {
          key: item.id,
          value: item.name
        };
      });
      this.firstSelectedList = mapped;
      if (searchTerm) {
        this.selectedAgents.data = mapped;
        this.selectedAgents.loadedAll = true;
      } else {
        this.selectedAgents.data = this.selectedAgents.data.concat(mapped);
      }
      if (
        this.selectedAgents.data.length === 0 ||
        this.selectedAgents.data.length < 500 ||
        this.selectedAgents.offset >= this.totalSelectedAgents
      ) {
        this.selectedAgents.loadedAll = true;
      }
    } catch (error) {
      ErrorHandler.handle(error, 'Error fetching group agents');
    }
    this.selectedAgents.loaded = true;
  }

  async loadAllAgents(searchTerm, start) {
    try {
      const params = {
        limit: 500,
        offset: !start ? this.availableAgents.offset : 0,
        select: ['id', 'name'].toString()
      };    
      if (searchTerm) {
        params.search = searchTerm;
      }

      const req = await this.apiReq.request('GET', '/agents', {
        params: params
      });

      this.totalAgents = req.data.data.total_affected_items;

      const mapped = req.data.data.affected_items
        .filter(item => {
          return (
            this.selectedAgents.data.filter(selected => {
              return selected.key == item.id;
            }).length == 0 && item.id !== '000'
          );
        })
        .map(item => {
          return {
            key: item.id,
            value: item.name
          };
        });
      if (start) {
        this.availableAgents.data = mapped;
      } else {
        this.availableAgents.data = this.availableAgents.data.concat(mapped);
      }

      if (this.availableAgents.data.length < 10 && !searchTerm) {
        if (this.availableAgents.offset >= this.totalAgents) {
          this.availableAgents.loadedAll = true;
        }
        if (!this.availableAgents.loadedAll) {
          this.availableAgents.offset += 499;
          await this.loadAllAgents(searchTerm);
        }
      }
    } catch (error) {
      ErrorHandler.handle(error, 'Error fetching all available agents');
    }
  }

  async addMultipleAgents(toggle) {
    try {
      this.addingAgents = toggle;
      if (toggle && !this.availableAgents.loaded) {
        this.availableAgents = {
          loaded: false,
          data: [],
          offset: 0,
          loadedAll: false
        };
        this.selectedAgents = {
          loaded: false,
          data: [],
          offset: 0,
          loadedAll: false
        };
        this.multipleSelectorLoading = true;
        while (!this.selectedAgents.loadedAll) {
          await this.loadSelectedAgents();
          this.selectedAgents.offset += 499;
        }
        this.firstSelectedList = [...this.selectedAgents.data];
        await this.loadAllAgents();
        this.multipleSelectorLoading = false;
      }
    } catch (error) {
      ErrorHandler.handle(error, 'Error adding agents');
    }
    this.scope.$applyAsync();
    return;
  }

  async cancelButton() {
    this.mctrl.managementProps.groupsProps.closeAddingAgents = true;
    await this.addMultipleAgents(false);
  }

  getItemsToSave() {
    const original = this.firstSelectedList;
    const modified = this.selectedAgents.data;
    this.deletedAgents = [];
    this.addedAgents = [];

    modified.forEach(mod => {
      if (original.filter(e => e.key === mod.key).length === 0) {
        this.addedAgents.push(mod);
      }
    });
    original.forEach(orig => {
      if (modified.filter(e => e.key === orig.key).length === 0) {
        this.deletedAgents.push(orig);
      }
    });

    const addedIds = [...new Set(this.addedAgents.map(x => x.key))];
    const deletedIds = [...new Set(this.deletedAgents.map(x => x.key))];

    return {
      addedIds,
      deletedIds
    };
  }

  /**
   * Re-group the given array depending on the property provided as parameter.
   * @param {*} collection Array<object>
   * @param {*} property String
   */
  groupBy(collection, property) {
    try {
      const values = [];
      const result = [];

      for (const item of collection) {
        const index = values.indexOf(item[property]);
        if (index > -1) result[index].push(item);
        else {
          values.push(item[property]);
          result.push([item]);
        }
      }
      return result.length ? result : false;
    } catch (error) {
      return false;
    }
  }

  async saveAddAgents() {
    const itemsToSave = this.getItemsToSave();
    const affectedIds = [];
    const failedIds = [];
    try {
      this.multipleSelectorLoading = true;
      if (itemsToSave.addedIds.length) {
        const addResponse = await this.apiReq.request(
          'PUT',
          `/agents/group`, {
            params: {
              group_id: this.currentGroup.name,
              list_agents: itemsToSave.addedIds.toString()
            }
          }
        );
        if (addResponse.data.data.total_failed_items) {
          failedIds.push(...addResponse.data.data.failed_items);
        }
        if (addResponse.data.data.total_affected_items) {
          affectedIds.push(...addResponse.data.data.affected_items);
        }
      }
      if (itemsToSave.deletedIds.length) {
        const deleteResponse = await this.apiReq.request(
          'DELETE',
          `/agents/group`, {
            params: {
              group_id: this.currentGroup.name,
              list_agents: itemsToSave.deletedIds.toString()
            }
          }
        );
        if (deleteResponse.data.data.total_failed_items) {
          failedIds.push(...deleteResponse.data.data.failed_items);
        }
        if (deleteResponse.data.data.total_affected_items) {
          affectedIds.push(...deleteResponse.data.data.affected_items);
        }
      }

      if (failedIds.length) {
        const failedErrors = failedIds.map(item => ({
          id: ((item || {}).error || {}).code,
          message: ((item || {}).error || {}).message,
        }));

        const arrayIds = failedIds.map(item => (item.id));

        this.failedErrors = this.groupBy(failedErrors, 'message') || false;
        ErrorHandler.info(
          `Group has been updated but an error has occurred with ${failedIds.length} agents`,
          '',
          { warning: true }
        );
      } else {
        ErrorHandler.info('Group has been updated');
      }
      // this.addMultipleAgents(false);
      this.multipleSelectorLoading = false;
      this.cancelButton();
    } catch (err) {
      this.multipleSelectorLoading = false;
      ErrorHandler.handle(err, 'Error applying changes');
    }
    this.scope.$applyAsync();
    return;
  }

  clearFailedErrors() {
    this.failedErrors = false;
  }

  checkLimit() {
    if (this.firstSelectedList) {
      const itemsToSave = this.getItemsToSave();
      this.currentAdding = itemsToSave.addedIds.length;
      this.currentDeleting = itemsToSave.deletedIds.length;
      this.moreThan500 = this.currentAdding > 500 || this.currentDeleting > 500;
    }
=======
  async cancelButton() {
    this.mctrl.managementProps.groupsProps.closeAddingAgents = true;
    this.addingAgents = false;
>>>>>>> 00e93a47
  }

  switchAddingGroup() {
    this.addingGroup = !this.addingGroup;
  }

  buildGroupsTableProps(items, params = {}) {
    this.redirectGroup = params.group || false;
    this.groupsTableProps = {
      items,
      closeAddingAgents: false,
      showAddingAgents: (status, group) => {
        this.showAddingAgents(status, group);
      },
      exportConfigurationProps: {
        exportConfiguration: (enabledComponents, group) =>
          this.exportConfiguration(enabledComponents, group),
        type: 'group'
      },
      currentGroup: group => {
        this.currentGroup = group;
      },
      updateProps: () => {
        this.loadGroups();
      },
      showAgent: agent => {
        this.showAgent(agent);
      },
      selectedGroup: this.redirectGroup
    };
    this.mctrl.managementProps.groupsProps = this.groupsTableProps;
  }

  async showAddingAgents(status, group) {
    this.load = true;
    this.mctrl.managementProps.groupsProps.closeAddingAgents = false;
    this.currentGroup = group;
    this.lookingGroup = true;
    this.addingAgents = status;
    this.load = false;
    this.multipleAgentSelectorProps = {
      currentGroup: this.currentGroup,
      cancelButton: () => this.cancelButton(),
    };
    this.scope.$applyAsync();
  }
}<|MERGE_RESOLUTION|>--- conflicted
+++ resolved
@@ -138,272 +138,9 @@
     );
   }
 
-<<<<<<< HEAD
-  async loadSelectedAgents(searchTerm) {
-    try {
-      let params = {
-        offset: !searchTerm ? this.selectedAgents.offset : 0,
-        select: ['id', 'name'].toString(),
-      };
-      if (searchTerm) {
-        params.search = searchTerm;
-      }
-      const result = await this.apiReq.request(
-        'GET',
-        `/groups/${this.currentGroup.name}/agents`, {
-          params: params
-        },
-      );
-      this.totalSelectedAgents = result.data.data.total_affected_items;
-      const mapped = result.data.data.affected_items.map(item => {
-        return {
-          key: item.id,
-          value: item.name
-        };
-      });
-      this.firstSelectedList = mapped;
-      if (searchTerm) {
-        this.selectedAgents.data = mapped;
-        this.selectedAgents.loadedAll = true;
-      } else {
-        this.selectedAgents.data = this.selectedAgents.data.concat(mapped);
-      }
-      if (
-        this.selectedAgents.data.length === 0 ||
-        this.selectedAgents.data.length < 500 ||
-        this.selectedAgents.offset >= this.totalSelectedAgents
-      ) {
-        this.selectedAgents.loadedAll = true;
-      }
-    } catch (error) {
-      ErrorHandler.handle(error, 'Error fetching group agents');
-    }
-    this.selectedAgents.loaded = true;
-  }
-
-  async loadAllAgents(searchTerm, start) {
-    try {
-      const params = {
-        limit: 500,
-        offset: !start ? this.availableAgents.offset : 0,
-        select: ['id', 'name'].toString()
-      };    
-      if (searchTerm) {
-        params.search = searchTerm;
-      }
-
-      const req = await this.apiReq.request('GET', '/agents', {
-        params: params
-      });
-
-      this.totalAgents = req.data.data.total_affected_items;
-
-      const mapped = req.data.data.affected_items
-        .filter(item => {
-          return (
-            this.selectedAgents.data.filter(selected => {
-              return selected.key == item.id;
-            }).length == 0 && item.id !== '000'
-          );
-        })
-        .map(item => {
-          return {
-            key: item.id,
-            value: item.name
-          };
-        });
-      if (start) {
-        this.availableAgents.data = mapped;
-      } else {
-        this.availableAgents.data = this.availableAgents.data.concat(mapped);
-      }
-
-      if (this.availableAgents.data.length < 10 && !searchTerm) {
-        if (this.availableAgents.offset >= this.totalAgents) {
-          this.availableAgents.loadedAll = true;
-        }
-        if (!this.availableAgents.loadedAll) {
-          this.availableAgents.offset += 499;
-          await this.loadAllAgents(searchTerm);
-        }
-      }
-    } catch (error) {
-      ErrorHandler.handle(error, 'Error fetching all available agents');
-    }
-  }
-
-  async addMultipleAgents(toggle) {
-    try {
-      this.addingAgents = toggle;
-      if (toggle && !this.availableAgents.loaded) {
-        this.availableAgents = {
-          loaded: false,
-          data: [],
-          offset: 0,
-          loadedAll: false
-        };
-        this.selectedAgents = {
-          loaded: false,
-          data: [],
-          offset: 0,
-          loadedAll: false
-        };
-        this.multipleSelectorLoading = true;
-        while (!this.selectedAgents.loadedAll) {
-          await this.loadSelectedAgents();
-          this.selectedAgents.offset += 499;
-        }
-        this.firstSelectedList = [...this.selectedAgents.data];
-        await this.loadAllAgents();
-        this.multipleSelectorLoading = false;
-      }
-    } catch (error) {
-      ErrorHandler.handle(error, 'Error adding agents');
-    }
-    this.scope.$applyAsync();
-    return;
-  }
-
-  async cancelButton() {
-    this.mctrl.managementProps.groupsProps.closeAddingAgents = true;
-    await this.addMultipleAgents(false);
-  }
-
-  getItemsToSave() {
-    const original = this.firstSelectedList;
-    const modified = this.selectedAgents.data;
-    this.deletedAgents = [];
-    this.addedAgents = [];
-
-    modified.forEach(mod => {
-      if (original.filter(e => e.key === mod.key).length === 0) {
-        this.addedAgents.push(mod);
-      }
-    });
-    original.forEach(orig => {
-      if (modified.filter(e => e.key === orig.key).length === 0) {
-        this.deletedAgents.push(orig);
-      }
-    });
-
-    const addedIds = [...new Set(this.addedAgents.map(x => x.key))];
-    const deletedIds = [...new Set(this.deletedAgents.map(x => x.key))];
-
-    return {
-      addedIds,
-      deletedIds
-    };
-  }
-
-  /**
-   * Re-group the given array depending on the property provided as parameter.
-   * @param {*} collection Array<object>
-   * @param {*} property String
-   */
-  groupBy(collection, property) {
-    try {
-      const values = [];
-      const result = [];
-
-      for (const item of collection) {
-        const index = values.indexOf(item[property]);
-        if (index > -1) result[index].push(item);
-        else {
-          values.push(item[property]);
-          result.push([item]);
-        }
-      }
-      return result.length ? result : false;
-    } catch (error) {
-      return false;
-    }
-  }
-
-  async saveAddAgents() {
-    const itemsToSave = this.getItemsToSave();
-    const affectedIds = [];
-    const failedIds = [];
-    try {
-      this.multipleSelectorLoading = true;
-      if (itemsToSave.addedIds.length) {
-        const addResponse = await this.apiReq.request(
-          'PUT',
-          `/agents/group`, {
-            params: {
-              group_id: this.currentGroup.name,
-              list_agents: itemsToSave.addedIds.toString()
-            }
-          }
-        );
-        if (addResponse.data.data.total_failed_items) {
-          failedIds.push(...addResponse.data.data.failed_items);
-        }
-        if (addResponse.data.data.total_affected_items) {
-          affectedIds.push(...addResponse.data.data.affected_items);
-        }
-      }
-      if (itemsToSave.deletedIds.length) {
-        const deleteResponse = await this.apiReq.request(
-          'DELETE',
-          `/agents/group`, {
-            params: {
-              group_id: this.currentGroup.name,
-              list_agents: itemsToSave.deletedIds.toString()
-            }
-          }
-        );
-        if (deleteResponse.data.data.total_failed_items) {
-          failedIds.push(...deleteResponse.data.data.failed_items);
-        }
-        if (deleteResponse.data.data.total_affected_items) {
-          affectedIds.push(...deleteResponse.data.data.affected_items);
-        }
-      }
-
-      if (failedIds.length) {
-        const failedErrors = failedIds.map(item => ({
-          id: ((item || {}).error || {}).code,
-          message: ((item || {}).error || {}).message,
-        }));
-
-        const arrayIds = failedIds.map(item => (item.id));
-
-        this.failedErrors = this.groupBy(failedErrors, 'message') || false;
-        ErrorHandler.info(
-          `Group has been updated but an error has occurred with ${failedIds.length} agents`,
-          '',
-          { warning: true }
-        );
-      } else {
-        ErrorHandler.info('Group has been updated');
-      }
-      // this.addMultipleAgents(false);
-      this.multipleSelectorLoading = false;
-      this.cancelButton();
-    } catch (err) {
-      this.multipleSelectorLoading = false;
-      ErrorHandler.handle(err, 'Error applying changes');
-    }
-    this.scope.$applyAsync();
-    return;
-  }
-
-  clearFailedErrors() {
-    this.failedErrors = false;
-  }
-
-  checkLimit() {
-    if (this.firstSelectedList) {
-      const itemsToSave = this.getItemsToSave();
-      this.currentAdding = itemsToSave.addedIds.length;
-      this.currentDeleting = itemsToSave.deletedIds.length;
-      this.moreThan500 = this.currentAdding > 500 || this.currentDeleting > 500;
-    }
-=======
   async cancelButton() {
     this.mctrl.managementProps.groupsProps.closeAddingAgents = true;
     this.addingAgents = false;
->>>>>>> 00e93a47
   }
 
   switchAddingGroup() {
