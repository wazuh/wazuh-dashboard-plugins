/*
 * Wazuh app - Management groups controller
 * Copyright (C) 2015-2019 Wazuh, Inc.
 *
 * This program is free software; you can redistribute it and/or modify
 * it under the terms of the GNU General Public License as published by
 * the Free Software Foundation; either version 2 of the License, or
 * (at your option) any later version.
 *
 * Find more information about this on the LICENSE file.
 */
import beautifier from '../../utils/json-beautifier';
import * as FileSaver from '../../services/file-saver';

export function GroupsController(
  $scope,
  $location,
  apiReq,
  errorHandler,
  csvReq,
  appState,
  shareAgent,
  $timeout,
  wzTableFilter
) {
  $scope.$on('groupsIsReloaded', () => {
    $scope.editingFile = false;
    $scope.currentGroup = false;
    $scope.$emit('removeCurrentGroup');
    $scope.lookingGroup = false;
    if (!$scope.$$phase) $scope.$digest();
  });

  $scope.load = true;

  /**
   * Get full data on CSV format from a path
   * @param {String} data_path path with data to convert
   */
  $scope.downloadCsv = async data_path => {
    try {
      errorHandler.info('Your download should begin automatically...', 'CSV');
      const currentApi = JSON.parse(appState.getCurrentAPI()).id;
      const output = await csvReq.fetch(
        data_path,
        currentApi,
        wzTableFilter.get()
      );
      const blob = new Blob([output], { type: 'text/csv' }); // eslint-disable-line

      FileSaver.saveAs(blob, 'groups.csv');

      return;
    } catch (error) {
      errorHandler.handle(error, 'Download CSV');
    }
    return;
  };

  /**
   * This perfoms a search by a given term
   * @param {String} term
   */
  $scope.search = term => {
    $scope.$broadcast('wazuhSearch', { term });
  };

  // Store a boolean variable to check if come from agents
  const globalAgent = shareAgent.getAgent();

  /**
   * This load at init some required data
   */
  const load = async () => {
    try {
      // If come from agents
      if (globalAgent) {
        const globalGroup = shareAgent.getSelectedGroup();
        // Get ALL groups
        const data = await apiReq.request('GET', '/agents/groups/', {
          limit: 1000
        });

        const filtered = data.data.data.items.filter(
          group => group.name === globalGroup
        );

        if (Array.isArray(filtered) && filtered.length) {
          // Load that our group
          $scope.loadGroup(filtered[0], true);
          $scope.lookingGroup = true;
          $scope.addingAgents = false;
        } else {
          throw Error(`Group ${globalGroup} not found`);
        }

        shareAgent.deleteAgent();
      }

      $scope.load = false;

      if (!$scope.$$phase) $scope.$digest();
    } catch (error) {
      errorHandler.handle(error, 'Groups');
    }
    return;
  };

  load();

  $scope.toggle = () => ($scope.lookingGroup = true);

  /**
   * This navigate to a selected agent
   */
  $scope.showAgent = agent => {
    shareAgent.setAgent(agent);
    $location.search('tab', null);
    $location.path('/agents');
  };

  /**
   * This load the group information to a given agent
   */
  $scope.loadGroup = async (group, firstTime) => {
    try {
      if (!firstTime) $scope.lookingGroup = true;
      const count = await apiReq.request(
        'GET',
        `/agents/groups/${group.name}/files`,
        { limit: 1 }
      );
      $scope.totalFiles = count.data.data.totalItems;
      $scope.fileViewer = false;
      $scope.currentGroup = group;
<<<<<<< HEAD
      $location.search('currentGroup', group.name);
      $scope.$emit('setCurrentGroup',{currentGroup: $scope.currentGroup})
=======
      $scope.$emit('setCurrentGroup', { currentGroup: $scope.currentGroup });
>>>>>>> e9a2ba80
      $scope.fileViewer = false;
      if (!$scope.$$phase) $scope.$digest();
    } catch (error) {
      errorHandler.handle(error, 'Groups');
    }
    return;
  };

  //listeners
  $scope.$on('wazuhShowGroup', (event, parameters) => {
    return $scope.loadGroup(parameters.group);
  });

  $scope.$on('wazuhShowGroupFile', (event, parameters) => {
    if (((parameters || {}).fileName || '').includes('agent.conf')) {
      return $scope.editGroupAgentConfig();
    }
    return $scope.showFile(parameters.groupName, parameters.fileName);
  });

  const updateGroupInformation = async (event, parameters) => {
    try {
      if ($scope.currentGroup) {
        const result = await Promise.all([
          await apiReq.request('GET', `/agents/groups/${parameters.group}`, {
            limit: 1
          }),
          await apiReq.request('GET', `/agents/groups`, {
            search: parameters.group
          })
        ]);

        const [count, sums] = result.map(
          item => ((item || {}).data || {}).data || false
        );
        const updatedGroup = ((sums || {}).items || []).find(
          item => item.name === parameters.group
        );

        $scope.currentGroup.count = (count || {}).totalItems || 0;
        if (updatedGroup) {
          $scope.currentGroup.configSum = updatedGroup.configSum;
          $scope.currentGroup.mergedSum = updatedGroup.mergedSum;
        }
      }
    } catch (error) {
      errorHandler.handle(error, 'Groups');
    }
    if (!$scope.$$phase) $scope.$digest();
    return;
  };

  $scope.$on('updateGroupInformation', updateGroupInformation);

  /**
   * This navigate back to agents overview
   */
  $scope.goBackToAgents = () => {
    $scope.groupsSelectedTab = 'agents';
    $scope.file = false;
    $scope.filename = false;
    if (!$scope.$$phase) $scope.$digest();
  };

  /**
   * This navigate back to files
   */
  $scope.goBackFiles = () => {
    $scope.groupsSelectedTab = 'files';
    $scope.addingAgents = false;
    $scope.editingFile = false;
    $scope.file = false;
    $scope.filename = false;
    $scope.fileViewer = false;
    if (!$scope.$$phase) $scope.$digest();
  };

  /**
   * This navigate back to groups
   */
  $scope.goBackGroups = () => {
    $scope.currentGroup = false;
    $scope.$emit('removeCurrentGroup');
    $scope.lookingGroup = false;
    $scope.editingFile = false;
    if (!$scope.$$phase) $scope.$digest();
  };

  /**
   * This show us a group file, for a given group and file
   */
  $scope.showFile = async (groupName, fileName) => {
    try {
      if ($scope.filename) $scope.filename = '';
      if (fileName === '../ar.conf') fileName = 'ar.conf';
      $scope.fileViewer = true;
      const tmpName = `/agents/groups/${groupName}/files/${fileName}`;
      const data = await apiReq.request('GET', tmpName, {});
      $scope.file = beautifier.prettyPrint(data.data.data);
      $scope.filename = fileName;

      if (!$scope.$$phase) $scope.$digest();
    } catch (error) {
      errorHandler.handle(error, 'Groups');
    }
    return;
  };

  const fetchFile = async () => {
    try {
      const data = await apiReq.request(
        'GET',
        `/agents/groups/${$scope.currentGroup.name}/files/agent.conf`,
        { format: 'xml' }
      );
      const xml = ((data || {}).data || {}).data || false;

      if (!xml) {
        throw new Error('Could not fetch agent.conf file');
      }
      return xml;
    } catch (error) {
      return Promise.reject(error);
    }
  };

  $scope.editGroupAgentConfig = async () => {
    $scope.editingFile = true;
    try {
      $scope.fetchedXML = await fetchFile();
      $scope.$broadcast('fetchedFile', { data: $scope.fetchedXML });
    } catch (error) {
      $scope.fetchedXML = null;
      errorHandler.handle(error, 'Fetch file error');
    }
    if (!$scope.$$phase) $scope.$digest();
  };

  $scope.closeEditingFile = () => {
    $scope.editingFile = false;
    $scope.$broadcast('closeEditXmlFile', {});
  };

  $scope.xmlIsValid = valid => {
    $scope.xmlHasErrors = valid;
    if (!$scope.$$phase) $scope.$digest();
  };

  $scope.doSaveGroupAgentConfig = () => {
    $scope.editingFile = false;
    $scope.$broadcast('saveXmlFile', { group: $scope.currentGroup.name });
  };

  $scope.reload = async (element, searchTerm, addOffset, start) => {
    if (element === 'left') {
      if (!$scope.availableAgents.loadedAll) {
        $scope.multipleSelectorLoading = true;
        if (start) {
          $scope.selectedAgents.offset = 0;
        } else {
          $scope.availableAgents.offset += addOffset + 1;
        }
        try {
          await loadAllAgents(searchTerm, start);
        } catch (error) {
          errorHandler.handle(error, 'Error fetching all available agents');
        }
      }
    } else {
      if (!$scope.selectedAgents.loadedAll) {
        $scope.multipleSelectorLoading = true;
        $scope.selectedAgents.offset += addOffset + 1;
        await $scope.loadSelectedAgents(searchTerm);
      }
    }

    $scope.multipleSelectorLoading = false;
    if (!$scope.$$phase) $scope.$digest();
  };

  $scope.loadSelectedAgents = async searchTerm => {
    try {
      let params = {
        offset: !searchTerm ? $scope.selectedAgents.offset : 0,
        select: ['id', 'name']
      };
      if (searchTerm) {
        params.search = searchTerm;
      }
      const result = await apiReq.request(
        'GET',
        `/agents/groups/${$scope.currentGroup.name}`,
        params
      );
      $scope.totalSelectedAgents = result.data.data.totalItems;
      const mapped = result.data.data.items.map(item => {
        return { key: item.id, value: item.name };
      });
      if (searchTerm) {
        $scope.selectedAgents.data = mapped;
        $scope.selectedAgents.loadedAll = true;
      } else {
        $scope.selectedAgents.data = $scope.selectedAgents.data.concat(mapped);
      }
      if (
        $scope.selectedAgents.data.length === 0 ||
        $scope.selectedAgents.data.length < 500 ||
        $scope.selectedAgents.offset >= $scope.totalSelectedAgents
      ) {
        $scope.selectedAgents.loadedAll = true;
      }
    } catch (error) {
      errorHandler.handle(error, 'Error fetching group agents');
    }
    $scope.selectedAgents.loaded = true;
  };

  const loadAllAgents = async (searchTerm, start) => {
    try {
      const params = {
        limit: 500,
        offset: !searchTerm ? $scope.availableAgents.offset : 0,
        select: ['id', 'name']
      };

      if (searchTerm) {
        params.search = searchTerm;
        $scope.availableAgents.offset = 0;
      }

      const req = await apiReq.request('GET', '/agents/', params);

      $scope.totalAgents = req.data.data.totalItems;

      const mapped = req.data.data.items
        .filter(item => {
          return (
            $scope.selectedAgents.data.filter(selected => {
              return selected.key == item.id;
            }).length == 0 && item.id !== '000'
          );
        })
        .map(item => {
          return { key: item.id, value: item.name };
        });

      if (searchTerm || start) {
        $scope.availableAgents.data = mapped;
      } else {
        $scope.availableAgents.data = $scope.availableAgents.data.concat(
          mapped
        );
      }

      if ($scope.availableAgents.data.length < 10 && !searchTerm) {
        if ($scope.availableAgents.offset >= $scope.totalAgents) {
          $scope.availableAgents.loadedAll = true;
        }
        if (!$scope.availableAgents.loadedAll) {
          $scope.availableAgents.offset += 499;
          await loadAllAgents();
        }
      }
    } catch (error) {
      errorHandler.handle(error, 'Error fetching all available agents');
    }
  };

  $scope.addMultipleAgents = async toggle => {
    try {
      $scope.addingAgents = toggle;
      if (toggle && !$scope.availableAgents.loaded) {
        $scope.availableAgents = {
          loaded: false,
          data: [],
          offset: 0,
          loadedAll: false
        };
        $scope.selectedAgents = {
          loaded: false,
          data: [],
          offset: 0,
          loadedAll: false
        };
        $scope.multipleSelectorLoading = true;
        while (!$scope.selectedAgents.loadedAll) {
          await $scope.loadSelectedAgents();
          $scope.selectedAgents.offset += 499;
        }
        $scope.firstSelectedList = [...$scope.selectedAgents.data];
        await loadAllAgents();
        $scope.multipleSelectorLoading = false;
      }
    } catch (error) {
      errorHandler.handle(error, 'Error adding agents');
    }
    if (!$scope.$$phase) $scope.$digest();
    return;
  };

  const getItemsToSave = () => {
    const original = $scope.firstSelectedList;
    const modified = $scope.selectedAgents.data;
    $scope.deletedAgents = [];
    $scope.addedAgents = [];

    modified.forEach(mod => {
      if (original.filter(e => e.key === mod.key).length === 0) {
        $scope.addedAgents.push(mod);
      }
    });
    original.forEach(orig => {
      if (modified.filter(e => e.key === orig.key).length === 0) {
        $scope.deletedAgents.push(orig);
      }
    });

    const addedIds = [...new Set($scope.addedAgents.map(x => x.key))];
    const deletedIds = [...new Set($scope.deletedAgents.map(x => x.key))];

    return { addedIds, deletedIds };
  };

  $scope.saveAddAgents = async () => {
    const itemsToSave = getItemsToSave();
    const failedIds = [];

    try {
      $scope.multipleSelectorLoading = true;
      if (itemsToSave.addedIds.length) {
        const addResponse = await apiReq.request(
          'POST',
          `/agents/group/${$scope.currentGroup.name}`,
          { ids: itemsToSave.addedIds }
        );
        if (addResponse.data.data.failed_ids) {
          failedIds.push(...addResponse.data.data.failed_ids);
        }
      }
      if (itemsToSave.deletedIds.length) {
        const deleteResponse = await apiReq.request(
          'DELETE',
          `/agents/group/${$scope.currentGroup.name}`,
          { ids: itemsToSave.deletedIds }
        );
        if (deleteResponse.data.data.failed_ids) {
          failedIds.push(...deleteResponse.data.data.failed_ids);
        }
      }

      if (failedIds.length) {
        errorHandler.info(
          `Warning. Group has been updated but an error has occurred with the following agents ${failedIds}`,
          '',
          true
        );
      } else {
        errorHandler.info('Success. Group has been updated', '');
      }
      $scope.addMultipleAgents(false);
      $scope.multipleSelectorLoading = false;
      await updateGroupInformation(null, {
        group: $scope.currentGroup.name
      });
    } catch (err) {
      $scope.multipleSelectorLoading = false;
      errorHandler.handle(err, 'Error applying changes');
    }
    if (!$scope.$$phase) $scope.$digest();
    return;
  };

  $scope.checkLimit = () => {
    if ($scope.firstSelectedList) {
      const itemsToSave = getItemsToSave();
      $scope.currentAdding = itemsToSave.addedIds.length;
      $scope.currentDeleting = itemsToSave.deletedIds.length;
      $scope.moreThan500 =
        $scope.currentAdding > 500 || $scope.currentDeleting > 500;
    }
  };

  // Resetting the factory configuration
  $scope.$on('$destroy', () => {});

  $scope.$watch('lookingGroup', value => {
    $scope.availableAgents = {
      loaded: false,
      data: [],
      offset: 0,
      loadedAll: false
    };
    $scope.selectedAgents = {
      loaded: false,
      data: [],
      offset: 0,
      loadedAll: false
    };
    $scope.addMultipleAgents(false);
    if (!value) {
      $scope.file = false;
      $scope.filename = false;
    }
  });
}<|MERGE_RESOLUTION|>--- conflicted
+++ resolved
@@ -133,12 +133,8 @@
       $scope.totalFiles = count.data.data.totalItems;
       $scope.fileViewer = false;
       $scope.currentGroup = group;
-<<<<<<< HEAD
       $location.search('currentGroup', group.name);
-      $scope.$emit('setCurrentGroup',{currentGroup: $scope.currentGroup})
-=======
       $scope.$emit('setCurrentGroup', { currentGroup: $scope.currentGroup });
->>>>>>> e9a2ba80
       $scope.fileViewer = false;
       if (!$scope.$$phase) $scope.$digest();
     } catch (error) {
