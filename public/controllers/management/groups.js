--- conflicted
+++ resolved
@@ -239,17 +239,12 @@
     $scope.$applyAsync();
   };
 
-<<<<<<< HEAD
-  $scope.exportConfiguration = (enabledComponents) => {
-    reportingService.startConfigReport($scope.currentGroup, 'groupConfig', enabledComponents);
-=======
   $scope.exportConfiguration = enabledComponents => {
     reportingService.startConfigReport(
       $scope.currentGroup,
       'groupConfig',
       enabledComponents
     );
->>>>>>> 3e2a348f
   };
 
   /**
