--- conflicted
+++ resolved
@@ -42,17 +42,11 @@
 
     this.$scope.$on('wazuhFetched', (ev, parameters) => {
       this.$scope.XMLContent = this.parseLogsToText(parameters.items);
-<<<<<<< HEAD
-=======
-
->>>>>>> 320a4bc3
       this.$scope.$broadcast('XMLContentReady', {
         data: this.$scope.XMLContent
       });
       this.$scope.$applyAsync();
     });
-<<<<<<< HEAD
-=======
 
     this.$scope.$on('scrolledToBottom', (ev, parameters) => {
       if (!this.realtime)
@@ -61,22 +55,14 @@
     this.$scope.$on('scrollBottom', (ev, parameters) => {
       this.$scope.$broadcast('viewerScrollBottom', { line: parameters.line });
     });
->>>>>>> 320a4bc3
   }
 
   parseLogsToText(logs) {
     let result = '';
-<<<<<<< HEAD
-    logs.forEach(function(log, idx) {
-      if (log) {
-        result = result.concat(
-          `${log.timestamp} ${log.tag} ${log.level} ${log.description}`
-=======
     logs.forEach(function (log, idx) {
       if (log) {
         result = result.concat(
           `${log.timestamp} ${log.tag} ${(log.level || "").toUpperCase()}: ${log.description}`
->>>>>>> 320a4bc3
         );
         if (idx !== logs.length - 1) {
           result = result.concat('\n');
@@ -219,6 +205,4 @@
     }
     return;
   }
-
-
 }