--- conflicted
+++ resolved
@@ -101,7 +101,6 @@
     async initDaemonsList(logsPath) {
         try {
             const path = logsPath + "/summary";
-            console.log('path ', path);
             const data = await ApiRequest.request(
                 'GET',
                 path,
@@ -109,14 +108,7 @@
             );
             console.log('data ', data);
             const formattedData = (((data || {}).data || {}).data || {}).affected_items || [];
-<<<<<<< HEAD
             const daemonsList = [...['all'], ...Object.keys(formattedData)];
-=======
-            console.log('formattedData ', formattedData);
-            console.log(Object.keys(formattedData));
-            const daemonsList = [...['all'], ...Object.keys(formattedData)];
-            console.log(daemonsList);
->>>>>>> 32cee9b9
             this.setState({ daemonsList })
         } catch (err) {
             throw new Error("Error obtaining daemons list.");
