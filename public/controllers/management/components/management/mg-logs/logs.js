import React, { Component, Fragment } from 'react';
import {
  EuiFlexGroup,
  EuiFlexItem,
  EuiSelect,
  EuiSwitch,
  EuiSpacer,
  EuiFieldSearch,
  EuiButton,
  EuiPage,
  EuiPageBody,
  EuiCodeBlock,
  EuiPanel,
  EuiTitle,
  EuiTextColor,
  EuiProgress,
  EuiCallOut,
  EuiIcon,
  EuiLoadingSpinner
} from '@elastic/eui';
import 'brace/mode/less';
import 'brace/theme/github';
import { ApiRequest } from '../../../../../react-services/api-request';
import { updateGlobalBreadcrumb } from '../../../../../redux/actions/globalBreadcrumbActions';
import store from '../../../../../redux/store';

export default class WzLogs extends Component {
<<<<<<< HEAD
    constructor(props) {
        super(props);
        this.offset = 377;
        this.state = {
            isCluster: false,
            selectedDaemon: '',
            logLevelSelect: '',
            descendingSort: false,
            searchBarValue: '',
            appliedSearch: '',
            logsList: '',
            isLoading: false,
            offset: 0,
            selectedNode: '',
            logsPath: '',
            nodeList: [],
            totalItems: 0,
            daemonsList: [],
            loadingLogs: false,
            realTime: false
        };
        this.ITEM_STYLE = { width: '300px' };
    }

    updateHeight = () => {
        this.height = window.innerHeight - this.offset;
        this.forceUpdate();
    }

    setGlobalBreadcrumb() {
        const breadcrumb = [
            { text: '' },
            { text: 'Management', href: '/app/wazuh#/manager' },
            { text: 'Logs' },
        ];
        store.dispatch(updateGlobalBreadcrumb(breadcrumb));
    }

    async componentDidMount() {
        this.setGlobalBreadcrumb();
        this.height = window.innerHeight - this.offset;
        window.addEventListener('resize', this.updateHeight);
        this.setState({ isLoading: true })

        const { nodeList, logsPath, selectedNode } = await this.getLogsPath()
        await this.initDaemonsList(logsPath)

        this.setState({
            selectedNode,
            selectedDaemon: 'all',
            logLevelSelect: 'all',
            realTime: false,
            descendingSort: false,
            offset: 0,
            totalItems: 0,
            logsPath,
            loadingLogs: false,
            nodeList
        })

        await this.setFullLogs()

        this.setState({
            isLoading: false,
        })
    }

    componentWillUnmount() {
        window.removeEventListener('resize', this.updateHeight);
        clearInterval(this.realTimeInterval);
    }


    async initDaemonsList(logsPath) {
        try {
            const path = logsPath + "/summary";
            const data = await ApiRequest.request(
                'GET',
                path,
                {}
            );
            const formattedData = (((data || {}).data || {}).data || {}).affected_items || [];
            const daemonsList = [...['all'], ...formattedData.map((item) => { return Object.keys(item)})];
            this.setState({ daemonsList });
        } catch (err) {
            throw new Error("Error obtaining daemons list.");
        } // eslint-disable-line
    }



    parseLogsToText(logs) {
        let result = "";
        logs.forEach(item => {
            result += item.timestamp + " " + item.tag + " " + (item.level).toUpperCase() + " " + item.description + "\n";
        })
        return result;
    }

    buildFilters(customOffset = 0) {
        let result = { limit: 100 }
        if (customOffset) {
            result["offset"] = customOffset;
        }
        if (this.state.logLevelSelect !== 'all')
            result["type_log"] = this.state.logLevelSelect;
        if (this.state.selectedDaemon !== 'all')
            result["category"] = this.state.selectedDaemon;
        if (this.state.appliedSearch)
            result["search"] = this.state.appliedSearch;
        if (this.state.descendingSort)
            result["sort"] = "+timestamp";
        else
            result["sort"] = "-timestamp";

        return result;
    }

    async getFullLogs(customOffset = 0) {
        const { logsPath } = this.state
        let result = "";
        let totalItems = 0;
        if (this.state.selectedNode) {
            try {
                const tmpResult = await ApiRequest.request(
                    'GET',
                    logsPath,
                    { params: this.buildFilters(customOffset) }
                )
                const resultItems = (((tmpResult || {}).data).data || {}).affected_items;
                totalItems = (((tmpResult || {}).data).data || {}).total_affected_items;
                result = this.parseLogsToText(resultItems) || "";
            } catch (err) {
                result = "";
                throw new Error("Error obtaining logs.");
            }
        } else {
            try {
                const tmpResult = await ApiRequest.request(
                    'GET',
                    logsPath,
                    this.buildFilters(customOffset)
                )
                const resultItems = (((tmpResult || {}).data).data || {}).affected_items
                totalItems = (((tmpResult || {}).data).data || {}).total_affected_items;
                result = this.parseLogsToText(resultItems) || "";
            } catch (err) {
                result = "";
                throw new Error("Error obtaining logs");
            }
        }
        this.setState({ totalItems })
        return result;
    }

    async setFullLogs() {
        const result = await this.getFullLogs();
        this.setState({ logsList: result, offset: 0 })
    }

    /**
     * Returns an object with the path to request Wazuh logs, the list of nodes and the current selected node.
     */
    async getLogsPath() {
        try {
            const clusterStatus = await ApiRequest.request(
                'GET',
                '/cluster/status',
                {}
            );
            const clusterEnabled =
                (((clusterStatus || {}).data || {}).data || {}).running === 'yes' &&
                (((clusterStatus || {}).data || {}).data || {}).enabled === 'yes';

            if (clusterEnabled) {
                let nodeList = "";
                let selectedNode = "";
                const nodeListTmp = await ApiRequest.request('GET', '/cluster/nodes', {});
                if (Array.isArray((((nodeListTmp || {}).data || {}).data || {}).affected_items)) {
                    nodeList = nodeListTmp.data.data.affected_items
                    selectedNode = nodeListTmp.data.data.affected_items.filter(
                        item => item.type === 'master'
                    )[0].name;
                }
                return { nodeList, logsPath: `/cluster/${selectedNode}/logs`, selectedNode: selectedNode }
            }
        } catch (error) {
            throw new Error("Error obtaining logs path.");
        }

        return { nodeList: "", logsPath: '/manager/logs', selectedNode: "" };
    }

    getDaemonsOptions() {
        const daemonsList = this.state.daemonsList.length > 0 ? this.state.daemonsList.map(item => {
            return { value: item, text: item === 'all' ? 'All daemons' : item }
        }) : [{ value: 'all', text: 'All daemons' }];

        return daemonsList;
    }

    getLogLevelOptions() {
        return [
            { value: 'all', text: 'All log levels' },
            { value: 'info', text: 'Info' },
            { value: 'error', text: 'Error' },
            { value: 'warning', text: 'Warning' },
            { value: 'critical', text: 'Critical' },
            { value: 'debug', text: 'Debug' },
            { value: 'debug2', text: 'Debug 2' }
        ];  
    }

    getnodeList() {
        try {
            if (this.state.nodeList && Array.isArray(this.state.nodeList)) {
                const nodeList = this.state.nodeList.map(item => {
                    return { value: item.name, text: `${item.name} (${item.type})` }
                })
                return nodeList
            } else {
                return false;
            }
        } catch (err) {
            throw new Error("Error obtaining list of nodes.");
        }
    }


    onDaemonChange = e => {
        this.setState(
            {
                selectedDaemon: e.target.value,
            },
            this.setFullLogs
        );
    };

    onLogLevelChange = e => {
        this.setState(
            {
                logLevelSelect: e.target.value,
            },
            this.setFullLogs
        );

    };

    onSortSwitchChange = e => {
        this.setState(
            {
                descendingSort: e.target.checked,
            },
            this.setFullLogs
        );
=======
  constructor(props) {
    super(props);
    this.offset = 325;
    this.state = {
      isCluster: false,
      selectedDaemon: '',
      logLevelSelect: '',
      descendingSort: false,
      searchBarValue: '',
      appliedSearch: '',
      logsList: '',
      isLoading: false,
      offset: 0,
      selectedNode: '',
      logsPath: '',
      nodeList: [],
      totalItems: 0,
      daemonsList: [],
      loadingLogs: false,
      realTime: false
>>>>>>> 4696e115
    };
    this.ITEM_STYLE = { width: '300px' };
  }

  updateHeight = () => {
    this.height = window.innerHeight - this.offset;
    this.forceUpdate();
  };

  setGlobalBreadcrumb() {
    const breadcrumb = [
      { text: '' },
      { text: 'Management', href: '/app/wazuh#/manager' },
      { text: 'Logs' }
    ];
    store.dispatch(updateGlobalBreadcrumb(breadcrumb));
  }

  async componentDidMount() {
    this.setGlobalBreadcrumb();
    this.height = window.innerHeight - this.offset;
    window.addEventListener('resize', this.updateHeight);
    this.setState({ isLoading: true });

    const { nodeList, logsPath, selectedNode } = await this.getLogsPath();
    await this.initDaemonsList(logsPath);

    this.setState({
      selectedNode,
      selectedDaemon: 'all',
      logLevelSelect: 'all',
      realTime: false,
      descendingSort: false,
      offset: 0,
      totalItems: 0,
      logsPath,
      loadingLogs: false,
      nodeList
    });

    await this.setFullLogs();

    this.setState({
      isLoading: false
    });
  }

  componentWillUnmount() {
    window.removeEventListener('resize', this.updateHeight);
    clearInterval(this.realTimeInterval);
  }

  async initDaemonsList(logsPath) {
    try {
      const path = logsPath + '/summary';
      const data = await ApiRequest.request('GET', path, {});
      const formattedData = ((data || {}).data || {}).data || {};
      const daemonsList = [...['all'], ...Object.keys(formattedData)];
      this.setState({ daemonsList });
    } catch (err) {
      throw new Error('Error obtaining daemons list.');
    } // eslint-disable-line
  }

  parseLogsToText(logs) {
    let result = '';
    logs.forEach(item => {
      result +=
        item.timestamp +
        ' ' +
        item.tag +
        ' ' +
        item.level.toUpperCase() +
        ' ' +
        item.description +
        '\n';
    });
    return result;
  }

  buildFilters(customOffset = 0) {
    let result = { limit: 100 };
    if (customOffset) {
      result['offset'] = customOffset;
    }
    if (this.state.logLevelSelect !== 'all')
      result['type_log'] = this.state.logLevelSelect;
    if (this.state.selectedDaemon !== 'all')
      result['category'] = this.state.selectedDaemon;
    if (this.state.appliedSearch) result['search'] = this.state.appliedSearch;
    if (this.state.descendingSort) result['sort'] = '+timestamp';
    else result['sort'] = '-timestamp';

    return result;
  }

  async getFullLogs(customOffset = 0) {
    const { logsPath } = this.state;
    let result = '';
    let totalItems = 0;
    if (this.state.selectedNode) {
      try {
        const tmpResult = await ApiRequest.request(
          'GET',
          logsPath,
          this.buildFilters(customOffset)
        );
        const resultItems = ((tmpResult || {}).data.data || {}).items;
        totalItems = ((tmpResult || {}).data.data || {}).totalItems;
        result = this.parseLogsToText(resultItems) || '';
      } catch (err) {
        result = '';
        throw new Error('Error obtaining logs.');
      }
    } else {
      try {
        const tmpResult = await ApiRequest.request(
          'GET',
          logsPath,
          this.buildFilters(customOffset)
        );
        const resultItems = ((tmpResult || {}).data.data || {}).items;
        totalItems = ((tmpResult || {}).data.data || {}).totalItems;
        result = this.parseLogsToText(resultItems) || '';
      } catch (err) {
        result = '';
        throw new Error('Error obtaining logs');
      }
    }
    this.setState({ totalItems });
    return result;
  }

  async setFullLogs() {
    const result = await this.getFullLogs();
    this.setState({ logsList: result, offset: 0 });
  }

  /**
   * Returns an object with the path to request Wazuh logs, the list of nodes and the current selected node.
   */
  async getLogsPath() {
    try {
      const clusterStatus = await ApiRequest.request(
        'GET',
        '/cluster/status',
        {}
      );
      const clusterEnabled =
        (((clusterStatus || {}).data || {}).data || {}).running === 'yes' &&
        (((clusterStatus || {}).data || {}).data || {}).enabled === 'yes';

      if (clusterEnabled) {
        let nodeList = '';
        let selectedNode = '';
        const nodeListTmp = await ApiRequest.request(
          'GET',
          '/cluster/nodes',
          {}
        );
        if (
          Array.isArray((((nodeListTmp || {}).data || {}).data || {}).items)
        ) {
          nodeList = nodeListTmp.data.data.items;
          selectedNode = nodeListTmp.data.data.items.filter(
            item => item.type === 'master'
          )[0].name;
        }
        return {
          nodeList,
          logsPath: `/cluster/${selectedNode}/logs`,
          selectedNode: selectedNode
        };
      }
    } catch (error) {
      throw new Error('Error obtaining logs path.');
    }

    return { nodeList: '', logsPath: '/manager/logs', selectedNode: '' };
  }

  getDaemonsOptions() {
    const daemonsList =
      this.state.daemonsList.length > 0
        ? this.state.daemonsList.map(item => {
            return { value: item, text: item === 'all' ? 'All daemons' : item };
          })
        : [{ value: 'all', text: 'All daemons' }];

    return daemonsList;
  }

  getLogLevelOptions() {
    return [
      { value: 'all', text: 'All log levels' },
      { value: 'INFO', text: 'Info' },
      { value: 'ERROR', text: 'Error' },
      { value: 'WARNING', text: 'Warning' },
      { value: 'CRITICAL', text: 'Critical' },
      { value: 'DEBUG', text: 'Debug' }
    ];
  }

  getnodeList() {
    try {
      if (this.state.nodeList && Array.isArray(this.state.nodeList)) {
        const nodeList = this.state.nodeList.map(item => {
          return { value: item.name, text: `${item.name} (${item.type})` };
        });
        return nodeList;
      } else {
        return false;
      }
    } catch (err) {
      throw new Error('Error obtaining list of nodes.');
    }
  }

  onDaemonChange = e => {
    this.setState(
      {
        selectedDaemon: e.target.value
      },
      this.setFullLogs
    );
  };

  onLogLevelChange = e => {
    this.setState(
      {
        logLevelSelect: e.target.value
      },
      this.setFullLogs
    );
  };

  onSortSwitchChange = e => {
    this.setState(
      {
        descendingSort: e.target.checked
      },
      this.setFullLogs
    );
  };

  onSelectNode = e => {
    this.setState(
      {
        selectedNode: e.target.value,
        logsPath: `/cluster/${e.target.value}/logs`
      },
      this.setFullLogs
    );
  };

  onSearchBarChange = e => {
    this.setState({
      searchBarValue: e.target.value
    });
  };

  onSearchBarSearch = e => {
    this.setState(
      {
        appliedSearch: e
      },
      this.setFullLogs
    );
  };

  makeSearch() {
    this.setState(
      { appliedSearch: this.state.searchBarValue },
      this.setFullLogs
    );
  }

  setRealTimeInterval() {
    if (this.state.realTime)
      this.realTimeInterval = setInterval(() => this.setFullLogs(), 5000);
    else clearInterval(this.realTimeInterval);
  }

  switchRealTime() {
    this.setState({ realTime: !this.state.realTime }, this.setRealTimeInterval);
  }

  header() {
    const daemonsOptions = this.getDaemonsOptions();
    const logLevelOptions = this.getLogLevelOptions();
    const nodeList = this.getnodeList();

    return (
      <div>
        <EuiFlexGroup>
          <EuiFlexItem>
            <EuiTitle size={'m'}>
              <h2>Logs</h2>
            </EuiTitle>
          </EuiFlexItem>
        </EuiFlexGroup>
        <EuiFlexGroup>
          <EuiFlexItem>
            <EuiTextColor color="subdued">
              <p>List and filter Wazuh logs.</p>
            </EuiTextColor>
          </EuiFlexItem>
        </EuiFlexGroup>
        <EuiFlexGroup>
          <EuiFlexItem grow={false}>
            <EuiSelect
              id="filterDaemon"
              options={daemonsOptions}
              value={this.state.selectedDaemon}
              onChange={this.onDaemonChange}
              aria-label="Filter by daemon"
            />
          </EuiFlexItem>
          <EuiFlexItem grow={false}>
            <EuiSelect
              id="filterLogLevel"
              options={logLevelOptions}
              value={this.state.logLevelSelect}
              onChange={this.onLogLevelChange}
              aria-label="Filter by log level"
            />
          </EuiFlexItem>
          {this.state.selectedNode && (
            <EuiFlexItem grow={false}>
              <EuiSelect
                id="selectNode"
                options={nodeList}
                value={this.state.selectedNode}
                onChange={this.onSelectNode}
                aria-label="Select node"
              />
            </EuiFlexItem>
          )}
          <EuiFlexItem grow={false} style={{ paddingTop: '10px' }}>
            <EuiSwitch
              label="Descending sort"
              checked={this.state.descendingSort}
              onChange={this.onSortSwitchChange}
            />
          </EuiFlexItem>
        </EuiFlexGroup>
        <EuiSpacer size={'s'}></EuiSpacer>
        <EuiFlexGroup>
          <EuiFlexItem>
            <EuiFieldSearch
              fullWidth={true}
              placeholder="Filter logs..."
              value={this.state.searchBarValue}
              onChange={this.onSearchBarChange}
              onSearch={this.onSearchBarSearch}
              aria-label="Filter logs..."
            />
          </EuiFlexItem>
          <EuiFlexItem grow={false}>
            <EuiButton onClick={() => this.makeSearch()}>Search</EuiButton>
          </EuiFlexItem>
          <EuiFlexItem grow={false}>
            {(!this.state.realTime && (
              <EuiButton onClick={() => this.switchRealTime()} iconType="play">
                Play realtime
              </EuiButton>
            )) || (
              <EuiButton
                onClick={() => this.switchRealTime()}
                color="danger"
                iconType="stop"
              >
                Stop realtime
              </EuiButton>
            )}
          </EuiFlexItem>
        </EuiFlexGroup>
      </div>
    );
  }

  async loadExtraLogs() {
    this.setState({ loadingLogs: true });
    const customOffset = this.state.offset + 100;
    const result = await this.getFullLogs(customOffset);
    this.setState({
      offset: customOffset,
      logsList: this.state.logsList.concat(result),
      loadingLogs: false
    });
  }

  logsTable() {
    return (
      <div>
        {(this.state.logsList && (
          <Fragment>
            <EuiCodeBlock
              fontSize="s"
              paddingSize="m"
              color="dark"
              overflowHeight={this.height}
            >
              {this.state.logsList}
            </EuiCodeBlock>
            <EuiSpacer size="m" />
            {(this.state.offset + 100 < this.state.totalItems &&
              !this.state.loadingLogs && (
                <p
                  className="wz-load-extra"
                  onClick={() => this.loadExtraLogs()}
                >
                  {' '}
                  <EuiIcon type="refresh" />
                  &nbsp; Click here to load more logs.
                </p>
              )) ||
              (this.state.loadingLogs && (
                <p className="wz-load-extra">
                  {' '}
                  <EuiLoadingSpinner size="m" />
                  &nbsp; Loading...
                </p>
              ))}
          </Fragment>
        )) || (
          <EuiCallOut
            color="warning"
            title="No results match your search criteria."
            iconType="alert"
          ></EuiCallOut>
        )}
      </div>
    );
  }

  render() {
    return (
      <EuiPage>
        <EuiPageBody>
          <EuiPanel>
            {this.header()}
            <EuiSpacer size={'m'}></EuiSpacer>
            {(!this.state.isLoading && this.logsTable()) || (
              <EuiFlexGroup alignItems="center" justifyContent="center">
                <EuiFlexItem>
                  <EuiSpacer></EuiSpacer>
                  <EuiProgress size="xs" color="primary" />
                </EuiFlexItem>
              </EuiFlexGroup>
            )}
          </EuiPanel>
        </EuiPageBody>
      </EuiPage>
    );
  }
}<|MERGE_RESOLUTION|>--- conflicted
+++ resolved
@@ -25,263 +25,6 @@
 import store from '../../../../../redux/store';
 
 export default class WzLogs extends Component {
-<<<<<<< HEAD
-    constructor(props) {
-        super(props);
-        this.offset = 377;
-        this.state = {
-            isCluster: false,
-            selectedDaemon: '',
-            logLevelSelect: '',
-            descendingSort: false,
-            searchBarValue: '',
-            appliedSearch: '',
-            logsList: '',
-            isLoading: false,
-            offset: 0,
-            selectedNode: '',
-            logsPath: '',
-            nodeList: [],
-            totalItems: 0,
-            daemonsList: [],
-            loadingLogs: false,
-            realTime: false
-        };
-        this.ITEM_STYLE = { width: '300px' };
-    }
-
-    updateHeight = () => {
-        this.height = window.innerHeight - this.offset;
-        this.forceUpdate();
-    }
-
-    setGlobalBreadcrumb() {
-        const breadcrumb = [
-            { text: '' },
-            { text: 'Management', href: '/app/wazuh#/manager' },
-            { text: 'Logs' },
-        ];
-        store.dispatch(updateGlobalBreadcrumb(breadcrumb));
-    }
-
-    async componentDidMount() {
-        this.setGlobalBreadcrumb();
-        this.height = window.innerHeight - this.offset;
-        window.addEventListener('resize', this.updateHeight);
-        this.setState({ isLoading: true })
-
-        const { nodeList, logsPath, selectedNode } = await this.getLogsPath()
-        await this.initDaemonsList(logsPath)
-
-        this.setState({
-            selectedNode,
-            selectedDaemon: 'all',
-            logLevelSelect: 'all',
-            realTime: false,
-            descendingSort: false,
-            offset: 0,
-            totalItems: 0,
-            logsPath,
-            loadingLogs: false,
-            nodeList
-        })
-
-        await this.setFullLogs()
-
-        this.setState({
-            isLoading: false,
-        })
-    }
-
-    componentWillUnmount() {
-        window.removeEventListener('resize', this.updateHeight);
-        clearInterval(this.realTimeInterval);
-    }
-
-
-    async initDaemonsList(logsPath) {
-        try {
-            const path = logsPath + "/summary";
-            const data = await ApiRequest.request(
-                'GET',
-                path,
-                {}
-            );
-            const formattedData = (((data || {}).data || {}).data || {}).affected_items || [];
-            const daemonsList = [...['all'], ...formattedData.map((item) => { return Object.keys(item)})];
-            this.setState({ daemonsList });
-        } catch (err) {
-            throw new Error("Error obtaining daemons list.");
-        } // eslint-disable-line
-    }
-
-
-
-    parseLogsToText(logs) {
-        let result = "";
-        logs.forEach(item => {
-            result += item.timestamp + " " + item.tag + " " + (item.level).toUpperCase() + " " + item.description + "\n";
-        })
-        return result;
-    }
-
-    buildFilters(customOffset = 0) {
-        let result = { limit: 100 }
-        if (customOffset) {
-            result["offset"] = customOffset;
-        }
-        if (this.state.logLevelSelect !== 'all')
-            result["type_log"] = this.state.logLevelSelect;
-        if (this.state.selectedDaemon !== 'all')
-            result["category"] = this.state.selectedDaemon;
-        if (this.state.appliedSearch)
-            result["search"] = this.state.appliedSearch;
-        if (this.state.descendingSort)
-            result["sort"] = "+timestamp";
-        else
-            result["sort"] = "-timestamp";
-
-        return result;
-    }
-
-    async getFullLogs(customOffset = 0) {
-        const { logsPath } = this.state
-        let result = "";
-        let totalItems = 0;
-        if (this.state.selectedNode) {
-            try {
-                const tmpResult = await ApiRequest.request(
-                    'GET',
-                    logsPath,
-                    { params: this.buildFilters(customOffset) }
-                )
-                const resultItems = (((tmpResult || {}).data).data || {}).affected_items;
-                totalItems = (((tmpResult || {}).data).data || {}).total_affected_items;
-                result = this.parseLogsToText(resultItems) || "";
-            } catch (err) {
-                result = "";
-                throw new Error("Error obtaining logs.");
-            }
-        } else {
-            try {
-                const tmpResult = await ApiRequest.request(
-                    'GET',
-                    logsPath,
-                    this.buildFilters(customOffset)
-                )
-                const resultItems = (((tmpResult || {}).data).data || {}).affected_items
-                totalItems = (((tmpResult || {}).data).data || {}).total_affected_items;
-                result = this.parseLogsToText(resultItems) || "";
-            } catch (err) {
-                result = "";
-                throw new Error("Error obtaining logs");
-            }
-        }
-        this.setState({ totalItems })
-        return result;
-    }
-
-    async setFullLogs() {
-        const result = await this.getFullLogs();
-        this.setState({ logsList: result, offset: 0 })
-    }
-
-    /**
-     * Returns an object with the path to request Wazuh logs, the list of nodes and the current selected node.
-     */
-    async getLogsPath() {
-        try {
-            const clusterStatus = await ApiRequest.request(
-                'GET',
-                '/cluster/status',
-                {}
-            );
-            const clusterEnabled =
-                (((clusterStatus || {}).data || {}).data || {}).running === 'yes' &&
-                (((clusterStatus || {}).data || {}).data || {}).enabled === 'yes';
-
-            if (clusterEnabled) {
-                let nodeList = "";
-                let selectedNode = "";
-                const nodeListTmp = await ApiRequest.request('GET', '/cluster/nodes', {});
-                if (Array.isArray((((nodeListTmp || {}).data || {}).data || {}).affected_items)) {
-                    nodeList = nodeListTmp.data.data.affected_items
-                    selectedNode = nodeListTmp.data.data.affected_items.filter(
-                        item => item.type === 'master'
-                    )[0].name;
-                }
-                return { nodeList, logsPath: `/cluster/${selectedNode}/logs`, selectedNode: selectedNode }
-            }
-        } catch (error) {
-            throw new Error("Error obtaining logs path.");
-        }
-
-        return { nodeList: "", logsPath: '/manager/logs', selectedNode: "" };
-    }
-
-    getDaemonsOptions() {
-        const daemonsList = this.state.daemonsList.length > 0 ? this.state.daemonsList.map(item => {
-            return { value: item, text: item === 'all' ? 'All daemons' : item }
-        }) : [{ value: 'all', text: 'All daemons' }];
-
-        return daemonsList;
-    }
-
-    getLogLevelOptions() {
-        return [
-            { value: 'all', text: 'All log levels' },
-            { value: 'info', text: 'Info' },
-            { value: 'error', text: 'Error' },
-            { value: 'warning', text: 'Warning' },
-            { value: 'critical', text: 'Critical' },
-            { value: 'debug', text: 'Debug' },
-            { value: 'debug2', text: 'Debug 2' }
-        ];  
-    }
-
-    getnodeList() {
-        try {
-            if (this.state.nodeList && Array.isArray(this.state.nodeList)) {
-                const nodeList = this.state.nodeList.map(item => {
-                    return { value: item.name, text: `${item.name} (${item.type})` }
-                })
-                return nodeList
-            } else {
-                return false;
-            }
-        } catch (err) {
-            throw new Error("Error obtaining list of nodes.");
-        }
-    }
-
-
-    onDaemonChange = e => {
-        this.setState(
-            {
-                selectedDaemon: e.target.value,
-            },
-            this.setFullLogs
-        );
-    };
-
-    onLogLevelChange = e => {
-        this.setState(
-            {
-                logLevelSelect: e.target.value,
-            },
-            this.setFullLogs
-        );
-
-    };
-
-    onSortSwitchChange = e => {
-        this.setState(
-            {
-                descendingSort: e.target.checked,
-            },
-            this.setFullLogs
-        );
-=======
   constructor(props) {
     super(props);
     this.offset = 325;
@@ -302,7 +45,6 @@
       daemonsList: [],
       loadingLogs: false,
       realTime: false
->>>>>>> 4696e115
     };
     this.ITEM_STYLE = { width: '300px' };
   }
