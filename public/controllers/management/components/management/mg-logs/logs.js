--- conflicted
+++ resolved
@@ -27,11 +27,7 @@
 export default class WzLogs extends Component {
   constructor(props) {
     super(props);
-<<<<<<< HEAD
-    this.offset = 377;
-=======
     this.offset = 325;
->>>>>>> 25a5c2f5
     this.state = {
       isCluster: false,
       selectedDaemon: '',
