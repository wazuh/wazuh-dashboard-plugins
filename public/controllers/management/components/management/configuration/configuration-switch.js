/*
 * Wazuh app - React component for show chose section in configuration.
 * Copyright (C) 2015-2020 Wazuh, Inc.
 *
 * This program is free software; you can redistribute it and/or modify
 * it under the terms of the GNU General Public License as published by
 * the Free Software Foundation; either version 2 of the License, or
 * (at your option) any later version.
 *
 * Find more information about this on the LICENSE file.
 */

import React, { Component, Fragment } from 'react';

import WzConfigurationOverview from './configuration-overview';
import {
  WzConfigurationGlobalConfigurationManager,
  WzConfigurationGlobalConfigurationAgent
} from './global-configuration/global-configuration';
import WzConfigurationEditConfiguration from './edit-configuration/edit-configuration';
import WzConfigurationRegistrationService from './registration-service/registration-service';
import WzConfigurationLogSettings from './log-settings/log-settings';
import WzConfigurationCluster from './cluster/cluster';
import WzConfigurationAlerts from './alerts/alerts';
import WzConfigurationClient from './client/client';
import WzConfigurationClientBuffer from './client-buffer/client-buffer';
import { WzConfigurationAlertsLabelsAgent } from './alerts/alerts-labels';
import WzConfigurationIntegrations from './integrations/integrations';
import WzConfigurationPolicyMonitoring from './policy-monitoring/policy-monitoring';
import WzConfigurationOpenSCAP from './open-scap/open-scap';
import WzConfigurationCisCat from './cis-cat/cis-cat';
import WzConfigurationVulnerabilities from './vulnerabilities/vulnerabilities';
import WzConfigurationOsquery from './osquery/osquery';
import WzConfigurationInventory from './inventory/inventory';
import WzConfigurationActiveResponse from './active-response/active-response';
import WzConfigurationActiveResponseAgent from './active-response/active-response-agent';
import WzConfigurationCommands from './commands/commands';
import WzConfigurationDockerListener from './docker-listener/docker-listener';
import WzConfigurationLogCollection from './log-collection/log-collection';
import WzConfigurationIntegrityMonitoring from './integrity-monitoring/integrity-monitoring';
import WzConfigurationIntegrityAgentless from './agentless/agentless';
import WzConfigurationIntegrityAmazonS3 from './aws-s3/aws-s3';
import WzConfigurationAzureLogs from './azure-logs/azure-logs';
import WzViewSelector, {
  WzViewSelectorSwitch
} from './util-components/view-selector';
import WzLoading from './util-components/loading';
import WzConfigurationPath from './util-components/configuration-path';
import WzRefreshClusterInfoButton from './util-components/refresh-cluster-info-button';

<<<<<<< HEAD
import { clusterNodes, checkAdminMode } from './utils/wz-fetch';
=======
import { clusterNodes, checkAdminMode, clusterReq } from './utils/wz-fetch';
>>>>>>> 25a5c2f5
import {
  updateClusterNodes,
  updateClusterNodeSelected,
  updateAdminMode
} from '../../../../../redux/actions/configurationActions';
import { connect } from 'react-redux';

import {
  EuiPage,
  EuiPanel,
  EuiSpacer,
  EuiButtonEmpty,
  EuiFlexItem
} from '@elastic/eui';

import { agentIsSynchronized } from './utils/wz-fetch';
import { WzRequest } from '../../../../../react-services/wz-request';

class WzConfigurationSwitch extends Component {
  constructor(props) {
    super(props);
    this.state = {
      view: '',
      viewProps: {},
<<<<<<< HEAD
      agentSynchronized: undefined
=======
      agentSynchronized: undefined,
      masterNodeInfo: undefined,
      loadingOverview: this.props.agent.id === '000'
>>>>>>> 25a5c2f5
    };
  }
  componentWillUnmount() {
    this.props.updateClusterNodes(false);
    this.props.updateClusterNodeSelected(false);
  }
  updateConfigurationSection = (view, title, description) => {
    this.setState({ view, viewProps: { title: title, description } });
  };
  updateBadge = badgeStatus => {
    // default value false?
    this.setState({
      viewProps: { ...this.state.viewProps, badge: badgeStatus }
    });
  };
  async componentDidMount() {
    // Check admin mode
    try {
      const adminMode = await checkAdminMode();
      this.props.updateAdminMode(adminMode);
    } catch (error) {
      this.props.updateAdminMode(false);
    }
    // If agent, check if is synchronized or not
    if (this.props.agent.id !== '000') {
      try {
        const agentSynchronized = await agentIsSynchronized(this.props.agent);
        this.setState({ agentSynchronized });
      } catch (error) {
        // do nothing
      }
    } else {
      try {
        // try if it is a cluster
<<<<<<< HEAD
        const nodes = await clusterNodes();
        // set cluster nodes in Redux Store
        this.props.updateClusterNodes(nodes.data.data.items);
        // set cluster node selected in Redux Store
        this.props.updateClusterNodeSelected(
          nodes.data.data.items.find(node => node.type === 'master').name
        );
=======
        const clusterStatus = await clusterReq();
        if(clusterStatus.data.data.enabled === 'yes' && clusterStatus.data.data.running === 'yes'){
          const nodes = await clusterNodes();
          // set cluster nodes in Redux Store
          this.props.updateClusterNodes(nodes.data.data.items);
          // set cluster node selected in Redux Store
          this.props.updateClusterNodeSelected(
            nodes.data.data.items.find(node => node.type === 'master').name
          );
        }else{
          // do nothing if it isn't a cluster
          this.props.updateClusterNodes(false);
          this.props.updateClusterNodeSelected(false);
        }
>>>>>>> 25a5c2f5
      } catch (error) {
        // do nothing if it isn't a cluster
        this.props.updateClusterNodes(false);
        this.props.updateClusterNodeSelected(false);
      }
<<<<<<< HEAD
=======
      // If manager/cluster require agent platform info to filter sections in overview. It isn't coming from props for Management/Configuration
      try{
        this.setState({ loadingOverview: true });
        const masterNodeInfo = await WzRequest.apiReq('GET', '/agents/000', {});
        this.setState({
          masterNodeInfo: masterNodeInfo.data.data
        });
        this.setState({ loadingOverview: false });
      }catch(error){
        this.setState({ loadingOverview: false });
      }
>>>>>>> 25a5c2f5
    }
  }
  render() {
    const {
      view,
      viewProps: { title, description, badge },
<<<<<<< HEAD
      agentSynchronized
    } = this.state;
    const { agent, goGroups, loadingStatus } = this.props; // TODO: goGroups and exportConfiguration is used for Manager and depends of AngularJS
    return (
      <WzToastProvider>
        <EuiPage>
          <EuiPanel>
            {agent.id !== '000' && agent.group && agent.group.length ? (
              <Fragment>
                <span>Groups:</span>
                {agent.group.map((group, key) => (
                  <EuiButtonEmpty
                    key={`agent-group-${key}`}
                    onClick={() => goGroups(agent, key)}
                  >
                    {group}
                  </EuiButtonEmpty>
                ))}
                <EuiSpacer size="s" />
              </Fragment>
            ) : null}
            {view !== '' && view !== 'edit-configuration' && (
              <WzConfigurationPath
                title={title}
                description={description}
                updateConfigurationSection={this.updateConfigurationSection}
                badge={badge}
              >
                {agent.id === '000' && (
                  <EuiFlexItem grow={false}>
                    <WzRefreshClusterInfoButton />
                  </EuiFlexItem>
                )}
              </WzConfigurationPath>
            )}
            {view === '' && (
              <WzConfigurationOverview
                agent={agent}
                agentSynchronized={agentSynchronized}
                exportConfiguration={this.props.exportConfiguration}
                updateConfigurationSection={this.updateConfigurationSection}
              />
            )}
            {view === 'edit-configuration' && (
              <WzConfigurationEditConfiguration
                clusterNodeSelected={this.props.clusterNodeSelected}
                agent={agent}
                updateConfigurationSection={this.updateConfigurationSection}
              />
            )}
            {!loadingStatus ? (
              <WzViewSelector view={view}>
                <WzViewSelectorSwitch view="global-configuration">
                  <WzConfigurationGlobalConfigurationManager
                    clusterNodeSelected={this.props.clusterNodeSelected}
                    agent={agent}
                    updateConfigurationSection={this.updateConfigurationSection}
                  />
                </WzViewSelectorSwitch>
                <WzViewSelectorSwitch view="global-configuration-agent">
                  <WzConfigurationGlobalConfigurationAgent
                    clusterNodeSelected={this.props.clusterNodeSelected}
                    agent={agent}
                    updateConfigurationSection={this.updateConfigurationSection}
                  />
                </WzViewSelectorSwitch>
                <WzViewSelectorSwitch view="cluster">
                  <WzConfigurationCluster
                    clusterNodeSelected={this.props.clusterNodeSelected}
                    agent={agent}
                    updateConfigurationSection={this.updateConfigurationSection}
                  />
                </WzViewSelectorSwitch>
                <WzViewSelectorSwitch view="registration-service">
                  <WzConfigurationRegistrationService
                    clusterNodeSelected={this.props.clusterNodeSelected}
                    agent={agent}
                    updateBadge={this.updateBadge}
                    updateConfigurationSection={this.updateConfigurationSection}
                  />
                </WzViewSelectorSwitch>
                <WzViewSelectorSwitch view="log-settings">
                  <WzConfigurationLogSettings
                    clusterNodeSelected={this.props.clusterNodeSelected}
                    agent={agent}
                    updateBadge={this.updateBadge}
                    updateConfigurationSection={this.updateConfigurationSection}
                  />
                </WzViewSelectorSwitch>
                <WzViewSelectorSwitch view="alerts">
                  <WzConfigurationAlerts
                    clusterNodeSelected={this.props.clusterNodeSelected}
                    agent={agent}
                    updateConfigurationSection={this.updateConfigurationSection}
                  />
                </WzViewSelectorSwitch>
                <WzViewSelectorSwitch view="client">
                  <WzConfigurationClient
                    clusterNodeSelected={this.props.clusterNodeSelected}
                    agent={agent}
                    updateConfigurationSection={this.updateConfigurationSection}
                  />
                </WzViewSelectorSwitch>
                <WzViewSelectorSwitch view="client-buffer">
                  <WzConfigurationClientBuffer
                    clusterNodeSelected={this.props.clusterNodeSelected}
                    agent={agent}
                    updateConfigurationSection={this.updateConfigurationSection}
                  />
                </WzViewSelectorSwitch>
                <WzViewSelectorSwitch view="alerts-agent">
                  <WzConfigurationAlertsLabelsAgent
                    clusterNodeSelected={this.props.clusterNodeSelected}
                    agent={agent}
                    updateConfigurationSection={this.updateConfigurationSection}
                  />
                </WzViewSelectorSwitch>
                <WzViewSelectorSwitch view="integrations">
                  <WzConfigurationIntegrations
                    clusterNodeSelected={this.props.clusterNodeSelected}
                    agent={agent}
                    updateConfigurationSection={this.updateConfigurationSection}
                  />
                </WzViewSelectorSwitch>
                <WzViewSelectorSwitch view="policy-monitoring">
                  <WzConfigurationPolicyMonitoring
                    clusterNodeSelected={this.props.clusterNodeSelected}
                    agent={agent}
                    updateBadge={this.updateBadge}
                    updateConfigurationSection={this.updateConfigurationSection}
                  />
                </WzViewSelectorSwitch>
                <WzViewSelectorSwitch view="open-scap">
                  <WzConfigurationOpenSCAP
                    clusterNodeSelected={this.props.clusterNodeSelected}
                    agent={agent}
                    updateBadge={this.updateBadge}
                    updateConfigurationSection={this.updateConfigurationSection}
                  />
                </WzViewSelectorSwitch>
                <WzViewSelectorSwitch view="cis-cat">
                  <WzConfigurationCisCat
                    clusterNodeSelected={this.props.clusterNodeSelected}
                    agent={agent}
                    updateBadge={this.updateBadge}
                    updateConfigurationSection={this.updateConfigurationSection}
                  />
                </WzViewSelectorSwitch>
                <WzViewSelectorSwitch view="vulnerabilities">
                  <WzConfigurationVulnerabilities
                    clusterNodeSelected={this.props.clusterNodeSelected}
                    agent={agent}
                    updateBadge={this.updateBadge}
                    updateConfigurationSection={this.updateConfigurationSection}
                  />
                </WzViewSelectorSwitch>
                <WzViewSelectorSwitch view="osquery">
                  <WzConfigurationOsquery
                    clusterNodeSelected={this.props.clusterNodeSelected}
                    agent={agent}
                    updateBadge={this.updateBadge}
                    updateConfigurationSection={this.updateConfigurationSection}
                  />
                </WzViewSelectorSwitch>
                <WzViewSelectorSwitch view="inventory">
                  <WzConfigurationInventory
                    clusterNodeSelected={this.props.clusterNodeSelected}
                    agent={agent}
                    updateBadge={this.updateBadge}
                    updateConfigurationSection={this.updateConfigurationSection}
                  />
                </WzViewSelectorSwitch>
                <WzViewSelectorSwitch view="active-response">
                  <WzConfigurationActiveResponse
                    clusterNodeSelected={this.props.clusterNodeSelected}
                    agent={agent}
                    updateConfigurationSection={this.updateConfigurationSection}
                  />
                </WzViewSelectorSwitch>
                <WzViewSelectorSwitch view="active-response-agent">
                  <WzConfigurationActiveResponseAgent
                    clusterNodeSelected={this.props.clusterNodeSelected}
                    agent={agent}
                    updateConfigurationSection={this.updateConfigurationSection}
                  />
                </WzViewSelectorSwitch>
                <WzViewSelectorSwitch view="commands">
                  <WzConfigurationCommands
                    clusterNodeSelected={this.props.clusterNodeSelected}
                    agent={agent}
                    updateConfigurationSection={this.updateConfigurationSection}
                  />
                </WzViewSelectorSwitch>
                <WzViewSelectorSwitch view="docker-listener">
                  <WzConfigurationDockerListener
                    clusterNodeSelected={this.props.clusterNodeSelected}
                    agent={agent}
                    updateBadge={this.updateBadge}
                    updateConfigurationSection={this.updateConfigurationSection}
                  />
                </WzViewSelectorSwitch>
                <WzViewSelectorSwitch view="log-collection">
                  <WzConfigurationLogCollection
                    clusterNodeSelected={this.props.clusterNodeSelected}
                    agent={agent}
                    updateConfigurationSection={this.updateConfigurationSection}
                  />
                </WzViewSelectorSwitch>
                <WzViewSelectorSwitch view="integrity-monitoring">
                  <WzConfigurationIntegrityMonitoring
                    clusterNodeSelected={this.props.clusterNodeSelected}
                    agent={agent}
                    updateBadge={this.updateBadge}
                    updateConfigurationSection={this.updateConfigurationSection}
                  />
                </WzViewSelectorSwitch>
                <WzViewSelectorSwitch view="agentless">
                  <WzConfigurationIntegrityAgentless
                    clusterNodeSelected={this.props.clusterNodeSelected}
                    agent={agent}
                    updateConfigurationSection={this.updateConfigurationSection}
                  />
                </WzViewSelectorSwitch>
                <WzViewSelectorSwitch view="aws-s3">
                  <WzConfigurationIntegrityAmazonS3
                    clusterNodeSelected={this.props.clusterNodeSelected}
                    agent={agent}
                    updateBadge={this.updateBadge}
                    updateConfigurationSection={this.updateConfigurationSection}
                  />
                </WzViewSelectorSwitch>
                <WzViewSelectorSwitch view="azure-logs">
                  <WzConfigurationAzureLogs
                    clusterNodeSelected={this.props.clusterNodeSelected}
                    agent={agent}
                    updateBadge={this.updateBadge}
                    updateConfigurationSection={this.updateConfigurationSection}
                  />
                </WzViewSelectorSwitch>
              </WzViewSelector>
            ) : (
              <WzLoading />
            )}
          </EuiPanel>
        </EuiPage>
      </WzToastProvider>
=======
      agentSynchronized,
      masterNodeInfo
    } = this.state;
    const { agent, goGroups } = this.props; // TODO: goGroups and exportConfiguration is used for Manager and depends of AngularJS
    return (
      <EuiPage>
        <EuiPanel>
          {agent.id !== '000' && agent.group && agent.group.length ? (
            <Fragment>
              <span>Groups:</span>
              {agent.group.map((group, key) => (
                <EuiButtonEmpty
                  key={`agent-group-${key}`}
                  onClick={() => goGroups(agent, key)}
                >
                  {group}
                </EuiButtonEmpty>
              ))}
              <EuiSpacer size="s" />
            </Fragment>
          ) : null}
          {view !== '' && view !== 'edit-configuration' && (
            <WzConfigurationPath
              title={title}
              description={description}
              updateConfigurationSection={this.updateConfigurationSection}
              badge={badge}
            >
              {agent.id === '000' && (
                <EuiFlexItem grow={false}>
                  <WzRefreshClusterInfoButton />
                </EuiFlexItem>
              )}
            </WzConfigurationPath>
          )}
          {view === '' && ((!this.state.loadingOverview && (
            <WzConfigurationOverview
              agent={masterNodeInfo || agent}
              agentSynchronized={agentSynchronized}
              exportConfiguration={this.props.exportConfiguration}
              updateConfigurationSection={this.updateConfigurationSection}
            />
          )) || <WzLoading />)}
          {view === 'edit-configuration' && (
            <WzConfigurationEditConfiguration
              clusterNodeSelected={this.props.clusterNodeSelected}
              agent={agent}
              updateConfigurationSection={this.updateConfigurationSection}
            />
          )}
          {view !== '' && (
            <WzViewSelector view={view}>
              <WzViewSelectorSwitch view="global-configuration">
                <WzConfigurationGlobalConfigurationManager
                  clusterNodeSelected={this.props.clusterNodeSelected}
                  agent={agent}
                  updateConfigurationSection={this.updateConfigurationSection}
                />
              </WzViewSelectorSwitch>
              <WzViewSelectorSwitch view="global-configuration-agent">
                <WzConfigurationGlobalConfigurationAgent
                  clusterNodeSelected={this.props.clusterNodeSelected}
                  agent={agent}
                  updateConfigurationSection={this.updateConfigurationSection}
                />
              </WzViewSelectorSwitch>
              <WzViewSelectorSwitch view="cluster">
                <WzConfigurationCluster
                  clusterNodeSelected={this.props.clusterNodeSelected}
                  agent={agent}
                  updateConfigurationSection={this.updateConfigurationSection}
                />
              </WzViewSelectorSwitch>
              <WzViewSelectorSwitch view="registration-service">
                <WzConfigurationRegistrationService
                  clusterNodeSelected={this.props.clusterNodeSelected}
                  agent={agent}
                  updateBadge={this.updateBadge}
                  updateConfigurationSection={this.updateConfigurationSection}
                />
              </WzViewSelectorSwitch>
              <WzViewSelectorSwitch view="log-settings">
                <WzConfigurationLogSettings
                  clusterNodeSelected={this.props.clusterNodeSelected}
                  agent={agent}
                  updateBadge={this.updateBadge}
                  updateConfigurationSection={this.updateConfigurationSection}
                />
              </WzViewSelectorSwitch>
              <WzViewSelectorSwitch view="alerts">
                <WzConfigurationAlerts
                  clusterNodeSelected={this.props.clusterNodeSelected}
                  agent={agent}
                  updateConfigurationSection={this.updateConfigurationSection}
                />
              </WzViewSelectorSwitch>
              <WzViewSelectorSwitch view="client">
                <WzConfigurationClient
                  clusterNodeSelected={this.props.clusterNodeSelected}
                  agent={agent}
                  updateConfigurationSection={this.updateConfigurationSection}
                />
              </WzViewSelectorSwitch>
              <WzViewSelectorSwitch view="client-buffer">
                <WzConfigurationClientBuffer
                  clusterNodeSelected={this.props.clusterNodeSelected}
                  agent={agent}
                  updateConfigurationSection={this.updateConfigurationSection}
                />
              </WzViewSelectorSwitch>
              <WzViewSelectorSwitch view="alerts-agent">
                <WzConfigurationAlertsLabelsAgent
                  clusterNodeSelected={this.props.clusterNodeSelected}
                  agent={agent}
                  updateConfigurationSection={this.updateConfigurationSection}
                />
              </WzViewSelectorSwitch>
              <WzViewSelectorSwitch view="integrations">
                <WzConfigurationIntegrations
                  clusterNodeSelected={this.props.clusterNodeSelected}
                  agent={agent}
                  updateConfigurationSection={this.updateConfigurationSection}
                />
              </WzViewSelectorSwitch>
              <WzViewSelectorSwitch view="policy-monitoring">
                <WzConfigurationPolicyMonitoring
                  clusterNodeSelected={this.props.clusterNodeSelected}
                  agent={agent}
                  updateBadge={this.updateBadge}
                  updateConfigurationSection={this.updateConfigurationSection}
                />
              </WzViewSelectorSwitch>
              <WzViewSelectorSwitch view="open-scap">
                <WzConfigurationOpenSCAP
                  clusterNodeSelected={this.props.clusterNodeSelected}
                  agent={agent}
                  updateBadge={this.updateBadge}
                  updateConfigurationSection={this.updateConfigurationSection}
                />
              </WzViewSelectorSwitch>
              <WzViewSelectorSwitch view="cis-cat">
                <WzConfigurationCisCat
                  clusterNodeSelected={this.props.clusterNodeSelected}
                  agent={agent}
                  updateBadge={this.updateBadge}
                  updateConfigurationSection={this.updateConfigurationSection}
                />
              </WzViewSelectorSwitch>
              <WzViewSelectorSwitch view="vulnerabilities">
                <WzConfigurationVulnerabilities
                  clusterNodeSelected={this.props.clusterNodeSelected}
                  agent={agent}
                  updateBadge={this.updateBadge}
                  updateConfigurationSection={this.updateConfigurationSection}
                />
              </WzViewSelectorSwitch>
              <WzViewSelectorSwitch view="osquery">
                <WzConfigurationOsquery
                  clusterNodeSelected={this.props.clusterNodeSelected}
                  agent={agent}
                  updateBadge={this.updateBadge}
                  updateConfigurationSection={this.updateConfigurationSection}
                />
              </WzViewSelectorSwitch>
              <WzViewSelectorSwitch view="inventory">
                <WzConfigurationInventory
                  clusterNodeSelected={this.props.clusterNodeSelected}
                  agent={agent}
                  updateBadge={this.updateBadge}
                  updateConfigurationSection={this.updateConfigurationSection}
                />
              </WzViewSelectorSwitch>
              <WzViewSelectorSwitch view="active-response">
                <WzConfigurationActiveResponse
                  clusterNodeSelected={this.props.clusterNodeSelected}
                  agent={agent}
                  updateConfigurationSection={this.updateConfigurationSection}
                />
              </WzViewSelectorSwitch>
              <WzViewSelectorSwitch view="active-response-agent">
                <WzConfigurationActiveResponseAgent
                  clusterNodeSelected={this.props.clusterNodeSelected}
                  agent={agent}
                  updateConfigurationSection={this.updateConfigurationSection}
                />
              </WzViewSelectorSwitch>
              <WzViewSelectorSwitch view="commands">
                <WzConfigurationCommands
                  clusterNodeSelected={this.props.clusterNodeSelected}
                  agent={agent}
                  updateConfigurationSection={this.updateConfigurationSection}
                />
              </WzViewSelectorSwitch>
              <WzViewSelectorSwitch view="docker-listener">
                <WzConfigurationDockerListener
                  clusterNodeSelected={this.props.clusterNodeSelected}
                  agent={agent}
                  updateBadge={this.updateBadge}
                  updateConfigurationSection={this.updateConfigurationSection}
                />
              </WzViewSelectorSwitch>
              <WzViewSelectorSwitch view="log-collection">
                <WzConfigurationLogCollection
                  clusterNodeSelected={this.props.clusterNodeSelected}
                  agent={agent}
                  updateConfigurationSection={this.updateConfigurationSection}
                />
              </WzViewSelectorSwitch>
              <WzViewSelectorSwitch view="integrity-monitoring">
                <WzConfigurationIntegrityMonitoring
                  clusterNodeSelected={this.props.clusterNodeSelected}
                  agent={agent}
                  updateBadge={this.updateBadge}
                  updateConfigurationSection={this.updateConfigurationSection}
                />
              </WzViewSelectorSwitch>
              <WzViewSelectorSwitch view="agentless">
                <WzConfigurationIntegrityAgentless
                  clusterNodeSelected={this.props.clusterNodeSelected}
                  agent={agent}
                  updateConfigurationSection={this.updateConfigurationSection}
                />
              </WzViewSelectorSwitch>
              <WzViewSelectorSwitch view="aws-s3">
                <WzConfigurationIntegrityAmazonS3
                  clusterNodeSelected={this.props.clusterNodeSelected}
                  agent={agent}
                  updateBadge={this.updateBadge}
                  updateConfigurationSection={this.updateConfigurationSection}
                />
              </WzViewSelectorSwitch>
              <WzViewSelectorSwitch view="azure-logs">
                <WzConfigurationAzureLogs
                  clusterNodeSelected={this.props.clusterNodeSelected}
                  agent={agent}
                  updateBadge={this.updateBadge}
                  updateConfigurationSection={this.updateConfigurationSection}
                />
              </WzViewSelectorSwitch>
            </WzViewSelector>
          )}
        </EuiPanel>
      </EuiPage>
>>>>>>> 25a5c2f5
    );
  }
}

const mapStateToProps = state => ({
  clusterNodes: state.configurationReducers.clusterNodes,
  clusterNodeSelected: state.configurationReducers.clusterNodeSelected,
<<<<<<< HEAD
  loadingStatus: state.configurationReducers.loadingStatus,
=======
>>>>>>> 25a5c2f5
  wazuhNotReadyYet: state.appStateReducers.wazuhNotReadyYet
});

const mapDispatchToProps = dispatch => ({
  updateClusterNodes: clusterNodes =>
    dispatch(updateClusterNodes(clusterNodes)),
  updateClusterNodeSelected: clusterNodeSelected =>
    dispatch(updateClusterNodeSelected(clusterNodeSelected)),
  updateAdminMode: adminMode => dispatch(updateAdminMode(adminMode))
});

export default connect(
  mapStateToProps,
  mapDispatchToProps
)(WzConfigurationSwitch);<|MERGE_RESOLUTION|>--- conflicted
+++ resolved
@@ -48,11 +48,7 @@
 import WzConfigurationPath from './util-components/configuration-path';
 import WzRefreshClusterInfoButton from './util-components/refresh-cluster-info-button';
 
-<<<<<<< HEAD
-import { clusterNodes, checkAdminMode } from './utils/wz-fetch';
-=======
 import { clusterNodes, checkAdminMode, clusterReq } from './utils/wz-fetch';
->>>>>>> 25a5c2f5
 import {
   updateClusterNodes,
   updateClusterNodeSelected,
@@ -77,13 +73,9 @@
     this.state = {
       view: '',
       viewProps: {},
-<<<<<<< HEAD
-      agentSynchronized: undefined
-=======
       agentSynchronized: undefined,
       masterNodeInfo: undefined,
       loadingOverview: this.props.agent.id === '000'
->>>>>>> 25a5c2f5
     };
   }
   componentWillUnmount() {
@@ -118,15 +110,6 @@
     } else {
       try {
         // try if it is a cluster
-<<<<<<< HEAD
-        const nodes = await clusterNodes();
-        // set cluster nodes in Redux Store
-        this.props.updateClusterNodes(nodes.data.data.items);
-        // set cluster node selected in Redux Store
-        this.props.updateClusterNodeSelected(
-          nodes.data.data.items.find(node => node.type === 'master').name
-        );
-=======
         const clusterStatus = await clusterReq();
         if(clusterStatus.data.data.enabled === 'yes' && clusterStatus.data.data.running === 'yes'){
           const nodes = await clusterNodes();
@@ -141,14 +124,11 @@
           this.props.updateClusterNodes(false);
           this.props.updateClusterNodeSelected(false);
         }
->>>>>>> 25a5c2f5
       } catch (error) {
         // do nothing if it isn't a cluster
         this.props.updateClusterNodes(false);
         this.props.updateClusterNodeSelected(false);
       }
-<<<<<<< HEAD
-=======
       // If manager/cluster require agent platform info to filter sections in overview. It isn't coming from props for Management/Configuration
       try{
         this.setState({ loadingOverview: true });
@@ -160,261 +140,12 @@
       }catch(error){
         this.setState({ loadingOverview: false });
       }
->>>>>>> 25a5c2f5
     }
   }
   render() {
     const {
       view,
       viewProps: { title, description, badge },
-<<<<<<< HEAD
-      agentSynchronized
-    } = this.state;
-    const { agent, goGroups, loadingStatus } = this.props; // TODO: goGroups and exportConfiguration is used for Manager and depends of AngularJS
-    return (
-      <WzToastProvider>
-        <EuiPage>
-          <EuiPanel>
-            {agent.id !== '000' && agent.group && agent.group.length ? (
-              <Fragment>
-                <span>Groups:</span>
-                {agent.group.map((group, key) => (
-                  <EuiButtonEmpty
-                    key={`agent-group-${key}`}
-                    onClick={() => goGroups(agent, key)}
-                  >
-                    {group}
-                  </EuiButtonEmpty>
-                ))}
-                <EuiSpacer size="s" />
-              </Fragment>
-            ) : null}
-            {view !== '' && view !== 'edit-configuration' && (
-              <WzConfigurationPath
-                title={title}
-                description={description}
-                updateConfigurationSection={this.updateConfigurationSection}
-                badge={badge}
-              >
-                {agent.id === '000' && (
-                  <EuiFlexItem grow={false}>
-                    <WzRefreshClusterInfoButton />
-                  </EuiFlexItem>
-                )}
-              </WzConfigurationPath>
-            )}
-            {view === '' && (
-              <WzConfigurationOverview
-                agent={agent}
-                agentSynchronized={agentSynchronized}
-                exportConfiguration={this.props.exportConfiguration}
-                updateConfigurationSection={this.updateConfigurationSection}
-              />
-            )}
-            {view === 'edit-configuration' && (
-              <WzConfigurationEditConfiguration
-                clusterNodeSelected={this.props.clusterNodeSelected}
-                agent={agent}
-                updateConfigurationSection={this.updateConfigurationSection}
-              />
-            )}
-            {!loadingStatus ? (
-              <WzViewSelector view={view}>
-                <WzViewSelectorSwitch view="global-configuration">
-                  <WzConfigurationGlobalConfigurationManager
-                    clusterNodeSelected={this.props.clusterNodeSelected}
-                    agent={agent}
-                    updateConfigurationSection={this.updateConfigurationSection}
-                  />
-                </WzViewSelectorSwitch>
-                <WzViewSelectorSwitch view="global-configuration-agent">
-                  <WzConfigurationGlobalConfigurationAgent
-                    clusterNodeSelected={this.props.clusterNodeSelected}
-                    agent={agent}
-                    updateConfigurationSection={this.updateConfigurationSection}
-                  />
-                </WzViewSelectorSwitch>
-                <WzViewSelectorSwitch view="cluster">
-                  <WzConfigurationCluster
-                    clusterNodeSelected={this.props.clusterNodeSelected}
-                    agent={agent}
-                    updateConfigurationSection={this.updateConfigurationSection}
-                  />
-                </WzViewSelectorSwitch>
-                <WzViewSelectorSwitch view="registration-service">
-                  <WzConfigurationRegistrationService
-                    clusterNodeSelected={this.props.clusterNodeSelected}
-                    agent={agent}
-                    updateBadge={this.updateBadge}
-                    updateConfigurationSection={this.updateConfigurationSection}
-                  />
-                </WzViewSelectorSwitch>
-                <WzViewSelectorSwitch view="log-settings">
-                  <WzConfigurationLogSettings
-                    clusterNodeSelected={this.props.clusterNodeSelected}
-                    agent={agent}
-                    updateBadge={this.updateBadge}
-                    updateConfigurationSection={this.updateConfigurationSection}
-                  />
-                </WzViewSelectorSwitch>
-                <WzViewSelectorSwitch view="alerts">
-                  <WzConfigurationAlerts
-                    clusterNodeSelected={this.props.clusterNodeSelected}
-                    agent={agent}
-                    updateConfigurationSection={this.updateConfigurationSection}
-                  />
-                </WzViewSelectorSwitch>
-                <WzViewSelectorSwitch view="client">
-                  <WzConfigurationClient
-                    clusterNodeSelected={this.props.clusterNodeSelected}
-                    agent={agent}
-                    updateConfigurationSection={this.updateConfigurationSection}
-                  />
-                </WzViewSelectorSwitch>
-                <WzViewSelectorSwitch view="client-buffer">
-                  <WzConfigurationClientBuffer
-                    clusterNodeSelected={this.props.clusterNodeSelected}
-                    agent={agent}
-                    updateConfigurationSection={this.updateConfigurationSection}
-                  />
-                </WzViewSelectorSwitch>
-                <WzViewSelectorSwitch view="alerts-agent">
-                  <WzConfigurationAlertsLabelsAgent
-                    clusterNodeSelected={this.props.clusterNodeSelected}
-                    agent={agent}
-                    updateConfigurationSection={this.updateConfigurationSection}
-                  />
-                </WzViewSelectorSwitch>
-                <WzViewSelectorSwitch view="integrations">
-                  <WzConfigurationIntegrations
-                    clusterNodeSelected={this.props.clusterNodeSelected}
-                    agent={agent}
-                    updateConfigurationSection={this.updateConfigurationSection}
-                  />
-                </WzViewSelectorSwitch>
-                <WzViewSelectorSwitch view="policy-monitoring">
-                  <WzConfigurationPolicyMonitoring
-                    clusterNodeSelected={this.props.clusterNodeSelected}
-                    agent={agent}
-                    updateBadge={this.updateBadge}
-                    updateConfigurationSection={this.updateConfigurationSection}
-                  />
-                </WzViewSelectorSwitch>
-                <WzViewSelectorSwitch view="open-scap">
-                  <WzConfigurationOpenSCAP
-                    clusterNodeSelected={this.props.clusterNodeSelected}
-                    agent={agent}
-                    updateBadge={this.updateBadge}
-                    updateConfigurationSection={this.updateConfigurationSection}
-                  />
-                </WzViewSelectorSwitch>
-                <WzViewSelectorSwitch view="cis-cat">
-                  <WzConfigurationCisCat
-                    clusterNodeSelected={this.props.clusterNodeSelected}
-                    agent={agent}
-                    updateBadge={this.updateBadge}
-                    updateConfigurationSection={this.updateConfigurationSection}
-                  />
-                </WzViewSelectorSwitch>
-                <WzViewSelectorSwitch view="vulnerabilities">
-                  <WzConfigurationVulnerabilities
-                    clusterNodeSelected={this.props.clusterNodeSelected}
-                    agent={agent}
-                    updateBadge={this.updateBadge}
-                    updateConfigurationSection={this.updateConfigurationSection}
-                  />
-                </WzViewSelectorSwitch>
-                <WzViewSelectorSwitch view="osquery">
-                  <WzConfigurationOsquery
-                    clusterNodeSelected={this.props.clusterNodeSelected}
-                    agent={agent}
-                    updateBadge={this.updateBadge}
-                    updateConfigurationSection={this.updateConfigurationSection}
-                  />
-                </WzViewSelectorSwitch>
-                <WzViewSelectorSwitch view="inventory">
-                  <WzConfigurationInventory
-                    clusterNodeSelected={this.props.clusterNodeSelected}
-                    agent={agent}
-                    updateBadge={this.updateBadge}
-                    updateConfigurationSection={this.updateConfigurationSection}
-                  />
-                </WzViewSelectorSwitch>
-                <WzViewSelectorSwitch view="active-response">
-                  <WzConfigurationActiveResponse
-                    clusterNodeSelected={this.props.clusterNodeSelected}
-                    agent={agent}
-                    updateConfigurationSection={this.updateConfigurationSection}
-                  />
-                </WzViewSelectorSwitch>
-                <WzViewSelectorSwitch view="active-response-agent">
-                  <WzConfigurationActiveResponseAgent
-                    clusterNodeSelected={this.props.clusterNodeSelected}
-                    agent={agent}
-                    updateConfigurationSection={this.updateConfigurationSection}
-                  />
-                </WzViewSelectorSwitch>
-                <WzViewSelectorSwitch view="commands">
-                  <WzConfigurationCommands
-                    clusterNodeSelected={this.props.clusterNodeSelected}
-                    agent={agent}
-                    updateConfigurationSection={this.updateConfigurationSection}
-                  />
-                </WzViewSelectorSwitch>
-                <WzViewSelectorSwitch view="docker-listener">
-                  <WzConfigurationDockerListener
-                    clusterNodeSelected={this.props.clusterNodeSelected}
-                    agent={agent}
-                    updateBadge={this.updateBadge}
-                    updateConfigurationSection={this.updateConfigurationSection}
-                  />
-                </WzViewSelectorSwitch>
-                <WzViewSelectorSwitch view="log-collection">
-                  <WzConfigurationLogCollection
-                    clusterNodeSelected={this.props.clusterNodeSelected}
-                    agent={agent}
-                    updateConfigurationSection={this.updateConfigurationSection}
-                  />
-                </WzViewSelectorSwitch>
-                <WzViewSelectorSwitch view="integrity-monitoring">
-                  <WzConfigurationIntegrityMonitoring
-                    clusterNodeSelected={this.props.clusterNodeSelected}
-                    agent={agent}
-                    updateBadge={this.updateBadge}
-                    updateConfigurationSection={this.updateConfigurationSection}
-                  />
-                </WzViewSelectorSwitch>
-                <WzViewSelectorSwitch view="agentless">
-                  <WzConfigurationIntegrityAgentless
-                    clusterNodeSelected={this.props.clusterNodeSelected}
-                    agent={agent}
-                    updateConfigurationSection={this.updateConfigurationSection}
-                  />
-                </WzViewSelectorSwitch>
-                <WzViewSelectorSwitch view="aws-s3">
-                  <WzConfigurationIntegrityAmazonS3
-                    clusterNodeSelected={this.props.clusterNodeSelected}
-                    agent={agent}
-                    updateBadge={this.updateBadge}
-                    updateConfigurationSection={this.updateConfigurationSection}
-                  />
-                </WzViewSelectorSwitch>
-                <WzViewSelectorSwitch view="azure-logs">
-                  <WzConfigurationAzureLogs
-                    clusterNodeSelected={this.props.clusterNodeSelected}
-                    agent={agent}
-                    updateBadge={this.updateBadge}
-                    updateConfigurationSection={this.updateConfigurationSection}
-                  />
-                </WzViewSelectorSwitch>
-              </WzViewSelector>
-            ) : (
-              <WzLoading />
-            )}
-          </EuiPanel>
-        </EuiPage>
-      </WzToastProvider>
-=======
       agentSynchronized,
       masterNodeInfo
     } = this.state;
@@ -658,7 +389,6 @@
           )}
         </EuiPanel>
       </EuiPage>
->>>>>>> 25a5c2f5
     );
   }
 }
@@ -666,10 +396,6 @@
 const mapStateToProps = state => ({
   clusterNodes: state.configurationReducers.clusterNodes,
   clusterNodeSelected: state.configurationReducers.clusterNodeSelected,
-<<<<<<< HEAD
-  loadingStatus: state.configurationReducers.loadingStatus,
-=======
->>>>>>> 25a5c2f5
   wazuhNotReadyYet: state.appStateReducers.wazuhNotReadyYet
 });
 
