/*
 * Wazuh app - React component for show chose section in configuration.
 * Copyright (C) 2015-2020 Wazuh, Inc.
 *
 * This program is free software; you can redistribute it and/or modify
 * it under the terms of the GNU General Public License as published by
 * the Free Software Foundation; either version 2 of the License, or
 * (at your option) any later version.
 *
 * Find more information about this on the LICENSE file.
 */

import React, { Component, Fragment } from 'react';

import WzConfigurationOverview from './configuration-overview';
import {
  WzConfigurationGlobalConfigurationManager,
  WzConfigurationGlobalConfigurationAgent
} from './global-configuration/global-configuration';
import WzConfigurationEditConfiguration from './edit-configuration/edit-configuration';
import WzConfigurationRegistrationService from './registration-service/registration-service';
import WzConfigurationLogSettings from './log-settings/log-settings';
import WzConfigurationCluster from './cluster/cluster';
import WzConfigurationAlerts from './alerts/alerts';
import WzConfigurationClient from './client/client';
import WzConfigurationClientBuffer from './client-buffer/client-buffer';
import { WzConfigurationAlertsLabelsAgent } from './alerts/alerts-labels';
import WzConfigurationIntegrations from './integrations/integrations';
import WzConfigurationPolicyMonitoring from './policy-monitoring/policy-monitoring';
import WzConfigurationOpenSCAP from './open-scap/open-scap';
import WzConfigurationCisCat from './cis-cat/cis-cat';
import WzConfigurationVulnerabilities from './vulnerabilities/vulnerabilities';
import WzConfigurationOsquery from './osquery/osquery';
import WzConfigurationInventory from './inventory/inventory';
import WzConfigurationActiveResponse from './active-response/active-response';
import WzConfigurationActiveResponseAgent from './active-response/active-response-agent';
import WzConfigurationCommands from './commands/commands';
import WzConfigurationDockerListener from './docker-listener/docker-listener';
import WzConfigurationLogCollection from './log-collection/log-collection';
import WzConfigurationIntegrityMonitoring from './integrity-monitoring/integrity-monitoring';
import WzConfigurationIntegrityAgentless from './agentless/agentless';
import WzConfigurationIntegrityAmazonS3 from './aws-s3/aws-s3';
import WzConfigurationAzureLogs from './azure-logs/azure-logs';
import WzViewSelector, {
  WzViewSelectorSwitch
} from './util-components/view-selector';
import WzLoading from './util-components/loading';
import WzConfigurationPath from './util-components/configuration-path';
import WzToastProvider from './util-providers/toast-p';
import WzRefreshClusterInfoButton from './util-components/refresh-cluster-info-button';

import { clusterNodes, checkAdminMode } from './utils/wz-fetch';
import {
  updateClusterNodes,
  updateClusterNodeSelected,
  updateAdminMode
} from '../../../../../redux/actions/configurationActions';
import { connect } from 'react-redux';

import {
  EuiPage,
  EuiPanel,
  EuiSpacer,
  EuiButtonEmpty,
  EuiFlexItem
} from '@elastic/eui';

import { agentIsSynchronized } from './utils/wz-fetch';

<<<<<<< HEAD
class WzConfigurationSwitch extends Component{
	constructor(props){
			super(props);
			this.state = {
				view: '',
				viewProps: {},
				agentSynchronized: undefined
			};
	}
	componentWillUnmount(){
		this.props.updateClusterNodes(false);
		this.props.updateClusterNodeSelected(false);
	}
	updateConfigurationSection = (view, title, description) => {
		this.setState({ view, viewProps: {title: title, description} });
	}
	updateBadge = (badgeStatus) => { // default value false?
		this.setState({ viewProps: { ...this.state.viewProps, badge: badgeStatus}})
	}
	async componentDidMount(){
		// Check admin mode
		try{
			const adminMode = await checkAdminMode();
			this.props.updateAdminMode(adminMode);
		}catch(error){
			this.props.updateAdminMode(false);
		}
		// If agent, check if is synchronized or not
		if(this.props.agent.id !== '000'){
			try{
				const agentSynchronized = await agentIsSynchronized(this.props.agent);
				this.setState({ agentSynchronized });
			}catch(error){
				// do nothing
			}
		}else{
			try{
				// try if it is a cluster
				const nodes = await clusterNodes();
				// Set cluster nodes in Redux Store
				this.props.updateClusterNodes(nodes.data.data.affected_items);
				// Set cluster node selected in Redux Store
				this.props.updateClusterNodeSelected(nodes.data.data.affected_items.find(node => node.type === 'master').name);
			}catch(error){
				// do nothing if it isn't a cluster
				this.props.updateClusterNodes(false);
				this.props.updateClusterNodeSelected(false);
			}
		}
	}
	render(){
		const { view, viewProps: {title, description, badge}, agentSynchronized } = this.state;
		const { agent, goGroups, loadingStatus } = this.props; // TODO: goGroups and exportConfiguration is used for Manager and depends of AngularJS
		return (
			<WzToastProvider>
				<EuiPage>
					<EuiPanel>
						{agent.id !== '000' && agent.group && agent.group.length ? (
							<Fragment>
								<span>Groups:</span>
								{agent.group.map((group, key) => (
									<EuiButtonEmpty key={`agent-group-${key}`} onClick={() => goGroups(agent, key)}>{group}</EuiButtonEmpty>
								))}
								<EuiSpacer size='s'/>
							</Fragment>
						) : null}
						{view !== '' && view !== 'edit-configuration' && (
							<WzConfigurationPath title={title} description={description} updateConfigurationSection={this.updateConfigurationSection} badge={badge}>
								{agent.id === '000' && (
									<EuiFlexItem grow={false}>
										<WzRefreshClusterInfoButton/>
									</EuiFlexItem>
								)}
							</WzConfigurationPath>
						)}
						{view === '' && (
							<WzConfigurationOverview agent={agent} agentSynchronized={agentSynchronized} exportConfiguration={this.props.exportConfiguration} updateConfigurationSection={this.updateConfigurationSection}/>
						)}
						{view === 'edit-configuration' && (
							<WzConfigurationEditConfiguration clusterNodeSelected={this.props.clusterNodeSelected} agent={agent} updateConfigurationSection={this.updateConfigurationSection}/>
						)}
						{!loadingStatus ? (
							<WzViewSelector view={view}>
								<WzViewSelectorSwitch view='global-configuration'>
									<WzConfigurationGlobalConfigurationManager clusterNodeSelected={this.props.clusterNodeSelected} agent={agent} updateConfigurationSection={this.updateConfigurationSection}/>
								</WzViewSelectorSwitch>
								<WzViewSelectorSwitch view='global-configuration-agent'>
									<WzConfigurationGlobalConfigurationAgent clusterNodeSelected={this.props.clusterNodeSelected} agent={agent} updateConfigurationSection={this.updateConfigurationSection}/>
								</WzViewSelectorSwitch>
								<WzViewSelectorSwitch view='cluster'>
									<WzConfigurationCluster clusterNodeSelected={this.props.clusterNodeSelected} agent={agent} updateConfigurationSection={this.updateConfigurationSection}/>
								</WzViewSelectorSwitch>
								<WzViewSelectorSwitch view='registration-service'>
									<WzConfigurationRegistrationService clusterNodeSelected={this.props.clusterNodeSelected} agent={agent} updateBadge={this.updateBadge} updateConfigurationSection={this.updateConfigurationSection}/>
								</WzViewSelectorSwitch>
								<WzViewSelectorSwitch view='log-settings'>
									<WzConfigurationLogSettings clusterNodeSelected={this.props.clusterNodeSelected} agent={agent} updateBadge={this.updateBadge} updateConfigurationSection={this.updateConfigurationSection}/>
								</WzViewSelectorSwitch>
								<WzViewSelectorSwitch view='alerts'>
									<WzConfigurationAlerts clusterNodeSelected={this.props.clusterNodeSelected} agent={agent} updateConfigurationSection={this.updateConfigurationSection}/>
								</WzViewSelectorSwitch>
								<WzViewSelectorSwitch view='client'>
									<WzConfigurationClient clusterNodeSelected={this.props.clusterNodeSelected} agent={agent} updateConfigurationSection={this.updateConfigurationSection}/>
								</WzViewSelectorSwitch>
								<WzViewSelectorSwitch view='client-buffer'>
									<WzConfigurationClientBuffer clusterNodeSelected={this.props.clusterNodeSelected} agent={agent} updateConfigurationSection={this.updateConfigurationSection}/>
								</WzViewSelectorSwitch>
								<WzViewSelectorSwitch view='alerts-agent'>
									<WzConfigurationAlertsLabelsAgent clusterNodeSelected={this.props.clusterNodeSelected} agent={agent} updateConfigurationSection={this.updateConfigurationSection}/>
								</WzViewSelectorSwitch>
								<WzViewSelectorSwitch view='integrations'>
									<WzConfigurationIntegrations clusterNodeSelected={this.props.clusterNodeSelected} agent={agent} updateConfigurationSection={this.updateConfigurationSection}/>
								</WzViewSelectorSwitch>
								<WzViewSelectorSwitch view='policy-monitoring'>
									<WzConfigurationPolicyMonitoring clusterNodeSelected={this.props.clusterNodeSelected} agent={agent} updateBadge={this.updateBadge} updateConfigurationSection={this.updateConfigurationSection}/>
								</WzViewSelectorSwitch>
								<WzViewSelectorSwitch view='open-scap'>
									<WzConfigurationOpenSCAP clusterNodeSelected={this.props.clusterNodeSelected} agent={agent} updateBadge={this.updateBadge} updateConfigurationSection={this.updateConfigurationSection}/>
								</WzViewSelectorSwitch>
								<WzViewSelectorSwitch view='cis-cat'>
									<WzConfigurationCisCat clusterNodeSelected={this.props.clusterNodeSelected} agent={agent} updateBadge={this.updateBadge} updateConfigurationSection={this.updateConfigurationSection}/>
								</WzViewSelectorSwitch>
								<WzViewSelectorSwitch view='vulnerabilities'>
									<WzConfigurationVulnerabilities clusterNodeSelected={this.props.clusterNodeSelected} agent={agent} updateBadge={this.updateBadge} updateConfigurationSection={this.updateConfigurationSection}/>
								</WzViewSelectorSwitch>
								<WzViewSelectorSwitch view='osquery'>
									<WzConfigurationOsquery clusterNodeSelected={this.props.clusterNodeSelected} agent={agent} updateBadge={this.updateBadge} updateConfigurationSection={this.updateConfigurationSection}/>
								</WzViewSelectorSwitch>
								<WzViewSelectorSwitch view='inventory'>
									<WzConfigurationInventory clusterNodeSelected={this.props.clusterNodeSelected} agent={agent} updateBadge={this.updateBadge} updateConfigurationSection={this.updateConfigurationSection}/>
								</WzViewSelectorSwitch>
								<WzViewSelectorSwitch view='active-response'>
									<WzConfigurationActiveResponse clusterNodeSelected={this.props.clusterNodeSelected} agent={agent} updateConfigurationSection={this.updateConfigurationSection}/>
								</WzViewSelectorSwitch>
								<WzViewSelectorSwitch view='active-response-agent'>
									<WzConfigurationActiveResponseAgent clusterNodeSelected={this.props.clusterNodeSelected} agent={agent} updateConfigurationSection={this.updateConfigurationSection}/>
								</WzViewSelectorSwitch>
								<WzViewSelectorSwitch view='commands'>
									<WzConfigurationCommands clusterNodeSelected={this.props.clusterNodeSelected} agent={agent} updateConfigurationSection={this.updateConfigurationSection}/>
								</WzViewSelectorSwitch>
								<WzViewSelectorSwitch view='docker-listener'>
									<WzConfigurationDockerListener clusterNodeSelected={this.props.clusterNodeSelected} agent={agent} updateBadge={this.updateBadge} updateConfigurationSection={this.updateConfigurationSection}/>
								</WzViewSelectorSwitch>
								<WzViewSelectorSwitch view='log-collection'>
									<WzConfigurationLogCollection clusterNodeSelected={this.props.clusterNodeSelected} agent={agent} updateConfigurationSection={this.updateConfigurationSection}/>
								</WzViewSelectorSwitch>
								<WzViewSelectorSwitch view='integrity-monitoring'>
									<WzConfigurationIntegrityMonitoring clusterNodeSelected={this.props.clusterNodeSelected} agent={agent} updateBadge={this.updateBadge} updateConfigurationSection={this.updateConfigurationSection}/>
								</WzViewSelectorSwitch>
								<WzViewSelectorSwitch view='agentless'>
									<WzConfigurationIntegrityAgentless clusterNodeSelected={this.props.clusterNodeSelected} agent={agent} updateConfigurationSection={this.updateConfigurationSection}/>
								</WzViewSelectorSwitch>
								<WzViewSelectorSwitch view='aws-s3'>
									<WzConfigurationIntegrityAmazonS3 clusterNodeSelected={this.props.clusterNodeSelected} agent={agent} updateBadge={this.updateBadge} updateConfigurationSection={this.updateConfigurationSection}/>
								</WzViewSelectorSwitch>
								<WzViewSelectorSwitch view='azure-logs'>
									<WzConfigurationAzureLogs clusterNodeSelected={this.props.clusterNodeSelected} agent={agent} updateBadge={this.updateBadge} updateConfigurationSection={this.updateConfigurationSection}/>
								</WzViewSelectorSwitch>
							</WzViewSelector>
						) : (
							<WzLoading />
						)}
					</EuiPanel>
				</EuiPage>
			</WzToastProvider>
		)
	}
=======
class WzConfigurationSwitch extends Component {
  constructor(props) {
    super(props);
    this.state = {
      view: '',
      viewProps: {},
      agentSynchronized: undefined
    };
  }
  componentWillUnmount() {
    this.props.updateClusterNodes(false);
    this.props.updateClusterNodeSelected(false);
  }
  updateConfigurationSection = (view, title, description) => {
    this.setState({ view, viewProps: { title: title, description } });
  };
  updateBadge = badgeStatus => {
    // default value false?
    this.setState({
      viewProps: { ...this.state.viewProps, badge: badgeStatus }
    });
  };
  async componentDidMount() {
    // Check admin mode
    try {
      const adminMode = await checkAdminMode();
      this.props.updateAdminMode(adminMode);
    } catch (error) {
      this.props.updateAdminMode(false);
    }
    // If agent, check if is synchronized or not
    if (this.props.agent.id !== '000') {
      try {
        const agentSynchronized = await agentIsSynchronized(this.props.agent);
        this.setState({ agentSynchronized });
      } catch (error) {
        // do nothing
      }
    } else {
      try {
        // try if it is a cluster
        const nodes = await clusterNodes();
        // set cluster nodes in Redux Store
        this.props.updateClusterNodes(nodes.data.data.items);
        // set cluster node selected in Redux Store
        this.props.updateClusterNodeSelected(
          nodes.data.data.items.find(node => node.type === 'master').name
        );
      } catch (error) {
        // do nothing if it isn't a cluster
        this.props.updateClusterNodes(false);
        this.props.updateClusterNodeSelected(false);
      }
    }
  }
  render() {
    const {
      view,
      viewProps: { title, description, badge },
      agentSynchronized
    } = this.state;
    const { agent, goGroups, loadingStatus } = this.props; // TODO: goGroups and exportConfiguration is used for Manager and depends of AngularJS
    return (
      <WzToastProvider>
        <EuiPage>
          <EuiPanel>
            {agent.id !== '000' && agent.group && agent.group.length ? (
              <Fragment>
                <span>Groups:</span>
                {agent.group.map((group, key) => (
                  <EuiButtonEmpty
                    key={`agent-group-${key}`}
                    onClick={() => goGroups(agent, key)}
                  >
                    {group}
                  </EuiButtonEmpty>
                ))}
                <EuiSpacer size="s" />
              </Fragment>
            ) : null}
            {view !== '' && view !== 'edit-configuration' && (
              <WzConfigurationPath
                title={title}
                description={description}
                updateConfigurationSection={this.updateConfigurationSection}
                badge={badge}
              >
                {agent.id === '000' && (
                  <EuiFlexItem grow={false}>
                    <WzRefreshClusterInfoButton />
                  </EuiFlexItem>
                )}
              </WzConfigurationPath>
            )}
            {view === '' && (
              <WzConfigurationOverview
                agent={agent}
                agentSynchronized={agentSynchronized}
                exportConfiguration={this.props.exportConfiguration}
                updateConfigurationSection={this.updateConfigurationSection}
              />
            )}
            {view === 'edit-configuration' && (
              <WzConfigurationEditConfiguration
                clusterNodeSelected={this.props.clusterNodeSelected}
                agent={agent}
                updateConfigurationSection={this.updateConfigurationSection}
              />
            )}
            {!loadingStatus ? (
              <WzViewSelector view={view}>
                <WzViewSelectorSwitch view="global-configuration">
                  <WzConfigurationGlobalConfigurationManager
                    clusterNodeSelected={this.props.clusterNodeSelected}
                    agent={agent}
                    updateConfigurationSection={this.updateConfigurationSection}
                  />
                </WzViewSelectorSwitch>
                <WzViewSelectorSwitch view="global-configuration-agent">
                  <WzConfigurationGlobalConfigurationAgent
                    clusterNodeSelected={this.props.clusterNodeSelected}
                    agent={agent}
                    updateConfigurationSection={this.updateConfigurationSection}
                  />
                </WzViewSelectorSwitch>
                <WzViewSelectorSwitch view="cluster">
                  <WzConfigurationCluster
                    clusterNodeSelected={this.props.clusterNodeSelected}
                    agent={agent}
                    updateConfigurationSection={this.updateConfigurationSection}
                  />
                </WzViewSelectorSwitch>
                <WzViewSelectorSwitch view="registration-service">
                  <WzConfigurationRegistrationService
                    clusterNodeSelected={this.props.clusterNodeSelected}
                    agent={agent}
                    updateBadge={this.updateBadge}
                    updateConfigurationSection={this.updateConfigurationSection}
                  />
                </WzViewSelectorSwitch>
                <WzViewSelectorSwitch view="log-settings">
                  <WzConfigurationLogSettings
                    clusterNodeSelected={this.props.clusterNodeSelected}
                    agent={agent}
                    updateBadge={this.updateBadge}
                    updateConfigurationSection={this.updateConfigurationSection}
                  />
                </WzViewSelectorSwitch>
                <WzViewSelectorSwitch view="alerts">
                  <WzConfigurationAlerts
                    clusterNodeSelected={this.props.clusterNodeSelected}
                    agent={agent}
                    updateConfigurationSection={this.updateConfigurationSection}
                  />
                </WzViewSelectorSwitch>
                <WzViewSelectorSwitch view="client">
                  <WzConfigurationClient
                    clusterNodeSelected={this.props.clusterNodeSelected}
                    agent={agent}
                    updateConfigurationSection={this.updateConfigurationSection}
                  />
                </WzViewSelectorSwitch>
                <WzViewSelectorSwitch view="client-buffer">
                  <WzConfigurationClientBuffer
                    clusterNodeSelected={this.props.clusterNodeSelected}
                    agent={agent}
                    updateConfigurationSection={this.updateConfigurationSection}
                  />
                </WzViewSelectorSwitch>
                <WzViewSelectorSwitch view="alerts-agent">
                  <WzConfigurationAlertsLabelsAgent
                    clusterNodeSelected={this.props.clusterNodeSelected}
                    agent={agent}
                    updateConfigurationSection={this.updateConfigurationSection}
                  />
                </WzViewSelectorSwitch>
                <WzViewSelectorSwitch view="integrations">
                  <WzConfigurationIntegrations
                    clusterNodeSelected={this.props.clusterNodeSelected}
                    agent={agent}
                    updateConfigurationSection={this.updateConfigurationSection}
                  />
                </WzViewSelectorSwitch>
                <WzViewSelectorSwitch view="policy-monitoring">
                  <WzConfigurationPolicyMonitoring
                    clusterNodeSelected={this.props.clusterNodeSelected}
                    agent={agent}
                    updateBadge={this.updateBadge}
                    updateConfigurationSection={this.updateConfigurationSection}
                  />
                </WzViewSelectorSwitch>
                <WzViewSelectorSwitch view="open-scap">
                  <WzConfigurationOpenSCAP
                    clusterNodeSelected={this.props.clusterNodeSelected}
                    agent={agent}
                    updateBadge={this.updateBadge}
                    updateConfigurationSection={this.updateConfigurationSection}
                  />
                </WzViewSelectorSwitch>
                <WzViewSelectorSwitch view="cis-cat">
                  <WzConfigurationCisCat
                    clusterNodeSelected={this.props.clusterNodeSelected}
                    agent={agent}
                    updateBadge={this.updateBadge}
                    updateConfigurationSection={this.updateConfigurationSection}
                  />
                </WzViewSelectorSwitch>
                <WzViewSelectorSwitch view="vulnerabilities">
                  <WzConfigurationVulnerabilities
                    clusterNodeSelected={this.props.clusterNodeSelected}
                    agent={agent}
                    updateBadge={this.updateBadge}
                    updateConfigurationSection={this.updateConfigurationSection}
                  />
                </WzViewSelectorSwitch>
                <WzViewSelectorSwitch view="osquery">
                  <WzConfigurationOsquery
                    clusterNodeSelected={this.props.clusterNodeSelected}
                    agent={agent}
                    updateBadge={this.updateBadge}
                    updateConfigurationSection={this.updateConfigurationSection}
                  />
                </WzViewSelectorSwitch>
                <WzViewSelectorSwitch view="inventory">
                  <WzConfigurationInventory
                    clusterNodeSelected={this.props.clusterNodeSelected}
                    agent={agent}
                    updateBadge={this.updateBadge}
                    updateConfigurationSection={this.updateConfigurationSection}
                  />
                </WzViewSelectorSwitch>
                <WzViewSelectorSwitch view="active-response">
                  <WzConfigurationActiveResponse
                    clusterNodeSelected={this.props.clusterNodeSelected}
                    agent={agent}
                    updateConfigurationSection={this.updateConfigurationSection}
                  />
                </WzViewSelectorSwitch>
                <WzViewSelectorSwitch view="active-response-agent">
                  <WzConfigurationActiveResponseAgent
                    clusterNodeSelected={this.props.clusterNodeSelected}
                    agent={agent}
                    updateConfigurationSection={this.updateConfigurationSection}
                  />
                </WzViewSelectorSwitch>
                <WzViewSelectorSwitch view="commands">
                  <WzConfigurationCommands
                    clusterNodeSelected={this.props.clusterNodeSelected}
                    agent={agent}
                    updateConfigurationSection={this.updateConfigurationSection}
                  />
                </WzViewSelectorSwitch>
                <WzViewSelectorSwitch view="docker-listener">
                  <WzConfigurationDockerListener
                    clusterNodeSelected={this.props.clusterNodeSelected}
                    agent={agent}
                    updateBadge={this.updateBadge}
                    updateConfigurationSection={this.updateConfigurationSection}
                  />
                </WzViewSelectorSwitch>
                <WzViewSelectorSwitch view="log-collection">
                  <WzConfigurationLogCollection
                    clusterNodeSelected={this.props.clusterNodeSelected}
                    agent={agent}
                    updateConfigurationSection={this.updateConfigurationSection}
                  />
                </WzViewSelectorSwitch>
                <WzViewSelectorSwitch view="integrity-monitoring">
                  <WzConfigurationIntegrityMonitoring
                    clusterNodeSelected={this.props.clusterNodeSelected}
                    agent={agent}
                    updateBadge={this.updateBadge}
                    updateConfigurationSection={this.updateConfigurationSection}
                  />
                </WzViewSelectorSwitch>
                <WzViewSelectorSwitch view="agentless">
                  <WzConfigurationIntegrityAgentless
                    clusterNodeSelected={this.props.clusterNodeSelected}
                    agent={agent}
                    updateConfigurationSection={this.updateConfigurationSection}
                  />
                </WzViewSelectorSwitch>
                <WzViewSelectorSwitch view="aws-s3">
                  <WzConfigurationIntegrityAmazonS3
                    clusterNodeSelected={this.props.clusterNodeSelected}
                    agent={agent}
                    updateBadge={this.updateBadge}
                    updateConfigurationSection={this.updateConfigurationSection}
                  />
                </WzViewSelectorSwitch>
                <WzViewSelectorSwitch view="azure-logs">
                  <WzConfigurationAzureLogs
                    clusterNodeSelected={this.props.clusterNodeSelected}
                    agent={agent}
                    updateBadge={this.updateBadge}
                    updateConfigurationSection={this.updateConfigurationSection}
                  />
                </WzViewSelectorSwitch>
              </WzViewSelector>
            ) : (
              <WzLoading />
            )}
          </EuiPanel>
        </EuiPage>
      </WzToastProvider>
    );
  }
>>>>>>> 4696e115
}

const mapStateToProps = state => ({
  clusterNodes: state.configurationReducers.clusterNodes,
  clusterNodeSelected: state.configurationReducers.clusterNodeSelected,
  loadingStatus: state.configurationReducers.loadingStatus,
  wazuhNotReadyYet: state.appStateReducers.wazuhNotReadyYet
});

const mapDispatchToProps = dispatch => ({
  updateClusterNodes: clusterNodes =>
    dispatch(updateClusterNodes(clusterNodes)),
  updateClusterNodeSelected: clusterNodeSelected =>
    dispatch(updateClusterNodeSelected(clusterNodeSelected)),
  updateAdminMode: adminMode => dispatch(updateAdminMode(adminMode))
});

export default connect(
  mapStateToProps,
  mapDispatchToProps
)(WzConfigurationSwitch);<|MERGE_RESOLUTION|>--- conflicted
+++ resolved
@@ -67,175 +67,6 @@
 
 import { agentIsSynchronized } from './utils/wz-fetch';
 
-<<<<<<< HEAD
-class WzConfigurationSwitch extends Component{
-	constructor(props){
-			super(props);
-			this.state = {
-				view: '',
-				viewProps: {},
-				agentSynchronized: undefined
-			};
-	}
-	componentWillUnmount(){
-		this.props.updateClusterNodes(false);
-		this.props.updateClusterNodeSelected(false);
-	}
-	updateConfigurationSection = (view, title, description) => {
-		this.setState({ view, viewProps: {title: title, description} });
-	}
-	updateBadge = (badgeStatus) => { // default value false?
-		this.setState({ viewProps: { ...this.state.viewProps, badge: badgeStatus}})
-	}
-	async componentDidMount(){
-		// Check admin mode
-		try{
-			const adminMode = await checkAdminMode();
-			this.props.updateAdminMode(adminMode);
-		}catch(error){
-			this.props.updateAdminMode(false);
-		}
-		// If agent, check if is synchronized or not
-		if(this.props.agent.id !== '000'){
-			try{
-				const agentSynchronized = await agentIsSynchronized(this.props.agent);
-				this.setState({ agentSynchronized });
-			}catch(error){
-				// do nothing
-			}
-		}else{
-			try{
-				// try if it is a cluster
-				const nodes = await clusterNodes();
-				// Set cluster nodes in Redux Store
-				this.props.updateClusterNodes(nodes.data.data.affected_items);
-				// Set cluster node selected in Redux Store
-				this.props.updateClusterNodeSelected(nodes.data.data.affected_items.find(node => node.type === 'master').name);
-			}catch(error){
-				// do nothing if it isn't a cluster
-				this.props.updateClusterNodes(false);
-				this.props.updateClusterNodeSelected(false);
-			}
-		}
-	}
-	render(){
-		const { view, viewProps: {title, description, badge}, agentSynchronized } = this.state;
-		const { agent, goGroups, loadingStatus } = this.props; // TODO: goGroups and exportConfiguration is used for Manager and depends of AngularJS
-		return (
-			<WzToastProvider>
-				<EuiPage>
-					<EuiPanel>
-						{agent.id !== '000' && agent.group && agent.group.length ? (
-							<Fragment>
-								<span>Groups:</span>
-								{agent.group.map((group, key) => (
-									<EuiButtonEmpty key={`agent-group-${key}`} onClick={() => goGroups(agent, key)}>{group}</EuiButtonEmpty>
-								))}
-								<EuiSpacer size='s'/>
-							</Fragment>
-						) : null}
-						{view !== '' && view !== 'edit-configuration' && (
-							<WzConfigurationPath title={title} description={description} updateConfigurationSection={this.updateConfigurationSection} badge={badge}>
-								{agent.id === '000' && (
-									<EuiFlexItem grow={false}>
-										<WzRefreshClusterInfoButton/>
-									</EuiFlexItem>
-								)}
-							</WzConfigurationPath>
-						)}
-						{view === '' && (
-							<WzConfigurationOverview agent={agent} agentSynchronized={agentSynchronized} exportConfiguration={this.props.exportConfiguration} updateConfigurationSection={this.updateConfigurationSection}/>
-						)}
-						{view === 'edit-configuration' && (
-							<WzConfigurationEditConfiguration clusterNodeSelected={this.props.clusterNodeSelected} agent={agent} updateConfigurationSection={this.updateConfigurationSection}/>
-						)}
-						{!loadingStatus ? (
-							<WzViewSelector view={view}>
-								<WzViewSelectorSwitch view='global-configuration'>
-									<WzConfigurationGlobalConfigurationManager clusterNodeSelected={this.props.clusterNodeSelected} agent={agent} updateConfigurationSection={this.updateConfigurationSection}/>
-								</WzViewSelectorSwitch>
-								<WzViewSelectorSwitch view='global-configuration-agent'>
-									<WzConfigurationGlobalConfigurationAgent clusterNodeSelected={this.props.clusterNodeSelected} agent={agent} updateConfigurationSection={this.updateConfigurationSection}/>
-								</WzViewSelectorSwitch>
-								<WzViewSelectorSwitch view='cluster'>
-									<WzConfigurationCluster clusterNodeSelected={this.props.clusterNodeSelected} agent={agent} updateConfigurationSection={this.updateConfigurationSection}/>
-								</WzViewSelectorSwitch>
-								<WzViewSelectorSwitch view='registration-service'>
-									<WzConfigurationRegistrationService clusterNodeSelected={this.props.clusterNodeSelected} agent={agent} updateBadge={this.updateBadge} updateConfigurationSection={this.updateConfigurationSection}/>
-								</WzViewSelectorSwitch>
-								<WzViewSelectorSwitch view='log-settings'>
-									<WzConfigurationLogSettings clusterNodeSelected={this.props.clusterNodeSelected} agent={agent} updateBadge={this.updateBadge} updateConfigurationSection={this.updateConfigurationSection}/>
-								</WzViewSelectorSwitch>
-								<WzViewSelectorSwitch view='alerts'>
-									<WzConfigurationAlerts clusterNodeSelected={this.props.clusterNodeSelected} agent={agent} updateConfigurationSection={this.updateConfigurationSection}/>
-								</WzViewSelectorSwitch>
-								<WzViewSelectorSwitch view='client'>
-									<WzConfigurationClient clusterNodeSelected={this.props.clusterNodeSelected} agent={agent} updateConfigurationSection={this.updateConfigurationSection}/>
-								</WzViewSelectorSwitch>
-								<WzViewSelectorSwitch view='client-buffer'>
-									<WzConfigurationClientBuffer clusterNodeSelected={this.props.clusterNodeSelected} agent={agent} updateConfigurationSection={this.updateConfigurationSection}/>
-								</WzViewSelectorSwitch>
-								<WzViewSelectorSwitch view='alerts-agent'>
-									<WzConfigurationAlertsLabelsAgent clusterNodeSelected={this.props.clusterNodeSelected} agent={agent} updateConfigurationSection={this.updateConfigurationSection}/>
-								</WzViewSelectorSwitch>
-								<WzViewSelectorSwitch view='integrations'>
-									<WzConfigurationIntegrations clusterNodeSelected={this.props.clusterNodeSelected} agent={agent} updateConfigurationSection={this.updateConfigurationSection}/>
-								</WzViewSelectorSwitch>
-								<WzViewSelectorSwitch view='policy-monitoring'>
-									<WzConfigurationPolicyMonitoring clusterNodeSelected={this.props.clusterNodeSelected} agent={agent} updateBadge={this.updateBadge} updateConfigurationSection={this.updateConfigurationSection}/>
-								</WzViewSelectorSwitch>
-								<WzViewSelectorSwitch view='open-scap'>
-									<WzConfigurationOpenSCAP clusterNodeSelected={this.props.clusterNodeSelected} agent={agent} updateBadge={this.updateBadge} updateConfigurationSection={this.updateConfigurationSection}/>
-								</WzViewSelectorSwitch>
-								<WzViewSelectorSwitch view='cis-cat'>
-									<WzConfigurationCisCat clusterNodeSelected={this.props.clusterNodeSelected} agent={agent} updateBadge={this.updateBadge} updateConfigurationSection={this.updateConfigurationSection}/>
-								</WzViewSelectorSwitch>
-								<WzViewSelectorSwitch view='vulnerabilities'>
-									<WzConfigurationVulnerabilities clusterNodeSelected={this.props.clusterNodeSelected} agent={agent} updateBadge={this.updateBadge} updateConfigurationSection={this.updateConfigurationSection}/>
-								</WzViewSelectorSwitch>
-								<WzViewSelectorSwitch view='osquery'>
-									<WzConfigurationOsquery clusterNodeSelected={this.props.clusterNodeSelected} agent={agent} updateBadge={this.updateBadge} updateConfigurationSection={this.updateConfigurationSection}/>
-								</WzViewSelectorSwitch>
-								<WzViewSelectorSwitch view='inventory'>
-									<WzConfigurationInventory clusterNodeSelected={this.props.clusterNodeSelected} agent={agent} updateBadge={this.updateBadge} updateConfigurationSection={this.updateConfigurationSection}/>
-								</WzViewSelectorSwitch>
-								<WzViewSelectorSwitch view='active-response'>
-									<WzConfigurationActiveResponse clusterNodeSelected={this.props.clusterNodeSelected} agent={agent} updateConfigurationSection={this.updateConfigurationSection}/>
-								</WzViewSelectorSwitch>
-								<WzViewSelectorSwitch view='active-response-agent'>
-									<WzConfigurationActiveResponseAgent clusterNodeSelected={this.props.clusterNodeSelected} agent={agent} updateConfigurationSection={this.updateConfigurationSection}/>
-								</WzViewSelectorSwitch>
-								<WzViewSelectorSwitch view='commands'>
-									<WzConfigurationCommands clusterNodeSelected={this.props.clusterNodeSelected} agent={agent} updateConfigurationSection={this.updateConfigurationSection}/>
-								</WzViewSelectorSwitch>
-								<WzViewSelectorSwitch view='docker-listener'>
-									<WzConfigurationDockerListener clusterNodeSelected={this.props.clusterNodeSelected} agent={agent} updateBadge={this.updateBadge} updateConfigurationSection={this.updateConfigurationSection}/>
-								</WzViewSelectorSwitch>
-								<WzViewSelectorSwitch view='log-collection'>
-									<WzConfigurationLogCollection clusterNodeSelected={this.props.clusterNodeSelected} agent={agent} updateConfigurationSection={this.updateConfigurationSection}/>
-								</WzViewSelectorSwitch>
-								<WzViewSelectorSwitch view='integrity-monitoring'>
-									<WzConfigurationIntegrityMonitoring clusterNodeSelected={this.props.clusterNodeSelected} agent={agent} updateBadge={this.updateBadge} updateConfigurationSection={this.updateConfigurationSection}/>
-								</WzViewSelectorSwitch>
-								<WzViewSelectorSwitch view='agentless'>
-									<WzConfigurationIntegrityAgentless clusterNodeSelected={this.props.clusterNodeSelected} agent={agent} updateConfigurationSection={this.updateConfigurationSection}/>
-								</WzViewSelectorSwitch>
-								<WzViewSelectorSwitch view='aws-s3'>
-									<WzConfigurationIntegrityAmazonS3 clusterNodeSelected={this.props.clusterNodeSelected} agent={agent} updateBadge={this.updateBadge} updateConfigurationSection={this.updateConfigurationSection}/>
-								</WzViewSelectorSwitch>
-								<WzViewSelectorSwitch view='azure-logs'>
-									<WzConfigurationAzureLogs clusterNodeSelected={this.props.clusterNodeSelected} agent={agent} updateBadge={this.updateBadge} updateConfigurationSection={this.updateConfigurationSection}/>
-								</WzViewSelectorSwitch>
-							</WzViewSelector>
-						) : (
-							<WzLoading />
-						)}
-					</EuiPanel>
-				</EuiPage>
-			</WzToastProvider>
-		)
-	}
-=======
 class WzConfigurationSwitch extends Component {
   constructor(props) {
     super(props);
@@ -543,7 +374,6 @@
       </WzToastProvider>
     );
   }
->>>>>>> 4696e115
 }
 
 const mapStateToProps = state => ({
