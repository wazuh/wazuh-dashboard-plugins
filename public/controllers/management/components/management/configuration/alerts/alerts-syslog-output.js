--- conflicted
+++ resolved
@@ -82,11 +82,7 @@
               title="Main settings"
               description="Output alerts to a syslog server"
               currentConfig={currentConfig}
-<<<<<<< HEAD
-              minusHeight={340}
-=======
               minusHeight={320}
->>>>>>> 25a5c2f5
               helpLinks={helpLinks}
             >
               <EuiBasicTable
