--- conflicted
+++ resolved
@@ -75,11 +75,7 @@
               title="Main settings"
               description="General alert settings"
               currentConfig={currentConfig}
-<<<<<<< HEAD
-              minusHeight={340}
-=======
               minusHeight={320}
->>>>>>> 25a5c2f5
               helpLinks={helpLinks}
             >
               <WzConfigurationSettingsGroup
