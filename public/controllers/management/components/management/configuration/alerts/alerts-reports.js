--- conflicted
+++ resolved
@@ -85,11 +85,7 @@
             <WzConfigurationSettingsTabSelector
               title="Main settings"
               description="Daily reports about alerts"
-<<<<<<< HEAD
-              minusHeight={340}
-=======
               minusHeight={320}
->>>>>>> 25a5c2f5
               currentConfig={currentConfig}
               helpLinks={helpLinks}
             >
