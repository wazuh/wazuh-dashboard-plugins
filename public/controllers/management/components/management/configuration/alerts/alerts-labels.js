/*
 * Wazuh app - React component for show configuration of alerts - labels tab.
 * Copyright (C) 2015-2020 Wazuh, Inc.
 *
 * This program is free software; you can redistribute it and/or modify
 * it under the terms of the GNU General Public License as published by
 * the Free Software Foundation; either version 2 of the License, or
 * (at your option) any later version.
 *
 * Find more information about this on the LICENSE file.
 */

import React, { Component, Fragment } from 'react';
import PropTypes from 'prop-types';

import { EuiBasicTable } from '@elastic/eui';

import WzNoConfig from '../util-components/no-config';
import WzConfigurationSettingsTabSelector from '../util-components/configuration-settings-tab-selector';
import withWzConfig from '../util-hocs/wz-config';
import { isString, hasSize } from '../utils/utils';

import { compose } from 'redux';
import { connect } from 'react-redux';

const columns = [
  { field: 'key', name: 'Label key' },
  { field: 'value', name: 'Label value' },
  { field: 'hidden', name: 'Hidden' }
];

const helpLinks = [
  {
    text: 'Labels documentation',
    href:
      'https://documentation.wazuh.com/current/user-manual/capabilities/labels.html'
  },
  {
    text: 'Labels reference',
    href:
      'https://documentation.wazuh.com/current/user-manual/reference/ossec-conf/labels.html'
  }
];

class WzConfigurationAlertsLabels extends Component {
  constructor(props) {
    super(props);
  }
  render() {
    const { currentConfig, agent, wazuhNotReadyYet } = this.props;
    return (
      <Fragment>
        {currentConfig[
          agent && agent.id !== '000' ? 'agent-labels' : 'analysis-labels'
        ] &&
          isString(
            currentConfig[
              agent && agent.id !== '000' ? 'agent-labels' : 'analysis-labels'
            ]
          ) && (
            <WzNoConfig
              error={
                currentConfig[
                  agent && agent.id !== '000'
                    ? 'agent-labels'
                    : 'analysis-labels'
                ]
              }
              help={helpLinks}
            />
          )}
        {currentConfig[
          agent && agent.id !== '000' ? 'agent-labels' : 'analysis-labels'
        ] &&
          !isString(
            currentConfig[
              agent && agent.id !== '000' ? 'agent-labels' : 'analysis-labels'
            ]
          ) &&
          !hasSize(
            currentConfig[
              agent && agent.id !== '000' ? 'agent-labels' : 'analysis-labels'
            ].labels
          ) && <WzNoConfig error="not-present" help={helpLinks} />}
        {wazuhNotReadyYet &&
          (!currentConfig ||
            !currentConfig[
              agent && agent.id !== '000' ? 'agent-labels' : 'analysis-labels'
            ]) && <WzNoConfig error="Wazuh not ready yet" />}
        {currentConfig[
          agent && agent.id !== '000' ? 'agent-labels' : 'analysis-labels'
        ] &&
        !isString(
          currentConfig[
            agent && agent.id !== '000' ? 'agent-labels' : 'analysis-labels'
          ]
        ) &&
        hasSize(
          currentConfig[
            agent && agent.id !== '000' ? 'agent-labels' : 'analysis-labels'
          ].labels
        ) ? (
          <WzConfigurationSettingsTabSelector
            title="Defined labels"
            currentConfig={currentConfig}
<<<<<<< HEAD
            minusHeight={agent.id === '000' ? 340 : 350}
=======
            minusHeight={agent.id === '000' ? 320 : 355}
>>>>>>> 25a5c2f5
            helpLinks={helpLinks}
          >
            <EuiBasicTable
              columns={columns}
              items={
                currentConfig[
                  agent && agent.id !== '000'
                    ? 'agent-labels'
                    : 'analysis-labels'
                ].labels
              }
            />
          </WzConfigurationSettingsTabSelector>
        ) : null}
      </Fragment>
    );
  }
}

const mapStateToProps = state => ({
  wazuhNotReadyYet: state.appStateReducers.wazuhNotReadyYet
});

export default connect(mapStateToProps)(WzConfigurationAlertsLabels);

const sectionsAgent = [{ component: 'agent', configuration: 'labels' }];

export const WzConfigurationAlertsLabelsAgent = compose(
  connect(mapStateToProps),
  withWzConfig(sectionsAgent)
)(WzConfigurationAlertsLabels);

WzConfigurationAlertsLabels.propTypes = {
  // currentConfig: PropTypes.object.isRequired,
  wazuhNotReadyYet: PropTypes.oneOfType([PropTypes.bool, PropTypes.string])
};

WzConfigurationAlertsLabelsAgent.propTypes = {
  // currentConfig: PropTypes.object.isRequired,
  wazuhNotReadyYet: PropTypes.oneOfType([PropTypes.bool, PropTypes.string])
};<|MERGE_RESOLUTION|>--- conflicted
+++ resolved
@@ -103,11 +103,7 @@
           <WzConfigurationSettingsTabSelector
             title="Defined labels"
             currentConfig={currentConfig}
-<<<<<<< HEAD
-            minusHeight={agent.id === '000' ? 340 : 350}
-=======
             minusHeight={agent.id === '000' ? 320 : 355}
->>>>>>> 25a5c2f5
             helpLinks={helpLinks}
           >
             <EuiBasicTable
