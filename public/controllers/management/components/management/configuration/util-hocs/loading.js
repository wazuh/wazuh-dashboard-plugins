--- conflicted
+++ resolved
@@ -10,12 +10,7 @@
  * Find more information about this on the LICENSE file.
  */
 
-<<<<<<< HEAD
-import React, { Component, Fragment } from "react";
-=======
 import React, { Component, Fragment } from 'react';
-import PropTypes from 'prop-types';
->>>>>>> 4696e115
 
 import WzLoading from '../util-components/loading';
 
