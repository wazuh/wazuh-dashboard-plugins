/*
 * Wazuh app - Definitions of configuration sections.
 * Copyright (C) 2015-2021 Wazuh, Inc.
 *
 * This program is free software; you can redistribute it and/or modify
 * it under the terms of the GNU General Public License as published by
 * the Free Software Foundation; either version 2 of the License, or
 * (at your option) any later version.
 *
 * Find more information about this on the LICENSE file.
 */

import { hasAgentSupportModule } from '../../../../../react-services/wz-agents';
import { WAZUH_MODULES_ID } from '../../../../../../common/constants'

export default [
  {
    title: 'Main configurations',
    description: '',
    settings: [
      {
        name: 'Global Configuration',
        description: 'Global and remote settings',
        goto: 'global-configuration',
        when: 'manager'
      },
      {
        name: 'Cluster',
        description: 'Master node configuration',
        goto: 'cluster',
        when: 'manager'
      },
      {
        name: 'Registration Service',
        description: 'Automatic agent registration service',
        goto: 'registration-service',
        when: 'manager'
      },
      {
        name: 'Global Configuration',
        description: 'Logging settings that apply to the agent',
        goto: 'global-configuration-agent',
        when: 'agent'
      },
      {
        name: 'Communication',
        description: 'Settings related to the connection with the manager',
        goto: 'client',
        when: 'agent'
      },
      {
        name: 'Anti-flooding settings',
        description: 'Agent bucket parameters to avoid event flooding',
        goto: 'client-buffer',
        when: 'agent'
      },
      {
        name: 'Labels',
        description:
          'User-defined information about the agent included in alerts',
        goto: 'alerts-agent',
        when: 'agent'
      }
      // ,
      // { //TODO: Uncomment this to activate Log Settings
      //   name: 'Log settings',
      //   description: 'Alerts, archives and internal settings',
      //   goto: 'log-settings'
      // }
    ]
  },
  {
    title: 'Alerts and output management',
    description: '',
    settings: [
      {
        name: 'Alerts',
        description: 'Settings related to the alerts and their format',
        goto: 'alerts',
        when: 'manager'
      },
      {
        name: 'Integrations',
        description:
          'Slack, VirusTotal and PagerDuty integrations with external APIs',
        goto: 'integrations',
        when: 'manager'
      }
    ]
  },
  {
    title: 'Auditing and policy monitoring',
    description: '',
    settings: [
      {
        name: 'Policy monitoring',
        description:
          'Configuration to ensure compliance with security policies, standards and hardening guides',
        goto: 'policy-monitoring'
      },
      {
        name: 'OpenSCAP',
        description:
          'Configuration assessment and automation of compliance monitoring using SCAP checks',
        goto: 'open-scap',
        when: agent => hasAgentSupportModule(agent, WAZUH_MODULES_ID.OPEN_SCAP)
      },
      {
        name: 'CIS-CAT',
        description:
          'Configuration assessment using CIS scanner and SCAP checks',
        goto: 'cis-cat'
      }
    ]
  },
  {
    title: 'System threats and incident response',
    description: '',
    settings: [
      {
        name: 'Vulnerabilities',
        description:
          'Discover what applications are affected by well-known vulnerabilities',
        goto: 'vulnerabilities',
        when: 'manager'
      },
      {
        name: 'Osquery',
        description:
          'Expose an operating system as a high-performance relational database',
        goto: 'osquery'
      },
      {
        name: 'Inventory data',
        description:
          'Gather relevant information about system OS, hardware, networking and packages',
        goto: 'inventory'
      },
      {
        name: 'Active Response',
        description: 'Active threat addressing by immediate response',
        goto: 'active-response',
        when: 'manager'
      },
      {
        name: 'Active response',
        description: 'Active threat addressing by immediate response',
        goto: 'active-response-agent',
        when: 'agent'
      },
      {
        name: 'Commands',
        description: 'Configuration options of the Command wodle',
        goto: 'commands'
      },
      {
        name: 'Docker listener',
        description:
          'Monitor and collect the activity from Docker containers such as creation, running, starting, stopping or pausing events',
        goto: 'docker-listener',
        when: agent => hasAgentSupportModule(agent, WAZUH_MODULES_ID.DOCKER)
      }
    ]
  },
  {
    title: 'Log data analysis',
    description: '',
    settings: [
      {
        name: 'Log collection',
        description:
          'Log analysis from text files, Windows events or syslog outputs',
        goto: 'log-collection'
      },
      {
        name: 'Integrity monitoring',
        description:
          'Identify changes in content, permissions, ownership, and attributes of files',
        goto: 'integrity-monitoring'
      },
      {
        name: 'Agentless',
        description:
          'Run integrity checks on devices such as routers, firewalls and switches',
        goto: 'agentless',
        when: 'manager'
      }
    ]
  },
  {
    title: 'Cloud security monitoring',
    description: '',
    settings: [
      {
        name: 'Amazon S3',
        description:
          'Security events related to Amazon AWS services, collected directly via AWS API',
        goto: 'aws-s3'
      },
      {
        name: 'Azure Logs',
        description: 'Configuration options of the Azure Logs wodle',
        goto: 'azure-logs',
        when: 'manager'
      },
      {
        name: 'Google Cloud Pub/Sub',
        description: 'Configuration options of the Google Cloud Pub/Sub module',
        goto: 'gcp-pubsub'
      },
      {
<<<<<<< HEAD
        name: 'GitHub',
        description:
          'Detect threats targeting GitHub organizations',
        goto: 'github'
=======
        name: 'Office 365',
        description:
          'Configuration options of the Office 365 module',
        goto: 'office365',
        when: 'manager'
>>>>>>> 17b71055
      }
    ]
  }
];<|MERGE_RESOLUTION|>--- conflicted
+++ resolved
@@ -209,18 +209,17 @@
         goto: 'gcp-pubsub'
       },
       {
-<<<<<<< HEAD
         name: 'GitHub',
         description:
           'Detect threats targeting GitHub organizations',
         goto: 'github'
-=======
+      },
+      {
         name: 'Office 365',
         description:
           'Configuration options of the Office 365 module',
         goto: 'office365',
         when: 'manager'
->>>>>>> 17b71055
       }
     ]
   }
