/*
 * Wazuh app - React component for show configuration of commands.
 * Copyright (C) 2015-2020 Wazuh, Inc.
 *
 * This program is free software; you can redistribute it and/or modify
 * it under the terms of the GNU General Public License as published by
 * the Free Software Foundation; either version 2 of the License, or
 * (at your option) any later version.
 *
 * Find more information about this on the LICENSE file.
 */

import React, { Component, Fragment } from 'react';
import PropTypes from 'prop-types';

import WzNoConfig from '../util-components/no-config';
import WzConfigurationSettingsTabSelector from '../util-components/configuration-settings-tab-selector';
import WzConfigurationSettingsListSelector from '../util-components/configuration-settings-list-selector';
import withWzConfig from '../util-hocs/wz-config';
import { isString, renderValueNoThenEnabled } from '../utils/utils';
import { settingsListBuilder } from '../utils/builders';

const helpLinks = [
  {
    text: 'Command module reference',
    href:
      'https://documentation.wazuh.com/current/user-manual/reference/ossec-conf/wodle-command.html'
  }
];

const mainSettings = [
  { field: 'disabled', label: 'Command status', renderValueNoThenEnabled },
  { field: 'tag', label: 'Command name' },
  { field: 'command', label: 'Command to execute' },
  { field: 'interval', label: 'Interval between executions' },
  { field: 'run_on_start', label: 'Run on start' },
  { field: 'ignore_output', label: 'Ignore command output' },
  { field: 'timeout', label: 'Timeout (in seconds) to wait for execution' },
  { field: 'verify_md5', label: 'Verify MD5 sum' },
  { field: 'verify_sha1', label: 'Verify SHA1 sum' },
  { field: 'verify_sha256', label: 'Verify SHA256 sum' },
  { field: 'skip_verification', label: 'Ignore checksum verification' }
];

class WzConfigurationCommands extends Component {
  constructor(props) {
    super(props);
    this.wodleConfig =
      this.props.currentConfig &&
      !isString(this.props.currentConfig['wmodules-wmodules'])
        ? this.props.currentConfig['wmodules-wmodules'].wmodules.filter(
            item => item['command']
          )
        : [];
  }
  render() {
    const { currentConfig } = this.props;
    const items =
      this.wodleConfig && this.wodleConfig.length
        ? settingsListBuilder(this.wodleConfig.map(item => item.command), 'tag')
        : false;
    return (
      <Fragment>
        {currentConfig['wmodules-wmodules'] &&
          isString(currentConfig['wmodules-wmodules']) && (
            <WzNoConfig
              error={currentConfig['wmodules-wmodules']}
              help={helpLinks}
            />
          )}
        {currentConfig &&
          !items &&
          !isString(currentConfig['wmodules-wmodules']) && (
            <WzNoConfig error="not-present" help={helpLinks} />
          )}
        {currentConfig &&
        items &&
        !isString(currentConfig['wmodules-wmodules']) ? (
          <WzConfigurationSettingsTabSelector
            title="Command definitions"
            description="Find here all the currently defined commands"
            currentConfig={currentConfig}
<<<<<<< HEAD
            minusHeight={this.props.agent.id === '000' ? 280 : 350}
=======
            minusHeight={this.props.agent.id === '000' ? 260 : 355}
>>>>>>> 25a5c2f5
            helpLinks={helpLinks}
          >
            <WzConfigurationSettingsListSelector
              items={items}
              settings={mainSettings}
            />
          </WzConfigurationSettingsTabSelector>
        ) : null}
      </Fragment>
    );
  }
}

const sections = [{ component: 'wmodules', configuration: 'wmodules' }];

WzConfigurationCommands.propTypes = {
  // currentConfig: PropTypes.object.isRequired
};

export default withWzConfig(sections)(WzConfigurationCommands);<|MERGE_RESOLUTION|>--- conflicted
+++ resolved
@@ -80,11 +80,7 @@
             title="Command definitions"
             description="Find here all the currently defined commands"
             currentConfig={currentConfig}
-<<<<<<< HEAD
-            minusHeight={this.props.agent.id === '000' ? 280 : 350}
-=======
             minusHeight={this.props.agent.id === '000' ? 260 : 355}
->>>>>>> 25a5c2f5
             helpLinks={helpLinks}
           >
             <WzConfigurationSettingsListSelector
