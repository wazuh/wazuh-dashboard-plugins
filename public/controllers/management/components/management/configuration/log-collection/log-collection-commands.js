--- conflicted
+++ resolved
@@ -85,11 +85,7 @@
             title="Command monitoring"
             description="All output from these commands will be read as one or more log messages depending on whether command or full_command is used."
             currentConfig={currentConfig}
-<<<<<<< HEAD
-            minusHeight={this.props.agent.id === '000' ? 340 : 410}
-=======
             minusHeight={this.props.agent.id === '000' ? 320 : 415}
->>>>>>> 25a5c2f5
             helpLinks={helpLinks}
           >
             <WzConfigurationListSelector
