--- conflicted
+++ resolved
@@ -103,11 +103,7 @@
             title="Logs files"
             description="List of log files that will be analyzed"
             currentConfig={currentConfig}
-<<<<<<< HEAD
-            minusHeight={this.props.agent.id === '000' ? 340 : 410}
-=======
             minusHeight={this.props.agent.id === '000' ? 320 : 415}
->>>>>>> 25a5c2f5
             helpLinks={helpLinks}
           >
             <WzConfigurationListSelector
