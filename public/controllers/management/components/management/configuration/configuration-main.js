/*
 * Wazuh app - React component for show main configuration.
 * Copyright (C) 2015-2020 Wazuh, Inc.
 *
 * This program is free software; you can redistribute it and/or modify
 * it under the terms of the GNU General Public License as published by
 * the Free Software Foundation; either version 2 of the License, or
 * (at your option) any later version.
 *
 * Find more information about this on the LICENSE file.
 */

import React, { Component } from 'react';
import WzReduxProvider from '../../../../../redux/wz-redux-provider';
import WzConfigurationSwitch from './configuration-switch';
import { updateGlobalBreadcrumb } from '../../../../../redux/actions/globalBreadcrumbActions';
import store from '../../../../../redux/store';
import chrome from 'ui/chrome';

<<<<<<< HEAD
class WzConfigurationMain extends Component{
  constructor(props){
=======
class WzConfigurationMain extends Component {
  constructor(props) {
>>>>>>> e07840e0
    super(props);
  }

  setGlobalBreadcrumb() {
    let breadcrumb = false;
    if (this.props.agent.id === '000') {
      breadcrumb = [
        { text: '' },
        { text: 'Management', href: '/app/wazuh#/manager' },
        { text: 'Configuration' }
      ];
    } else {
      breadcrumb = [
        { text: '' },
        {
          text: 'Agents',
          href: '#/agents-preview'
        },
        { agent: this.props.agent },
        { text: 'Configuration' }
      ];
    }
    store.dispatch(updateGlobalBreadcrumb(breadcrumb));
    $('#breadcrumbNoTitle').attr("title","");
  }

  async componentDidMount() {
    const $injector = await chrome.dangerouslyGetActiveInjector();
    this.router = $injector.get('$route');
    this.setGlobalBreadcrumb();
  }

  render() {
    return (
      <WzReduxProvider>
        <WzConfigurationSwitch {...this.props} />
      </WzReduxProvider>
    );
  }
}

export default WzConfigurationMain;<|MERGE_RESOLUTION|>--- conflicted
+++ resolved
@@ -17,13 +17,8 @@
 import store from '../../../../../redux/store';
 import chrome from 'ui/chrome';
 
-<<<<<<< HEAD
-class WzConfigurationMain extends Component{
-  constructor(props){
-=======
 class WzConfigurationMain extends Component {
   constructor(props) {
->>>>>>> e07840e0
     super(props);
   }
 
