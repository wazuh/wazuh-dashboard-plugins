--- conflicted
+++ resolved
@@ -10,27 +10,15 @@
  * Find more information about this on the LICENSE file.
  */
 
-<<<<<<< HEAD
-import React, { Component } from "react";
-
-=======
 import React, { Component } from 'react';
->>>>>>> 4696e115
 import WzReduxProvider from '../../../../../redux/wz-redux-provider';
 import WzConfigurationSwitch from './configuration-switch';
 import { updateGlobalBreadcrumb } from '../../../../../redux/actions/globalBreadcrumbActions';
 import store from '../../../../../redux/store';
 import chrome from 'ui/chrome';
 
-<<<<<<< HEAD
 class WzConfigurationMain extends Component{
   constructor(props){
-=======
-import {} from '@elastic/eui';
-
-class WzConfigurationMain extends Component {
-  constructor(props) {
->>>>>>> 4696e115
     super(props);
   }
 
