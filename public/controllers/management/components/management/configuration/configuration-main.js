/*
 * Wazuh app - React component for show main configuration.
 * Copyright (C) 2015-2020 Wazuh, Inc.
 *
 * This program is free software; you can redistribute it and/or modify
 * it under the terms of the GNU General Public License as published by
 * the Free Software Foundation; either version 2 of the License, or
 * (at your option) any later version.
 *
 * Find more information about this on the LICENSE file.
 */

import React, { Component } from 'react';
import WzReduxProvider from '../../../../../redux/wz-redux-provider';
import WzConfigurationSwitch from './configuration-switch';
import { updateGlobalBreadcrumb } from '../../../../../redux/actions/globalBreadcrumbActions';
import store from '../../../../../redux/store';
import chrome from 'ui/chrome';

import {} from '@elastic/eui';

class WzConfigurationMain extends Component {
  constructor(props) {
    super(props);
  }

  setGlobalBreadcrumb() {
<<<<<<< HEAD
    const breadcrumb = [
      { text: '' },
      { text: 'Management', href: '/app/wazuh#/manager' },
      { text: 'Configuration' }
    ];
=======
    let breadcrumb = false;
    if (this.props.agent.id === '000') {
      breadcrumb = [
        { text: '' },
        { text: 'Management', href: '/app/wazuh#/manager' },
        { text: 'Configuration' }
      ];
    } else {
      breadcrumb = [
        { text: '' },
        {
          text: 'Agents',
          href: '#/agents-preview'
        },
        {
          text: `${this.props.agent.name} (${this.props.agent.id})`,
          onClick: () => {
            window.location.href = `#/agents?agent=${this.props.agent.id}`;
            this.router.reload();
          },
          className: 'wz-global-breadcrumb-btn',
          truncate: true
        },
        { text: 'Configuration' }
      ];
    }
>>>>>>> 25a5c2f5
    store.dispatch(updateGlobalBreadcrumb(breadcrumb));
  }

  async componentDidMount() {
    const $injector = await chrome.dangerouslyGetActiveInjector();
    this.router = $injector.get('$route');
    this.setGlobalBreadcrumb();
  }

  render() {
    return (
      <WzReduxProvider>
        <WzConfigurationSwitch {...this.props} />
      </WzReduxProvider>
    );
  }
}

export default WzConfigurationMain;<|MERGE_RESOLUTION|>--- conflicted
+++ resolved
@@ -25,13 +25,6 @@
   }
 
   setGlobalBreadcrumb() {
-<<<<<<< HEAD
-    const breadcrumb = [
-      { text: '' },
-      { text: 'Management', href: '/app/wazuh#/manager' },
-      { text: 'Configuration' }
-    ];
-=======
     let breadcrumb = false;
     if (this.props.agent.id === '000') {
       breadcrumb = [
@@ -58,7 +51,6 @@
         { text: 'Configuration' }
       ];
     }
->>>>>>> 25a5c2f5
     store.dispatch(updateGlobalBreadcrumb(breadcrumb));
   }
 
