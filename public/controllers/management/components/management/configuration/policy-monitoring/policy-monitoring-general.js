/*
 * Wazuh app - React component for show configuration of policy monitoring - general tab.
 * Copyright (C) 2015-2020 Wazuh, Inc.
 *
 * This program is free software; you can redistribute it and/or modify
 * it under the terms of the GNU General Public License as published by
 * the Free Software Foundation; either version 2 of the License, or
 * (at your option) any later version.
 *
 * Find more information about this on the LICENSE file.
 */

<<<<<<< HEAD
import React, { Component, Fragment } from "react";

import WzConfigurationSettingsTabSelector from "../util-components/configuration-settings-tab-selector";
=======
import React, { Component, Fragment } from 'react';
import PropTypes from 'prop-types';

import {} from '@elastic/eui';
import WzConfigurationSettingsTabSelector from '../util-components/configuration-settings-tab-selector';
>>>>>>> 4696e115
import WzConfigurationSettingsGroup from '../util-components/configuration-settings-group';
import helpLinks from './help-links';
import { isString, renderValueNoThenEnabled } from '../utils/utils';
import WzNoConfig from '../util-components/no-config';

const allSettings = [
  {
    field: 'disabled',
    label: 'Policy monitoring service status',
    render: renderValueNoThenEnabled
  },
  { field: 'base_directory', label: 'Base directory' },
  { field: 'scanall', label: 'Scan the entire system' },
  { field: 'frequency', label: 'Frequency (in seconds) to run the scan' },
  { field: 'check_dev', label: 'Check /dev path' },
  { field: 'check_files', label: 'Check files' },
  { field: 'check_if', label: 'Check network interfaces' },
  { field: 'check_pids', label: 'Check processes IDs' },
  { field: 'check_ports', label: 'Check network ports' },
  { field: 'check_sys', label: 'Check anomalous system objects' },
  { field: 'check_trojans', label: 'Check trojans' },
  { field: 'check_unixaudit', label: 'Check UNIX audit' },
  { field: 'check_winapps', label: 'Check Windows apps' },
  { field: 'check_winaudit', label: 'Check Windows audit' },
  { field: 'check_winmalware', label: 'Check Windows malware' },
  { field: 'skip_nfs', label: 'Skip scan on CIFS/NFS mounts' },
  { field: 'rootkit_files', label: 'Rootkit files database path' },
  { field: 'rootkit_trojans', label: 'Rootkit trojans database path' },
  { field: 'windows_audit', label: 'Rootkit trojans database path' },
  { field: 'windows_apps', label: 'Rootkit trojans database path' },
  { field: 'windows_malware', label: 'Rootkit trojans database path' }
];

class WzConfigurationPolicyMonitoringGeneral extends Component {
  constructor(props) {
    super(props);
  }
  render() {
    const { currentConfig } = this.props;
    return (
      <Fragment>
        {currentConfig['syscheck-rootcheck'] &&
          isString(currentConfig['syscheck-rootcheck']) && (
            <WzNoConfig
              error={currentConfig['syscheck-rootcheck']}
              help={helpLinks}
            />
          )}
        {currentConfig['syscheck-rootcheck'] &&
          !isString(currentConfig['syscheck-rootcheck']) &&
          !currentConfig['syscheck-rootcheck'].rootcheck && (
            <WzNoConfig error="not-present" help={helpLinks} />
          )}
        {((currentConfig['syscheck-rootcheck'] &&
          !isString(currentConfig['syscheck-rootcheck']) &&
          currentConfig['syscheck-rootcheck'].rootcheck) ||
          currentConfig['sca']) && (
          <WzConfigurationSettingsTabSelector
            title="All settings"
            description="General settings for the rootcheck daemon"
            currentConfig={currentConfig}
            minusHeight={this.props.agent.id === '000' ? 320 : 415}
            helpLinks={helpLinks}
          >
            <WzConfigurationSettingsGroup
              config={currentConfig['syscheck-rootcheck'].rootcheck}
              items={allSettings}
            />
          </WzConfigurationSettingsTabSelector>
        )}
      </Fragment>
    );
  }
}

WzConfigurationPolicyMonitoringGeneral.propTypes = {
  // currentConfig: PropTypes.object.isRequired
};

export default WzConfigurationPolicyMonitoringGeneral;<|MERGE_RESOLUTION|>--- conflicted
+++ resolved
@@ -10,17 +10,9 @@
  * Find more information about this on the LICENSE file.
  */
 
-<<<<<<< HEAD
-import React, { Component, Fragment } from "react";
+import React, { Component, Fragment } from 'react';
 
-import WzConfigurationSettingsTabSelector from "../util-components/configuration-settings-tab-selector";
-=======
-import React, { Component, Fragment } from 'react';
-import PropTypes from 'prop-types';
-
-import {} from '@elastic/eui';
 import WzConfigurationSettingsTabSelector from '../util-components/configuration-settings-tab-selector';
->>>>>>> 4696e115
 import WzConfigurationSettingsGroup from '../util-components/configuration-settings-group';
 import helpLinks from './help-links';
 import { isString, renderValueNoThenEnabled } from '../utils/utils';
