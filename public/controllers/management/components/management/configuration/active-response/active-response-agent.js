--- conflicted
+++ resolved
@@ -85,11 +85,7 @@
               title="Active response settings"
               description="Find here all the Active response settings for this agent"
               currentConfig={currentConfig}
-<<<<<<< HEAD
-              minusHeight={this.props.agent.id === '000' ? 280 : 350}
-=======
               minusHeight={this.props.agent.id === '000' ? 280 : 355}
->>>>>>> 25a5c2f5
               helpLinks={helpLinks}
             >
               <WzConfigurationSettingsGroup
