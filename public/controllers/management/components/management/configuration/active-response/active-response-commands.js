/*
 * Wazuh app - React component for show configuration of active response - command tab.
 * Copyright (C) 2015-2020 Wazuh, Inc.
 *
 * This program is free software; you can redistribute it and/or modify
 * it under the terms of the GNU General Public License as published by
 * the Free Software Foundation; either version 2 of the License, or
 * (at your option) any later version.
 *
 * Find more information about this on the LICENSE file.
 */

import React, { Component, Fragment } from 'react';
import PropTypes from 'prop-types';

import WzNoConfig from '../util-components/no-config';
import WzConfigurationSettingsTabSelector from '../util-components/configuration-settings-tab-selector';
import WzConfigurationSettingsListSelector from '../util-components/configuration-settings-list-selector';
import { isString, renderValueNoThenEnabled } from '../utils/utils';
import { settingsListBuilder } from '../utils/builders';

import { connect } from 'react-redux';

const helpLinks = [
  {
    text: 'Active response documentation',
    href:
      'https://documentation.wazuh.com/current/user-manual/capabilities/active-response/index.html'
  },
  {
    text: 'Commands reference',
    href:
      'https://documentation.wazuh.com/current/user-manual/reference/ossec-conf/commands.html'
  }
];

const mainSettings = [
  { field: 'name', label: 'Command name' },
  { field: 'executable', label: 'Name of executable file' },
  { field: 'expect', label: 'List of expected fields' },
  { field: 'extra_args', label: 'Extra arguments' },
  {
    field: 'timeout_allowed',
    label: 'Allow this command to be reverted',
    render: renderValueNoThenEnabled
  }
];

class WzConfigurationActiveResponseCommands extends Component {
  constructor(props) {
    super(props);
  }
  render() {
    const { currentConfig, wazuhNotReadyYet } = this.props;
    const items =
      currentConfig &&
      currentConfig['analysis-command'] &&
      currentConfig['analysis-command'].command
        ? settingsListBuilder(currentConfig['analysis-command'].command, 'name')
        : [];
    return (
      <Fragment>
        {currentConfig['analysis-command'] &&
          isString(currentConfig['analysis-command']) && (
            <WzNoConfig
              error={currentConfig['analysis-command']}
              help={helpLinks}
            />
          )}
        {currentConfig['analysis-command'] &&
          !isString(currentConfig['analysis-command']) &&
          currentConfig['analysis-command'].command &&
          !currentConfig['analysis-command'].command.length && (
            <WzNoConfig error="not-present" help={helpLinks} />
          )}
        {wazuhNotReadyYet &&
          (!currentConfig || !currentConfig['analysis-command']) && (
            <WzNoConfig error="Wazuh not ready yet" help={helpLinks} />
          )}
        {currentConfig['analysis-command'] &&
        !isString(currentConfig['analysis-command']) &&
        currentConfig['analysis-command'].command &&
        currentConfig['analysis-command'].command.length ? (
          <WzConfigurationSettingsTabSelector
            title="Command definitions"
            description="Find here all the currently defined commands used for Active response"
            currentConfig={currentConfig['analysis-command']}
<<<<<<< HEAD
            minusHeight={340}
=======
            minusHeight={320}
>>>>>>> 25a5c2f5
            helpLinks={helpLinks}
          >
            <WzConfigurationSettingsListSelector
              items={items}
              settings={mainSettings}
            />
          </WzConfigurationSettingsTabSelector>
        ) : null}
      </Fragment>
    );
  }
}

const mapStateToProps = state => ({
  wazuhNotReadyYet: state.appStateReducers.wazuhNotReadyYet
});

WzConfigurationActiveResponseCommands.propTypes = {
  // currentConfig: PropTypes.object.isRequired,
  wazuhNotReadyYet: PropTypes.oneOfType([PropTypes.bool, PropTypes.string])
};

export default connect(mapStateToProps)(WzConfigurationActiveResponseCommands);<|MERGE_RESOLUTION|>--- conflicted
+++ resolved
@@ -85,11 +85,7 @@
             title="Command definitions"
             description="Find here all the currently defined commands used for Active response"
             currentConfig={currentConfig['analysis-command']}
-<<<<<<< HEAD
-            minusHeight={340}
-=======
             minusHeight={320}
->>>>>>> 25a5c2f5
             helpLinks={helpLinks}
           >
             <WzConfigurationSettingsListSelector
