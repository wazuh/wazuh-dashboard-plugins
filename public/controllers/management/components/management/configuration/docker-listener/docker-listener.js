/*
 * Wazuh app - React component for show configuration of Docker listener.
 * Copyright (C) 2015-2022 Wazuh, Inc.
 *
 * This program is free software; you can redistribute it and/or modify
 * it under the terms of the GNU General Public License as published by
 * the Free Software Foundation; either version 2 of the License, or
 * (at your option) any later version.
 *
 * Find more information about this on the LICENSE file.
 */
import React, { Component, Fragment } from 'react';
import { i18n } from '@kbn/i18n';

import WzNoConfig from '../util-components/no-config';
import WzConfigurationSettingsTabSelector from '../util-components/configuration-settings-tab-selector';
import WzConfigurationSettingsGroup from '../util-components/configuration-settings-group';
import {
  isString,
  renderValueOrDefault,
  renderValueNoThenEnabled,
  renderValueOrYes,
} from '../utils/utils';

import withWzConfig from '../util-hocs/wz-config';
import { wodleBuilder } from '../utils/builders';
import { webDocumentationLink } from '../../../../../../../common/services/web_documentation';
<<<<<<< HEAD
const title1 = i18n.translate('wazuh.controller.manage.comp.confi.docker.title1', {
  defaultMessage: 'Main settings',
});
const descp1 = i18n.translate('wazuh.controller.manage.comp.confi.docker.descp1', {
  defaultMessage: 'General Docker listener settings',
});
const text1 = i18n.translate('wazuh.controller.manage.comp.confi.docker.text1', {
  defaultMessage: 'Monitoring containers activity',
});
const text2 = i18n.translate('wazuh.controller.manage.comp.confi.docker.text2', {
  defaultMessage: 'Docker listener module reference',
});
=======
const title1 = i18n.translate(
  'wazuh.controller.manage.comp.confi.docker.title1',
  {
    defaultMessage: 'Main settings',
  },
);
const descp1 = i18n.translate(
  'wazuh.controller.manage.comp.confi.docker.descp1',
  {
    defaultMessage: 'General Docker listener settings',
  },
);
const text1 = i18n.translate(
  'wazuh.controller.manage.comp.confi.docker.text1',
  {
    defaultMessage: 'Monitoring containers activity',
  },
);
const text2 = i18n.translate(
  'wazuh.controller.manage.comp.confi.docker.text2',
  {
    defaultMessage: 'Docker listener module reference',
  },
);
const label1 = i18n.translate(
  'wazuh.controller.manage.comp.confi.docker.label1',
  {
    defaultMessage: 'Docker listener status',
  },
);
const label2 = i18n.translate(
  'wazuh.controller.manage.comp.confi.docker.label2',
  {
    defaultMessage: 'Number of attempts to execute the listener',
  },
);
const label3 = i18n.translate(
  'wazuh.controller.manage.comp.confi.docker.label3',
  {
    defaultMessage: 'Waiting time to rerun the listener in case it fails',
  },
);
const label4 = i18n.translate(
  'wazuh.controller.manage.comp.confi.docker.label4',
  {
    defaultMessage: 'Run the listener immediately when service is started',
  },
);
>>>>>>> 7abe4d66
const helpLinks = [
  {
    text: text1,
    href: webDocumentationLink(
      'container-security/docker-monitor/monitoring-containers-activity.html',
    ),
  },
  {
    text: text2,
    href: webDocumentationLink(
      'user-manual/reference/ossec-conf/wodle-docker.html',
    ),
  },
];

const mainSettings = [
  {
    field: 'disabled',
    label: label1,
    render: renderValueNoThenEnabled,
  },
  {
    field: 'attempts',
    label: label2,
    render: renderValueOrDefault('5'),
  },
  {
    field: 'interval',
    label: label3,
    render: renderValueOrDefault('10m'),
  },
  {
    field: 'run_on_start',
    label: label4,
    render: renderValueOrYes,
  },
];

class WzConfigurationDockerListener extends Component {
  constructor(props) {
    super(props);
    this.wodleConfig = wodleBuilder(
      this.props.currentConfig,
      'docker-listener',
    );
  }
  componentDidMount() {
    this.props.updateBadge(this.badgeEnabled());
  }
  badgeEnabled() {
    return (
      this.props.currentConfig &&
      this.wodleConfig['docker-listener'] &&
      this.wodleConfig['docker-listener'].disabled === 'no'
    );
  }
  render() {
    const { currentConfig } = this.props;
    return (
      <Fragment>
        {currentConfig['wmodules-wmodules'] &&
          isString(currentConfig['wmodules-wmodules']) && (
            <WzNoConfig
              error={currentConfig['wmodules-wmodules']}
              help={helpLinks}
            />
          )}
        {currentConfig &&
          !this.wodleConfig['docker-listener'] &&
          !isString(currentConfig['wmodules-wmodules']) && (
            <WzNoConfig error='not-present' help={helpLinks} />
          )}
        {currentConfig && this.wodleConfig['docker-listener'] && (
          <WzConfigurationSettingsTabSelector
            title={title1}
            description={descp1}
            currentConfig={this.wodleConfig}
            minusHeight={this.props.agent.id === '000' ? 240 : 355}
            helpLinks={helpLinks}
          >
            <WzConfigurationSettingsGroup
              config={this.wodleConfig['docker-listener']}
              items={mainSettings}
            />
          </WzConfigurationSettingsTabSelector>
        )}
      </Fragment>
    );
  }
}

const sections = [{ component: 'wmodules', configuration: 'wmodules' }];

WzConfigurationDockerListener.propTypes = {
  // currentConfig: PropTypes.object.isRequired
};

export default withWzConfig(sections)(WzConfigurationDockerListener);<|MERGE_RESOLUTION|>--- conflicted
+++ resolved
@@ -25,7 +25,6 @@
 import withWzConfig from '../util-hocs/wz-config';
 import { wodleBuilder } from '../utils/builders';
 import { webDocumentationLink } from '../../../../../../../common/services/web_documentation';
-<<<<<<< HEAD
 const title1 = i18n.translate('wazuh.controller.manage.comp.confi.docker.title1', {
   defaultMessage: 'Main settings',
 });
@@ -38,31 +37,6 @@
 const text2 = i18n.translate('wazuh.controller.manage.comp.confi.docker.text2', {
   defaultMessage: 'Docker listener module reference',
 });
-=======
-const title1 = i18n.translate(
-  'wazuh.controller.manage.comp.confi.docker.title1',
-  {
-    defaultMessage: 'Main settings',
-  },
-);
-const descp1 = i18n.translate(
-  'wazuh.controller.manage.comp.confi.docker.descp1',
-  {
-    defaultMessage: 'General Docker listener settings',
-  },
-);
-const text1 = i18n.translate(
-  'wazuh.controller.manage.comp.confi.docker.text1',
-  {
-    defaultMessage: 'Monitoring containers activity',
-  },
-);
-const text2 = i18n.translate(
-  'wazuh.controller.manage.comp.confi.docker.text2',
-  {
-    defaultMessage: 'Docker listener module reference',
-  },
-);
 const label1 = i18n.translate(
   'wazuh.controller.manage.comp.confi.docker.label1',
   {
@@ -87,7 +61,6 @@
     defaultMessage: 'Run the listener immediately when service is started',
   },
 );
->>>>>>> 7abe4d66
 const helpLinks = [
   {
     text: text1,
