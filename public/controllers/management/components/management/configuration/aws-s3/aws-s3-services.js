--- conflicted
+++ resolved
@@ -58,11 +58,7 @@
               title="Services"
               description="Amazon services from where logs are read"
               currentConfig={wodleConfig}
-<<<<<<< HEAD
-              minusHeight={340}
-=======
               minusHeight={320}
->>>>>>> 25a5c2f5
               helpLinks={helpLinks}
             >
               <WzConfigurationListSelector
