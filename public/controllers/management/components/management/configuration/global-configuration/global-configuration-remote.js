--- conflicted
+++ resolved
@@ -105,11 +105,7 @@
             <WzConfigurationSettingsTabSelector
               title="Remote settings"
               description="Configuration to listen for events from the agents or a syslog client"
-<<<<<<< HEAD
-              minusHeight={340}
-=======
               minusHeight={320}
->>>>>>> 25a5c2f5
               currentConfig={currentConfig}
               helpLinks={helpLinks}
             >
