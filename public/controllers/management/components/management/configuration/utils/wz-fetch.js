--- conflicted
+++ resolved
@@ -514,11 +514,7 @@
       '/elastic/security/current-platform',
       {}
     );
-<<<<<<< HEAD
-    const platform = (result.data || {}).platform || 'elastic';
-=======
     const platform = (result.data || {}).platform;
->>>>>>> e2a40c4d
 
     return platform;
   } catch (error) {
