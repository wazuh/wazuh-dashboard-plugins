--- conflicted
+++ resolved
@@ -20,16 +20,12 @@
  * @param {array} sections Sections
  * @param {falsy} [node=false] Node
  */
-<<<<<<< HEAD
-export const getCurrentConfig = async (agentId = '000', sections, node = false, updateWazuhNotReadyYet) => {
-=======
 export const getCurrentConfig = async (
   agentId = '000',
   sections,
   node = false,
   updateWazuhNotReadyYet
 ) => {
->>>>>>> 4696e115
   try {
     if (
       !agentId ||
@@ -166,24 +162,12 @@
     const clusterStatus = (((await clusterReq()) || {}).data || {}).data || {};
     const isCluster =
       clusterStatus.enabled === 'yes' && clusterStatus.running === 'yes';
-<<<<<<< HEAD
-    const clusterd = isCluster ?
-      daemons['wazuh-clusterd'] === 'running' :
-      true;
-=======
     const clusterd = isCluster ? daemons['wazuh-clusterd'] === 'running' : true;
->>>>>>> 4696e115
 
     const isValid = execd && modulesd && wazuhdb && clusterd;
 
     if (isValid) {
-<<<<<<< HEAD
-      return {
-        isValid
-      }
-=======
       return { isValid };
->>>>>>> 4696e115
     } else {
       throw new Error('Wazuh not ready yet');
     }
@@ -203,11 +187,7 @@
     while (tries--) {
       await delay(1200);
       try {
-<<<<<<< HEAD
         const result = await WzRequest.apiReq('GET', '/ping', {}); //TODO: ¿API 4.0?
-=======
-        const result = await WzRequest.apiReq('GET', '/ping', {});
->>>>>>> 4696e115
         isValid = ((result || {}).data || {}).isValid;
         if (isValid) {
           updateWazuhNotReadyYet('');
@@ -220,19 +200,11 @@
     if (!isValid) {
       throw new Error('Not recovered');
     }
-<<<<<<< HEAD
-    return Promise.resolve('Wazuh is ready')
-  } catch (error) {
-    return Promise.reject('Wazuh could not be recovered.')
-  }
-}
-=======
     return Promise.resolve('Wazuh is ready');
   } catch (error) {
     return Promise.reject('Wazuh could not be recovered.');
   }
 };
->>>>>>> 4696e115
 
 /**
  * Get Cluster status from Wazuh API
@@ -240,14 +212,7 @@
  */
 export const clusterReq = async () => {
   try {
-<<<<<<< HEAD
-    return WzRequest.apiReq(
-      'GET',
-      '/cluster/status', {}
-    );
-=======
     return WzRequest.apiReq('GET', '/cluster/status', {});
->>>>>>> 4696e115
   } catch (error) {
     return Promise.reject(error);
   }
@@ -259,16 +224,11 @@
  */
 export const fetchFile = async selectedNode => {
   try {
-<<<<<<< HEAD
     const clusterStatus = (((await clusterReq() || {}).data || {}).data) || {}; // TODO: Check, when FIX ISSUE /cluster/status
-=======
-    const clusterStatus = (((await clusterReq()) || {}).data || {}).data || {};
->>>>>>> 4696e115
     const isCluster =
       clusterStatus.enabled === 'yes' && clusterStatus.running === 'yes';
     const data = await WzRequest.apiReq(
       'GET',
-<<<<<<< HEAD
       isCluster ?
       `/cluster/${selectedNode}/files` :
       `/manager/files`, {
@@ -276,10 +236,6 @@
           path: 'etc/ossec.conf'
         }
       }
-=======
-      isCluster ? `/cluster/${selectedNode}/files` : `/manager/files`,
-      { path: 'etc/ossec.conf' }
->>>>>>> 4696e115
     );
 
     let xml = ((data || {}).data || {}).contents || false;
@@ -299,18 +255,6 @@
  * Restart a node or manager
  * @param {} selectedNode Cluster Node
  */
-<<<<<<< HEAD
-export const restartNodeSelected = async (selectedNode, updateWazuhNotReadyYet) => {
-  try {
-    const clusterStatus = (((await clusterReq() || {}).data || {}).data) || {};
-
-    const isCluster =
-      clusterStatus.enabled === 'yes' && clusterStatus.running === 'yes';
-    isCluster
-      ?
-      await restartNode(selectedNode) :
-      await restartManager();
-=======
 export const restartNodeSelected = async (
   selectedNode,
   updateWazuhNotReadyYet
@@ -321,7 +265,6 @@
     const isCluster =
       clusterStatus.enabled === 'yes' && clusterStatus.running === 'yes';
     isCluster ? await restartNode(selectedNode) : await restartManager();
->>>>>>> 4696e115
     // Dispatch a Redux action
     updateWazuhNotReadyYet(
       `Restarting ${isCluster ? selectedNode : 'Manager'}, please wait.`
@@ -414,14 +357,9 @@
 
 export const saveConfiguration = async (selectedNode, xml) => {
   try {
-<<<<<<< HEAD
-    const clusterStatus = (((await clusterReq() || {}).data || {}).data) || {};
-    const enabledAndRunning = clusterStatus.enabled === 'yes' && clusterStatus.running === 'yes';
-=======
     const clusterStatus = (((await clusterReq()) || {}).data || {}).data || {};
     const enabledAndRunning =
       clusterStatus.enabled === 'yes' && clusterStatus.running === 'yes';
->>>>>>> 4696e115
     if (enabledAndRunning) {
       await saveFileCluster(xml, selectedNode);
     } else {
@@ -480,11 +418,7 @@
  * Save text to ossec.conf manager file
  * @param {string} text Text to save
  */
-<<<<<<< HEAD
-export const saveFileManager = async (text) => { //TODO: Check when manager
-=======
 export const saveFileManager = async text => {
->>>>>>> 4696e115
   const xml = replaceIllegalXML(text);
   try {
     await WzRequest.apiReq(
@@ -510,14 +444,7 @@
  */
 export const validateAfterSent = async (node = false) => {
   try {
-<<<<<<< HEAD
-    const clusterStatus = await WzRequest.apiReq(
-      'GET',
-      `/cluster/status`, {}
-    );
-=======
     const clusterStatus = await WzRequest.apiReq('GET', `/cluster/status`, {});
->>>>>>> 4696e115
 
     const clusterData = ((clusterStatus || {}).data || {}).data || {};
     const isCluster =
@@ -530,17 +457,6 @@
         `/cluster/configuration/validation`, {}
       );
     } else {
-<<<<<<< HEAD
-      validation = isCluster ?
-        await WzRequest.apiReq(
-          'GET',
-          `/cluster/configuration/validation`, {}
-        ) :
-        await WzRequest.apiReq(
-          'GET',
-          `/manager/configuration/validation`, {}
-        );
-=======
       validation = isCluster
         ? await WzRequest.apiReq('GET', `/cluster/configuration/validation`, {})
         : await WzRequest.apiReq(
@@ -548,7 +464,6 @@
             `/manager/configuration/validation`,
             {}
           );
->>>>>>> 4696e115
     }
     const data = ((validation || {}).data || {}).data || {};
     const isOk = data.status === 'OK';
@@ -564,18 +479,10 @@
 export const agentIsSynchronized = async agent => {
   const isSync = await WzRequest.apiReq(
     'GET',
-<<<<<<< HEAD
     `/agents/${agent.id}/group/is_sync`, {}
   );
   return (((((isSync || {}).data || {}).data || {}).affected_items || [])[0] || {}).synced || false;
 }
-=======
-    `/agents/${agent.id}/group/is_sync`,
-    {}
-  );
-  return (((isSync || {}).data || {}).data || {}).synced || false;
-};
->>>>>>> 4696e115
 
 /**
  * Get cluster nodes
