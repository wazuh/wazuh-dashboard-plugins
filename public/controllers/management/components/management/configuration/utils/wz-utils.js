--- conflicted
+++ resolved
@@ -11,18 +11,10 @@
  */
 
 import { UnsupportedComponents } from '../../../../../../utils/components-os-support';
-<<<<<<< HEAD
-import WzConfigurationSettings from '../configuration-settings';
-=======
->>>>>>> 25a5c2f5
 
 export const shouldShowComponent = (component, agent) => {
   const platform = (agent.os &&  agent.os.uname && agent.os.uname.includes('Linux')) ? 'linux' : agent.os && agent.os.platform;
   return !(
-<<<<<<< HEAD
-    UnsupportedComponents[agent.agentPlatform] || UnsupportedComponents['other']
-=======
     UnsupportedComponents[platform] || UnsupportedComponents['other']
->>>>>>> 25a5c2f5
   ).includes(component);
 };