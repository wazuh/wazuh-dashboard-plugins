/*
<<<<<<< HEAD
* Wazuh app - React component for cluster node selector.
* Copyright (C) 2015-2020 Wazuh, Inc.
*
* This program is free software; you can redistribute it and/or modify
* it under the terms of the GNU General Public License as published by
* the Free Software Foundation; either version 2 of the License, or
* (at your option) any later version.
*
* Find more information about this on the LICENSE file.
*/

import React, { Component } from "react";
=======
 * Wazuh app - React component for cluster node selector.
 * Copyright (C) 2015-2020 Wazuh, Inc.
 *
 * This program is free software; you can redistribute it and/or modify
 * it under the terms of the GNU General Public License as published by
 * the Free Software Foundation; either version 2 of the License, or
 * (at your option) any later version.
 *
 * Find more information about this on the LICENSE file.
 */
>>>>>>> 4696e115

import React, { Component } from 'react';
import PropTypes from 'prop-types';

import { EuiSelect } from '@elastic/eui';

import {
  updateClusterNodeSelected,
  updateLoadingStatus
} from '../../../../../../redux/actions/configurationActions';

import { connect } from 'react-redux';

class WzConfigurationClusterSelect extends Component {
  constructor(props) {
    super(props);
  }
  onChange = e => {
    this.props.updateClusterNodeSelected(e.target.value);
    this.props.updateLoadingStatus(true);
    this.timer = setTimeout(() => {
      this.props.updateLoadingStatus(false);
    }, 0); // trick: This unmounts hoc components and mount again it with new cluser node selected
  };
  componentWillUnmount() {
    if (this.timer) {
      clearTimeout(this.timer);
    }
  }
  render() {
    const options = this.props.clusterNodes.map(clusterNode => ({
      value: clusterNode.name,
      text: `${clusterNode.name} (${clusterNode.type})`
    }));
    return (
      <EuiSelect
        id="selectConfigurationClusterNode"
        options={options}
        value={this.props.clusterNodeSelected}
        onChange={this.onChange}
        aria-label="Select Configuration Cluster Node"
        fullWidth={true}
      />
    );
  }
}

const mapStateToProps = state => ({
  clusterNodes: state.configurationReducers.clusterNodes,
  clusterNodeSelected: state.configurationReducers.clusterNodeSelected
});

const mapDispatchToProps = dispatch => ({
  updateClusterNodeSelected: clusterNodeSelected =>
    dispatch(updateClusterNodeSelected(clusterNodeSelected)),
  updateLoadingStatus: loadingStatus =>
    dispatch(updateLoadingStatus(loadingStatus))
});

export default connect(
  mapStateToProps,
  mapDispatchToProps
)(WzConfigurationClusterSelect);<|MERGE_RESOLUTION|>--- conflicted
+++ resolved
@@ -1,18 +1,4 @@
 /*
-<<<<<<< HEAD
-* Wazuh app - React component for cluster node selector.
-* Copyright (C) 2015-2020 Wazuh, Inc.
-*
-* This program is free software; you can redistribute it and/or modify
-* it under the terms of the GNU General Public License as published by
-* the Free Software Foundation; either version 2 of the License, or
-* (at your option) any later version.
-*
-* Find more information about this on the LICENSE file.
-*/
-
-import React, { Component } from "react";
-=======
  * Wazuh app - React component for cluster node selector.
  * Copyright (C) 2015-2020 Wazuh, Inc.
  *
@@ -23,10 +9,8 @@
  *
  * Find more information about this on the LICENSE file.
  */
->>>>>>> 4696e115
 
 import React, { Component } from 'react';
-import PropTypes from 'prop-types';
 
 import { EuiSelect } from '@elastic/eui';
 
