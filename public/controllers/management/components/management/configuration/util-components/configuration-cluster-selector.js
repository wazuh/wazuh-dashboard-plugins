--- conflicted
+++ resolved
@@ -9,17 +9,6 @@
  *
  * Find more information about this on the LICENSE file.
  */
-<<<<<<< HEAD
-
-import React, { Component } from 'react';
-import PropTypes from 'prop-types';
-
-import { EuiSelect } from '@elastic/eui';
-
-import {
-  updateClusterNodeSelected,
-  updateLoadingStatus
-=======
 
 import React, { Component } from 'react';
 import PropTypes from 'prop-types';
@@ -28,7 +17,6 @@
 
 import {
   updateClusterNodeSelected
->>>>>>> 25a5c2f5
 } from '../../../../../../redux/actions/configurationActions';
 
 import { connect } from 'react-redux';
@@ -39,20 +27,7 @@
   }
   onChange = e => {
     this.props.updateClusterNodeSelected(e.target.value);
-<<<<<<< HEAD
-    this.props.updateLoadingStatus(true);
-    this.timer = setTimeout(() => {
-      this.props.updateLoadingStatus(false);
-    }, 0); // trick: This unmounts hoc components and mount again it with new cluser node selected
   };
-  componentWillUnmount() {
-    if (this.timer) {
-      clearTimeout(this.timer);
-    }
-  }
-=======
-  };
->>>>>>> 25a5c2f5
   render() {
     const options = this.props.clusterNodes.map(clusterNode => ({
       value: clusterNode.name,
@@ -78,13 +53,7 @@
 
 const mapDispatchToProps = dispatch => ({
   updateClusterNodeSelected: clusterNodeSelected =>
-<<<<<<< HEAD
-    dispatch(updateClusterNodeSelected(clusterNodeSelected)),
-  updateLoadingStatus: loadingStatus =>
-    dispatch(updateLoadingStatus(loadingStatus))
-=======
     dispatch(updateClusterNodeSelected(clusterNodeSelected))
->>>>>>> 25a5c2f5
 });
 
 export default connect(
