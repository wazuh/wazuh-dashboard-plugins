--- conflicted
+++ resolved
@@ -36,23 +36,16 @@
       // set cluster nodes in Redux Store
       this.props.updateClusterNodes(nodes.data.data.affected_items);
       // set cluster node selected in Redux Store
-<<<<<<< HEAD
-      const existsClusterCurrentNodeSelected = nodes.data.data.affected_items.find(node => node.name === this.props.clusterNodeSelected);
-      this.props.updateClusterNodeSelected(existsClusterCurrentNodeSelected ? existsClusterCurrentNodeSelected.name : nodes.data.data.affected_items.find(node => node.type === 'master').name);
-      this.timer = setTimeout(() => this.props.updateLoadingStatus(false),1); // Trick to unmount this component and redo the request to get XML configuration
-    }catch(error){
-=======
-      const existsClusterCurrentNodeSelected = nodes.data.data.items.find(
+      const existsClusterCurrentNodeSelected = nodes.data.data.affected_items.find(
         node => node.name === this.props.clusterNodeSelected
       );
       this.props.updateClusterNodeSelected(
         existsClusterCurrentNodeSelected
           ? existsClusterCurrentNodeSelected.name
-          : nodes.data.data.items.find(node => node.type === 'master').name
+          : nodes.data.data.affected_items.find(node => node.type === 'master').name
       );
       this.timer = setTimeout(() => this.props.updateLoadingStatus(false), 1); // Trick to unmount this component and redo the request to get XML configuration
     } catch (error) {
->>>>>>> 4696e115
       // do nothing if it isn't a cluster
       this.props.updateClusterNodes(false);
       this.props.updateClusterNodeSelected(false);
