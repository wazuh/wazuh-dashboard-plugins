/*
 * Wazuh app - React components for create tabs and tab.
 * Copyright (C) 2015-2020 Wazuh, Inc.
 *
 * This program is free software; you can redistribute it and/or modify
 * it under the terms of the GNU General Public License as published by
 * the Free Software Foundation; either version 2 of the License, or
 * (at your option) any later version.
 *
 * Find more information about this on the LICENSE file.
 */

import React, { Component, Fragment } from 'react';
import PropTypes from 'prop-types';

<<<<<<< HEAD
import {
  EuiTabs, EuiTab, EuiSpacer
} from "@elastic/eui";
=======
import { EuiTabs, EuiTab, EuiSpacer } from '@elastic/eui';
import statusStats from '../../status/status-stats';
>>>>>>> 4696e115

class WzTabSelector extends Component {
  constructor(props) {
    super(props);
    this.state = {
      selectedTab: this.props.children[0].props.label
    };
  }
  changeSelectedTab(tab) {
    this.setState({ selectedTab: tab });
  }
  render() {
    const { selectedTab } = this.state;
    const { children, container, spacer } = this.props;
    const activeTabContent = children.find(
      child => child.props.label === selectedTab
    );
    return (
      <Fragment>
        <EuiTabs>
          {children.map(child => {
            const { label } = child.props;
            return (
              <EuiTab
                onClick={() => this.changeSelectedTab(label)}
                isSelected={label === selectedTab}
                key={`tab-${label}`}
              >
                {label}
              </EuiTab>
            );
          })}
        </EuiTabs>
        {(container && container(activeTabContent)) || (
          <div>
            <EuiSpacer size={spacer || 'm'} />
            {activeTabContent}
          </div>
        )}
      </Fragment>
    );
  }
}

WzTabSelector.propTypes = {
  children: PropTypes.array.isRequired,
  spacer: PropTypes.string
};

export default WzTabSelector;

export class WzTabSelectorTab extends Component {
  constructor(props) {
    super(props);
  }
  render() {
    return <Fragment>{this.props.children}</Fragment>;
  }
}

WzTabSelectorTab.propTypes = {
  label: PropTypes.string
};<|MERGE_RESOLUTION|>--- conflicted
+++ resolved
@@ -13,14 +13,7 @@
 import React, { Component, Fragment } from 'react';
 import PropTypes from 'prop-types';
 
-<<<<<<< HEAD
-import {
-  EuiTabs, EuiTab, EuiSpacer
-} from "@elastic/eui";
-=======
 import { EuiTabs, EuiTab, EuiSpacer } from '@elastic/eui';
-import statusStats from '../../status/status-stats';
->>>>>>> 4696e115
 
 class WzTabSelector extends Component {
   constructor(props) {
