/*
 * Wazuh app - React component for title and description of configuration section.
 * Copyright (C) 2015-2021 Wazuh, Inc.
 *
 * This program is free software; you can redistribute it and/or modify
 * it under the terms of the GNU General Public License as published by
 * the Free Software Foundation; either version 2 of the License, or
 * (at your option) any later version.
 *
 * Find more information about this on the LICENSE file.
 */

import React, { Component, Fragment } from 'react';
import PropTypes from 'prop-types';
import { connect } from 'react-redux';

import {
  EuiFlexGroup,
  EuiFlexItem,
  EuiToolTip,
  EuiButtonIcon,
  EuiSpacer,
  EuiTitle,
  EuiText,
  EuiConfirmModal,
<<<<<<< HEAD
  EuiIcon,
  EuiOverlayMask
=======
  EuiIcon
>>>>>>> 64509faf
} from '@elastic/eui';

import WzBadge from '../util-components/badge';
import WzClusterSelect from './configuration-cluster-selector';
import { WzOverlayMask } from '../../../../../../components/common/util';

class WzConfigurationPath extends Component {
  constructor(props) {
    super(props);
    this.state = {
      isModalVisible: false,
    };
  }
  render() {
    const {
      title,
      description,
      icon,
      updateConfigurationSection,
      badge,
      hasChanges,
      children
    } = this.props;

    const closeModal = () => this.setState({ isModalVisible: false });
    const showModal = () => this.setState({ isModalVisible: true });

    let modal;
    if (this.state.isModalVisible) {
      modal = (
<<<<<<< HEAD
        <EuiOverlayMask>
=======
        <WzOverlayMask>
>>>>>>> 64509faf
          <EuiConfirmModal
            title="Unsubmitted changes"
            onConfirm={() => {
              closeModal;
              updateConfigurationSection('');
            }}
            onCancel={closeModal}
            cancelButtonText="No, don't do it"
            confirmButtonText="Yes, do it"
          >
            <p style={{ textAlign: 'center' }}>
              There are unsaved changes. Are you sure you want to proceed?
            </p>
          </EuiConfirmModal>
<<<<<<< HEAD
        </EuiOverlayMask>
=======
        </WzOverlayMask>
>>>>>>> 64509faf
      );
    }
    return (
      <Fragment>
        <EuiSpacer size="s" />
        <EuiFlexGroup alignItems="center">
          <EuiFlexItem>
            <EuiFlexGroup alignItems="center">
              <span style={{ margin: '0 6px' }}>
                <EuiToolTip content="Back to configuration" position="right">
                  <EuiButtonIcon
                    style={{ padding: 0 }}
                    iconType="arrowLeft"
                    iconSize="l"
                    onClick={() => {
                      if (hasChanges) {
                        showModal();
                      } else {
                        updateConfigurationSection('');
                      }
                    }}
                    aria-label="back to configuration"
                  />
                </EuiToolTip>
              </span>
              <span style={{ marginLeft: '6px', marginRight: '6px' }}>
                {icon && <EuiIcon size="l" type={icon} />}
                <EuiTitle style={{ display: 'inline-block', margin: 0 }}>
                  <span>
                    {title}{' '}
                    {typeof badge === 'boolean' ? (
                      <WzBadge enabled={badge} />
                    ) : null}
                  </span>
                </EuiTitle>
                {description && (
                  <EuiText color="subdued">{description}</EuiText>
                )}
                <EuiSpacer size="xs" />
              </span>
            </EuiFlexGroup>
          </EuiFlexItem>
          {children ? <Fragment>{children}</Fragment> : null}
          {this.props.clusterNodes && this.props.clusterNodes.length && (
            <EuiFlexItem grow={false}>
              <WzClusterSelect />
            </EuiFlexItem>
          )}
        </EuiFlexGroup>
        <EuiSpacer size="l" />
        {modal}
      </Fragment>
    );
  }
}

WzConfigurationPath.propTypes = {
  title: PropTypes.string.isRequired,
  description: PropTypes.string,
  icon: PropTypes.string,
  updateConfigurationSection: PropTypes.func,
  hasChanges: PropTypes.bool,
  badge: PropTypes.bool
};

const mapStateToProps = state => ({
  clusterNodes: state.configurationReducers.clusterNodes
});

export default connect(mapStateToProps)(WzConfigurationPath);<|MERGE_RESOLUTION|>--- conflicted
+++ resolved
@@ -23,12 +23,8 @@
   EuiTitle,
   EuiText,
   EuiConfirmModal,
-<<<<<<< HEAD
   EuiIcon,
   EuiOverlayMask
-=======
-  EuiIcon
->>>>>>> 64509faf
 } from '@elastic/eui';
 
 import WzBadge from '../util-components/badge';
@@ -59,11 +55,7 @@
     let modal;
     if (this.state.isModalVisible) {
       modal = (
-<<<<<<< HEAD
         <EuiOverlayMask>
-=======
-        <WzOverlayMask>
->>>>>>> 64509faf
           <EuiConfirmModal
             title="Unsubmitted changes"
             onConfirm={() => {
@@ -78,11 +70,7 @@
               There are unsaved changes. Are you sure you want to proceed?
             </p>
           </EuiConfirmModal>
-<<<<<<< HEAD
         </EuiOverlayMask>
-=======
-        </WzOverlayMask>
->>>>>>> 64509faf
       );
     }
     return (
