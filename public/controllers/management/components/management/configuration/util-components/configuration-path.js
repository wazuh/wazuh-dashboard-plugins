/*
 * Wazuh app - React component for title and description of configuration section.
 * Copyright (C) 2015-2020 Wazuh, Inc.
 *
 * This program is free software; you can redistribute it and/or modify
 * it under the terms of the GNU General Public License as published by
 * the Free Software Foundation; either version 2 of the License, or
 * (at your option) any later version.
 *
 * Find more information about this on the LICENSE file.
 */

import React, { Component, Fragment } from 'react';
import PropTypes from 'prop-types';
import { connect } from 'react-redux';

import {
  EuiFlexGroup,
  EuiFlexItem,
  EuiToolTip,
  EuiButtonIcon,
  EuiSpacer,
  EuiTitle,
  EuiText,
  EuiIcon
} from '@elastic/eui';

import WzBadge from '../util-components/badge';
import WzClusterSelect from './configuration-cluster-selector';

class WzConfigurationPath extends Component {
  constructor(props) {
    super(props);
  }
  render() {
    const {
      title,
      description,
      icon,
      updateConfigurationSection,
      badge,
      children
    } = this.props;
    return (
      <Fragment>
        <EuiSpacer size="s" />
        <EuiFlexGroup alignItems="center">
          <EuiFlexItem>
            <EuiFlexGroup alignItems="center">
              <span style={{ margin: '0 6px' }}>
                <EuiToolTip content="Back to configuration" position="right">
                  <EuiButtonIcon
                    style={{ padding: 0 }}
                    iconType="arrowLeft"
                    iconSize="l"
                    onClick={() => updateConfigurationSection('')}
                    aria-label="back to configuration"
                  />
                </EuiToolTip>
              </span>
              <span style={{ marginLeft: '6px', marginRight: '6px' }}>
                {icon && <EuiIcon size="l" type={icon} />}
                <EuiTitle style={{ display: 'inline-block', margin: 0 }}>
                  <span>
                    {title}{' '}
                    {typeof badge === 'boolean' ? (
                      <WzBadge enabled={badge} />
                    ) : null}
                  </span>
                </EuiTitle>
                {description && (
                  <EuiText color="subdued">{description}</EuiText>
                )}
                <EuiSpacer size="xs" />
              </span>
            </EuiFlexGroup>
          </EuiFlexItem>
          {children ? <Fragment>{children}</Fragment> : null}
          {this.props.clusterNodes && this.props.clusterNodes.length && (
            <EuiFlexItem grow={false}>
              <WzClusterSelect />
            </EuiFlexItem>
          )}
        </EuiFlexGroup>
<<<<<<< HEAD
        <EuiSpacer size="s" />
=======
        <EuiSpacer size="l" />
>>>>>>> 25a5c2f5
      </Fragment>
    );
  }
}

WzConfigurationPath.propTypes = {
  title: PropTypes.string.isRequired,
  description: PropTypes.string,
  icon: PropTypes.string,
  updateConfigurationSection: PropTypes.func,
  badge: PropTypes.bool
};

const mapStateToProps = state => ({
  clusterNodes: state.configurationReducers.clusterNodes
});

export default connect(mapStateToProps)(WzConfigurationPath);<|MERGE_RESOLUTION|>--- conflicted
+++ resolved
@@ -82,11 +82,7 @@
             </EuiFlexItem>
           )}
         </EuiFlexGroup>
-<<<<<<< HEAD
-        <EuiSpacer size="s" />
-=======
         <EuiSpacer size="l" />
->>>>>>> 25a5c2f5
       </Fragment>
     );
   }
