/*
 * Wazuh app - React component for render settings with a list selector.
 * Copyright (C) 2015-2020 Wazuh, Inc.
 *
 * This program is free software; you can redistribute it and/or modify
 * it under the terms of the GNU General Public License as published by
 * the Free Software Foundation; either version 2 of the License, or
 * (at your option) any later version.
 *
 * Find more information about this on the LICENSE file.
 */

import React, { Component, Fragment } from 'react';
import PropTypes from 'prop-types';

import {
  EuiFlexGroup,
  EuiFlexItem,
  EuiButtonEmpty,
  EuiSpacer,
  EuiPanel
} from '@elastic/eui';

import WzConfigurationSettingsGroup from './configuration-settings-group';

class WzConfigurationSettingsListSelector extends Component {
  constructor(props) {
    super(props);
    this.state = {
      selectedItem: 0
    };
  }
  selectItem(selectedItem) {
    this.setState({ selectedItem });
  }
  render() {
    const { selectedItem } = this.state;
    const { items, settings, keyList } = this.props;
    return (
      <Fragment>
        <EuiSpacer size="m" />
        <EuiFlexGroup alignItems="flexStart">
<<<<<<< HEAD
          <EuiFlexItem grow={false}>
            <EuiPanel>
=======
          <EuiFlexItem grow={false} style={{ maxWidth: 25, minWidth: 250 }}>
            <EuiPanel style={{ background: '#fafbfd' }}>
>>>>>>> 25a5c2f5
              <ul>
                {items.map((item, key) => (
                  <li key={`${keyList}-${key}`}>
                    <EuiButtonEmpty
                      style={
                        selectedItem === key
                          ? { textDecoration: 'underline' }
                          : {}
                      }
                      onClick={() => this.selectItem(key)}
                    >
                      {item.label}
                    </EuiButtonEmpty>
                  </li>
                ))}
              </ul>
            </EuiPanel>
          </EuiFlexItem>
          <EuiFlexItem>
            <EuiPanel>
              <WzConfigurationSettingsGroup
                config={items[selectedItem].data}
                items={settings}
              />
            </EuiPanel>
          </EuiFlexItem>
        </EuiFlexGroup>
      </Fragment>
    );
  }
}

WzConfigurationSettingsListSelector.propTypes = {
  items: PropTypes.array.isRequired,
  settings: PropTypes.array.isRequired,
  keyList: PropTypes.string
};

export default WzConfigurationSettingsListSelector;<|MERGE_RESOLUTION|>--- conflicted
+++ resolved
@@ -40,13 +40,8 @@
       <Fragment>
         <EuiSpacer size="m" />
         <EuiFlexGroup alignItems="flexStart">
-<<<<<<< HEAD
-          <EuiFlexItem grow={false}>
-            <EuiPanel>
-=======
           <EuiFlexItem grow={false} style={{ maxWidth: 25, minWidth: 250 }}>
             <EuiPanel style={{ background: '#fafbfd' }}>
->>>>>>> 25a5c2f5
               <ul>
                 {items.map((item, key) => (
                   <li key={`${keyList}-${key}`}>
