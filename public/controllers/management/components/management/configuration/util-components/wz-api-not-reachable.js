/*
 * Wazuh app - React component for render api isn't reachable.
 * Copyright (C) 2015-2020 Wazuh, Inc.
 *
 * This program is free software; you can redistribute it and/or modify
 * it under the terms of the GNU General Public License as published by
 * the Free Software Foundation; either version 2 of the License, or
 * (at your option) any later version.
 *
 * Find more information about this on the LICENSE file.
 */

import React, { Component, Fragment } from 'react';
import PropTypes from 'prop-types';

import {
  EuiPanel,
  EuiFlexGroup,
  EuiFlexItem,
  EuiIcon,
  EuiHorizontalRule,
  EuiSpacer,
  EuiButton
} from '@elastic/eui';

<<<<<<< HEAD
import { withWzToast } from '../util-providers/toast-p';
import { updateLoadingStatus } from '../../../../../../redux/actions/configurationActions';
import { compose } from 'redux';
=======
import { updateRefreshTime } from '../../../../../../redux/actions/configurationActions';
import { toastNotifications } from 'ui/notify';
>>>>>>> 25a5c2f5
import { connect } from 'react-redux';

class WzWazuhAPINotReachable extends Component {
  constructor(props) {
    super(props);
  }
  onClickRefresh = () => {
<<<<<<< HEAD
    this.props.updateLoadingStatus(true);
    setTimeout(() => {
      this.props.updateLoadingStatus(false);
    }, 1);
  };
  componentDidMount() {
    if (this.props.error) {
      this.props.addToast({
=======
    this.props.updateRefreshTime();
  };
  addToast(toast){
    toastNotifications.add(toast)
  }
  componentDidMount() {
    if (this.props.error) {
      this.addToast({
>>>>>>> 25a5c2f5
        title: (
          <Fragment>
            <EuiIcon type="alert" />
            &nbsp;
            <span>{this.props.error}</span>
          </Fragment>
        ),
        color: 'danger'
      });
    }
  }
  render() {
    return (
      <EuiPanel>
        <EuiFlexGroup>
          <EuiFlexItem>
            <div style={{ textAlign: 'center' }}>
              <EuiIcon type="alert" style={{ marginRight: '4px' }} />
              <span>Wazuh API not reachable</span>
              <EuiHorizontalRule margin="s" />
              <EuiButton iconType="refresh" onClick={this.onClickRefresh}>
                Refresh
              </EuiButton>
              <EuiSpacer size="s" />
            </div>
          </EuiFlexItem>
        </EuiFlexGroup>
      </EuiPanel>
    );
  }
}

const mapDispatchToProps = dispatch => ({
<<<<<<< HEAD
  updateLoadingStatus: loadingStatus =>
    dispatch(updateLoadingStatus(loadingStatus))
});

export default compose(
  withWzToast,
  connect(
    null,
    mapDispatchToProps
  )
=======
  updateRefreshTime: () =>
    dispatch(updateRefreshTime())
});

export default connect(
    null,
    mapDispatchToProps
>>>>>>> 25a5c2f5
)(WzWazuhAPINotReachable);<|MERGE_RESOLUTION|>--- conflicted
+++ resolved
@@ -23,14 +23,8 @@
   EuiButton
 } from '@elastic/eui';
 
-<<<<<<< HEAD
-import { withWzToast } from '../util-providers/toast-p';
-import { updateLoadingStatus } from '../../../../../../redux/actions/configurationActions';
-import { compose } from 'redux';
-=======
 import { updateRefreshTime } from '../../../../../../redux/actions/configurationActions';
 import { toastNotifications } from 'ui/notify';
->>>>>>> 25a5c2f5
 import { connect } from 'react-redux';
 
 class WzWazuhAPINotReachable extends Component {
@@ -38,16 +32,6 @@
     super(props);
   }
   onClickRefresh = () => {
-<<<<<<< HEAD
-    this.props.updateLoadingStatus(true);
-    setTimeout(() => {
-      this.props.updateLoadingStatus(false);
-    }, 1);
-  };
-  componentDidMount() {
-    if (this.props.error) {
-      this.props.addToast({
-=======
     this.props.updateRefreshTime();
   };
   addToast(toast){
@@ -56,7 +40,6 @@
   componentDidMount() {
     if (this.props.error) {
       this.addToast({
->>>>>>> 25a5c2f5
         title: (
           <Fragment>
             <EuiIcon type="alert" />
@@ -90,18 +73,6 @@
 }
 
 const mapDispatchToProps = dispatch => ({
-<<<<<<< HEAD
-  updateLoadingStatus: loadingStatus =>
-    dispatch(updateLoadingStatus(loadingStatus))
-});
-
-export default compose(
-  withWzToast,
-  connect(
-    null,
-    mapDispatchToProps
-  )
-=======
   updateRefreshTime: () =>
     dispatch(updateRefreshTime())
 });
@@ -109,5 +80,4 @@
 export default connect(
     null,
     mapDispatchToProps
->>>>>>> 25a5c2f5
 )(WzWazuhAPINotReachable);