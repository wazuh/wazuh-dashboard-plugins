--- conflicted
+++ resolved
@@ -82,28 +82,6 @@
 							</EuiTitle>
 						</EuiFlexItem>
 						<EuiFlexItem grow={false}>
-<<<<<<< HEAD
-							<EuiFlexGroup gutterSize="xs">
-								<EuiFlexItem>
-									{this.props.agent.id === '000' ? (
-										<Fragment>
-											<EuiButtonEmpty iconSide="left" iconType="pencil" onClick={() => this.updateConfigurationSection('edit-configuration', `${this.props.clusterNodeSelected ? 'Cluster' : 'Manager' } configuration`, '', 'Edit configuration')}>
-												Edit configuration
-											</EuiButtonEmpty>
-										</Fragment>
-									) : this.props.agent.status === 'active' ? 
-									<ExportConfiguration agent={this.props.agent} type='agent' exportConfiguration={(enabledComponents) => {this.props.exportConfiguration(enabledComponents)}}/>
-									: null}
-								</EuiFlexItem>
-								<EuiFlexItem>
-									<WzHelpButtonPopover links={helpLinks}/>
-								</EuiFlexItem>
-								<EuiFlexItem>
-									{this.props.clusterNodes && this.props.clusterNodes.length && this.props.clusterNodeSelected ? (
-											<WzClusterSelect />
-										)
-									: null}
-=======
 							<EuiFlexGroup gutterSize="s">
 								{this.props.agent.id === '000' && (
 									<EuiFlexItem grow={false}>
@@ -116,7 +94,7 @@
 											Edit configuration
 										</EuiButtonEmpty>
 									</EuiFlexItem>
-								) : this.props.agent.status === 'Active' ? (
+								) : this.props.agent.status === 'active' ? (
 									<EuiFlexItem>
 										<ExportConfiguration agent={this.props.agent} type='agent' exportConfiguration={(enabledComponents) => {this.props.exportConfiguration(enabledComponents)}}/>
 									</EuiFlexItem>
@@ -124,7 +102,6 @@
 								: null}
 								<EuiFlexItem grow={false}>
 										<WzHelpButtonPopover links={helpLinks}/>
->>>>>>> f4977877
 								</EuiFlexItem>
 								{this.props.clusterNodes && this.props.clusterNodes.length && this.props.clusterNodeSelected ? (
 									<EuiFlexItem>
