/*
 * Wazuh app - React component for show configuration of integrity monitoring - nodiff tab.
 * Copyright (C) 2015-2020 Wazuh, Inc.
 *
 * This program is free software; you can redistribute it and/or modify
 * it under the terms of the GNU General Public License as published by
 * the Free Software Foundation; either version 2 of the License, or
 * (at your option) any later version.
 *
 * Find more information about this on the LICENSE file.
 */

import React, { Component, Fragment } from 'react';
import PropTypes from 'prop-types';

import { EuiBasicTable } from '@elastic/eui';

import WzConfigurationSettingsTabSelector from '../util-components/configuration-settings-tab-selector';
import WzNoConfig from '../util-components/no-config';
import helpLinks from './help-links';

const columnsPath = [{ field: 'path', name: 'Path' }];

class WzConfigurationIntegrityMonitoringNoDiff extends Component {
  constructor(props) {
    super(props);
  }
  render() {
    const { currentConfig } = this.props;
    return (
      <Fragment>
        {currentConfig &&
          currentConfig['syscheck-syscheck'] &&
          currentConfig['syscheck-syscheck'].syscheck &&
          !currentConfig['syscheck-syscheck'].syscheck.nodiff && (
            <WzNoConfig error="not-present" help={helpLinks} />
          )}
        {currentConfig &&
          currentConfig['syscheck-syscheck'] &&
          currentConfig['syscheck-syscheck'].syscheck &&
          currentConfig['syscheck-syscheck'].syscheck.nodiff && (
            <WzConfigurationSettingsTabSelector
              title="No diff directories"
              description="This files won't have their diff calculated"
              currentConfig={currentConfig['syscheck-syscheck']}
<<<<<<< HEAD
              minusHeight={this.props.agent.id === '000' ? 340 : 410}
=======
              minusHeight={this.props.agent.id === '000' ? 320 : 415}
>>>>>>> 25a5c2f5
              helpLinks={helpLinks}
            >
              <EuiBasicTable
                items={currentConfig['syscheck-syscheck'].syscheck.nodiff.map(
                  item => ({ path: item })
                )}
                columns={columnsPath}
              />
            </WzConfigurationSettingsTabSelector>
          )}
      </Fragment>
    );
  }
}

WzConfigurationIntegrityMonitoringNoDiff.proptTypes = {
  // currentConfig: PropTypes.object.isRequired
};

export default WzConfigurationIntegrityMonitoringNoDiff;<|MERGE_RESOLUTION|>--- conflicted
+++ resolved
@@ -43,11 +43,7 @@
               title="No diff directories"
               description="This files won't have their diff calculated"
               currentConfig={currentConfig['syscheck-syscheck']}
-<<<<<<< HEAD
-              minusHeight={this.props.agent.id === '000' ? 340 : 410}
-=======
               minusHeight={this.props.agent.id === '000' ? 320 : 415}
->>>>>>> 25a5c2f5
               helpLinks={helpLinks}
             >
               <EuiBasicTable
