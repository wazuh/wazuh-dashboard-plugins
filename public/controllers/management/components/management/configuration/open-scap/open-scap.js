/*
<<<<<<< HEAD
* Wazuh app - React component for show configuration of OpenSCAP.
* Copyright (C) 2015-2020 Wazuh, Inc.
*
* This program is free software; you can redistribute it and/or modify
* it under the terms of the GNU General Public License as published by
* the Free Software Foundation; either version 2 of the License, or
* (at your option) any later version.
*
* Find more information about this on the LICENSE file.
*/

import React, { Component, Fragment } from "react";

import WzTabSelector, { WzTabSelectorTab } from '../util-components/tab-selector';
=======
 * Wazuh app - React component for show configuration of OpenSCAP.
 * Copyright (C) 2015-2020 Wazuh, Inc.
 *
 * This program is free software; you can redistribute it and/or modify
 * it under the terms of the GNU General Public License as published by
 * the Free Software Foundation; either version 2 of the License, or
 * (at your option) any later version.
 *
 * Find more information about this on the LICENSE file.
 */

import React, { Component, Fragment } from 'react';
import PropTypes from 'prop-types';

import WzTabSelector, {
  WzTabSelectorTab
} from '../util-components/tab-selector';
>>>>>>> 4696e115
import WzConfigurationOpenSCAPGeneral from './open-scap-general';
import WzConfigurationOpenSCAPEvaluations from './open-scap-evaluations';

import { connect } from 'react-redux';
import { compose } from 'redux';
import withWzConfig from '../util-hocs/wz-config';
import { wodleBuilder } from '../utils/builders';

class WzConfigurationOpenSCAP extends Component {
  constructor(props) {
    super(props);
    this.wodleConfig = wodleBuilder(this.props.currentConfig, 'open-scap');
  }
  componentDidMount() {
    this.props.updateBadge(
      this.props.currentConfig &&
        this.props.currentConfig['open-scap'] &&
        this.props.currentConfig['open-scap'].disabled === 'no'
    );
  }
  render() {
    let { currentConfig } = this.props;
    return (
      <WzTabSelector>
        <WzTabSelectorTab label="General">
          <WzConfigurationOpenSCAPGeneral
            {...this.props}
            currentConfig={currentConfig}
            wodleConfig={this.wodleConfig}
          />
        </WzTabSelectorTab>
        <WzTabSelectorTab label="Evaluations">
          <WzConfigurationOpenSCAPEvaluations
            {...this.props}
            currentConfig={currentConfig}
            wodleConfig={this.wodleConfig}
          />
        </WzTabSelectorTab>
      </WzTabSelector>
    );
  }
}

const mapStateToProps = state => ({
  wazuhNotReadyYet: state.appStateReducers.wazuhNotReadyYet
});

const sections = [{ component: 'wmodules', configuration: 'wmodules' }];

WzConfigurationOpenSCAP.propTypes = {
  // currentConfig: PropTypes.object.isRequired
};

export default compose(
  connect(mapStateToProps),
  withWzConfig(sections)
)(WzConfigurationOpenSCAP);<|MERGE_RESOLUTION|>--- conflicted
+++ resolved
@@ -1,20 +1,4 @@
 /*
-<<<<<<< HEAD
-* Wazuh app - React component for show configuration of OpenSCAP.
-* Copyright (C) 2015-2020 Wazuh, Inc.
-*
-* This program is free software; you can redistribute it and/or modify
-* it under the terms of the GNU General Public License as published by
-* the Free Software Foundation; either version 2 of the License, or
-* (at your option) any later version.
-*
-* Find more information about this on the LICENSE file.
-*/
-
-import React, { Component, Fragment } from "react";
-
-import WzTabSelector, { WzTabSelectorTab } from '../util-components/tab-selector';
-=======
  * Wazuh app - React component for show configuration of OpenSCAP.
  * Copyright (C) 2015-2020 Wazuh, Inc.
  *
@@ -27,12 +11,10 @@
  */
 
 import React, { Component, Fragment } from 'react';
-import PropTypes from 'prop-types';
 
 import WzTabSelector, {
   WzTabSelectorTab
 } from '../util-components/tab-selector';
->>>>>>> 4696e115
 import WzConfigurationOpenSCAPGeneral from './open-scap-general';
 import WzConfigurationOpenSCAPEvaluations from './open-scap-evaluations';
 
