--- conflicted
+++ resolved
@@ -55,11 +55,7 @@
             title="Main settings"
             description="These settings apply to all OpenSCAP evaluations"
             currentConfig={wodleConfig}
-<<<<<<< HEAD
-            minusHeight={this.props.agent.id === '000' ? 340 : 410}
-=======
             minusHeight={this.props.agent.id === '000' ? 320 : 415}
->>>>>>> 25a5c2f5
             helpLinks={helpLinks}
           >
             <WzConfigurationSettingsGroup
