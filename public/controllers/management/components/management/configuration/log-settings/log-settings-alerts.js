/*
 * Wazuh app - React component for show configuration of log settings - alerts tab.
 * Copyright (C) 2015-2020 Wazuh, Inc.
 *
 * This program is free software; you can redistribute it and/or modify
 * it under the terms of the GNU General Public License as published by
 * the Free Software Foundation; either version 2 of the License, or
 * (at your option) any later version.
 *
 * Find more information about this on the LICENSE file.
 */

<<<<<<< HEAD
import React, { Component, Fragment } from "react";
=======
import React, { Component, Fragment } from 'react';
import PropTypes from 'prop-types';

import {} from '@elastic/eui';
>>>>>>> 4696e115

import WzNoConfig from '../util-components/no-config';

import { isString } from '../utils/utils';
import helpLinks from './help-links';
import WzConfigurationSettingsTabSelector from '../util-components/configuration-settings-tab-selector';
import WzConfigurationSettingsGroup from '../util-components/configuration-settings-group';

const mainSettings = [
  { field: 'plain_format', label: 'Plain format' },
  { field: 'json_format', label: 'JSON format' },
  { field: 'compress_rotation', label: 'Compress rotation' },
  { field: 'saved_rotations', label: 'Saved rotations' },
  { field: 'schedule', label: 'Schedule' },
  { field: 'maxsize', label: 'Maximum log size' },
  { field: 'minsize', label: 'Minimum log size' },
  { field: 'maxage', label: 'Maximum log age' }
];

class WzConfigurationLogSettingsAlerts extends Component {
  constructor(props) {
    super(props);
  }
  render() {
    const { currentConfig } = this.props;
    return (
      <Fragment>
        {currentConfig['analysis-logging'] &&
          isString(currentConfig['analysis-logging']) && (
            <WzNoConfig
              error={currentConfig['analysis-logging']}
              help={helpLinks}
            />
          )}
        {((currentConfig['analysis-logging'] &&
          currentConfig['analysis-logging'].logging) ||
          (currentConfig['com-logging'] &&
            currentConfig['com-logging'].logging)) && (
          <WzConfigurationSettingsTabSelector
            title="Alerts settings"
            description="Basic alerts log settings"
            currentConfig={currentConfig['analysis-logging'].logging.alerts}
            helpLinks={helpLinks}
          >
            <WzConfigurationSettingsGroup
              config={currentConfig['analysis-logging'].logging.alerts}
              items={mainSettings}
            />
          </WzConfigurationSettingsTabSelector>
        )}
      </Fragment>
    );
  }
}

export default WzConfigurationLogSettingsAlerts;<|MERGE_RESOLUTION|>--- conflicted
+++ resolved
@@ -10,14 +10,7 @@
  * Find more information about this on the LICENSE file.
  */
 
-<<<<<<< HEAD
-import React, { Component, Fragment } from "react";
-=======
 import React, { Component, Fragment } from 'react';
-import PropTypes from 'prop-types';
-
-import {} from '@elastic/eui';
->>>>>>> 4696e115
 
 import WzNoConfig from '../util-components/no-config';
 
