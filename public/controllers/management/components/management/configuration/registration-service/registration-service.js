--- conflicted
+++ resolved
@@ -91,11 +91,7 @@
               title="Main settings"
               description="General settings applied to the registration service"
               currentConfig={currentConfig}
-<<<<<<< HEAD
-              minusHeight={280}
-=======
               minusHeight={260}
->>>>>>> 25a5c2f5
               helpLinks={helpLinks}
             >
               <WzConfigurationSettingsGroup
