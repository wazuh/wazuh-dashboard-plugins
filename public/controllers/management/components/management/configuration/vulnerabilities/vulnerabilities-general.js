--- conflicted
+++ resolved
@@ -54,11 +54,7 @@
             title="Main settings"
             description="General settings applied to the vulnerability detector and its providers"
             currentConfig={wodleConfig}
-<<<<<<< HEAD
-            minusHeight={340}
-=======
             minusHeight={320}
->>>>>>> 25a5c2f5
             helpLinks={helpLinks}
           >
             <WzConfigurationSettingsGroup
