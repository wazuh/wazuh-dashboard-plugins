/*
 * Wazuh app - React component for show Edit configuration.
 * Copyright (C) 2015-2020 Wazuh, Inc.
 *
 * This program is free software; you can redistribute it and/or modify
 * it under the terms of the GNU General Public License as published by
 * the Free Software Foundation; either version 2 of the License, or
 * (at your option) any later version.
 *
 * Find more information about this on the LICENSE file.
 */

import React, { Component, Fragment } from 'react';
import PropTypes from 'prop-types';

import {
  EuiButton,
  EuiButtonEmpty,
  EuiIcon,
  EuiFlexGroup,
  EuiFlexItem,
  EuiText,
  EuiSpacer,
  EuiLoadingSpinner,
  EuiOverlayMask,
  EuiConfirmModal,
  EuiCallOut,
  EuiTitle,
  EuiProgress
} from '@elastic/eui';

import WzCodeEditor from '../util-components/code-editor';
import WzWazuhAPINotReachable from '../util-components/wz-api-not-reachable';
import WzConfigurationPath from '../util-components/configuration-path';
import withLoading from '../util-hocs/loading';
import WzLoading from '../util-components/loading';
import { withWzToast } from '../util-providers/toast-p';
import { updateWazuhNotReadyYet } from '../../../../../../redux/actions/appStateActions';
import {
  updateClusterNodes,
  updateClusterNodeSelected,
  updateLoadingStatus
} from '../../../../../../redux/actions/configurationActions';
import {
  fetchFile,
  restartNodeSelected,
  saveFileManager,
  saveFileCluster,
  clusterNodes
} from '../utils/wz-fetch';
import { validateXML } from '../utils/xml';

import { connect } from 'react-redux';
import { compose } from 'redux';

class WzEditConfiguration extends Component {
  constructor(props) {
    super(props);
    this.state = {
      xml: '',
      editorValue: '',
      restart: false,
      restarting: false,
      saving: false,
      infoChangesAfterRestart: false
    };
  }
  async editorSave() {
    try {
      this.setState({ saving: true });
      this.props.clusterNodeSelected
        ? await saveFileCluster(
            this.state.editorValue,
            this.props.clusterNodeSelected
          )
        : await saveFileManager(this.state.editorValue);
      this.setState({ saving: false, infoChangesAfterRestart: true });
      this.props.addToast({
        title: (
          <Fragment>
            <EuiIcon type="check" />
            &nbsp;
            <span>
              <b>{this.props.clusterNodeSelected || 'Manager'}</b> configuration
              has been updated
            </span>
          </Fragment>
        ),
        color: 'success'
      });
    } catch (error) {
      if (error.details) {
        this.props.addToast({
          title: (
            <Fragment>
              <EuiIcon type="alert" />
              &nbsp;
              <span>
                File ossec.conf saved, but there were found several error while
                validating the configuration.
              </span>
            </Fragment>
          ),
          color: 'warning',
          text: error.details
        });
      } else {
        this.props.addToast({
          title: (
            <Fragment>
              <EuiIcon type="alert" />
              &nbsp;
              <span>Error saving configuration</span>
            </Fragment>
          ),
          color: 'danger',
          text: typeof error === 'string' ? error : error.message
        });
      }
      this.setState({ saving: false, infoChangesAfterRestart: false });
    }
  }
  editorCancel() {
    this.props.updateConfigurationSection('');
  }
  refresh() {
    this.checkIfClusterOrManager();
  }
  toggleRestart() {
    this.setState({ restart: !this.state.restart });
  }
  onChange(editorValue) {
    this.setState({ editorValue });
  }
  onDidMount(xmlFetched) {
    this.setState({ editorValue: xmlFetched });
  }
  async confirmRestart() {
    try {
      this.setState({ restarting: true, infoChangesAfterRestart: false });
      await restartNodeSelected(
        this.props.clusterNodeSelected,
        this.props.updateWazuhNotReadyYet
      );
      this.props.updateWazuhNotReadyYet('');
      this.setState({ restart: false, restarting: false });
      await this.checkIfClusterOrManager();
      if (this.props.clusterNodes) {
        this.props.addToast({
          title: (
            <Fragment>
              <EuiIcon type="iInCircle" />
              &nbsp;
              <span>
                Nodes could take some time to restart, it may be necessary to
                perform a refresh to see them all.
              </span>
            </Fragment>
          ),
          color: 'success'
        });
      }
    } catch (error) {
      this.props.updateWazuhNotReadyYet('');
      this.setState({ restart: false, restarting: false });
    }
  }
  async checkIfClusterOrManager() {
    try {
      // in case which enable/disable cluster configuration, update Redux Store
      // try if it is a cluster
      const nodes = await clusterNodes();
      // set cluster nodes in Redux Store
      this.props.updateClusterNodes(nodes.data.data.affected_items);
      // set cluster node selected in Redux Store
<<<<<<< HEAD
      const existsClusterCurrentNodeSelected = nodes.data.data.affected_items.find(node => node.name === this.props.clusterNodeSelected);
      this.props.updateClusterNodeSelected(existsClusterCurrentNodeSelected ? existsClusterCurrentNodeSelected.name : nodes.data.data.affected_items.find(node => node.type === 'master').name);
      this.props.updateConfigurationSection('edit-configuration', 'Cluster configuration');
=======
      const existsClusterCurrentNodeSelected = nodes.data.data.items.find(
        node => node.name === this.props.clusterNodeSelected
      );
      this.props.updateClusterNodeSelected(
        existsClusterCurrentNodeSelected
          ? existsClusterCurrentNodeSelected.name
          : nodes.data.data.items.find(node => node.type === 'master').name
      );
      this.props.updateConfigurationSection(
        'edit-configuration',
        'Cluster configuration'
      );
>>>>>>> 4696e115
      this.props.updateLoadingStatus(true);
      setTimeout(() => this.props.updateLoadingStatus(false), 1); // Trick to unmount this component and redo the request to get XML configuration
    } catch (error) {
      // do nothing if it isn't a cluster
      this.props.updateClusterNodes(false);
      this.props.updateClusterNodeSelected(false);
      this.props.updateConfigurationSection(
        'edit-configuration',
        'Manager configuration'
      );
      this.props.updateLoadingStatus(true);
      setTimeout(() => this.props.updateLoadingStatus(false), 1); // Trick to unmount this component and redo the request to get XML configuration
    }
  }
  render() {
    const { restart, restarting, saving, editorValue } = this.state;
    const { clusterNodeSelected, loadingStatus } = this.props;
    const xmlError = validateXML(editorValue);
    return (
      <Fragment>
        <WzConfigurationPath
          title={`${clusterNodeSelected ? 'Cluster' : 'Manager'} configuration`}
          updateConfigurationSection={this.props.updateConfigurationSection}
        >
          <EuiFlexItem grow={false}>
            <EuiButtonEmpty iconType="refresh" onClick={() => this.refresh()}>
              Refresh
            </EuiButtonEmpty>
          </EuiFlexItem>
          <EuiFlexItem grow={false}>
            {xmlError ? (
              <EuiButton iconType="alert" isDisabled>
                XML format error
              </EuiButton>
            ) : (
              <EuiButton
                isDisabled={saving}
                iconType="save"
                onClick={() => this.editorSave()}
              >
                Save
              </EuiButton>
            )}
          </EuiFlexItem>
          <EuiFlexItem grow={false}>
            {restarting ? (
              <EuiButton fill isDisabled>
                <EuiLoadingSpinner size="s" /> Restarting{' '}
                {clusterNodeSelected || 'Manager'}
              </EuiButton>
            ) : (
              <EuiButton
                fill
                iconType="refresh"
                onClick={() => this.toggleRestart()}
              >
                Restart {clusterNodeSelected || 'Manager'}
              </EuiButton>
            )}
          </EuiFlexItem>
        </WzConfigurationPath>
        {(!loadingStatus && (
          <Fragment>
            <WzEditorConfiguration
              onChange={value => this.onChange(value)}
              onDidMount={value => this.onDidMount(value)}
              toggleRestart={() => this.toggleRestart()}
              confirmRestart={() => this.confirmRestart()}
              {...this.state}
              xmlError={xmlError}
            />
            {restart && !restarting && (
              <EuiOverlayMask>
                <EuiConfirmModal
                  title={`${clusterNodeSelected ||
                    'Manager'} will be restarted`}
                  onCancel={() => this.toggleRestart()}
                  onConfirm={() => this.confirmRestart()}
                  cancelButtonText="Cancel"
                  confirmButtonText="Confirm"
                  defaultFocusedButton="cancel"
                ></EuiConfirmModal>
              </EuiOverlayMask>
            )}
          </Fragment>
        )) || <WzLoading />}
      </Fragment>
    );
  }
}

const mapStateToProps = state => ({
  wazuhNotReadyYet: state.appStateReducers.wazuhNotReadyYet,
  clusterNodes: state.configurationReducers.clusterNodes,
  clusterNodeSelected: state.configurationReducers.clusterNodeSelected,
  loadingStatus: state.configurationReducers.loadingStatus
});

const mapDispatchToProps = dispatch => ({
  updateClusterNodes: clusterNodes =>
    dispatch(updateClusterNodes(clusterNodes)),
  updateClusterNodeSelected: clusterNodeSelected =>
    dispatch(updateClusterNodeSelected(clusterNodeSelected)),
  updateWazuhNotReadyYet: value => dispatch(updateWazuhNotReadyYet(value)),
  updateLoadingStatus: loadingStatus =>
    dispatch(updateLoadingStatus(loadingStatus))
});

WzEditConfiguration.propTypes = {
  wazuhNotReadyYet: PropTypes.oneOfType([PropTypes.bool, PropTypes.string]),
  updateWazuhNotReadyYet: PropTypes.func
};

export default compose(
  connect(
    mapStateToProps,
    mapDispatchToProps
  ),
  withWzToast
)(WzEditConfiguration);

const mapStateToPropsEditor = state => ({
  clusterNodeSelected: state.configurationReducers.clusterNodeSelected,
  clusterNodes: state.configurationReducers.clusterNodes,
  wazuhNotReadyYet: state.appStateReducers.wazuhNotReadyYet
});

const WzEditorConfiguration = compose(
  connect(mapStateToPropsEditor),
  withLoading(async props => {
    try {
      const xmlFetched = await fetchFile(props.clusterNodeSelected);
      return { xmlFetched };
    } catch (error) {
      return { xmlFetched: null, errorXMLFetched: error };
    }
  })
)(
  class WzEditorConfiguration extends Component {
    constructor(props) {
      super(props);
    }
    componentDidMount() {
      this.props.onDidMount(this.props.xmlFetched);
    }
    render() {
      const {
        clusterNodes,
        clusterNodeSelected,
        xmlError,
        infoChangesAfterRestart,
        editorValue,
        onChange,
        wazuhNotReadyYet
      } = this.props;
      const existsClusterCurrentNodeSelected =
        this.props.clusterNodes &&
        this.props.clusterNodes.find(
          node => node.name === this.props.clusterNodeSelected
        );
      return (
        <Fragment>
          {!this.props.errorXMLFetched ? (
            <Fragment>
              <EuiText>
                Edit <span style={{ fontWeight: 'bold' }}>ossec.conf</span> of{' '}
                <span style={{ fontWeight: 'bold' }}>
                  {(existsClusterCurrentNodeSelected && clusterNodeSelected) ||
                    'Manager'}
                  {existsClusterCurrentNodeSelected &&
                  clusterNodeSelected &&
                  clusterNodes
                    ? ' (' +
                      clusterNodes.find(
                        node => node.name === clusterNodeSelected
                      ).type +
                      ')'
                    : ''}
                </span>
                {xmlError && <span style={{ color: 'red' }}> {xmlError}</span>}
              </EuiText>
              {infoChangesAfterRestart && (
                <EuiCallOut
                  iconType="iInCircle"
                  title="Changes will not take effect until a restart is performed."
                />
              )}
              <EuiSpacer size="s" />
              <WzCodeEditor
                mode="xml"
                value={editorValue}
                onChange={value => onChange(value)}
                minusHeight={
                  wazuhNotReadyYet || infoChangesAfterRestart ? 260 : 200
                }
              />
            </Fragment>
          ) : (
            <WzWazuhAPINotReachable error={this.props.errorXMLFetched} />
          )}
        </Fragment>
      );
    }
  }
);<|MERGE_RESOLUTION|>--- conflicted
+++ resolved
@@ -173,11 +173,6 @@
       // set cluster nodes in Redux Store
       this.props.updateClusterNodes(nodes.data.data.affected_items);
       // set cluster node selected in Redux Store
-<<<<<<< HEAD
-      const existsClusterCurrentNodeSelected = nodes.data.data.affected_items.find(node => node.name === this.props.clusterNodeSelected);
-      this.props.updateClusterNodeSelected(existsClusterCurrentNodeSelected ? existsClusterCurrentNodeSelected.name : nodes.data.data.affected_items.find(node => node.type === 'master').name);
-      this.props.updateConfigurationSection('edit-configuration', 'Cluster configuration');
-=======
       const existsClusterCurrentNodeSelected = nodes.data.data.items.find(
         node => node.name === this.props.clusterNodeSelected
       );
@@ -190,7 +185,6 @@
         'edit-configuration',
         'Cluster configuration'
       );
->>>>>>> 4696e115
       this.props.updateLoadingStatus(true);
       setTimeout(() => this.props.updateLoadingStatus(false), 1); // Trick to unmount this component and redo the request to get XML configuration
     } catch (error) {
