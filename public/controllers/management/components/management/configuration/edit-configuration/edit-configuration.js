/*
 * Wazuh app - React component for show Edit configuration.
 * Copyright (C) 2015-2020 Wazuh, Inc.
 *
 * This program is free software; you can redistribute it and/or modify
 * it under the terms of the GNU General Public License as published by
 * the Free Software Foundation; either version 2 of the License, or
 * (at your option) any later version.
 *
 * Find more information about this on the LICENSE file.
 */

import React, { Component, Fragment } from 'react';
import PropTypes from 'prop-types';

import {
  EuiButton,
  EuiIcon,
  EuiFlexGroup,
  EuiFlexItem,
  EuiText,
  EuiSpacer,
  EuiLoadingSpinner,
  EuiOverlayMask,
  EuiConfirmModal,
  EuiCallOut,
<<<<<<< HEAD
  EuiTitle,
  EuiProgress
=======
>>>>>>> 25a5c2f5
} from '@elastic/eui';

import WzCodeEditor from '../util-components/code-editor';
import WzWazuhAPINotReachable from '../util-components/wz-api-not-reachable';
import WzConfigurationPath from '../util-components/configuration-path';
import WzRefreshClusterInfoButton from '../util-components/refresh-cluster-info-button';
import withLoading from '../util-hocs/loading';
import { updateWazuhNotReadyYet } from '../../../../../../redux/actions/appStateActions';
import {
  updateClusterNodes,
<<<<<<< HEAD
  updateClusterNodeSelected,
  updateLoadingStatus
=======
  updateClusterNodeSelected
>>>>>>> 25a5c2f5
} from '../../../../../../redux/actions/configurationActions';
import {
  fetchFile,
  restartNodeSelected,
  saveFileManager,
  saveFileCluster,
<<<<<<< HEAD
  clusterNodes
=======
  clusterNodes,
  clusterReq
>>>>>>> 25a5c2f5
} from '../utils/wz-fetch';
import { validateXML } from '../utils/xml';
import { toastNotifications } from 'ui/notify';

import { connect } from 'react-redux';
import { compose } from 'redux';

class WzEditConfiguration extends Component {
  constructor(props) {
    super(props);
    this.state = {
      xml: '',
      editorValue: '',
      restart: false,
      restarting: false,
      saving: false,
      infoChangesAfterRestart: false,
      disableSaveRestartButtons: false
    };
  }
<<<<<<< HEAD
=======
  addToast(toast){
    toastNotifications.add(toast);
  }
>>>>>>> 25a5c2f5
  async editorSave() {
    try {
      this.setState({ saving: true });
      this.props.clusterNodeSelected
        ? await saveFileCluster(
            this.state.editorValue,
            this.props.clusterNodeSelected
          )
        : await saveFileManager(this.state.editorValue);
      this.setState({ saving: false, infoChangesAfterRestart: true });
      this.addToast({
        title: (
          <Fragment>
            <EuiIcon type="check" />
            &nbsp;
            <span>
              <b>{this.props.clusterNodeSelected || 'Manager'}</b> configuration
              has been updated
            </span>
          </Fragment>
        ),
        color: 'success'
      });
    } catch (error) {
      if (error.details) {
<<<<<<< HEAD
        this.props.addToast({
=======
        this.addToast({
>>>>>>> 25a5c2f5
          title: (
            <Fragment>
              <EuiIcon type="alert" />
              &nbsp;
              <span>
                File ossec.conf saved, but there were found several error while
                validating the configuration.
              </span>
            </Fragment>
          ),
          color: 'warning',
          text: error.details
        });
      } else {
        this.addToast({
          title: (
            <Fragment>
              <EuiIcon type="alert" />
              &nbsp;
              <span>Error saving configuration</span>
            </Fragment>
          ),
          color: 'danger',
          text: typeof error === 'string' ? error : error.message
        });
      }
      this.setState({ saving: false, infoChangesAfterRestart: false });
    }
  }
  editorCancel() {
    this.props.updateConfigurationSection('');
  }
  refresh() {
    this.checkIfClusterOrManager();
  }
  toggleRestart() {
    this.setState({ restart: !this.state.restart });
  }
  onChange(editorValue) {
    this.setState({ editorValue });
  }
<<<<<<< HEAD
  onDidMount(xmlFetched) {
    this.setState({ editorValue: xmlFetched });
  }
  async confirmRestart() {
    try {
      this.setState({ restarting: true, infoChangesAfterRestart: false });
=======
  onDidMount(xmlFetched, errorXMLFetched) {
    this.setState({ editorValue: xmlFetched, disableSaveRestartButtons: errorXMLFetched});
  }
  onLoadingConfiguration(disableSaveRestartButtons) {
    this.setState({ disableSaveRestartButtons });
  }
  async confirmRestart() {
    try {
      this.setState({ restarting: true, saving: true, infoChangesAfterRestart: false });
>>>>>>> 25a5c2f5
      await restartNodeSelected(
        this.props.clusterNodeSelected,
        this.props.updateWazuhNotReadyYet
      );
      this.props.updateWazuhNotReadyYet('');
      this.setState({ restart: false, saving: false, restarting: false });
      await this.checkIfClusterOrManager();
      if (this.props.clusterNodes) {
<<<<<<< HEAD
        this.props.addToast({
=======
        this.addToast({
>>>>>>> 25a5c2f5
          title: (
            <Fragment>
              <EuiIcon type="iInCircle" />
              &nbsp;
              <span>
                Nodes could take some time to restart, it may be necessary to
                perform a refresh to see them all.
              </span>
            </Fragment>
          ),
          color: 'success'
        });
      }
    } catch (error) {
      this.props.updateWazuhNotReadyYet('');
      this.setState({ restart: false, saving: false, restarting: false });
    }
  }
  async checkIfClusterOrManager() {
    try {
      // in case which enable/disable cluster configuration, update Redux Store
<<<<<<< HEAD
      // try if it is a cluster
      const nodes = await clusterNodes();
      // set cluster nodes in Redux Store
      this.props.updateClusterNodes(nodes.data.data.items);
      // set cluster node selected in Redux Store
      const existsClusterCurrentNodeSelected = nodes.data.data.items.find(
        node => node.name === this.props.clusterNodeSelected
      );
      this.props.updateClusterNodeSelected(
        existsClusterCurrentNodeSelected
          ? existsClusterCurrentNodeSelected.name
          : nodes.data.data.items.find(node => node.type === 'master').name
      );
      this.props.updateConfigurationSection(
        'edit-configuration',
        'Cluster configuration'
      );
      this.props.updateLoadingStatus(true);
      setTimeout(() => this.props.updateLoadingStatus(false), 1); // Trick to unmount this component and redo the request to get XML configuration
=======
      const clusterStatus = await clusterReq();
      if(clusterStatus.data.data.enabled === 'yes' && clusterStatus.data.data.running === 'yes'){
        // try if it is a cluster
        const nodes = await clusterNodes();
        // set cluster nodes in Redux Store
        this.props.updateClusterNodes(nodes.data.data.items);
        // set cluster node selected in Redux Store
        const existsClusterCurrentNodeSelected = nodes.data.data.items.find(
          node => node.name === this.props.clusterNodeSelected
        );
        this.props.updateClusterNodeSelected(
          existsClusterCurrentNodeSelected
            ? existsClusterCurrentNodeSelected.name
            : nodes.data.data.items.find(node => node.type === 'master').name
        );
        this.props.updateConfigurationSection(
          'edit-configuration',
          'Cluster configuration'
        );
      }else{
        // do nothing if it isn't a cluster
        this.props.updateClusterNodes(false);
        this.props.updateClusterNodeSelected(false);
        this.props.updateConfigurationSection(
          'edit-configuration',
          'Manager configuration'
        );
      }
>>>>>>> 25a5c2f5
    } catch (error) {
      // do nothing if it isn't a cluster
      this.props.updateClusterNodes(false);
      this.props.updateClusterNodeSelected(false);
      this.props.updateConfigurationSection(
        'edit-configuration',
        'Manager configuration'
      );
<<<<<<< HEAD
      this.props.updateLoadingStatus(true);
      setTimeout(() => this.props.updateLoadingStatus(false), 1); // Trick to unmount this component and redo the request to get XML configuration
    }
  }
  render() {
    const { restart, restarting, saving, editorValue } = this.state;
    const { clusterNodeSelected, loadingStatus } = this.props;
    const xmlError = validateXML(editorValue);
=======
    }
  }
  render() {
    const { restart, restarting, saving, editorValue, disableSaveRestartButtons } = this.state;
    const { clusterNodeSelected, agent } = this.props;
    const xmlError = editorValue && validateXML(editorValue);
>>>>>>> 25a5c2f5
    return (
      <Fragment>
        <WzConfigurationPath
          title={`${clusterNodeSelected ? 'Cluster' : 'Manager'} configuration`}
          updateConfigurationSection={this.props.updateConfigurationSection}
        >
          <EuiFlexItem grow={false}>
<<<<<<< HEAD
            <EuiButtonEmpty iconType="refresh" onClick={() => this.refresh()}>
              Refresh
            </EuiButtonEmpty>
=======
            <WzRefreshClusterInfoButton />
>>>>>>> 25a5c2f5
          </EuiFlexItem>
          <EuiFlexItem grow={false}>
            {xmlError ? (
              <EuiButton iconType="alert" isDisabled>
                XML format error
              </EuiButton>
            ) : (
              <EuiButton
<<<<<<< HEAD
                isDisabled={saving}
=======
                isDisabled={saving || disableSaveRestartButtons}
>>>>>>> 25a5c2f5
                iconType="save"
                onClick={() => this.editorSave()}
              >
                Save
              </EuiButton>
            )}
          </EuiFlexItem>
          <EuiFlexItem grow={false}>
            {restarting ? (
              <EuiButton fill isDisabled>
                <EuiLoadingSpinner size="s" /> Restarting{' '}
                {clusterNodeSelected || 'Manager'}
              </EuiButton>
            ) : (
              <EuiButton
                fill
                iconType="refresh"
                onClick={() => this.toggleRestart()}
<<<<<<< HEAD
=======
                isDisabled={disableSaveRestartButtons}
>>>>>>> 25a5c2f5
              >
                Restart {clusterNodeSelected || 'Manager'}
              </EuiButton>
            )}
          </EuiFlexItem>
        </WzConfigurationPath>
<<<<<<< HEAD
        {(!loadingStatus && (
          <Fragment>
            <WzEditorConfiguration
              onChange={value => this.onChange(value)}
              onDidMount={value => this.onDidMount(value)}
              toggleRestart={() => this.toggleRestart()}
              confirmRestart={() => this.confirmRestart()}
              {...this.state}
              xmlError={xmlError}
            />
            {restart && !restarting && (
              <EuiOverlayMask>
                <EuiConfirmModal
                  title={`${clusterNodeSelected ||
                    'Manager'} will be restarted`}
                  onCancel={() => this.toggleRestart()}
                  onConfirm={() => this.confirmRestart()}
                  cancelButtonText="Cancel"
                  confirmButtonText="Confirm"
                  defaultFocusedButton="cancel"
                ></EuiConfirmModal>
              </EuiOverlayMask>
            )}
          </Fragment>
        )) || <WzLoading />}
=======
        <WzEditorConfiguration
          onChange={value => this.onChange(value)}
          onDidMount={(xmlFetched, errorXMLFetched) => this.onDidMount(xmlFetched, errorXMLFetched)}
          toggleRestart={() => this.toggleRestart()}
          confirmRestart={() => this.confirmRestart()}
          onLoadingConfiguration={value => this.onLoadingConfiguration(value)}
          {...this.state}
          agent={agent}
          xmlError={xmlError}
        />
        {restart && !restarting && (
          <EuiOverlayMask>
            <EuiConfirmModal
              title={`${clusterNodeSelected ||
                'Manager'} will be restarted`}
              onCancel={() => this.toggleRestart()}
              onConfirm={() => this.confirmRestart()}
              cancelButtonText="Cancel"
              confirmButtonText="Confirm"
              defaultFocusedButton="cancel"
            ></EuiConfirmModal>
          </EuiOverlayMask>
        )}
>>>>>>> 25a5c2f5
      </Fragment>
    );
  }
}

const mapStateToProps = state => ({
  wazuhNotReadyYet: state.appStateReducers.wazuhNotReadyYet,
  clusterNodes: state.configurationReducers.clusterNodes,
  clusterNodeSelected: state.configurationReducers.clusterNodeSelected
});

const mapDispatchToProps = dispatch => ({
  updateClusterNodes: clusterNodes =>
    dispatch(updateClusterNodes(clusterNodes)),
  updateClusterNodeSelected: clusterNodeSelected =>
    dispatch(updateClusterNodeSelected(clusterNodeSelected)),
<<<<<<< HEAD
  updateWazuhNotReadyYet: value => dispatch(updateWazuhNotReadyYet(value)),
  updateLoadingStatus: loadingStatus =>
    dispatch(updateLoadingStatus(loadingStatus))
=======
  updateWazuhNotReadyYet: value => dispatch(updateWazuhNotReadyYet(value))
>>>>>>> 25a5c2f5
});

WzEditConfiguration.propTypes = {
  wazuhNotReadyYet: PropTypes.oneOfType([PropTypes.bool, PropTypes.string]),
  updateWazuhNotReadyYet: PropTypes.func
};

<<<<<<< HEAD
export default compose(
  connect(
    mapStateToProps,
    mapDispatchToProps
  ),
  withWzToast
=======
export default connect(
  mapStateToProps,
  mapDispatchToProps
>>>>>>> 25a5c2f5
)(WzEditConfiguration);

const mapStateToPropsEditor = state => ({
  clusterNodeSelected: state.configurationReducers.clusterNodeSelected,
  clusterNodes: state.configurationReducers.clusterNodes,
  refreshTime: state.configurationReducers.refreshTime,
  wazuhNotReadyYet: state.appStateReducers.wazuhNotReadyYet
});

const WzEditorConfiguration = compose(
  connect(mapStateToPropsEditor),
  withLoading(async props => {
    try {
<<<<<<< HEAD
      const xmlFetched = await fetchFile(props.clusterNodeSelected);
      return { xmlFetched };
    } catch (error) {
      return { xmlFetched: null, errorXMLFetched: error };
    }
  })
)(
  class WzEditorConfiguration extends Component {
    constructor(props) {
      super(props);
    }
    componentDidMount() {
      this.props.onDidMount(this.props.xmlFetched);
    }
    render() {
      const {
        clusterNodes,
        clusterNodeSelected,
        xmlError,
        infoChangesAfterRestart,
        editorValue,
        onChange,
        wazuhNotReadyYet
      } = this.props;
      const existsClusterCurrentNodeSelected =
        this.props.clusterNodes &&
        this.props.clusterNodes.find(
          node => node.name === this.props.clusterNodeSelected
        );
      return (
        <Fragment>
          {!this.props.errorXMLFetched ? (
            <Fragment>
              <EuiText>
                Edit <span style={{ fontWeight: 'bold' }}>ossec.conf</span> of{' '}
                <span style={{ fontWeight: 'bold' }}>
                  {(existsClusterCurrentNodeSelected && clusterNodeSelected) ||
                    'Manager'}
                  {existsClusterCurrentNodeSelected &&
                  clusterNodeSelected &&
                  clusterNodes
                    ? ' (' +
                      clusterNodes.find(
                        node => node.name === clusterNodeSelected
                      ).type +
                      ')'
                    : ''}
                </span>
                {xmlError && <span style={{ color: 'red' }}> {xmlError}</span>}
              </EuiText>
              {infoChangesAfterRestart && (
                <EuiCallOut
                  iconType="iInCircle"
                  title="Changes will not take effect until a restart is performed."
                />
              )}
              <EuiSpacer size="s" />
              <WzCodeEditor
                mode="xml"
                value={editorValue}
                onChange={value => onChange(value)}
                minusHeight={
                  wazuhNotReadyYet || infoChangesAfterRestart ? 325 : 255
                }
              />
            </Fragment>
          ) : (
            <WzWazuhAPINotReachable error={this.props.errorXMLFetched} />
          )}
        </Fragment>
      );
    }
=======
      props.onLoadingConfiguration(true);
      const xmlFetched = await fetchFile(props.clusterNodeSelected);
      props.onLoadingConfiguration(false);
      return { xmlFetched };
    } catch (error) {
      props.onLoadingConfiguration(false);
      return { xmlFetched: null, errorXMLFetched: error };
    }
  },
  (props, prevProps) => (props.agent.id === '000' && props.clusterNodeSelected && prevProps.clusterNodeSelected && props.clusterNodeSelected !== prevProps.clusterNodeSelected) || (props.refreshTime !== prevProps.refreshTime)
  )
)(
  class WzEditorConfiguration extends Component {
    constructor(props) {
      super(props);
    }
    componentDidMount() {
      this.props.onDidMount(this.props.xmlFetched, this.props.errorXMLFetched);
    }
    render() {
      const {
        clusterNodes,
        clusterNodeSelected,
        xmlError,
        infoChangesAfterRestart,
        editorValue,
        onChange,
        wazuhNotReadyYet
      } = this.props;
      const existsClusterCurrentNodeSelected =
        this.props.clusterNodes &&
        this.props.clusterNodes.find(
          node => node.name === this.props.clusterNodeSelected
        );
      return (
        <Fragment>
          {!this.props.errorXMLFetched ? (
            <Fragment>
              <EuiText>
                Edit <span style={{ fontWeight: 'bold' }}>ossec.conf</span> of{' '}
                <span style={{ fontWeight: 'bold' }}>
                  {(existsClusterCurrentNodeSelected && clusterNodeSelected) ||
                    'Manager'}
                  {existsClusterCurrentNodeSelected &&
                  clusterNodeSelected &&
                  clusterNodes
                    ? ' (' +
                      clusterNodes.find(
                        node => node.name === clusterNodeSelected
                      ).type +
                      ')'
                    : ''}
                </span>
                {xmlError && <span style={{ color: 'red' }}> {xmlError}</span>}
              </EuiText>
              {infoChangesAfterRestart && (
                <EuiCallOut
                  iconType="iInCircle"
                  title="Changes will not take effect until a restart is performed."
                />
              )}
              <EuiSpacer size="s" />
              {typeof editorValue === 'string' && (
                <WzCodeEditor
                mode="xml"
                value={editorValue}
                onChange={value => onChange(value)}
                minusHeight={
                  wazuhNotReadyYet || infoChangesAfterRestart ? 260 : 200
                }
              />
              )}
              
            </Fragment>
          ) : (
            <WzWazuhAPINotReachable error={this.props.errorXMLFetched} />
          )}
        </Fragment>
      );
    }
>>>>>>> 25a5c2f5
  }
);<|MERGE_RESOLUTION|>--- conflicted
+++ resolved
@@ -24,11 +24,6 @@
   EuiOverlayMask,
   EuiConfirmModal,
   EuiCallOut,
-<<<<<<< HEAD
-  EuiTitle,
-  EuiProgress
-=======
->>>>>>> 25a5c2f5
 } from '@elastic/eui';
 
 import WzCodeEditor from '../util-components/code-editor';
@@ -39,24 +34,15 @@
 import { updateWazuhNotReadyYet } from '../../../../../../redux/actions/appStateActions';
 import {
   updateClusterNodes,
-<<<<<<< HEAD
-  updateClusterNodeSelected,
-  updateLoadingStatus
-=======
   updateClusterNodeSelected
->>>>>>> 25a5c2f5
 } from '../../../../../../redux/actions/configurationActions';
 import {
   fetchFile,
   restartNodeSelected,
   saveFileManager,
   saveFileCluster,
-<<<<<<< HEAD
-  clusterNodes
-=======
   clusterNodes,
   clusterReq
->>>>>>> 25a5c2f5
 } from '../utils/wz-fetch';
 import { validateXML } from '../utils/xml';
 import { toastNotifications } from 'ui/notify';
@@ -77,12 +63,9 @@
       disableSaveRestartButtons: false
     };
   }
-<<<<<<< HEAD
-=======
   addToast(toast){
     toastNotifications.add(toast);
   }
->>>>>>> 25a5c2f5
   async editorSave() {
     try {
       this.setState({ saving: true });
@@ -108,11 +91,7 @@
       });
     } catch (error) {
       if (error.details) {
-<<<<<<< HEAD
-        this.props.addToast({
-=======
         this.addToast({
->>>>>>> 25a5c2f5
           title: (
             <Fragment>
               <EuiIcon type="alert" />
@@ -154,14 +133,6 @@
   onChange(editorValue) {
     this.setState({ editorValue });
   }
-<<<<<<< HEAD
-  onDidMount(xmlFetched) {
-    this.setState({ editorValue: xmlFetched });
-  }
-  async confirmRestart() {
-    try {
-      this.setState({ restarting: true, infoChangesAfterRestart: false });
-=======
   onDidMount(xmlFetched, errorXMLFetched) {
     this.setState({ editorValue: xmlFetched, disableSaveRestartButtons: errorXMLFetched});
   }
@@ -171,7 +142,6 @@
   async confirmRestart() {
     try {
       this.setState({ restarting: true, saving: true, infoChangesAfterRestart: false });
->>>>>>> 25a5c2f5
       await restartNodeSelected(
         this.props.clusterNodeSelected,
         this.props.updateWazuhNotReadyYet
@@ -180,11 +150,7 @@
       this.setState({ restart: false, saving: false, restarting: false });
       await this.checkIfClusterOrManager();
       if (this.props.clusterNodes) {
-<<<<<<< HEAD
-        this.props.addToast({
-=======
         this.addToast({
->>>>>>> 25a5c2f5
           title: (
             <Fragment>
               <EuiIcon type="iInCircle" />
@@ -206,27 +172,6 @@
   async checkIfClusterOrManager() {
     try {
       // in case which enable/disable cluster configuration, update Redux Store
-<<<<<<< HEAD
-      // try if it is a cluster
-      const nodes = await clusterNodes();
-      // set cluster nodes in Redux Store
-      this.props.updateClusterNodes(nodes.data.data.items);
-      // set cluster node selected in Redux Store
-      const existsClusterCurrentNodeSelected = nodes.data.data.items.find(
-        node => node.name === this.props.clusterNodeSelected
-      );
-      this.props.updateClusterNodeSelected(
-        existsClusterCurrentNodeSelected
-          ? existsClusterCurrentNodeSelected.name
-          : nodes.data.data.items.find(node => node.type === 'master').name
-      );
-      this.props.updateConfigurationSection(
-        'edit-configuration',
-        'Cluster configuration'
-      );
-      this.props.updateLoadingStatus(true);
-      setTimeout(() => this.props.updateLoadingStatus(false), 1); // Trick to unmount this component and redo the request to get XML configuration
-=======
       const clusterStatus = await clusterReq();
       if(clusterStatus.data.data.enabled === 'yes' && clusterStatus.data.data.running === 'yes'){
         // try if it is a cluster
@@ -255,7 +200,6 @@
           'Manager configuration'
         );
       }
->>>>>>> 25a5c2f5
     } catch (error) {
       // do nothing if it isn't a cluster
       this.props.updateClusterNodes(false);
@@ -264,23 +208,12 @@
         'edit-configuration',
         'Manager configuration'
       );
-<<<<<<< HEAD
-      this.props.updateLoadingStatus(true);
-      setTimeout(() => this.props.updateLoadingStatus(false), 1); // Trick to unmount this component and redo the request to get XML configuration
-    }
-  }
-  render() {
-    const { restart, restarting, saving, editorValue } = this.state;
-    const { clusterNodeSelected, loadingStatus } = this.props;
-    const xmlError = validateXML(editorValue);
-=======
     }
   }
   render() {
     const { restart, restarting, saving, editorValue, disableSaveRestartButtons } = this.state;
     const { clusterNodeSelected, agent } = this.props;
     const xmlError = editorValue && validateXML(editorValue);
->>>>>>> 25a5c2f5
     return (
       <Fragment>
         <WzConfigurationPath
@@ -288,13 +221,7 @@
           updateConfigurationSection={this.props.updateConfigurationSection}
         >
           <EuiFlexItem grow={false}>
-<<<<<<< HEAD
-            <EuiButtonEmpty iconType="refresh" onClick={() => this.refresh()}>
-              Refresh
-            </EuiButtonEmpty>
-=======
             <WzRefreshClusterInfoButton />
->>>>>>> 25a5c2f5
           </EuiFlexItem>
           <EuiFlexItem grow={false}>
             {xmlError ? (
@@ -303,11 +230,7 @@
               </EuiButton>
             ) : (
               <EuiButton
-<<<<<<< HEAD
-                isDisabled={saving}
-=======
                 isDisabled={saving || disableSaveRestartButtons}
->>>>>>> 25a5c2f5
                 iconType="save"
                 onClick={() => this.editorSave()}
               >
@@ -326,43 +249,13 @@
                 fill
                 iconType="refresh"
                 onClick={() => this.toggleRestart()}
-<<<<<<< HEAD
-=======
                 isDisabled={disableSaveRestartButtons}
->>>>>>> 25a5c2f5
               >
                 Restart {clusterNodeSelected || 'Manager'}
               </EuiButton>
             )}
           </EuiFlexItem>
         </WzConfigurationPath>
-<<<<<<< HEAD
-        {(!loadingStatus && (
-          <Fragment>
-            <WzEditorConfiguration
-              onChange={value => this.onChange(value)}
-              onDidMount={value => this.onDidMount(value)}
-              toggleRestart={() => this.toggleRestart()}
-              confirmRestart={() => this.confirmRestart()}
-              {...this.state}
-              xmlError={xmlError}
-            />
-            {restart && !restarting && (
-              <EuiOverlayMask>
-                <EuiConfirmModal
-                  title={`${clusterNodeSelected ||
-                    'Manager'} will be restarted`}
-                  onCancel={() => this.toggleRestart()}
-                  onConfirm={() => this.confirmRestart()}
-                  cancelButtonText="Cancel"
-                  confirmButtonText="Confirm"
-                  defaultFocusedButton="cancel"
-                ></EuiConfirmModal>
-              </EuiOverlayMask>
-            )}
-          </Fragment>
-        )) || <WzLoading />}
-=======
         <WzEditorConfiguration
           onChange={value => this.onChange(value)}
           onDidMount={(xmlFetched, errorXMLFetched) => this.onDidMount(xmlFetched, errorXMLFetched)}
@@ -386,7 +279,6 @@
             ></EuiConfirmModal>
           </EuiOverlayMask>
         )}
->>>>>>> 25a5c2f5
       </Fragment>
     );
   }
@@ -403,13 +295,7 @@
     dispatch(updateClusterNodes(clusterNodes)),
   updateClusterNodeSelected: clusterNodeSelected =>
     dispatch(updateClusterNodeSelected(clusterNodeSelected)),
-<<<<<<< HEAD
-  updateWazuhNotReadyYet: value => dispatch(updateWazuhNotReadyYet(value)),
-  updateLoadingStatus: loadingStatus =>
-    dispatch(updateLoadingStatus(loadingStatus))
-=======
   updateWazuhNotReadyYet: value => dispatch(updateWazuhNotReadyYet(value))
->>>>>>> 25a5c2f5
 });
 
 WzEditConfiguration.propTypes = {
@@ -417,18 +303,9 @@
   updateWazuhNotReadyYet: PropTypes.func
 };
 
-<<<<<<< HEAD
-export default compose(
-  connect(
-    mapStateToProps,
-    mapDispatchToProps
-  ),
-  withWzToast
-=======
 export default connect(
   mapStateToProps,
   mapDispatchToProps
->>>>>>> 25a5c2f5
 )(WzEditConfiguration);
 
 const mapStateToPropsEditor = state => ({
@@ -442,80 +319,6 @@
   connect(mapStateToPropsEditor),
   withLoading(async props => {
     try {
-<<<<<<< HEAD
-      const xmlFetched = await fetchFile(props.clusterNodeSelected);
-      return { xmlFetched };
-    } catch (error) {
-      return { xmlFetched: null, errorXMLFetched: error };
-    }
-  })
-)(
-  class WzEditorConfiguration extends Component {
-    constructor(props) {
-      super(props);
-    }
-    componentDidMount() {
-      this.props.onDidMount(this.props.xmlFetched);
-    }
-    render() {
-      const {
-        clusterNodes,
-        clusterNodeSelected,
-        xmlError,
-        infoChangesAfterRestart,
-        editorValue,
-        onChange,
-        wazuhNotReadyYet
-      } = this.props;
-      const existsClusterCurrentNodeSelected =
-        this.props.clusterNodes &&
-        this.props.clusterNodes.find(
-          node => node.name === this.props.clusterNodeSelected
-        );
-      return (
-        <Fragment>
-          {!this.props.errorXMLFetched ? (
-            <Fragment>
-              <EuiText>
-                Edit <span style={{ fontWeight: 'bold' }}>ossec.conf</span> of{' '}
-                <span style={{ fontWeight: 'bold' }}>
-                  {(existsClusterCurrentNodeSelected && clusterNodeSelected) ||
-                    'Manager'}
-                  {existsClusterCurrentNodeSelected &&
-                  clusterNodeSelected &&
-                  clusterNodes
-                    ? ' (' +
-                      clusterNodes.find(
-                        node => node.name === clusterNodeSelected
-                      ).type +
-                      ')'
-                    : ''}
-                </span>
-                {xmlError && <span style={{ color: 'red' }}> {xmlError}</span>}
-              </EuiText>
-              {infoChangesAfterRestart && (
-                <EuiCallOut
-                  iconType="iInCircle"
-                  title="Changes will not take effect until a restart is performed."
-                />
-              )}
-              <EuiSpacer size="s" />
-              <WzCodeEditor
-                mode="xml"
-                value={editorValue}
-                onChange={value => onChange(value)}
-                minusHeight={
-                  wazuhNotReadyYet || infoChangesAfterRestart ? 325 : 255
-                }
-              />
-            </Fragment>
-          ) : (
-            <WzWazuhAPINotReachable error={this.props.errorXMLFetched} />
-          )}
-        </Fragment>
-      );
-    }
-=======
       props.onLoadingConfiguration(true);
       const xmlFetched = await fetchFile(props.clusterNodeSelected);
       props.onLoadingConfiguration(false);
@@ -596,6 +399,5 @@
         </Fragment>
       );
     }
->>>>>>> 25a5c2f5
   }
 );