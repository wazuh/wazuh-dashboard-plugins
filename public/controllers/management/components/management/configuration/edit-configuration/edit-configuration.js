/*
 * Wazuh app - React component for show Edit configuration.
 * Copyright (C) 2015-2021 Wazuh, Inc.
 *
 * This program is free software; you can redistribute it and/or modify
 * it under the terms of the GNU General Public License as published by
 * the Free Software Foundation; either version 2 of the License, or
 * (at your option) any later version.
 *
 * Find more information about this on the LICENSE file.
 */

import React, { Component, Fragment } from 'react';
import PropTypes from 'prop-types';

import {
  EuiButton,
  EuiIcon,
  EuiFlexGroup,
  EuiFlexItem,
  EuiText,
  EuiSpacer,
  EuiLoadingSpinner,
  EuiOverlayMask,
  EuiConfirmModal,
  EuiCallOut,
} from '@elastic/eui';

import WzCodeEditor from '../util-components/code-editor';
import WzWazuhAPINotReachable from '../util-components/wz-api-not-reachable';
import WzConfigurationPath from '../util-components/configuration-path';
import WzRefreshClusterInfoButton from '../util-components/refresh-cluster-info-button';
import { WzButtonPermissions } from '../../../../../../components/common/permissions/button';
import withLoading from '../util-hocs/loading';
import { updateWazuhNotReadyYet } from '../../../../../../redux/actions/appStateActions';
import {
  updateClusterNodes,
  updateClusterNodeSelected,
} from '../../../../../../redux/actions/configurationActions';
import {
  fetchFile,
  restartNodeSelected,
  saveFileManager,
  saveFileCluster,
  clusterNodes,
  clusterReq,
} from '../utils/wz-fetch';
import { validateXML } from '../utils/xml';
import { getToasts } from '../../../../../..//kibana-services';

import { connect } from 'react-redux';
import { compose } from 'redux';
import { AppState } from '../../../../../../react-services/app-state';
import { ApiCheck } from '../../../../../../react-services/wz-api-check';

import { UI_LOGGER_LEVELS } from '../../../../../../../common/constants';
import { UI_ERROR_SEVERITIES } from '../../../../../../react-services/error-orchestrator/types';
import { getErrorOrchestrator } from '../../../../../../react-services/common-services';

class WzEditConfiguration extends Component {
  constructor(props) {
    super(props);
    this.state = {
      xml: '',
      editorValue: '',
      initialValue: '',
      restart: false,
      restarting: false,
      saving: false,
      hasChanges: false,
      infoChangesAfterRestart: false,
      disableSaveRestartButtons: false,
    };
  }

  addToast(toast) {
    getToasts().add(toast);
  }
  async editorSave() {
    try {
      this.setState({ saving: true });
      this.props.clusterNodeSelected
        ? await saveFileCluster(this.state.editorValue, this.props.clusterNodeSelected)
        : await saveFileManager(this.state.editorValue);
      this.setState({ saving: false, infoChangesAfterRestart: true, hasChanges: false });
      this.addToast({
        title: (
          <Fragment>
            <EuiIcon type="check" />
            &nbsp;
            <span>
              <b>{this.props.clusterNodeSelected || 'Manager'}</b> configuration has been updated
            </span>
          </Fragment>
        ),
        color: 'success',
      });
    } catch (error) {
      let errorMessage;
      if (error.details) {
<<<<<<< HEAD
        this.addToast({
          title: (
            <Fragment>
              <EuiIcon type="alert" />
              &nbsp;
              <span>
                File ossec.conf saved, but there were found several error while validating the
                configuration.
              </span>
            </Fragment>
          ),
          color: 'warning',
          text: error.details,
        });
      } else {
        this.addToast({
          title: (
            <Fragment>
              <EuiIcon type="alert" />
              &nbsp;
              <span>Error saving configuration</span>
            </Fragment>
          ),
          color: 'danger',
          text: typeof error === 'string' ? error : error.message,
        });
=======
        errorMessage = `File ossec.conf saved, but there were found several error while validating the configuration. ${error.details}`;
      } else {
        errorMessage = 'Error saving configuration';
>>>>>>> a70e4616
      }
      this.setState({ saving: false, infoChangesAfterRestart: false });
      const options = {
        context: `${WzEditConfiguration.name}.editorSave`,
        level: UI_LOGGER_LEVELS.ERROR,
        severity: UI_ERROR_SEVERITIES.BUSINESS,
        error: {
          error: error,
          message: errorMessage || error,
          title: `${error.name}: Mitre alerts could not be fetched`,
        },
      };
      getErrorOrchestrator().handleError(options);
    }
  }
  editorCancel() {
    this.props.updateConfigurationSection('');
  }
  refresh() {
    try {
      this.checkIfClusterOrManager();
    }catch(error){
      const options = {
        context: `${WzEditConfiguration.name}.refresh`,
        level: UI_LOGGER_LEVELS.ERROR,
        severity: UI_ERROR_SEVERITIES.BUSINESS,
        error: {
          error: error,
          message: error.message || error,
          title: error.name || error
        },
      };
      getErrorOrchestrator().handleError(options);
    } 
  }
  toggleRestart() {
    this.setState({ restart: !this.state.restart });
  }
  onChange(editorValue) {
    this.setState({ editorValue });
  }
  onDidMount(xmlFetched, errorXMLFetched) {
    this.setState({
      editorValue: xmlFetched,
      disableSaveRestartButtons: errorXMLFetched,
      initialValue: xmlFetched,
    });
  }
  onLoadingConfiguration(disableSaveRestartButtons) {
    this.setState({ disableSaveRestartButtons });
  }

  componentDidUpdate(prevProps, prevState) {
    if (prevState.editorValue !== this.state.editorValue) {
      this.setState({ hasChanges: this.state.editorValue !== this.state.initialValue });
    }
  }

  async confirmRestart() {
    try {
      this.setState({ restarting: true, saving: true, infoChangesAfterRestart: false });
      await restartNodeSelected(this.props.clusterNodeSelected, this.props.updateWazuhNotReadyYet);
      this.props.updateWazuhNotReadyYet('');
      this.setState({ restart: false, saving: false, restarting: false });
      await this.checkIfClusterOrManager();
      if (this.props.clusterNodes) {
        this.addToast({
          title: (
            <Fragment>
              <EuiIcon type="iInCircle" />
              &nbsp;
              <span>
                Nodes could take some time to restart, it may be necessary to perform a refresh to
                see them all.
              </span>
            </Fragment>
          ),
          color: 'success',
        });
      }
    } catch (error) {
      this.props.updateWazuhNotReadyYet('');
      this.setState({ restart: false, saving: false, restarting: false });
      const options = {
        context: `${WzEditConfiguration.name}.confirmRestart`,
        level: UI_LOGGER_LEVELS.ERROR,
        severity: UI_ERROR_SEVERITIES.BUSINESS,
        error: {
          error: error,
          message: error.message || error,
          title: error.name || error
        },
      };
      getErrorOrchestrator().handleError(options);
    }
  }

  async checkIfClusterOrManager() {
    try {
      // in case which enable/disable cluster configuration, update Redux Store
      const clusterStatus = await clusterReq();
      if (clusterStatus.data.data.enabled === 'yes' && clusterStatus.data.data.running === 'yes') {
        // try if it is a cluster
        const nodes = await clusterNodes();
        // set cluster nodes in Redux Store
        this.props.updateClusterNodes(nodes.data.data.affected_items);
        // set cluster node selected in Redux Store
        const existsClusterCurrentNodeSelected = nodes.data.data.affected_items.find(
          (node) => node.name === this.props.clusterNodeSelected
        );
        this.props.updateClusterNodeSelected(
          existsClusterCurrentNodeSelected
            ? existsClusterCurrentNodeSelected.name
            : nodes.data.data.affected_items.find((node) => node.type === 'master').name
        );
        this.props.updateConfigurationSection('edit-configuration', 'Cluster configuration');
      } else {
        // do nothing if it isn't a cluster
        this.props.updateClusterNodes(false);
        this.props.updateClusterNodeSelected(false);
        this.props.updateConfigurationSection('edit-configuration', 'Manager configuration');
      }
    } catch (error) {
      // do nothing if it isn't a cluster
      this.props.updateClusterNodes(false);
      this.props.updateClusterNodeSelected(false);
<<<<<<< HEAD
      this.props.updateConfigurationSection('edit-configuration', 'Manager configuration');
=======
      this.props.updateConfigurationSection(
        'edit-configuration',
        'Manager configuration'
      );
      throw error;
>>>>>>> a70e4616
    }
  }
  render() {
    const { restart, restarting, saving, editorValue, disableSaveRestartButtons } = this.state;
    const initialValue = editorValue;
    const { clusterNodeSelected, agent } = this.props;
    const xmlError = editorValue && validateXML(editorValue);
    return (
      <Fragment>
        <WzConfigurationPath
          title={`${clusterNodeSelected ? 'Cluster' : 'Manager'} configuration`}
          updateConfigurationSection={this.props.updateConfigurationSection}
          hasChanges={this.state.hasChanges}
        >
          <EuiFlexItem grow={false}>
            <WzRefreshClusterInfoButton />
          </EuiFlexItem>
          <EuiFlexItem grow={false}>
            {xmlError ? (
              <EuiButton iconType="alert" isDisabled>
                XML format error
              </EuiButton>
            ) : (
              <WzButtonPermissions
                permissions={[
                  this.props.clusterNodeSelected
                    ? {
                        action: 'cluster:update_config',
                        resource: `node:id:${this.props.clusterNodeSelected}`,
                      }
                    : { action: 'manager:update_config', resource: '*:*:*' },
                ]}
                isDisabled={saving || disableSaveRestartButtons}
                iconType="save"
                onClick={() => this.editorSave()}
              >
                Save
              </WzButtonPermissions>
            )}
          </EuiFlexItem>
          <EuiFlexItem grow={false}>
            <WzButtonPermissions
              permissions={[
                this.props.clusterNodeSelected
                  ? {
                      action: 'cluster:restart',
                      resource: `node:id:${this.props.clusterNodeSelected}`,
                    }
                  : { action: 'manager:restart', resource: '*:*:*' },
              ]}
              fill
              iconType="refresh"
              onClick={() => this.toggleRestart()}
              isDisabled={disableSaveRestartButtons || restarting}
              isLoading={restarting}
            >
              {restarting ? 'Restarting' : 'Restart'} {clusterNodeSelected || 'Manager'}
            </WzButtonPermissions>
          </EuiFlexItem>
        </WzConfigurationPath>
        <WzEditorConfiguration
          onChange={(value) => this.onChange(value)}
          onDidMount={(xmlFetched, errorXMLFetched) => this.onDidMount(xmlFetched, errorXMLFetched)}
          toggleRestart={() => this.toggleRestart()}
          confirmRestart={() => this.confirmRestart()}
          onLoadingConfiguration={(value) => this.onLoadingConfiguration(value)}
          {...this.state}
          agent={agent}
          xmlError={xmlError}
        />
        {restart && !restarting && (
          <EuiOverlayMask>
            <EuiConfirmModal
              title={`${clusterNodeSelected || 'Manager'} will be restarted`}
              onCancel={() => this.toggleRestart()}
              onConfirm={() => this.confirmRestart()}
              cancelButtonText="Cancel"
              confirmButtonText="Confirm"
              defaultFocusedButton="cancel"
            ></EuiConfirmModal>
          </EuiOverlayMask>
        )}
      </Fragment>
    );
  }
}

const mapStateToProps = (state) => ({
  wazuhNotReadyYet: state.appStateReducers.wazuhNotReadyYet,
  clusterNodes: state.configurationReducers.clusterNodes,
  clusterNodeSelected: state.configurationReducers.clusterNodeSelected,
});

const mapDispatchToProps = (dispatch) => ({
  updateClusterNodes: (clusterNodes) => dispatch(updateClusterNodes(clusterNodes)),
  updateClusterNodeSelected: (clusterNodeSelected) =>
    dispatch(updateClusterNodeSelected(clusterNodeSelected)),
  updateWazuhNotReadyYet: (value) => dispatch(updateWazuhNotReadyYet(value)),
});

WzEditConfiguration.propTypes = {
  wazuhNotReadyYet: PropTypes.oneOfType([PropTypes.bool, PropTypes.string]),
  updateWazuhNotReadyYet: PropTypes.func,
};

export default connect(mapStateToProps, mapDispatchToProps)(WzEditConfiguration);

const mapStateToPropsEditor = (state) => ({
  clusterNodeSelected: state.configurationReducers.clusterNodeSelected,
  clusterNodes: state.configurationReducers.clusterNodes,
  refreshTime: state.configurationReducers.refreshTime,
  wazuhNotReadyYet: state.appStateReducers.wazuhNotReadyYet,
});

const WzEditorConfiguration = compose(
  connect(mapStateToPropsEditor),
  withLoading(
    async (props) => {
      try {
        props.onLoadingConfiguration(true);
        const xmlFetched = await fetchFile(props.clusterNodeSelected);
        props.onLoadingConfiguration(false);
        return { xmlFetched };
      } catch (error) {
        props.onLoadingConfiguration(false);
        return { xmlFetched: null, errorXMLFetched: error };
      }
    },
    (props, prevProps) =>
      (props.agent.id === '000' &&
        props.clusterNodeSelected &&
        prevProps.clusterNodeSelected &&
        props.clusterNodeSelected !== prevProps.clusterNodeSelected) ||
      props.refreshTime !== prevProps.refreshTime
  )
)(
  class WzEditorConfiguration extends Component {

    constructor(props) {
      super(props);
    }
    componentDidMount() {
      this.props.onDidMount(this.props.xmlFetched, this.props.errorXMLFetched);
    }
    render() {
      const {
        clusterNodes,
        clusterNodeSelected,
        xmlError,
        infoChangesAfterRestart,
        editorValue,
        onChange,
        wazuhNotReadyYet,
      } = this.props;
      const existsClusterCurrentNodeSelected =
        this.props.clusterNodes &&
        this.props.clusterNodes.find((node) => node.name === this.props.clusterNodeSelected);
      return (
        <Fragment>
          {!this.props.errorXMLFetched ? (
            <Fragment>
              <EuiText>
                Edit <span style={{ fontWeight: 'bold' }}>ossec.conf</span> of{' '}
                <span style={{ fontWeight: 'bold' }}>
                  {(existsClusterCurrentNodeSelected && clusterNodeSelected) || 'Manager'}
                  {existsClusterCurrentNodeSelected && clusterNodeSelected && clusterNodes
                    ? ' (' +
                      clusterNodes.find((node) => node.name === clusterNodeSelected).type +
                      ')'
                    : ''}
                </span>
                {xmlError && <span style={{ color: 'red' }}> {xmlError}</span>}
              </EuiText>
              {infoChangesAfterRestart && (
                <EuiCallOut
                  iconType="iInCircle"
                  title="Changes will not take effect until a restart is performed."
                />
              )}
              <EuiSpacer size="s" />
              {typeof editorValue === 'string' && (
                <WzCodeEditor
                  mode="xml"
                  value={editorValue}
                  onChange={(value) => onChange(value)}
                  minusHeight={wazuhNotReadyYet || infoChangesAfterRestart ? 320 : 270}
                />
              )}
            </Fragment>
          ) : (
            <WzWazuhAPINotReachable error={this.props.errorXMLFetched} />
          )}
        </Fragment>
      );
    }
  }
);

<|MERGE_RESOLUTION|>--- conflicted
+++ resolved
@@ -98,38 +98,9 @@
     } catch (error) {
       let errorMessage;
       if (error.details) {
-<<<<<<< HEAD
-        this.addToast({
-          title: (
-            <Fragment>
-              <EuiIcon type="alert" />
-              &nbsp;
-              <span>
-                File ossec.conf saved, but there were found several error while validating the
-                configuration.
-              </span>
-            </Fragment>
-          ),
-          color: 'warning',
-          text: error.details,
-        });
-      } else {
-        this.addToast({
-          title: (
-            <Fragment>
-              <EuiIcon type="alert" />
-              &nbsp;
-              <span>Error saving configuration</span>
-            </Fragment>
-          ),
-          color: 'danger',
-          text: typeof error === 'string' ? error : error.message,
-        });
-=======
         errorMessage = `File ossec.conf saved, but there were found several error while validating the configuration. ${error.details}`;
       } else {
         errorMessage = 'Error saving configuration';
->>>>>>> a70e4616
       }
       this.setState({ saving: false, infoChangesAfterRestart: false });
       const options = {
@@ -256,15 +227,11 @@
       // do nothing if it isn't a cluster
       this.props.updateClusterNodes(false);
       this.props.updateClusterNodeSelected(false);
-<<<<<<< HEAD
-      this.props.updateConfigurationSection('edit-configuration', 'Manager configuration');
-=======
       this.props.updateConfigurationSection(
         'edit-configuration',
         'Manager configuration'
       );
       throw error;
->>>>>>> a70e4616
     }
   }
   render() {
