/*
 * Wazuh app - React component for show Client-Buffer configuration.
 * Copyright (C) 2015-2020 Wazuh, Inc.
 *
 * This program is free software; you can redistribute it and/or modify
 * it under the terms of the GNU General Public License as published by
 * the Free Software Foundation; either version 2 of the License, or
 * (at your option) any later version.
 *
 * Find more information about this on the LICENSE file.
 */

import React, { Component, Fragment } from 'react';
import PropTypes from 'prop-types';

import WzNoConfig from '../util-components/no-config';
import WzConfigurationSettingsTabSelector from '../util-components/configuration-settings-tab-selector';
import WzConfigurationSettingsGroup from '../util-components/configuration-settings-group';

import withWzConfig from '../util-hocs/wz-config';

import {
  isString,
  renderValueNoThenEnabled,
  renderValueOrDefault
} from '../utils/utils';

const helpLinks = [
  {
    text: 'Anti-flooding mechanism',
    href:
      'https://documentation.wazuh.com/current/user-manual/capabilities/antiflooding.html'
  },
  {
    text: 'Client buffer reference',
    href:
      'https://documentation.wazuh.com/current/user-manual/reference/ossec-conf/agent_buffer.html'
  }
];

const mainSettings = [
  {
    field: 'disabled',
    label: 'Buffer status',
    render: renderValueNoThenEnabled
  },
  {
    field: 'queue_size',
    label: 'Queue size',
    render: renderValueOrDefault('5000')
  },
  {
    field: 'events_per_second',
    label: 'Events per second',
    render: renderValueOrDefault('500')
  }
];

class WzConfigurationClientBuffer extends Component {
  constructor(props) {
    super(props);
  }
  render() {
    const { currentConfig } = this.props;
    return (
      <Fragment>
        {currentConfig['agent-buffer'] &&
          isString(currentConfig['agent-buffer']) && (
            <WzNoConfig
              error={currentConfig['agent-buffer']}
              help={helpLinks}
            />
          )}
        {currentConfig['agent-buffer'] &&
          !isString(currentConfig['agent-buffer']) &&
          !currentConfig['agent-buffer'].buffer && (
            <WzNoConfig error="not-present" help={helpLinks} />
          )}
        {currentConfig['agent-buffer'] &&
          !isString(currentConfig['agent-buffer']) &&
          currentConfig['agent-buffer'].buffer && (
            <WzConfigurationSettingsTabSelector
              title="Main settings"
              description="These settings determine the event processing rate for the agent"
              currentConfig={currentConfig}
<<<<<<< HEAD
              minusHeight={350}
=======
              minusHeight={355}
>>>>>>> 25a5c2f5
              helpLinks={helpLinks}
            >
              <WzConfigurationSettingsGroup
                config={currentConfig['agent-buffer'].buffer}
                items={mainSettings}
              />
            </WzConfigurationSettingsTabSelector>
          )}
      </Fragment>
    );
  }
}

const sections = [{ component: 'agent', configuration: 'buffer' }];

WzConfigurationClientBuffer.propTypes = {
  // currentConfig: PropTypes.object.isRequired
};

export default withWzConfig(sections)(WzConfigurationClientBuffer);<|MERGE_RESOLUTION|>--- conflicted
+++ resolved
@@ -83,11 +83,7 @@
               title="Main settings"
               description="These settings determine the event processing rate for the agent"
               currentConfig={currentConfig}
-<<<<<<< HEAD
-              minusHeight={350}
-=======
               minusHeight={355}
->>>>>>> 25a5c2f5
               helpLinks={helpLinks}
             >
               <WzConfigurationSettingsGroup
