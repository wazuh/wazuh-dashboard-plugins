--- conflicted
+++ resolved
@@ -98,15 +98,6 @@
     ];
   }
 
-<<<<<<< HEAD
-  componentWillUnmount() {
-    // When the component is going to be unmounted its info is clear
-    //if (!this.props.state.fileContent)
-      //this.props.cleanInfo();
-  }
-
-=======
->>>>>>> f921fb26
   /**
    * Build an object with the compliance info about a rule
    * @param {Object} ruleInfo
