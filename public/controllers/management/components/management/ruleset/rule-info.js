import React, { Component, Fragment } from 'react';
// Eui components
import {
  EuiFlexGroup,
  EuiFlexItem,
  EuiPanel,
  EuiPage,
  EuiButtonIcon,
  EuiTitle,
  EuiToolTip,
  EuiBadge,
  EuiSpacer,
  EuiInMemoryTable,
  EuiLink,
  EuiAccordion,
  EuiFlexGrid,
  EuiButtonEmpty
} from '@elastic/eui';

import { connect } from 'react-redux';

import RulesetHandler from './utils/ruleset-handler';

import {
  updateFileContent,
  cleanFileContent,
  cleanInfo,
  updateFilters,
  cleanFilters
} from '../../../../../redux/actions/rulesetActions';

import WzTextWithTooltipTruncated from '../../../../../components/common/wz-text-with-tooltip-if-truncated';

class WzRuleInfo extends Component {
  constructor(props) {
    super(props);
    this.complianceEquivalences = {
      pci: 'PCI DSS',
      gdpr: 'GDPR',
      gpg13: 'GPG 13',
      hipaa: 'HIPAA',
      'nist-800-53': 'NIST-800-53',
      tsc: 'TSC',
      'mitre': 'MITRE'
    };

    this.rulesetHandler = RulesetHandler;
    this.columns = [
      {
        field: 'id',
        name: 'ID',
        align: 'left',
        sortable: true,
        width: '5%'
      },
      {
        field: 'description',
        name: 'Description',
        align: 'left',
        sortable: true,
        width: '30%',
        render: (value, item) => {
          if(value === undefined) return '';
          const regex = /\$(.*?)\)/g;
          let result = value.match(regex);
          if(result !== null) {
            for (const oldValue of result) {
              let newValue = oldValue.replace('$(',`<strong style="color:#006BB4">`);
              newValue = newValue.replace(')', ' </strong>');
              value = value.replace(oldValue, newValue);
            }
          }
          return (
          <div>
            <span dangerouslySetInnerHTML={{ __html: value}} />
          </div>
          );
        }
      },
      {
        field: 'groups',
        name: 'Groups',
        align: 'left',
        sortable: true,
        width: '10%'
      },
      {
        name: 'Compliance',
        render: this.buildComplianceBadges
      },
      {
        field: 'level',
        name: 'Level',
        align: 'left',
        sortable: true,
        width: '5%'
      },
      {
        field: 'filename',
        name: 'File',
        align: 'left',
        sortable: true,
        width: '15%',
        render: (value, item) => {
          return (
            <EuiToolTip position="top" content={`Show ${value} content`}>
              <EuiLink
                onClick={async event => {
                  event.stopPropagation();
                  const noLocal = item.relative_dirname.startsWith('ruleset/');
                  const result = await this.rulesetHandler.getRuleContent(
                    value,
                    noLocal
                  );
                  const file = {
                    name: value,
                    content: result,
                    path: item.relative_dirname
                  };
                  this.props.updateFileContent(file);
                }}
              >
                {value}
              </EuiLink>
            </EuiToolTip>
          );
        }
      }
    ];
  }

  componentDidMount() {
    document.body.scrollTop = 0; // For Safari
    document.documentElement.scrollTop = 0; // For Chrome, Firefox, IE and Opera
  }

  /**
   * Build an object with the compliance info about a rule
   * @param {Object} ruleInfo
   */
  buildCompliance(ruleInfo) {
    const compliance = {};
    const complianceKeys = [
      'gdpr',
      'gpg13',
      'hipaa',
      'nist-800-53',
      'pci',
      'tsc',
      'mitre'
    ];
    Object.keys(ruleInfo).forEach(key => {
      if (complianceKeys.includes(key) && ruleInfo[key].length)
        compliance[key] = ruleInfo[key];
    });
    return compliance || {};
  }

  buildComplianceBadges(item) {
    const badgeList = [];
    const fields = ['pci', 'gpg13', 'hipaa', 'gdpr', 'nist-800-53', 'tsc', 'mitre'];
    const buildBadge = field => {
      const idGenerator = () => {
        return (
          '_' +
          Math.random()
            .toString(36)
            .substr(2, 9)
        );
      };

      return (
        <EuiToolTip
          content={item[field].join(', ')}
          key={idGenerator()}
          position="bottom"
        >
          <EuiBadge
            title={null}
            onClick={ev => ev.stopPropagation()}
            onClickAriaLabel={field.toUpperCase()}
            color="hollow"
            style={{ margin: '1px 2px' }}
          >
            {field.toUpperCase()}
          </EuiBadge>
        </EuiToolTip>
      );
    };
    try {
      for (const field of fields) {
        if (item[field].length) {
          badgeList.push(buildBadge(field));
        }
      }
    } catch (error) { }

    return <div>{badgeList}</div>;
  }

  /**
   * Clean the existing filters and sets the new ones and back to the previous section
   */
  setNewFiltersAndBack(filters) {
    window.location.href = window.location.href.replace(new RegExp('redirectRule=' + '[^&]*'), '');
    this.props.cleanFilters();
    this.props.updateFilters(filters);
    this.props.cleanInfo();
  }

  /**
   * Render the basic information in a list
   * @param {Number} id
   * @param {Number} level
   * @param {String} file
   * @param {String} path
   */
  renderInfo(id, level, file, path, groups) {
    return (
      <EuiFlexGrid columns={4}>
        <EuiFlexItem key="id" grow={1}>
          <b style={{ paddingBottom: 6 }}>ID</b>{id}
        </EuiFlexItem>
        <EuiFlexItem key="level" grow={1}>
          <b style={{ paddingBottom: 6 }}>Level</b>
          <EuiToolTip position="top" content={`Filter by this level: ${level}`}>
            <EuiLink
              onClick={async () => this.setNewFiltersAndBack([{field:'level', value: level}])}
            >
              {level}
            </EuiLink>
          </EuiToolTip>
        </EuiFlexItem>
        <EuiFlexItem key="file" grow={1}>
          <b style={{ paddingBottom: 6 }}>File</b>
          <EuiToolTip position="top" content={`Filter by this file: ${file}`}>
            <EuiLink
<<<<<<< HEAD
              onClick={async () => this.setNewFiltersAndBack({ filename: file })}
=======
              onClick={async () => this.setNewFiltersAndBack([{field:'file', value: file}])}
>>>>>>> e07840e0
            >
              {file}
            </EuiLink>
          </EuiToolTip>
        </EuiFlexItem>
        <EuiFlexItem key="path" grow={1}>
          <b style={{ paddingBottom: 6 }}>Path</b>
          <EuiToolTip position="top" content={`Filter by this path: ${path}`}>
            <EuiLink
<<<<<<< HEAD
              onClick={async () => this.setNewFiltersAndBack({ relative_dirname: path })}
=======
              onClick={async () => this.setNewFiltersAndBack([{field:'path', value: path}])}
>>>>>>> e07840e0
            >
              {path}
            </EuiLink>
          </EuiToolTip>
        </EuiFlexItem>
        <EuiFlexItem key="Groups" grow={1}><b style={{ paddingBottom: 6 }}>Groups</b>
          {this.renderGroups(groups)}
        </EuiFlexItem>
        <EuiSpacer size="s" />
      </EuiFlexGrid>
    );
  }

  getFormattedDetails(value){

    if(Array.isArray(value) && value[0].type){
      let link = "";
      let name = "";

      value.forEach(item => {
        if(item.type === 'cve')
          name = item.name;
        if(item.type === 'link')
          link = <a href={item.name} target="_blank">{item.name}</a>
      })
      return <span>{name}: {link}</span>
    }else{
      return (
        <WzTextWithTooltipTruncated position='top'>
          {value}
        </WzTextWithTooltipTruncated>
      );
    }
  }

  /**
   * Render a list with the details
   * @param {Array} details
   */
  renderDetails(details) {
    const detailsToRender = [];
    const capitalize = str => str[0].toUpperCase() + str.slice(1);
    // Exclude group key of details
    Object.keys(details).filter(key => key !== 'group').forEach((key) => {
      detailsToRender.push(
        <EuiFlexItem key={key} grow={1} style={{ maxWidth: 'calc(25% - 24px)' }}>
          <b style={{ paddingBottom: 6 }}>{capitalize(key)}</b>{details[key] === '' ? 'true' : this.getFormattedDetails(details[key])}
        </EuiFlexItem>
      );
    });
    return <EuiFlexGrid columns={4}>{detailsToRender}</EuiFlexGrid>;
  }

  /**
   * Render the groups
   * @param {Array} groups
   */
  renderGroups(groups) {
    const listGroups = [];
    groups.forEach((group, index) => {
      listGroups.push(
        <span key={group}>
          <EuiLink
            onClick={async () => this.setNewFiltersAndBack([{field: 'group', value: group}])}
          >
            <EuiToolTip
              position="top"
              content={`Filter by this group: ${group}`}
            >
              <span>{group}</span>
            </EuiToolTip>
          </EuiLink>
          {index < groups.length - 1 && ', '}
        </span>
      );
    });
    return (
      <ul>
        <li>
          {listGroups}
        </li>
      </ul>
    );
  }

  /**
   * Render the compliance(HIPAA, NIST...)
   * @param {Array} compliance
   */
  renderCompliance(compliance) {
    const listCompliance = [];
    const keys = Object.keys(compliance);
    for (let i in Object.keys(keys)) {
      const key = keys[i];

      const values = compliance[key].map((element, index) => {
        return (
          <span key={element}>
            <EuiLink
              onClick={async () => this.setNewFiltersAndBack([{field: key, value: element}])}
            >
              <EuiToolTip position="top" content="Filter by this compliance">
                <span>{element}</span>
              </EuiToolTip>
            </EuiLink>
            {index < compliance[key].length - 1 && ', '}
          </span>
        );
      });

      listCompliance.push(
        <EuiFlexItem key={key} grow={1} style={{ maxWidth: 'calc(25% - 24px)' }}>
          <b style={{ paddingBottom: 6 }}>{this.complianceEquivalences[key]}</b>
          <p>{values}</p>
          <EuiSpacer size="s" />
        </EuiFlexItem>
      );
    }
    return <EuiFlexGrid columns={4}>{listCompliance}</EuiFlexGrid>;
  }

  /**
   * Changes between rules
   * @param {Number} ruleId
   */
  changeBetweenRules(ruleId) {
    this.setState({ currentRuleId: ruleId });
  }

  /**
   * Update style for title with elements $()
   * @param {string} value 
   */
  updateStyleTitle(value) {
    if(value === undefined) return '';
    const regex = /\$(.*?)\)/g;
    let result = value.match(regex);
    if(result !== null) {
      for (const oldValue of result) {
        let newValue = oldValue.replace('$(',`<span style="color:#006BB4">`);
        newValue = newValue.replace(')', ' </span>');
        value = value.replace(oldValue, newValue);
      }
    }
    return value;
  }

  render() {
    const { ruleInfo, isLoading } = this.props.state;
    const currentRuleId = (this.state && this.state.currentRuleId) ? this.state.currentRuleId : ruleInfo.current;
    const rules = ruleInfo.affected_items;
    const currentRuleArr = rules.filter(r => { return r.id === currentRuleId });
    const currentRuleInfo = currentRuleArr[0];
    const { description, details, filename, relative_dirname, level, id, groups } = currentRuleInfo;
    const compliance = this.buildCompliance(currentRuleInfo);
    const columns = this.columns;

    const onClickRow = item => {
      return {
        onClick: () => {
          this.changeBetweenRules(item.id);
        }
      };
    };

    return (
      <EuiPage style={{ background: 'transparent' }}>
        <EuiFlexGroup>
          <EuiFlexItem>
            {/* Rule description name */}
            <EuiFlexGroup>
              <EuiFlexItem>
                <EuiTitle>
                  <span style={{ fontSize: '22px' }}>
                    <EuiToolTip position="right" content="Back to rules">
                      <EuiButtonIcon
                        aria-label="Back"
                        color="primary"
                        iconSize="l"
                        iconType="arrowLeft"
                        onClick={() => {
                          window.location.href = window.location.href.replace(new RegExp('redirectRule=' + '[^&]*'), '');
                          this.props.cleanInfo();
                        }}
                      />
                    </EuiToolTip>
                    {<span dangerouslySetInnerHTML={{ __html: this.updateStyleTitle(description)}} />}
                  </span>
                </EuiTitle>
              </EuiFlexItem>
              <EuiFlexItem grow={false}>
                <EuiButtonEmpty
                  iconType="popout"
                  aria-label="popout"
                  href={`#/overview?tab=general&tabView=panels&addRuleFilter=${id}`}
                  target="blank">
                  View alerts of this Rule
                </EuiButtonEmpty>
              </EuiFlexItem>
            </EuiFlexGroup>
            {/* Cards */}
<<<<<<< HEAD
            <EuiSpacer size="m" />
            <EuiFlexGroup>
              {/* General info */}
              <EuiFlexItem>
                <EuiPanel paddingSize="m">
                  <EuiTitle size={'s'}>
                    <h3>Information</h3>
                  </EuiTitle>
                  <EuiSpacer size="s" />
                  {this.renderInfo(id, level, filename, relative_dirname)}
                  {/* Groups */}
                  <EuiSpacer size={'m'} />
                  <EuiTitle size={'s'}>
                    <h3>Groups</h3>
                  </EuiTitle>
                  <EuiSpacer size="s" />
                  {this.renderGroups(groups)}
                </EuiPanel>
              </EuiFlexItem>
=======
            <EuiPanel style={{ margin: '16px 0', padding: '16px 16px 0px 16px' }}>
              <EuiFlexGroup>
                {/* General info */}
                <EuiFlexItem style={{ marginBottom: 16, marginTop: 8 }}>
                  <EuiAccordion
                    id="Info"
                    buttonContent={
                      <EuiTitle size="s">
                        <h3>Information</h3>
                      </EuiTitle>
                    }
                    paddingSize="none"
                    initialIsOpen={true}>
                    <div className='flyout-row details-row'>
                      {this.renderInfo(id, level, file, path, groups)}
                    </div>
                  </EuiAccordion>
                </EuiFlexItem>
              </EuiFlexGroup>
>>>>>>> e07840e0
              {/* Details */}
              <EuiFlexGroup>
                <EuiFlexItem style={{ marginTop: 8 }}>
                  <EuiAccordion
                    id="Details"
                    buttonContent={
                      <EuiTitle size="s">
                        <h3>Details</h3>
                      </EuiTitle>
                    }
                    paddingSize="none"
                    initialIsOpen={true}>
                    <div className='flyout-row details-row'>
                      {this.renderDetails(details)}
                    </div>
                  </EuiAccordion>
                </EuiFlexItem>
              </EuiFlexGroup>
              {/* Compliance */}
              {Object.keys(compliance).length > 0 && (
                <EuiFlexGroup>
                  <EuiFlexItem style={{ marginTop: 8 }}>
                    <EuiAccordion
                      id="Compliance"
                      buttonContent={
                        <EuiTitle size="s">
                          <h3>Compliance</h3>
                        </EuiTitle>
                      }
                      paddingSize="none"
                      initialIsOpen={true}>
                      <div className='flyout-row details-row'>
                        {this.renderCompliance(compliance)}
                      </div>
                    </EuiAccordion>
                  </EuiFlexItem>
                </EuiFlexGroup>
              )}
              {/* Table */}
              <EuiFlexGroup>
                <EuiFlexItem style={{ marginTop: 8 }}>
                  <EuiAccordion
                    id="Related"
                    buttonContent={
                      <EuiTitle size="s">
                        <h3>Related rules</h3>
                      </EuiTitle>
                    }
                    paddingSize="none"
                    initialIsOpen={true}>
                    <div className='flyout-row related-rules-row'>
                      <EuiFlexGroup>
                        <EuiFlexItem>
                          <EuiInMemoryTable
                            itemId="id"
                            items={rules}
                            rowProps={onClickRow}
                            columns={columns}
                            pagination={true}
                            loading={isLoading}
                            sorting={true}
                            message={false}
                          />
                        </EuiFlexItem>
                      </EuiFlexGroup>
                    </div>
                  </EuiAccordion>
                </EuiFlexItem>
              </EuiFlexGroup>
            </EuiPanel>
          </EuiFlexItem>
        </EuiFlexGroup>
      </EuiPage>
    );
  }
}

const mapStateToProps = state => {
  return {
    state: state.rulesetReducers
  };
};

const mapDispatchToProps = dispatch => {
  return {
    updateFileContent: content => dispatch(updateFileContent(content)),
    cleanFileContent: () => dispatch(cleanFileContent()),
    updateFilters: filters => dispatch(updateFilters(filters)),
    cleanFilters: () => dispatch(cleanFilters()),
    cleanInfo: () => dispatch(cleanInfo())
  };
};

export default connect(
  mapStateToProps,
  mapDispatchToProps
)(WzRuleInfo);<|MERGE_RESOLUTION|>--- conflicted
+++ resolved
@@ -235,11 +235,7 @@
           <b style={{ paddingBottom: 6 }}>File</b>
           <EuiToolTip position="top" content={`Filter by this file: ${file}`}>
             <EuiLink
-<<<<<<< HEAD
               onClick={async () => this.setNewFiltersAndBack({ filename: file })}
-=======
-              onClick={async () => this.setNewFiltersAndBack([{field:'file', value: file}])}
->>>>>>> e07840e0
             >
               {file}
             </EuiLink>
@@ -249,11 +245,7 @@
           <b style={{ paddingBottom: 6 }}>Path</b>
           <EuiToolTip position="top" content={`Filter by this path: ${path}`}>
             <EuiLink
-<<<<<<< HEAD
               onClick={async () => this.setNewFiltersAndBack({ relative_dirname: path })}
-=======
-              onClick={async () => this.setNewFiltersAndBack([{field:'path', value: path}])}
->>>>>>> e07840e0
             >
               {path}
             </EuiLink>
@@ -455,27 +447,6 @@
               </EuiFlexItem>
             </EuiFlexGroup>
             {/* Cards */}
-<<<<<<< HEAD
-            <EuiSpacer size="m" />
-            <EuiFlexGroup>
-              {/* General info */}
-              <EuiFlexItem>
-                <EuiPanel paddingSize="m">
-                  <EuiTitle size={'s'}>
-                    <h3>Information</h3>
-                  </EuiTitle>
-                  <EuiSpacer size="s" />
-                  {this.renderInfo(id, level, filename, relative_dirname)}
-                  {/* Groups */}
-                  <EuiSpacer size={'m'} />
-                  <EuiTitle size={'s'}>
-                    <h3>Groups</h3>
-                  </EuiTitle>
-                  <EuiSpacer size="s" />
-                  {this.renderGroups(groups)}
-                </EuiPanel>
-              </EuiFlexItem>
-=======
             <EuiPanel style={{ margin: '16px 0', padding: '16px 16px 0px 16px' }}>
               <EuiFlexGroup>
                 {/* General info */}
@@ -495,7 +466,6 @@
                   </EuiAccordion>
                 </EuiFlexItem>
               </EuiFlexGroup>
->>>>>>> e07840e0
               {/* Details */}
               <EuiFlexGroup>
                 <EuiFlexItem style={{ marginTop: 8 }}>
