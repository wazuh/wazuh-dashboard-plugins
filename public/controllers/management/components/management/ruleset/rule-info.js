--- conflicted
+++ resolved
@@ -83,11 +83,6 @@
               <EuiLink
                 onClick={async event => {
                   event.stopPropagation();
-<<<<<<< HEAD
-                  const noLocal = item.relative_dirname.startsWith('ruleset/');
-                  const result = await this.rulesetHandler.getRuleContent(value, noLocal);
-                  const file = { name: value, content: result, path: item.relative_dirname };
-=======
                   const noLocal = item.path.startsWith('ruleset/');
                   const result = await this.rulesetHandler.getRuleContent(
                     value,
@@ -96,9 +91,8 @@
                   const file = {
                     name: value,
                     content: result,
-                    path: item.path
+                    path: item.relative_dirname
                   };
->>>>>>> 4696e115
                   this.props.updateFileContent(file);
                 }}
               >
@@ -206,13 +200,9 @@
         <li key="file">
           <b>File:</b>
           <EuiToolTip position="top" content={`Filter by this file: ${file}`}>
-<<<<<<< HEAD
-            <EuiLink onClick={async () => this.setNewFiltersAndBack({ filename: file })}>
-=======
             <EuiLink
-              onClick={async () => this.setNewFiltersAndBack({ file: file })}
+              onClick={async () => this.setNewFiltersAndBack({ filename: file })}
             >
->>>>>>> 4696e115
               &nbsp;{file}
             </EuiLink>
           </EuiToolTip>
@@ -221,13 +211,9 @@
         <li key="path">
           <b>Path:</b>
           <EuiToolTip position="top" content={`Filter by this path: ${path}`}>
-<<<<<<< HEAD
-            <EuiLink onClick={async () => this.setNewFiltersAndBack({ relative_dirname: path })}>
-=======
             <EuiLink
-              onClick={async () => this.setNewFiltersAndBack({ path: path })}
+              onClick={async () => this.setNewFiltersAndBack({ relative_dirname: path })}
             >
->>>>>>> 4696e115
               &nbsp;{path}
             </EuiLink>
           </EuiToolTip>
@@ -332,32 +318,11 @@
 
   render() {
     const { ruleInfo, isLoading } = this.props.state;
-<<<<<<< HEAD
     const currentRuleId = (this.state && this.state.currentRuleId) ? this.state.currentRuleId : ruleInfo.current;
     const rules = ruleInfo.affected_items;
     const currentRuleArr = rules.filter(r => { return r.id === currentRuleId });
     const currentRuleInfo = currentRuleArr[0];
     const { description, details, filename, relative_dirname, level, id, groups } = currentRuleInfo;
-=======
-    const currentRuleId =
-      this.state && this.state.currentRuleId
-        ? this.state.currentRuleId
-        : ruleInfo.current;
-    const rules = ruleInfo.items;
-    const currentRuleArr = rules.filter(r => {
-      return r.id === currentRuleId;
-    });
-    const currentRuleInfo = currentRuleArr[0];
-    const {
-      description,
-      details,
-      file,
-      path,
-      level,
-      id,
-      groups
-    } = currentRuleInfo;
->>>>>>> 4696e115
     const compliance = this.buildCompliance(currentRuleInfo);
     const columns = this.columns;
 
