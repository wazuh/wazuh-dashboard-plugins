/*
 * Wazuh app - React component for registering agents.
 * Copyright (C) 2015-2021 Wazuh, Inc.
 *
 * This program is free software; you can redistribute it and/or modify
 * it under the terms of the GNU General Public License as published by
 * the Free Software Foundation; either version 2 of the License, or
 * (at your option) any later version.
 *
 * Find more information about this on the LICENSE file.
 */
import React, { Component, Fragment } from 'react';

import { connect } from 'react-redux';
import {
  cleanInfo,
  updateFileContent
} from '../../../../../redux/actions/rulesetActions';

import 'brace/theme/textmate';
// Eui components
import {
  EuiPage,
  EuiSpacer,
  EuiFlexGroup,
  EuiFlexItem,
  EuiTitle,
  EuiToolTip,
  EuiButtonIcon,
  EuiButton,
  EuiFieldText,
  EuiCodeEditor,
  EuiPanel
} from '@elastic/eui';

import { resourceDictionary, RulesetHandler, RulesetResources } from './utils/ruleset-handler';
import validateConfigAfterSent from './utils/valid-configuration';

import { getToasts } from '../../../../../kibana-services';
import { updateWazuhNotReadyYet } from '../../../../../redux/actions/appStateActions';
import WzRestartClusterManagerCallout from '../../../../../components/common/restart-cluster-manager-callout';
import { validateXML } from '../configuration/utils/xml';
import { WzButtonPermissions } from '../../../../../components/common/permissions/button';
import 'brace/theme/textmate';
import 'brace/mode/xml';
import 'brace/snippets/xml';
import 'brace/ext/language_tools';
import "brace/ext/searchbox";
<<<<<<< HEAD

=======
>>>>>>> 0444b1b2

class WzRulesetEditor extends Component {
  _isMounted = false;
  constructor(props) {
    super(props);
    this.codeEditorOptions = {
      fontSize: '14px',
      displayIndentGuides: false,
      indentedSoftWrap: false,
      behavioursEnabled: false,
      animatedScroll: true,
      enableBasicAutocompletion: true,
      enableSnippets: true,
      enableLiveAutocompletion: false
    };
    this.rulesetHandler = new RulesetHandler(this.props.state.section);
    const { fileContent, addingRulesetFile } = this.props.state;
    const { name, content, path } = fileContent
      ? fileContent
      : addingRulesetFile;

    this.state = {
      isSaving: false,
      error: false,
      inputValue: '',
      showWarningRestart: false,
      content,
      initContent: content,
      name,
      path
    };
  }

  componentWillUnmount() {
    // When the component is going to be unmounted its info is clear
    this._isMounted = false;
    this.props.cleanInfo();
  }

  componentDidMount() {
    this._isMounted = true;
  }

  /**
   * Save the new content
   * @param {String} name
   * @param {Boolean} overwrite
   */
  async save(name, overwrite = true) {
    if (!this._isMounted) {
      return;
    }
    try {
      const { content } = this.state;

      this.setState({ isSaving: true, error: false });

      await this.rulesetHandler.updateFile(name, content, overwrite);
      try {
        await validateConfigAfterSent();
      } catch (error) {
        const toast = {
          title: 'File content is incorrect.',
          toastMessage: `The content of the file ${name} is incorrect. There were found several error while validating the configuration.`,
          toastLifeTimeMs: 5000,
        };

        this.setState({ isSaving: false });
        this.goToEdit(name);
       
        if (this.props.state.addingRulesetFile != false) {
          //remove current invalid file if the file is new.
          await this.rulesetHandler.deleteFile(name);
          toast.toastMessage += '\nThe new file was deleted.';
        } else {
          //restore file to previous version
<<<<<<< HEAD
          await this.rulesetHandler.updateFile(name, this.state.initContent, overwrite);
=======
          await saver(name, this.state.initContent, overwrite);
>>>>>>> 0444b1b2
          toast.toastMessage += '\nThe content file was restored to previous state.';
        }

        getToasts().addError({stack: error, message: toast.toastMessage}, toast);

        return;
      }
      this.setState({ isSaving: false });
      this.goToEdit(name);

      let textSuccess = 'New file successfully created';
      if (overwrite) {
        textSuccess = 'File successfully edited';
      }
      this.setState({ showWarningRestart: true });
      this.showToast('success', 'Success', textSuccess, 3000);
    } catch (error) {
      this.setState({ error, isSaving: false });
      this.showToast(
        'danger',
        'Error',
        'Error saving file: ' + error,
        3000
      );
    }
  }

  showToast = (color, title, text, time) => {
    getToasts().add({
      color: color,
      title: title,
      text: text,
      toastLifeTimeMs: time
    });
  };

  goToEdit = name => {
    const { content, path } = this.state;
    const file = { name: name, content: content, path: path };
    this.props.updateFileContent(file);
  };

  /**
   * onChange the input value in case adding new file
   */
  onChange = e => {
    this.setState({
      inputValue: e.target.value
    });
  };

  render() {
    const {
      section,
      addingRulesetFile,
      fileContent
    } = this.props.state;
    const { wazuhNotReadyYet } = this.props;
    const { name, content, path, showWarningRestart } = this.state;

    const isEditable = addingRulesetFile
      ? true
      : path !== 'ruleset/rules' && path !== 'ruleset/decoders';
    let nameForSaving = addingRulesetFile ? this.state.inputValue : name;
    nameForSaving = nameForSaving.endsWith('.xml')
      ? nameForSaving
      : `${nameForSaving}.xml`;
    const overwrite = fileContent ? true : false;

    const xmlError = validateXML(content);
    const saveButton = (
      <WzButtonPermissions
        permissions={[{ action: `${section}:update`, resource: resourceDictionary[section].permissionResource(nameForSaving) }]}
        fill
        iconType={(isEditable && xmlError) ? "alert" : "save"}
        isLoading={this.state.isSaving}
        isDisabled={nameForSaving.length <= 4 || (isEditable && xmlError ? true : false)}
        onClick={() => this.save(nameForSaving, overwrite)}
      >
        {(isEditable && xmlError) ? 'XML format error' : 'Save'}
      </WzButtonPermissions>
    );

    return (
      <EuiPage style={{ background: 'transparent' }}>
        <EuiPanel>
          <EuiFlexGroup>
            <EuiFlexItem>
              {/* File name and back button */}
              <EuiFlexGroup>
                <EuiFlexItem>
                  {(!fileContent && (
                    <EuiFlexGroup>
                      <EuiFlexItem grow={false}>
                        <EuiToolTip
                          position="right"
                          content={`Back to ${section}`}
                        >
                          <EuiButtonIcon
                            aria-label="Back"
                            color="primary"
                            iconSize="l"
                            iconType="arrowLeft"
                            onClick={() => this.props.cleanInfo()}
                          />
                        </EuiToolTip>
                      </EuiFlexItem>
                      <EuiFlexItem>
                        <EuiFieldText
                          style={{ width: '300px' }}
                          placeholder={`Type your new ${section} file name here`}
                          value={this.state.inputValue}
                          onChange={this.onChange}
                          aria-label="aria-label to prevent react warning"
                        />
                      </EuiFlexItem>
                    </EuiFlexGroup>
                  )) || (
                      <EuiTitle>
                        <span style={{ fontSize: '22px' }}>
                          <EuiToolTip
                            position="right"
                            content={`Back to ${section}`}
                          >
                            <EuiButtonIcon
                              aria-label="Back"
                              color="primary"
                              iconSize="l"
                              iconType="arrowLeft"
                              onClick={() => this.props.cleanInfo()}
                            />
                          </EuiToolTip>
                          {nameForSaving}
                        </span>
                      </EuiTitle>
                    )}
                </EuiFlexItem>
                <EuiFlexItem />
                {/* This flex item is for separating between title and save button */}
                {isEditable && (
                  <EuiFlexItem grow={false}>{saveButton}</EuiFlexItem>
                )}
              </EuiFlexGroup>
              <EuiSpacer size="m" />
              {this.state.showWarningRestart && (
                <Fragment>
                  <WzRestartClusterManagerCallout
                    onRestart={() => this.setState({ showWarningRestart: true })}
                    onRestarted={() => this.setState({ showWarningRestart: false })}
                    onRestartedError={() => this.setState({ showWarningRestart: true })}
                  />
                  <EuiSpacer size='s' />
                </Fragment>
              )}
              {xmlError && (
                <Fragment>
                  <span style={{ color: 'red' }}> {xmlError}</span>
                  <EuiSpacer size='s' />
                </Fragment>
              )}
              <EuiFlexGroup>
                <EuiFlexItem>
                  <EuiFlexGroup>
                    <EuiFlexItem className="codeEditorWrapper">
                      <EuiCodeEditor
                        theme="textmate"
                        width="100%"
                        height={`calc(100vh - ${((showWarningRestart && !xmlError) || wazuhNotReadyYet) ? 300 : (xmlError ? (!showWarningRestart ? 245 : 350) : 230)}px)`}
                        value={content}
                        onChange={newContent =>{this.setState({ content: newContent })}}
                        mode="xml"
                        isReadOnly={!isEditable}
                        wrapEnabled
                        setOptions={this.codeEditorOptions}
                        aria-label="Code Editor"
                      />
                    </EuiFlexItem>
                  </EuiFlexGroup>
                </EuiFlexItem>
              </EuiFlexGroup>
            </EuiFlexItem>
          </EuiFlexGroup>
        </EuiPanel>
      </EuiPage>
    );
  }
}

const mapStateToProps = state => {
  return {
    state: state.rulesetReducers,
    wazuhNotReadyYet: state.appStateReducers.wazuhNotReadyYet
  };
};

const mapDispatchToProps = dispatch => {
  return {
    cleanInfo: () => dispatch(cleanInfo()),
    updateFileContent: content => dispatch(updateFileContent(content)),
    updateWazuhNotReadyYet: wazuhNotReadyYet => dispatch(updateWazuhNotReadyYet(wazuhNotReadyYet))
  };
};

export default connect(
  mapStateToProps,
  mapDispatchToProps
)(WzRulesetEditor);<|MERGE_RESOLUTION|>--- conflicted
+++ resolved
@@ -46,10 +46,6 @@
 import 'brace/snippets/xml';
 import 'brace/ext/language_tools';
 import "brace/ext/searchbox";
-<<<<<<< HEAD
-
-=======
->>>>>>> 0444b1b2
 
 class WzRulesetEditor extends Component {
   _isMounted = false;
@@ -126,11 +122,7 @@
           toast.toastMessage += '\nThe new file was deleted.';
         } else {
           //restore file to previous version
-<<<<<<< HEAD
           await this.rulesetHandler.updateFile(name, this.state.initContent, overwrite);
-=======
-          await saver(name, this.state.initContent, overwrite);
->>>>>>> 0444b1b2
           toast.toastMessage += '\nThe content file was restored to previous state.';
         }
 
