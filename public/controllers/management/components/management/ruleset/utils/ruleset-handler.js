--- conflicted
+++ resolved
@@ -222,14 +222,9 @@
       const result = await WzRequest.apiReq(
         'PUT',
         `/manager/files?path=etc/rules/${rule.file ||
-<<<<<<< HEAD
         rule}&overwrite=${overwrite}`, {
           body: content
         }
-=======
-          rule}&overwrite=${overwrite}`,
-        { content, origin: 'xmleditor' }
->>>>>>> 4696e115
       );
       return result;
     } catch (error) {
@@ -248,14 +243,9 @@
       const result = await WzRequest.apiReq(
         'PUT',
         `/manager/files?path=etc/decoders/${decoder.file ||
-<<<<<<< HEAD
         decoder}&overwrite=${overwrite}`, {
           body: content
         }
-=======
-          decoder}&overwrite=${overwrite}`,
-        { content, origin: 'xmleditor' }
->>>>>>> 4696e115
       );
       return result;
     } catch (error) {
