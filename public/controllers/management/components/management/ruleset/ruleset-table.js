--- conflicted
+++ resolved
@@ -19,11 +19,7 @@
 
 import { connect } from 'react-redux';
 import { RulesetHandler, RulesetResources, resourceDictionary } from './utils/ruleset-handler';
-<<<<<<< HEAD
-import { getToasts }  from '../../../../../kibana-services';
-=======
 import { getToasts } from '../../../../../kibana-services';
->>>>>>> 790fe6b3
 
 import {
   updateIsProcessing,
@@ -78,25 +74,6 @@
       if (match && match[0]) {
         this._isMounted && this.setState({ isRedirect: true });
         const id = match[0].split('=')[1];
-<<<<<<< HEAD
-        const result = await this.rulesetHandler.getResource({
-          params: {
-            rule_ids: id
-          }
-        });
-        const items = result.affected_items || [];
-        if (items.length) {
-          const info = await this.rulesetHandler.getResource({
-            params: {
-              filename: items[0].filename
-            }
-          });
-          if (info.data) {
-            Object.assign(info.data, { current: parseInt(id) });
-          } 
-          this.props.updateRuleInfo(info.data);
-        }
-=======
         try {
           const result = await this.rulesetHandler.getResource({
             params: {
@@ -116,7 +93,6 @@
             this.props.updateRuleInfo(info.data);
           }
         } catch (error) { }
->>>>>>> 790fe6b3
         this._isMounted && this.setState({ isRedirect: false });
       }
     }
@@ -284,34 +260,6 @@
             this.props.userPermissions
           )
             ? async () => {
-<<<<<<< HEAD
-                if (this.isLoading) return;
-                this.setState({ isLoading: true });
-                const { section } = this.props.state;
-                window.location.href = `${window.location.href}&redirectRule=${id}`;              
-                if (section === RulesetResources.LISTS) {
-                  const result = await this.rulesetHandler.getFileContent(item.filename);
-                  const file = {
-                    name: item.filename,
-                    content: result,
-                    path: item.relative_dirname,
-                  };
-                  this.props.updateListContent(file);
-                } else {
-                  const result = await this.rulesetHandler.getResource({
-                    params: {
-                      filename: item.filename
-                    }
-                  });
-                  if (result.data) {
-                    Object.assign(result.data, { current: id || name });
-                  }
-                  if (section === RulesetResources.RULES) this.props.updateRuleInfo(result.data);
-                  if (section === RulesetResources.DECODERS) this.props.updateDecoderInfo(result.data);
-                }
-
-                this.setState({ isLoading: false });
-=======
               if (this.isLoading) return;
               this.setState({ isLoading: true });
               const { section } = this.props.state;
@@ -335,7 +283,6 @@
                 }
                 if (section === RulesetResources.RULES) this.props.updateRuleInfo(result.data);
                 if (section === RulesetResources.DECODERS) this.props.updateDecoderInfo(result.data);
->>>>>>> 790fe6b3
               }
 
               this.setState({ isLoading: false });
