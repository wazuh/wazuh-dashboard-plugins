--- conflicted
+++ resolved
@@ -115,23 +115,13 @@
     const rawItems = await this.wzReq(
       'GET',
       `${this.paths[this.props.request]}${showingFiles ? '/files' : ''}`,
-<<<<<<< HEAD
       { params: this.buildFilter() },
     ).catch((error) => {
-=======
-      this.buildFilter()
-    ).catch(error => {
->>>>>>> 4696e115
       console.warn(`Error when get the items of ${section}: `, error);
       return {};
     });
 
-<<<<<<< HEAD
     const { affected_items=[], total_affected_items=0 } = ((rawItems || {}).data || {}).data || {};
-=======
-    const { items = [], totalItems = 0 } =
-      ((rawItems || {}).data || {}).data || {};
->>>>>>> 4696e115
     this.setState({
       items: affected_items,
       totalItems : total_affected_items,
@@ -232,7 +222,6 @@
           onClick: async () => {
             const { section } = this.props.state;
             if (section === 'rules') {
-<<<<<<< HEAD
               const result = await this.rulesetHandler.getRuleInformation(item.filename, id);
               this.props.updateRuleInfo(result);
             } else if (section === 'decoders') {
@@ -241,28 +230,6 @@
             } else {
               const result = await this.rulesetHandler.getCdbList(`${item.relative_dirname}/${item.filename}`);
               const file = { name: item.filename, content: result, path: item.relative_dirname };
-=======
-              const result = await this.rulesetHandler.getRuleInformation(
-                item.file,
-                id
-              );
-              this.props.updateRuleInfo(result);
-            } else if (section === 'decoders') {
-              const result = await this.rulesetHandler.getDecoderInformation(
-                item.file,
-                name
-              );
-              this.props.updateDecoderInfo(result);
-            } else {
-              const result = await this.rulesetHandler.getCdbList(
-                `${item.path}/${item.name}`
-              );
-              const file = {
-                name: item.name,
-                content: result,
-                path: item.path
-              };
->>>>>>> 4696e115
               this.props.updateListContent(file);
             }
           }
@@ -300,15 +267,10 @@
               >
                 <p>This items will be removed</p>
                 <div>
-<<<<<<< HEAD
                   {itemList.map(function (item, i) {
                     return (
                       <li key={i}>{(item.filename) ? item.filename : item.name}</li>
                     );
-=======
-                  {itemList.map(function(item, i) {
-                    return <li key={i}>{item.file ? item.file : item.name}</li>;
->>>>>>> 4696e115
                   })}
                 </div>
               </EuiConfirmModal>
@@ -333,14 +295,7 @@
   async removeItems(items) {
     this.setState({ isLoading: true });
     const results = items.map(async (item, i) => {
-<<<<<<< HEAD
       await this.rulesetHandler.deleteFile((item.filename) ? item.filename : item.name, item.relative_dirname);
-=======
-      await this.rulesetHandler.deleteFile(
-        item.file ? item.file : item.name,
-        item.path
-      );
->>>>>>> 4696e115
     });
 
     Promise.all(results).then(completed => {
