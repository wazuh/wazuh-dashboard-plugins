--- conflicted
+++ resolved
@@ -124,22 +124,12 @@
   }
 
   buildFilter() {
-<<<<<<< HEAD
-    const { pageIndex, filters } = this.props.state;
-    const { pageSize } = this.state;
-    console.log(filters);
-    const filter = {
-      offset: pageIndex * pageSize,
-      limit: pageSize,
-      sort: this.buildSortFilter(),
-=======
     const { pageSize, pageIndex } = this.state;
     const { filters } = this.props.state;
     const filter = {
       offset: pageIndex * pageSize,
       limit: pageSize,
       ...this.buildSortFilter(),
->>>>>>> d3994d71
       ...filters
     };
     return filter;
