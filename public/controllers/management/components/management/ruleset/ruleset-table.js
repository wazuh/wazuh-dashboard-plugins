/*
 * Wazuh app - React component for registering agents.
 * Copyright (C) 2015-2020 Wazuh, Inc.
 *
 * This program is free software; you can redistribute it and/or modify
 * it under the terms of the GNU General Public License as published by
 * the Free Software Foundation; either version 2 of the License, or
 * (at your option) any later version.
 *
 * Find more information about this on the LICENSE file.
 */
import React, { Component } from 'react';
import {
  EuiBasicTable,
  EuiCallOut,
  EuiOverlayMask,
  EuiConfirmModal
} from '@elastic/eui';

import { connect } from 'react-redux';
import RulesetHandler from './utils/ruleset-handler';
import { toastNotifications } from 'ui/notify';

import {
  updateIsProcessing,
  updateShowModal,
  updateDefaultItems,
  updateListContent,
  updateFileContent,
  updateListItemsForRemove,
  updateRuleInfo,
  updateDecoderInfo
} from '../../../../../redux/actions/rulesetActions';

import RulesetColums from './utils/columns';
import { WzRequest } from '../../../../../react-services/wz-request';
import { filtersToObject } from '../../../../../components/wz-search-bar';

class WzRulesetTable extends Component {
  _isMounted = false;
  constructor(props) {
    super(props);
    this.wzReq = (...args) => WzRequest.apiReq(...args);
    this.state = {
      items: [],
      pageSize: 15,
      pageIndex: 0,
      totalItems: 0,
      isLoading: false,
      isRedirect: false
    };
    this.paths = {
      rules: '/rules',
      decoders: '/decoders',
      lists: '/lists/files'
    };
    this.rulesetHandler = RulesetHandler;
  }

  async componentDidMount() {
    this.props.updateIsProcessing(true);
    this._isMounted = true;
    if (this.props.state.section === 'rules') {
      const regex = new RegExp('redirectRule=' + '[^&]*');
      const match = window.location.href.match(regex);
      if (match && match[0]) {
        this.setState({ isRedirect: true });
        const id = match[0].split('=')[1];
        const result = await WzRequest.apiReq('GET', `/rules/${id}`, {});
        const items = ((result.data || {}).data || {}).items || [];
        if (items.length) {
          const info = await this.rulesetHandler.getRuleInformation(
            items[0].file,
            parseInt(id)
          );
          this.props.updateRuleInfo(info);
        }
        this.setState({ isRedirect: false });
      }
    }
  }

  async componentDidUpdate(prevProps) {
    const { isProcessing, section, showingFiles, filters, } = this.props.state;
    
    const processingChange = prevProps.state.isProcessing !== isProcessing ||
    (prevProps.state.isProcessing && isProcessing);
    const sectionChanged = prevProps.state.section !== section;
    const showingFilesChanged =
      prevProps.state.showingFiles !== showingFiles;
    const filtersChanged = prevProps.state.filters !== filters;
    if ((this._isMounted && processingChange && isProcessing ) || sectionChanged || filtersChanged) {
      if (sectionChanged || showingFilesChanged || filtersChanged) {
        await this.setState({
          pageSize: this.state.pageSize,
          pageIndex: 0,
          sortDirection: null,
          sortField: null
        });
      }
      this.setState({ isLoading: true });
      this.props.updateIsProcessing(false);

      await this.getItems();
    }
  }

  componentWillUnmount() {
    this._isMounted = false;
  }

  async getItems() {
    const { section, showingFiles } = this.props.state;

    this.setState({
      items: []
    });

    const rawItems = await this.wzReq(
      'GET',
      `${this.paths[this.props.request]}${showingFiles ? '/files' : ''}`,
      { params: this.buildFilter() },
    ).catch((error) => {
      console.warn(`Error when get the items of ${section}: `, error);
      return {};
    });

<<<<<<< HEAD
    const { affected_items=[], total_affected_items=0 } = ((rawItems || {}).data || {}).data || {};
=======
    const { items = [], totalItems = 0 } =
      ((rawItems || {}).data || {}).data || {};
    this.props.updateTotalItems(totalItems);
>>>>>>> e07840e0
    this.setState({
      items: affected_items,
      totalItems : total_affected_items,
      isLoading:false
    });
  }

  async setDefaultItems() {
    const requestDefaultItems = await this.wzReq(
      'GET',
      '/manager/configuration',
      {
        wait_for_complete: false,
        section: 'ruleset',
        field: 'list'
      }
    );

    const defaultItems = ((requestDefaultItems || {}).data || {}).data;
    this.props.updateDefaultItems(defaultItems);
  }

  buildFilter() {
    const { pageSize, pageIndex } = this.state;
    const { filters } = this.props.state;
    const filter = {
      offset: pageIndex * pageSize,
      limit: pageSize,
      ...this.buildSortFilter(),
      ...filtersToObject(filters)
    };

    return filter;
  }

  buildSortFilter() {
    const { sortDirection, sortField } = this.state;
    const sortFilter = {};
    if (sortField) {
      const direction = sortDirection === 'asc' ? '+' : '-';
      sortFilter['sort'] = direction + sortField;
    }

    return sortFilter;
  }

  onTableChange = ({ page = {}, sort = {} }) => {
    const { index: pageIndex, size: pageSize } = page;
    const { field: sortField, direction: sortDirection } = sort;
    this.setState({ pageSize, pageIndex, sortDirection, sortField });
    this.props.updateIsProcessing(true);
  };

  getColumns() {
    const { section, showingFiles } = this.props.state;
    const rulesetColums = new RulesetColums(this.props).columns;
    const columns = showingFiles ? rulesetColums.files : rulesetColums[section];
    return columns;
  }

  render() {
    const { error } = this.props.state;
    const {
      items,
      pageSize,
      totalItems,
      pageIndex,
      sortField,
      sortDirection,
      isLoading,
      isRedirect
    } = this.state;
    const columns = this.getColumns();
    const message = isLoading ? null : 'No results...';
    const pagination = {
      pageIndex: pageIndex,
      pageSize: pageSize,
      totalItemCount: totalItems,
      pageSizeOptions: [10, 15, 25, 50, 100]
    };
    const sorting = !!sortField
      ? {
        sort: {
          field: sortField,
          direction: sortDirection
        }
      }
      : {};

    if (!error) {
      const itemList = this.props.state.itemList;

      const getRowProps = item => {
        const { id, name } = item;
        return {
          'data-test-subj': `row-${id || name}`,
          className: 'customRowClass',
          onClick: async () => {
            const { section } = this.props.state;
            if (section === 'rules') {
<<<<<<< HEAD
              const result = await this.rulesetHandler.getRuleInformation(item.filename, id);
=======
              const result = await this.rulesetHandler.getRuleInformation(
                item.file,
                id
              );
              window.location.href = `${window.location.href}&redirectRule=${id}`;
>>>>>>> e07840e0
              this.props.updateRuleInfo(result);
            } else if (section === 'decoders') {
              const result = await this.rulesetHandler.getDecoderInformation(item.filename, name);
              this.props.updateDecoderInfo(result);
            } else {
              const result = await this.rulesetHandler.getCdbList(`${item.relative_dirname}/${item.filename}`);
              const file = { name: item.filename, content: result, path: item.relative_dirname };
              this.props.updateListContent(file);
            }
          }
        };
      };

      return (
        <div>
          <EuiBasicTable
            itemId="id"
            items={items}
            columns={columns}
            pagination={pagination}
            onChange={this.onTableChange}
            loading={isLoading || isRedirect}
            rowProps={
              (!this.props.state.showingFiles && getRowProps) || undefined
            }
            sorting={sorting}
            message={message}
          />
          {this.props.state.showModal ? (
            <EuiOverlayMask>
              <EuiConfirmModal
                title="Are you sure?"
                onCancel={() => this.props.updateShowModal(false)}
                onConfirm={() => {
                  this.removeItems(itemList);
                  this.props.updateShowModal(false);
                }}
                cancelButtonText="No, don't do it"
                confirmButtonText="Yes, do it"
                defaultFocusedButton="cancel"
                buttonColor="danger"
              >
                <p>These items will be removed</p>
                <div>
                  {itemList.map(function (item, i) {
<<<<<<< HEAD
                    return (
                      <li key={i}>{(item.filename) ? item.filename : item.name}</li>
                    );
=======
                    return <li key={i}>{item.file ? item.file : item.name}</li>;
>>>>>>> e07840e0
                  })}
                </div>
              </EuiConfirmModal>
            </EuiOverlayMask>
          ) : null}
        </div>
      );
    } else {
      return <EuiCallOut color="warning" title={error} iconType="gear" />;
    }
  }

  showToast = (color, title, text, time) => {
    toastNotifications.add({
      color: color,
      title: title,
      text: text,
      toastLifeTimeMs: time
    });
  };

  async removeItems(items) {
    this.setState({ isLoading: true });
    const results = items.map(async (item, i) => {
      await this.rulesetHandler.deleteFile((item.filename) ? item.filename : item.name, item.relative_dirname);
    });

    Promise.all(results).then(completed => {
      this.props.updateIsProcessing(true);
      this.showToast('success', 'Success', 'Deleted successfully', 3000);
    });
  }
}

const mapStateToProps = state => {
  return {
    state: state.rulesetReducers,
    adminMode: state.appStateReducers.adminMode
  };
};

const mapDispatchToProps = dispatch => {
  return {
    updateDefaultItems: defaultItems =>
      dispatch(updateDefaultItems(defaultItems)), //TODO: Research to remove
    updateIsProcessing: isProcessing =>
      dispatch(updateIsProcessing(isProcessing)),
    updateShowModal: showModal => dispatch(updateShowModal(showModal)),
    updateFileContent: fileContent => dispatch(updateFileContent(fileContent)),
    updateListContent: listInfo => dispatch(updateListContent(listInfo)),
    updateListItemsForRemove: itemList =>
      dispatch(updateListItemsForRemove(itemList)),
    updateRuleInfo: rule => dispatch(updateRuleInfo(rule)),
    updateDecoderInfo: rule => dispatch(updateDecoderInfo(rule))
  };
};

export default connect(
  mapStateToProps,
  mapDispatchToProps
)(WzRulesetTable);<|MERGE_RESOLUTION|>--- conflicted
+++ resolved
@@ -125,13 +125,8 @@
       return {};
     });
 
-<<<<<<< HEAD
     const { affected_items=[], total_affected_items=0 } = ((rawItems || {}).data || {}).data || {};
-=======
-    const { items = [], totalItems = 0 } =
-      ((rawItems || {}).data || {}).data || {};
-    this.props.updateTotalItems(totalItems);
->>>>>>> e07840e0
+    this.props.updateTotalItems(total_affected_items);
     this.setState({
       items: affected_items,
       totalItems : total_affected_items,
@@ -232,15 +227,11 @@
           onClick: async () => {
             const { section } = this.props.state;
             if (section === 'rules') {
-<<<<<<< HEAD
-              const result = await this.rulesetHandler.getRuleInformation(item.filename, id);
-=======
               const result = await this.rulesetHandler.getRuleInformation(
                 item.file,
                 id
               );
               window.location.href = `${window.location.href}&redirectRule=${id}`;
->>>>>>> e07840e0
               this.props.updateRuleInfo(result);
             } else if (section === 'decoders') {
               const result = await this.rulesetHandler.getDecoderInformation(item.filename, name);
@@ -286,13 +277,9 @@
                 <p>These items will be removed</p>
                 <div>
                   {itemList.map(function (item, i) {
-<<<<<<< HEAD
                     return (
                       <li key={i}>{(item.filename) ? item.filename : item.name}</li>
                     );
-=======
-                    return <li key={i}>{item.file ? item.file : item.name}</li>;
->>>>>>> e07840e0
                   })}
                 </div>
               </EuiConfirmModal>
