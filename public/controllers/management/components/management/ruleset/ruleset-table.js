--- conflicted
+++ resolved
@@ -18,11 +18,7 @@
 } from '@elastic/eui';
 
 import { connect } from 'react-redux';
-<<<<<<< HEAD
-import RulesetHandler from './utils/ruleset-handler';
-=======
 import { RulesetHandler, RulesetResources, resourceDictionary } from './utils/ruleset-handler';
->>>>>>> e99140f6
 import { getToasts }  from '../../../../../kibana-services';
 
 import {
