/*
 * Wazuh app - React component for registering agents.
 * Copyright (C) 2015-2020 Wazuh, Inc.
 *
 * This program is free software; you can redistribute it and/or modify
 * it under the terms of the GNU General Public License as published by
 * the Free Software Foundation; either version 2 of the License, or
 * (at your option) any later version.
 *
 * Find more information about this on the LICENSE file.
 */
import React, { Component } from 'react';
import { connect } from 'react-redux';

import {
  updateFilters,
  updateIsProcessing
} from '../../../../../redux/actions/rulesetActions';
import { WzRequest } from '../../../../../react-services/wz-request';
<<<<<<< HEAD
import WzSearchBar from '../../../../../components/wz-search-bar/wz-search-bar';
=======
import { WzSearchBar } from '../../../../../components/wz-search-bar';
>>>>>>> 25a5c2f5

class WzRulesetSearchBar extends Component {
  constructor(props) {
    super(props);
  }

  rulesItems = [
    {
      label: 'status',
      description: 'Filters the rules by status.',
      values: ['enabled', 'disabled']
    },
    {
      label: 'group',
      description: 'Filters the rules by group',
      values: async value => {
        const filter = { limit: 30 };
        if (value) {
          filter['search'] = value;
        }
        const wzReq = (...args) => WzRequest.apiReq(...args);
        const result = await wzReq('GET', '/rules/groups', filter);
        return (((result || {}).data || {}).data || {}).items;
      }
    },
    {
      label: 'level',
      description: 'Filters the rules by level',
      values: [...Array(16).keys()]
    },
    {
      label: 'file',
      description: 'Filters the rules by file name.',
      values: async value => {
        const filter = { limit: 30 };
        if (value) {
          filter['search'] = value;
        }
        const wzReq = (...args) => WzRequest.apiReq(...args);
        const result = await wzReq('GET', '/rules/files', filter);
        return (((result || {}).data || {}).data || {}).items.map(item => {
          return item.file;
        });
      }
    },
    {
      label: 'path',
      description: 'Path of the rules files',
      values: async () => {
        const wzReq = (...args) => WzRequest.apiReq(...args);
        const result = await wzReq('GET', '/manager/configuration', {
          section: 'ruleset',
          field: 'rule_dir'
        });
        return ((result || {}).data || {}).data;
      }
    },
    {
      label: 'hipaa',
      description: 'Filters the rules by HIPAA requirement',
      values: async () => {
        const wzReq = (...args) => WzRequest.apiReq(...args);
        const result = await wzReq('GET', '/rules/hipaa', {});
        return (((result || {}).data || {}).data || {}).items;
      }
    },
    {
      label: 'gdpr',
      description: 'Filters the rules by GDPR requirement',
      values: async () => {
        const wzReq = (...args) => WzRequest.apiReq(...args);
        const result = await wzReq('GET', '/rules/gdpr', {});
        return (((result || {}).data || {}).data || {}).items;
      }
    },
    {
      label: 'nist-800-53',
      description: 'Filters the rules by NIST requirement',
      values: async () => {
        const wzReq = (...args) => WzRequest.apiReq(...args);
        const result = await wzReq('GET', '/rules/nist-800-53', {});
        return (((result || {}).data || {}).data || {}).items;
      }
    },
    {
      label: 'gpg13',
      description: 'Filters the rules by GPG requirement',
      values: async () => {
        const wzReq = (...args) => WzRequest.apiReq(...args);
        const result = await wzReq('GET', '/rules/gpg13', {});
        return (((result || {}).data || {}).data || {}).items;
      }
    },
    {
      label: 'pci',
      description: 'Filters the rules by PCI requirement',
      values: async () => {
        const wzReq = (...args) => WzRequest.apiReq(...args);
        const result = await wzReq('GET', '/rules/pci', {});
        return (((result || {}).data || {}).data || {}).items;
      }
<<<<<<< HEAD
    },
    {
      label: 'tsc',
      description: 'Filters the rules by TSC requirement',
      values: async () => {
        const wzReq = (...args) => WzRequest.apiReq(...args);
        const result = await wzReq('GET', '/rules/tsc', {});
        return (((result || {}).data || {}).data || {}).items;
      }
=======
>>>>>>> 25a5c2f5
    }
  ];
  rulesFiles = [
    {
      label: 'file',
      description: 'Filters the rules by file name.',
      values: async value => {
        const filter = { limit: 30 };
        if (value) {
          filter['search'] = value;
        }
        const wzReq = (...args) => WzRequest.apiReq(...args);
        const result = await wzReq('GET', '/rules/files', filter);
        return (((result || {}).data || {}).data || {}).items.map(item => {
          return item.file;
        });
      }
    }
  ];

  decodersItems = [
    {
      label: 'file',
      description: 'Filters the decoders by file name.',
      values: async value => {
        const filter = { limit: 30 };
        if (value) {
          filter['search'] = value;
        }
        const wzReq = (...args) => WzRequest.apiReq(...args);
        const result = await wzReq('GET', '/decoders/files', filter);
        return (((result || {}).data || {}).data || {}).items.map(item => {
          return item.file;
        });
      }
    },
    {
      label: 'path',
      description: 'Path of the decoders files.',
      values: async () => {
        const wzReq = (...args) => WzRequest.apiReq(...args);
        const result = await wzReq('GET', '/manager/configuration', {
          section: 'ruleset',
          field: 'decoder_dir'
        });
        return ((result || {}).data || {}).data;
      }
    },
    {
      label: 'status',
      description: 'Filters the decoders by status.',
      values: ['enabled', 'disabled']
    }
  ];

  apiSuggestsItems = {
    items: {
      rules: this.rulesItems,
      decoders: this.decodersItems,
      list: []
    },
    files: {
      rule: this.rulesFiles,
      decoders: [],
      list: []
    }
  };

  buttonOptions = {
    rules: [{ label: 'Custom rules', field: 'path', value: 'etc/rules' }],
    decoders: [
      { label: 'Custom decoders', field: 'path', value: 'etc/decoders' }
    ],
    list: []
  };

  render() {
    const { section, showingFiles, filters } = this.props.state;
    const type = showingFiles ? 'files' : 'items';
    const apiSuggests = this.apiSuggestsItems[type][section];
    const buttonOptions = this.buttonOptions[section];
    return (
      <WzSearchBar
        apiSuggests={apiSuggests}
        onInputChange={this.props.updateFilters}
        placeholder={'Add filter or search'}
        buttonOptions={buttonOptions}
        noDeleteFiltersOnUpdateSuggests={true}
        initFilters={filters}
      />
    );
  }
}

const mapStateToProps = state => {
  return {
    state: state.rulesetReducers
  };
};

const mapDispatchToProps = dispatch => {
  return {
    updateFilters: filters => dispatch(updateFilters(filters)),
    updateIsProcessing: state => dispatch(updateIsProcessing(state))
  };
};

export default connect(
  mapStateToProps,
  mapDispatchToProps
)(WzRulesetSearchBar);<|MERGE_RESOLUTION|>--- conflicted
+++ resolved
@@ -17,11 +17,7 @@
   updateIsProcessing
 } from '../../../../../redux/actions/rulesetActions';
 import { WzRequest } from '../../../../../react-services/wz-request';
-<<<<<<< HEAD
-import WzSearchBar from '../../../../../components/wz-search-bar/wz-search-bar';
-=======
 import { WzSearchBar } from '../../../../../components/wz-search-bar';
->>>>>>> 25a5c2f5
 
 class WzRulesetSearchBar extends Component {
   constructor(props) {
@@ -123,7 +119,6 @@
         const result = await wzReq('GET', '/rules/pci', {});
         return (((result || {}).data || {}).data || {}).items;
       }
-<<<<<<< HEAD
     },
     {
       label: 'tsc',
@@ -133,8 +128,6 @@
         const result = await wzReq('GET', '/rules/tsc', {});
         return (((result || {}).data || {}).data || {}).items;
       }
-=======
->>>>>>> 25a5c2f5
     }
   ];
   rulesFiles = [
