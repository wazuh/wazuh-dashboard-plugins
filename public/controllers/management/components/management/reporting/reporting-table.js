/*
 * Wazuh app - React component for reporting table.
 * Copyright (C) 2015-2022 Wazuh, Inc.
 *
 * This program is free software; you can redistribute it and/or modify
 * it under the terms of the GNU General Public License as published by
 * the Free Software Foundation; either version 2 of the License, or
 * (at your option) any later version.
 *
 * Find more information about this on the LICENSE file.
 */
import React, { Component } from 'react';
import { EuiInMemoryTable, EuiCallOut, EuiOverlayMask, EuiConfirmModal } from '@elastic/eui';

import { connect } from 'react-redux';
import ReportingHandler from './utils/reporting-handler';
import { getToasts } from '../../../../../kibana-services';

import {
  updateIsProcessing,
  updateShowModal,
  updateListItemsForRemove,
} from '../../../../../redux/actions/reportingActions';

import ReportingColums from './utils/columns-main';

import { UI_ERROR_SEVERITIES } from '../../../../../react-services/error-orchestrator/types';
import { UI_LOGGER_LEVELS } from '../../../../../../common/constants';
import { getErrorOrchestrator } from '../../../../../react-services/common-services';

class WzReportingTable extends Component {
  _isMounted = false;
  constructor(props) {
    super(props);
    this.state = {
      items: [],
      isLoading: false,
    };

    this.reportingHandler = ReportingHandler;
  }

  async componentDidMount() {
    this.props.updateIsProcessing(true);
    this._isMounted = true;
  }

  async componentDidUpdate() {
    try {
      if (this.props.state.isProcessing && this._isMounted) {
        await this.getItems();
      }
    } catch (error) {
      const options = {
        context: `${WzReportingTable.name}.componentDidUpdate`,
        level: UI_LOGGER_LEVELS.ERROR,
        severity: UI_ERROR_SEVERITIES.BUSINESS,
        error: {
          error: error,
          message: error.message || error,
          title: error.name || error,
        },
      };
      getErrorOrchestrator().handleError(options);
    }
  }

  componentWillUnmount() {
    this._isMounted = false;
  }

  /**
   * Loads the initial information
   */
  async getItems() {
    try {
      const rawItems = await this.reportingHandler.listReports();
<<<<<<< HEAD
      const {reports: items = [], path} = rawItems?.data;
=======
      const {reports: items = []} = rawItems?.data;
>>>>>>> d16ef3c0
      this.setState({
        items,
        isProcessing: false,
      });
      this.props.updateIsProcessing(false);
    } catch (error) {
      this.props.updateIsProcessing(false);
      throw error;
    }
  }

  render() {
    this.reportingColumns = new ReportingColums(this.props);
    const { isLoading, error } = this.props.state;
    const { items } = this.state;
    const columns = this.reportingColumns.columns;
    const message = isLoading ? null : 'No results...';

    const deleteReport = (itemList) => {
      try {
        this.deleteReport(itemList);
        this.props.updateShowModal(false);
      } catch (error) {
        const options = {
          context: `${WzReportingTable.name}.deleteReport`,
          level: UI_LOGGER_LEVELS.ERROR,
          severity: UI_ERROR_SEVERITIES.BUSINESS,
          error: {
            error: error,
            message: error.message || error,
            title: `${error.name}: Error deleting report`,
          },
        };
        getErrorOrchestrator().handleError(options);
      }
    };

    const sorting = {
      sort: {
        field: 'date',
        direction: 'desc',
      },
    };

    if (!error) {
      const itemList = this.props.state.itemList;
      return (
        <div>
          <EuiInMemoryTable
            items={items}
            columns={columns}
            pagination={true}
            loading={isLoading}
            message={message}
            sorting={sorting}
            search={{ box: { incremental: true } }}
          />
          {this.props.state.showModal ? (
            <EuiOverlayMask>
              <EuiConfirmModal
                title={`Delete report?`}
                onCancel={() => this.props.updateShowModal(false)}
                onConfirm={() => deleteReport(itemList)}
                cancelButtonText="Cancel"
                confirmButtonText="Delete"
                defaultFocusedButton="cancel"
                buttonColor="danger"
              ></EuiConfirmModal>
            </EuiOverlayMask>
          ) : null}
        </div>
      );
    } else {
      return <EuiCallOut color="warning" title={error} iconType="gear" />;
    }
  }

  showToast = (color, title, text, time) => {
    getToasts().add({
      color: color,
      title: title,
      text: text,
      toastLifeTimeMs: time,
    });
  };

  async deleteReport(items) {
    try {
      const results = items.map(async (item, i) => {
        await this.reportingHandler.deleteReport(item.name);
      });
      await Promise.all(results);
      this.props.updateIsProcessing(true);
      this.showToast('success', 'Success', 'Deleted successfully', 3000);
    } catch (error) {
      throw error;
    }
  }
}

const mapStateToProps = (state) => {
  return {
    state: state.reportingReducers,
  };
};

const mapDispatchToProps = (dispatch) => {
  return {
    updateIsProcessing: (isProcessing) => dispatch(updateIsProcessing(isProcessing)),
    updateShowModal: (showModal) => dispatch(updateShowModal(showModal)),
    updateListItemsForRemove: (itemList) => dispatch(updateListItemsForRemove(itemList)),
  };
};

export default connect(mapStateToProps, mapDispatchToProps)(WzReportingTable);<|MERGE_RESOLUTION|>--- conflicted
+++ resolved
@@ -75,11 +75,7 @@
   async getItems() {
     try {
       const rawItems = await this.reportingHandler.listReports();
-<<<<<<< HEAD
-      const {reports: items = [], path} = rawItems?.data;
-=======
       const {reports: items = []} = rawItems?.data;
->>>>>>> d16ef3c0
       this.setState({
         items,
         isProcessing: false,
