--- conflicted
+++ resolved
@@ -135,11 +135,7 @@
 
     Promise.all(results).then(completed => {
       this.props.updateIsProcessing(true);
-<<<<<<< HEAD
-      this.showToast('success', 'Success', 'Deleted successfully', 5000);
-=======
       this.showToast('success', 'Success', 'Deleted successfully', 3000);
->>>>>>> 05f7a770
     });
   }
 }
