// Jest Snapshot v1, https://goo.gl/fbAQLP

exports[`Reporting component renders correctly to match the snapshot 1`] = `
<<<<<<< HEAD
<WzReporting>
  <WzReduxProvider>
    <Provider
      store={
        Object {
          "dispatch": [Function],
          "getState": [Function],
          "replaceReducer": [Function],
          "subscribe": [Function],
          Symbol(observable): [Function],
        }
      }
    >
      <WzReportingOverview>
        <EuiPage
          style={
            Object {
              "background": "transparent",
            }
          }
        >
          <div
            className="euiPage"
            style={
              Object {
                "background": "transparent",
              }
            }
          >
            <EuiPanel>
              <div
                className="euiPanel euiPanel--paddingMedium"
              >
                <EuiFlexGroup>
                  <div
                    className="euiFlexGroup euiFlexGroup--gutterLarge euiFlexGroup--directionRow euiFlexGroup--responsive"
                  >
                    <EuiFlexItem>
                      <div
                        className="euiFlexItem"
                      >
                        <EuiFlexGroup>
                          <div
                            className="euiFlexGroup euiFlexGroup--gutterLarge euiFlexGroup--directionRow euiFlexGroup--responsive"
                          >
                            <EuiFlexItem>
                              <div
                                className="euiFlexItem"
                              >
                                <EuiTitle>
                                  <h2
                                    className="euiTitle euiTitle--medium"
                                  >
                                    Reporting
                                  </h2>
                                </EuiTitle>
                              </div>
                            </EuiFlexItem>
                          </div>
                        </EuiFlexGroup>
                      </div>
                    </EuiFlexItem>
                    <Connect(WzReportingActionButtons)>
                      <WzReportingActionButtons
                        state={
                          Object {
                            "isLoading": true,
                            "isProcessing": true,
                            "itemList": Array [],
                            "showModal": false,
                          }
                        }
                        updateIsProcessing={[Function]}
                      >
                        <EuiFlexItem
                          grow={false}
                        >
                          <div
                            className="euiFlexItem euiFlexItem--flexGrowZero"
                          >
                            <EuiButtonEmpty
                              iconType="refresh"
                              onClick={[Function]}
                            >
                              <button
                                className="euiButtonEmpty euiButtonEmpty--primary"
                                disabled={false}
                                onClick={[Function]}
                                type="button"
                              >
                                <EuiButtonContent
                                  className="euiButtonEmpty__content"
                                  iconSide="left"
                                  iconType="refresh"
                                  textProps={
                                    Object {
                                      "className": "euiButtonEmpty__text",
                                    }
                                  }
                                >
                                  <span
                                    className="euiButtonContent euiButtonEmpty__content"
                                  >
                                    <EuiIcon
                                      className="euiButtonContent__icon"
                                      size="m"
                                      type="refresh"
                                    >
                                      <EuiIconEmpty
                                        aria-hidden={true}
                                        className="euiIcon euiIcon--medium euiIcon-isLoading euiButtonContent__icon"
                                        focusable="false"
                                        role="img"
                                        style={null}
                                      >
                                        <svg
                                          aria-hidden={true}
                                          className="euiIcon euiIcon--medium euiIcon-isLoading euiButtonContent__icon"
                                          focusable="false"
                                          height={16}
                                          role="img"
                                          style={null}
                                          viewBox="0 0 16 16"
                                          width={16}
                                          xmlns="http://www.w3.org/2000/svg"
                                        />
                                      </EuiIconEmpty>
                                    </EuiIcon>
                                    <span
                                      className="euiButtonEmpty__text"
                                    >
                                      Refresh
                                    </span>
                                  </span>
                                </EuiButtonContent>
                              </button>
                            </EuiButtonEmpty>
                          </div>
                        </EuiFlexItem>
                      </WzReportingActionButtons>
                    </Connect(WzReportingActionButtons)>
                  </div>
                </EuiFlexGroup>
                <EuiFlexGroup>
                  <div
                    className="euiFlexGroup euiFlexGroup--gutterLarge euiFlexGroup--directionRow euiFlexGroup--responsive"
                  >
                    <EuiFlexItem>
                      <div
                        className="euiFlexItem"
                      >
                        <EuiText
                          color="subdued"
                          style={
                            Object {
                              "paddingBottom": "15px",
                            }
                          }
                        >
                          <div
                            className="euiText euiText--medium"
                            style={
                              Object {
                                "paddingBottom": "15px",
                              }
                            }
                          >
                            <EuiTextColor
                              color="subdued"
                              component="div"
                            >
                              <div
                                className="euiTextColor euiTextColor--subdued"
                              >
                                From here you can check all your reports.
                              </div>
                            </EuiTextColor>
                          </div>
                        </EuiText>
                      </div>
                    </EuiFlexItem>
                  </div>
                </EuiFlexGroup>
                <EuiFlexGroup>
                  <div
                    className="euiFlexGroup euiFlexGroup--gutterLarge euiFlexGroup--directionRow euiFlexGroup--responsive"
                  >
                    <EuiFlexItem>
                      <div
                        className="euiFlexItem"
                      >
                        <Connect(WzReportingTable)>
                          <WzReportingTable
                            state={
                              Object {
                                "isLoading": true,
                                "isProcessing": true,
                                "itemList": Array [],
                                "showModal": false,
                              }
                            }
                            updateIsProcessing={[Function]}
                            updateListItemsForRemove={[Function]}
                            updateShowModal={[Function]}
                          >
                            <div>
                              <EuiInMemoryTable
                                columns={
                                  Array [
                                    Object {
                                      "align": "left",
                                      "field": "name",
                                      "name": "File",
                                      "sortable": true,
                                    },
                                    Object {
                                      "field": "size",
                                      "name": "Size",
                                      "render": [Function],
                                      "sortable": true,
                                    },
                                    Object {
                                      "field": "date",
                                      "name": "Created",
                                      "render": [Function],
                                      "sortable": true,
                                    },
                                    Object {
                                      "align": "left",
                                      "name": "Actions",
                                      "render": [Function],
                                    },
                                  ]
                                }
                                items={Array []}
                                loading={true}
                                message={null}
                                pagination={true}
                                responsive={true}
                                search={
                                  Object {
                                    "box": Object {
                                      "incremental": true,
                                    },
                                  }
                                }
                                sorting={
                                  Object {
                                    "sort": Object {
                                      "direction": "desc",
                                      "field": "date",
                                    },
                                  }
                                }
                                tableLayout="fixed"
                              >
                                <div>
                                  <EuiSearchBar
                                    box={
                                      Object {
                                        "incremental": true,
                                      }
                                    }
                                    onChange={[Function]}
                                  >
                                    <EuiFlexGroup
                                      alignItems="center"
                                      gutterSize="m"
                                      wrap={true}
                                    >
                                      <div
                                        className="euiFlexGroup euiFlexGroup--gutterMedium euiFlexGroup--alignItemsCenter euiFlexGroup--directionRow euiFlexGroup--responsive euiFlexGroup--wrap"
                                      >
                                        <EuiFlexItem
                                          className="euiSearchBar__searchHolder"
                                          grow={true}
                                        >
                                          <div
                                            className="euiFlexItem euiSearchBar__searchHolder"
                                          >
                                            <EuiSearchBox
                                              incremental={true}
                                              isInvalid={false}
                                              onSearch={[Function]}
                                              placeholder="Search..."
                                              query=""
                                            >
                                              <EuiFieldSearch
                                                aria-label="This is a search bar. As you type, the results lower in the page will automatically filter."
                                                compressed={false}
                                                defaultValue=""
                                                fullWidth={true}
                                                incremental={true}
                                                inputRef={[Function]}
                                                isClearable={true}
                                                isInvalid={false}
                                                isLoading={false}
                                                onSearch={[Function]}
                                                placeholder="Search..."
                                              >
                                                <EuiFormControlLayout
                                                  compressed={false}
                                                  fullWidth={true}
                                                  icon="search"
                                                  isLoading={false}
                                                >
                                                  <div
                                                    className="euiFormControlLayout euiFormControlLayout--fullWidth"
                                                  >
                                                    <div
                                                      className="euiFormControlLayout__childrenWrapper"
                                                    >
                                                      <EuiValidatableControl
                                                        isInvalid={false}
                                                      >
                                                        <input
                                                          aria-label="This is a search bar. As you type, the results lower in the page will automatically filter."
                                                          className="euiFieldSearch euiFieldSearch--fullWidth euiFieldSearch-isClearable"
                                                          defaultValue=""
                                                          onKeyUp={[Function]}
                                                          placeholder="Search..."
                                                          type="search"
                                                        />
                                                      </EuiValidatableControl>
                                                      <EuiFormControlLayoutIcons
                                                        icon="search"
                                                        isLoading={false}
                                                      >
                                                        <div
                                                          className="euiFormControlLayoutIcons"
                                                        >
                                                          <EuiFormControlLayoutCustomIcon
                                                            type="search"
                                                          >
                                                            <span
                                                              className="euiFormControlLayoutCustomIcon"
                                                            >
                                                              <EuiIcon
                                                                aria-hidden="true"
                                                                className="euiFormControlLayoutCustomIcon__icon"
                                                                type="search"
                                                              >
                                                                <EuiIconEmpty
                                                                  aria-hidden={true}
                                                                  className="euiIcon euiIcon--medium euiIcon-isLoading euiFormControlLayoutCustomIcon__icon"
                                                                  focusable="false"
                                                                  role="img"
                                                                  style={null}
                                                                >
                                                                  <svg
                                                                    aria-hidden={true}
                                                                    className="euiIcon euiIcon--medium euiIcon-isLoading euiFormControlLayoutCustomIcon__icon"
                                                                    focusable="false"
                                                                    height={16}
                                                                    role="img"
                                                                    style={null}
                                                                    viewBox="0 0 16 16"
                                                                    width={16}
                                                                    xmlns="http://www.w3.org/2000/svg"
                                                                  />
                                                                </EuiIconEmpty>
                                                              </EuiIcon>
                                                            </span>
                                                          </EuiFormControlLayoutCustomIcon>
                                                        </div>
                                                      </EuiFormControlLayoutIcons>
                                                    </div>
                                                  </div>
                                                </EuiFormControlLayout>
                                              </EuiFieldSearch>
                                            </EuiSearchBox>
                                          </div>
                                        </EuiFlexItem>
                                      </div>
                                    </EuiFlexGroup>
                                  </EuiSearchBar>
                                  <EuiSpacer
                                    size="l"
                                  >
                                    <div
                                      className="euiSpacer euiSpacer--l"
                                    />
                                  </EuiSpacer>
                                  <EuiBasicTable
                                    columns={
                                      Array [
                                        Object {
                                          "align": "left",
                                          "field": "name",
                                          "name": "File",
                                          "sortable": true,
                                        },
                                        Object {
                                          "field": "size",
                                          "name": "Size",
                                          "render": [Function],
                                          "sortable": true,
                                        },
                                        Object {
                                          "field": "date",
                                          "name": "Created",
                                          "render": [Function],
                                          "sortable": true,
                                        },
                                        Object {
                                          "align": "left",
                                          "name": "Actions",
                                          "render": [Function],
                                        },
                                      ]
                                    }
                                    items={Array []}
                                    loading={true}
                                    noItemsMessage={null}
                                    onChange={[Function]}
                                    pagination={
                                      Object {
                                        "hidePerPageOptions": undefined,
                                        "pageIndex": 0,
                                        "pageSize": 10,
                                        "pageSizeOptions": Array [
                                          10,
                                          25,
                                          50,
                                        ],
                                        "totalItemCount": 0,
                                      }
                                    }
                                    responsive={true}
                                    sorting={
                                      Object {
                                        "allowNeutralSort": true,
                                        "sort": Object {
                                          "direction": "desc",
                                          "field": "Created",
                                        },
                                      }
                                    }
                                    tableLayout="fixed"
                                  >
                                    <div
                                      className="euiBasicTable euiBasicTable-loading"
                                    >
                                      <div>
                                        <EuiTableHeaderMobile>
                                          <div
                                            className="euiTableHeaderMobile"
                                          >
                                            <EuiFlexGroup
                                              alignItems="baseline"
                                              justifyContent="spaceBetween"
                                              responsive={false}
                                            >
                                              <div
                                                className="euiFlexGroup euiFlexGroup--gutterLarge euiFlexGroup--alignItemsBaseline euiFlexGroup--justifyContentSpaceBetween euiFlexGroup--directionRow"
                                              >
                                                <EuiFlexItem
                                                  grow={false}
                                                >
                                                  <div
                                                    className="euiFlexItem euiFlexItem--flexGrowZero"
                                                  />
                                                </EuiFlexItem>
                                                <EuiFlexItem
                                                  grow={false}
                                                >
                                                  <div
                                                    className="euiFlexItem euiFlexItem--flexGrowZero"
                                                  >
                                                    <EuiTableSortMobile
                                                      items={
                                                        Array [
                                                          Object {
                                                            "isSortAscending": undefined,
                                                            "isSorted": false,
                                                            "key": "_data_s_name_0",
                                                            "name": "File",
                                                            "onSort": [Function],
                                                          },
                                                          Object {
                                                            "isSortAscending": undefined,
                                                            "isSorted": false,
                                                            "key": "_data_s_size_1",
                                                            "name": "Size",
                                                            "onSort": [Function],
                                                          },
                                                          Object {
                                                            "isSortAscending": false,
                                                            "isSorted": true,
                                                            "key": "_data_s_date_2",
                                                            "name": "Created",
                                                            "onSort": [Function],
                                                          },
                                                        ]
                                                      }
                                                    >
                                                      <div
                                                        className="euiTableSortMobile"
                                                      >
                                                        <EuiPopover
                                                          anchorPosition="downRight"
                                                          button={
                                                            <EuiButtonEmpty
                                                              flush="right"
                                                              iconSide="right"
                                                              iconType="arrowDown"
                                                              onClick={[Function]}
                                                              size="xs"
                                                            >
                                                              <EuiI18n
                                                                default="Sorting"
                                                                token="euiTableSortMobile.sorting"
                                                              />
                                                            </EuiButtonEmpty>
                                                          }
                                                          closePopover={[Function]}
                                                          display="inlineBlock"
                                                          hasArrow={true}
                                                          isOpen={false}
                                                          ownFocus={true}
                                                          panelPaddingSize="none"
                                                        >
                                                          <EuiOutsideClickDetector
                                                            isDisabled={true}
                                                            onOutsideClick={[Function]}
                                                          >
                                                            <div
                                                              className="euiPopover euiPopover--anchorDownRight"
                                                              onKeyDown={[Function]}
                                                              onMouseDown={[Function]}
                                                              onMouseUp={[Function]}
                                                              onTouchEnd={[Function]}
                                                              onTouchStart={[Function]}
                                                            >
                                                              <div
                                                                className="euiPopover__anchor"
                                                              >
                                                                <EuiButtonEmpty
                                                                  flush="right"
                                                                  iconSide="right"
                                                                  iconType="arrowDown"
                                                                  onClick={[Function]}
                                                                  size="xs"
                                                                >
                                                                  <button
                                                                    className="euiButtonEmpty euiButtonEmpty--primary euiButtonEmpty--xSmall euiButtonEmpty--flushRight"
                                                                    disabled={false}
                                                                    onClick={[Function]}
                                                                    type="button"
                                                                  >
                                                                    <EuiButtonContent
                                                                      className="euiButtonEmpty__content"
                                                                      iconSide="right"
                                                                      iconType="arrowDown"
                                                                      textProps={
                                                                        Object {
                                                                          "className": "euiButtonEmpty__text",
                                                                        }
                                                                      }
                                                                    >
                                                                      <span
                                                                        className="euiButtonContent euiButtonContent--iconRight euiButtonEmpty__content"
                                                                      >
                                                                        <EuiIcon
                                                                          className="euiButtonContent__icon"
                                                                          size="m"
                                                                          type="arrowDown"
                                                                        >
                                                                          <EuiIconEmpty
                                                                            aria-hidden={true}
                                                                            className="euiIcon euiIcon--medium euiIcon-isLoading euiButtonContent__icon"
                                                                            focusable="false"
                                                                            role="img"
                                                                            style={null}
                                                                          >
                                                                            <svg
                                                                              aria-hidden={true}
                                                                              className="euiIcon euiIcon--medium euiIcon-isLoading euiButtonContent__icon"
                                                                              focusable="false"
                                                                              height={16}
                                                                              role="img"
                                                                              style={null}
                                                                              viewBox="0 0 16 16"
                                                                              width={16}
                                                                              xmlns="http://www.w3.org/2000/svg"
                                                                            />
                                                                          </EuiIconEmpty>
                                                                        </EuiIcon>
                                                                        <span
                                                                          className="euiButtonEmpty__text"
                                                                        >
                                                                          <EuiI18n
                                                                            default="Sorting"
                                                                            token="euiTableSortMobile.sorting"
                                                                          >
                                                                            Sorting
                                                                          </EuiI18n>
                                                                        </span>
                                                                      </span>
                                                                    </EuiButtonContent>
                                                                  </button>
                                                                </EuiButtonEmpty>
                                                              </div>
                                                            </div>
                                                          </EuiOutsideClickDetector>
                                                        </EuiPopover>
                                                      </div>
                                                    </EuiTableSortMobile>
                                                  </div>
                                                </EuiFlexItem>
                                              </div>
                                            </EuiFlexGroup>
                                          </div>
                                        </EuiTableHeaderMobile>
                                        <EuiTable
                                          id="__table_4bc5cd91-e3f1-11eb-826c-2384d9bc46d4"
                                          responsive={true}
                                          tableLayout="fixed"
                                        >
                                          <table
                                            className="euiTable euiTable--responsive"
                                            id="__table_4bc5cd91-e3f1-11eb-826c-2384d9bc46d4"
                                            tabIndex={-1}
                                          >
                                            <EuiScreenReaderOnly>
                                              <caption
                                                className="euiScreenReaderOnly euiTableCaption"
                                              >
                                                <EuiDelayRender
                                                  delay={500}
                                                />
                                              </caption>
                                            </EuiScreenReaderOnly>
                                            <EuiTableHeader>
                                              <thead>
                                                <tr>
                                                  <EuiTableHeaderCell
                                                    align="left"
                                                    allowNeutralSort={true}
                                                    data-test-subj="tableHeaderCell_name_0"
                                                    isSorted={false}
                                                    key="_data_h_name_0"
                                                    onSort={[Function]}
                                                  >
                                                    <th
                                                      aria-live="polite"
                                                      aria-sort="none"
                                                      className="euiTableHeaderCell"
                                                      data-test-subj="tableHeaderCell_name_0"
                                                      role="columnheader"
                                                      scope="col"
                                                      style={
                                                        Object {
                                                          "width": undefined,
                                                        }
                                                      }
                                                    >
                                                      <button
                                                        className="euiTableHeaderButton"
                                                        data-test-subj="tableHeaderSortButton"
                                                        onClick={[Function]}
                                                        type="button"
                                                      >
                                                        <span
                                                          className="euiTableCellContent"
                                                        >
                                                          <EuiInnerText>
                                                            <EuiI18n
                                                              default="{innerText}; Sorted in {ariaSortValue} order"
                                                              token="euiTableHeaderCell.titleTextWithSort"
                                                              values={
                                                                Object {
                                                                  "ariaSortValue": "none",
                                                                  "innerText": "File",
                                                                }
                                                              }
                                                            >
                                                              <span
                                                                className="euiTableCellContent__text"
                                                                title="File"
                                                              >
                                                                File
                                                              </span>
                                                            </EuiI18n>
                                                          </EuiInnerText>
                                                          <EuiScreenReaderOnly>
                                                            <span
                                                              className="euiScreenReaderOnly"
                                                            >
                                                              <EuiI18n
                                                                default="Click to sort in ascending order"
                                                                token="euiTableHeaderCell.clickForAscending"
                                                              >
                                                                Click to sort in ascending order
                                                              </EuiI18n>
                                                            </span>
                                                          </EuiScreenReaderOnly>
                                                        </span>
                                                      </button>
                                                    </th>
                                                  </EuiTableHeaderCell>
                                                  <EuiTableHeaderCell
                                                    align="left"
                                                    allowNeutralSort={true}
                                                    data-test-subj="tableHeaderCell_size_1"
                                                    isSorted={false}
                                                    key="_data_h_size_1"
                                                    onSort={[Function]}
                                                  >
                                                    <th
                                                      aria-live="polite"
                                                      aria-sort="none"
                                                      className="euiTableHeaderCell"
                                                      data-test-subj="tableHeaderCell_size_1"
                                                      role="columnheader"
                                                      scope="col"
                                                      style={
                                                        Object {
                                                          "width": undefined,
                                                        }
                                                      }
                                                    >
                                                      <button
                                                        className="euiTableHeaderButton"
                                                        data-test-subj="tableHeaderSortButton"
                                                        onClick={[Function]}
                                                        type="button"
                                                      >
                                                        <span
                                                          className="euiTableCellContent"
                                                        >
                                                          <EuiInnerText>
                                                            <EuiI18n
                                                              default="{innerText}; Sorted in {ariaSortValue} order"
                                                              token="euiTableHeaderCell.titleTextWithSort"
                                                              values={
                                                                Object {
                                                                  "ariaSortValue": "none",
                                                                  "innerText": "Size",
                                                                }
                                                              }
                                                            >
                                                              <span
                                                                className="euiTableCellContent__text"
                                                                title="Size"
                                                              >
                                                                Size
                                                              </span>
                                                            </EuiI18n>
                                                          </EuiInnerText>
                                                          <EuiScreenReaderOnly>
                                                            <span
                                                              className="euiScreenReaderOnly"
                                                            >
                                                              <EuiI18n
                                                                default="Click to sort in ascending order"
                                                                token="euiTableHeaderCell.clickForAscending"
                                                              >
                                                                Click to sort in ascending order
                                                              </EuiI18n>
                                                            </span>
                                                          </EuiScreenReaderOnly>
                                                        </span>
                                                      </button>
                                                    </th>
                                                  </EuiTableHeaderCell>
                                                  <EuiTableHeaderCell
                                                    align="left"
                                                    allowNeutralSort={true}
                                                    data-test-subj="tableHeaderCell_date_2"
                                                    isSortAscending={false}
                                                    isSorted={true}
                                                    key="_data_h_date_2"
                                                    onSort={[Function]}
                                                  >
                                                    <th
                                                      aria-live="polite"
                                                      aria-sort="descending"
                                                      className="euiTableHeaderCell"
                                                      data-test-subj="tableHeaderCell_date_2"
                                                      role="columnheader"
                                                      scope="col"
                                                      style={
                                                        Object {
                                                          "width": undefined,
                                                        }
                                                      }
                                                    >
                                                      <button
                                                        className="euiTableHeaderButton euiTableHeaderButton-isSorted"
                                                        data-test-subj="tableHeaderSortButton"
                                                        onClick={[Function]}
                                                        type="button"
                                                      >
                                                        <span
                                                          className="euiTableCellContent"
                                                        >
                                                          <EuiInnerText>
                                                            <EuiI18n
                                                              default="{innerText}; Sorted in {ariaSortValue} order"
                                                              token="euiTableHeaderCell.titleTextWithSort"
                                                              values={
                                                                Object {
                                                                  "ariaSortValue": "descending",
                                                                  "innerText": "Created",
                                                                }
                                                              }
                                                            >
                                                              <span
                                                                className="euiTableCellContent__text"
                                                                title="Created; Sorted in descending order"
                                                              >
                                                                Created
                                                              </span>
                                                            </EuiI18n>
                                                          </EuiInnerText>
                                                          <EuiI18n
                                                            default="Sorted in {ariaSortValue} order"
                                                            token="euiTableHeaderCell.sortedAriaLabel"
                                                            values={
                                                              Object {
                                                                "ariaSortValue": "descending",
                                                              }
                                                            }
                                                          >
                                                            <EuiIcon
                                                              aria-label="Sorted in descending order"
                                                              className="euiTableSortIcon"
                                                              size="m"
                                                              type="sortDown"
                                                            >
                                                              <EuiIconEmpty
                                                                aria-hidden={true}
                                                                aria-label="Sorted in descending order"
                                                                className="euiIcon euiIcon--medium euiIcon-isLoading euiTableSortIcon"
                                                                focusable="false"
                                                                role="img"
                                                                style={null}
                                                              >
                                                                <svg
                                                                  aria-hidden={true}
                                                                  aria-label="Sorted in descending order"
                                                                  className="euiIcon euiIcon--medium euiIcon-isLoading euiTableSortIcon"
                                                                  focusable="false"
                                                                  height={16}
                                                                  role="img"
                                                                  style={null}
                                                                  viewBox="0 0 16 16"
                                                                  width={16}
                                                                  xmlns="http://www.w3.org/2000/svg"
                                                                />
                                                              </EuiIconEmpty>
                                                            </EuiIcon>
                                                          </EuiI18n>
                                                          <EuiScreenReaderOnly>
                                                            <span
                                                              className="euiScreenReaderOnly"
                                                            >
                                                              <EuiI18n
                                                                default="Click to unsort"
                                                                token="euiTableHeaderCell.clickForUnsort"
                                                              >
                                                                Click to unsort
                                                              </EuiI18n>
                                                            </span>
                                                          </EuiScreenReaderOnly>
                                                        </span>
                                                      </button>
                                                    </th>
                                                  </EuiTableHeaderCell>
                                                  <EuiTableHeaderCell
                                                    align="left"
                                                    data-test-subj="tableHeaderCell_Actions_3"
                                                    key="_computed_column_h_3"
                                                  >
                                                    <th
                                                      className="euiTableHeaderCell"
                                                      data-test-subj="tableHeaderCell_Actions_3"
                                                      role="columnheader"
                                                      scope="col"
                                                      style={
                                                        Object {
                                                          "width": undefined,
                                                        }
                                                      }
                                                    >
                                                      <div
                                                        className="euiTableCellContent"
                                                      >
                                                        <EuiInnerText>
                                                          <span
                                                            className="euiTableCellContent__text"
                                                            title="Actions"
                                                          >
                                                            Actions
                                                          </span>
                                                        </EuiInnerText>
                                                      </div>
                                                    </th>
                                                  </EuiTableHeaderCell>
                                                </tr>
                                              </thead>
                                            </EuiTableHeader>
                                            <EuiTableBody>
                                              <tbody>
                                                <EuiTableRow>
                                                  <tr
                                                    className="euiTableRow"
                                                  >
                                                    <EuiTableRowCell
                                                      align="center"
                                                      colSpan={4}
                                                      isMobileFullWidth={true}
                                                    >
                                                      <td
                                                        className="euiTableRowCell euiTableRowCell--isMobileFullWidth"
                                                        colSpan={4}
                                                        style={
                                                          Object {
                                                            "width": undefined,
                                                          }
                                                        }
                                                      >
                                                        <div
                                                          className="euiTableCellContent euiTableCellContent--alignCenter"
                                                        >
                                                          <span
                                                            className="euiTableCellContent__text"
                                                          />
                                                        </div>
                                                      </td>
                                                    </EuiTableRowCell>
                                                  </tr>
                                                </EuiTableRow>
                                              </tbody>
                                            </EuiTableBody>
                                          </table>
                                        </EuiTable>
                                      </div>
                                    </div>
                                  </EuiBasicTable>
                                </div>
                              </EuiInMemoryTable>
                            </div>
                          </WzReportingTable>
                        </Connect(WzReportingTable)>
                      </div>
                    </EuiFlexItem>
                  </div>
                </EuiFlexGroup>
              </div>
            </EuiPanel>
          </div>
        </EuiPage>
      </WzReportingOverview>
    </Provider>
  </WzReduxProvider>
</WzReporting>
=======
<WzReduxProvider>
  <WzReportingOverview />
</WzReduxProvider>
>>>>>>> a9f64451
`;<|MERGE_RESOLUTION|>--- conflicted
+++ resolved
@@ -1,968 +1,7 @@
 // Jest Snapshot v1, https://goo.gl/fbAQLP
 
 exports[`Reporting component renders correctly to match the snapshot 1`] = `
-<<<<<<< HEAD
-<WzReporting>
-  <WzReduxProvider>
-    <Provider
-      store={
-        Object {
-          "dispatch": [Function],
-          "getState": [Function],
-          "replaceReducer": [Function],
-          "subscribe": [Function],
-          Symbol(observable): [Function],
-        }
-      }
-    >
-      <WzReportingOverview>
-        <EuiPage
-          style={
-            Object {
-              "background": "transparent",
-            }
-          }
-        >
-          <div
-            className="euiPage"
-            style={
-              Object {
-                "background": "transparent",
-              }
-            }
-          >
-            <EuiPanel>
-              <div
-                className="euiPanel euiPanel--paddingMedium"
-              >
-                <EuiFlexGroup>
-                  <div
-                    className="euiFlexGroup euiFlexGroup--gutterLarge euiFlexGroup--directionRow euiFlexGroup--responsive"
-                  >
-                    <EuiFlexItem>
-                      <div
-                        className="euiFlexItem"
-                      >
-                        <EuiFlexGroup>
-                          <div
-                            className="euiFlexGroup euiFlexGroup--gutterLarge euiFlexGroup--directionRow euiFlexGroup--responsive"
-                          >
-                            <EuiFlexItem>
-                              <div
-                                className="euiFlexItem"
-                              >
-                                <EuiTitle>
-                                  <h2
-                                    className="euiTitle euiTitle--medium"
-                                  >
-                                    Reporting
-                                  </h2>
-                                </EuiTitle>
-                              </div>
-                            </EuiFlexItem>
-                          </div>
-                        </EuiFlexGroup>
-                      </div>
-                    </EuiFlexItem>
-                    <Connect(WzReportingActionButtons)>
-                      <WzReportingActionButtons
-                        state={
-                          Object {
-                            "isLoading": true,
-                            "isProcessing": true,
-                            "itemList": Array [],
-                            "showModal": false,
-                          }
-                        }
-                        updateIsProcessing={[Function]}
-                      >
-                        <EuiFlexItem
-                          grow={false}
-                        >
-                          <div
-                            className="euiFlexItem euiFlexItem--flexGrowZero"
-                          >
-                            <EuiButtonEmpty
-                              iconType="refresh"
-                              onClick={[Function]}
-                            >
-                              <button
-                                className="euiButtonEmpty euiButtonEmpty--primary"
-                                disabled={false}
-                                onClick={[Function]}
-                                type="button"
-                              >
-                                <EuiButtonContent
-                                  className="euiButtonEmpty__content"
-                                  iconSide="left"
-                                  iconType="refresh"
-                                  textProps={
-                                    Object {
-                                      "className": "euiButtonEmpty__text",
-                                    }
-                                  }
-                                >
-                                  <span
-                                    className="euiButtonContent euiButtonEmpty__content"
-                                  >
-                                    <EuiIcon
-                                      className="euiButtonContent__icon"
-                                      size="m"
-                                      type="refresh"
-                                    >
-                                      <EuiIconEmpty
-                                        aria-hidden={true}
-                                        className="euiIcon euiIcon--medium euiIcon-isLoading euiButtonContent__icon"
-                                        focusable="false"
-                                        role="img"
-                                        style={null}
-                                      >
-                                        <svg
-                                          aria-hidden={true}
-                                          className="euiIcon euiIcon--medium euiIcon-isLoading euiButtonContent__icon"
-                                          focusable="false"
-                                          height={16}
-                                          role="img"
-                                          style={null}
-                                          viewBox="0 0 16 16"
-                                          width={16}
-                                          xmlns="http://www.w3.org/2000/svg"
-                                        />
-                                      </EuiIconEmpty>
-                                    </EuiIcon>
-                                    <span
-                                      className="euiButtonEmpty__text"
-                                    >
-                                      Refresh
-                                    </span>
-                                  </span>
-                                </EuiButtonContent>
-                              </button>
-                            </EuiButtonEmpty>
-                          </div>
-                        </EuiFlexItem>
-                      </WzReportingActionButtons>
-                    </Connect(WzReportingActionButtons)>
-                  </div>
-                </EuiFlexGroup>
-                <EuiFlexGroup>
-                  <div
-                    className="euiFlexGroup euiFlexGroup--gutterLarge euiFlexGroup--directionRow euiFlexGroup--responsive"
-                  >
-                    <EuiFlexItem>
-                      <div
-                        className="euiFlexItem"
-                      >
-                        <EuiText
-                          color="subdued"
-                          style={
-                            Object {
-                              "paddingBottom": "15px",
-                            }
-                          }
-                        >
-                          <div
-                            className="euiText euiText--medium"
-                            style={
-                              Object {
-                                "paddingBottom": "15px",
-                              }
-                            }
-                          >
-                            <EuiTextColor
-                              color="subdued"
-                              component="div"
-                            >
-                              <div
-                                className="euiTextColor euiTextColor--subdued"
-                              >
-                                From here you can check all your reports.
-                              </div>
-                            </EuiTextColor>
-                          </div>
-                        </EuiText>
-                      </div>
-                    </EuiFlexItem>
-                  </div>
-                </EuiFlexGroup>
-                <EuiFlexGroup>
-                  <div
-                    className="euiFlexGroup euiFlexGroup--gutterLarge euiFlexGroup--directionRow euiFlexGroup--responsive"
-                  >
-                    <EuiFlexItem>
-                      <div
-                        className="euiFlexItem"
-                      >
-                        <Connect(WzReportingTable)>
-                          <WzReportingTable
-                            state={
-                              Object {
-                                "isLoading": true,
-                                "isProcessing": true,
-                                "itemList": Array [],
-                                "showModal": false,
-                              }
-                            }
-                            updateIsProcessing={[Function]}
-                            updateListItemsForRemove={[Function]}
-                            updateShowModal={[Function]}
-                          >
-                            <div>
-                              <EuiInMemoryTable
-                                columns={
-                                  Array [
-                                    Object {
-                                      "align": "left",
-                                      "field": "name",
-                                      "name": "File",
-                                      "sortable": true,
-                                    },
-                                    Object {
-                                      "field": "size",
-                                      "name": "Size",
-                                      "render": [Function],
-                                      "sortable": true,
-                                    },
-                                    Object {
-                                      "field": "date",
-                                      "name": "Created",
-                                      "render": [Function],
-                                      "sortable": true,
-                                    },
-                                    Object {
-                                      "align": "left",
-                                      "name": "Actions",
-                                      "render": [Function],
-                                    },
-                                  ]
-                                }
-                                items={Array []}
-                                loading={true}
-                                message={null}
-                                pagination={true}
-                                responsive={true}
-                                search={
-                                  Object {
-                                    "box": Object {
-                                      "incremental": true,
-                                    },
-                                  }
-                                }
-                                sorting={
-                                  Object {
-                                    "sort": Object {
-                                      "direction": "desc",
-                                      "field": "date",
-                                    },
-                                  }
-                                }
-                                tableLayout="fixed"
-                              >
-                                <div>
-                                  <EuiSearchBar
-                                    box={
-                                      Object {
-                                        "incremental": true,
-                                      }
-                                    }
-                                    onChange={[Function]}
-                                  >
-                                    <EuiFlexGroup
-                                      alignItems="center"
-                                      gutterSize="m"
-                                      wrap={true}
-                                    >
-                                      <div
-                                        className="euiFlexGroup euiFlexGroup--gutterMedium euiFlexGroup--alignItemsCenter euiFlexGroup--directionRow euiFlexGroup--responsive euiFlexGroup--wrap"
-                                      >
-                                        <EuiFlexItem
-                                          className="euiSearchBar__searchHolder"
-                                          grow={true}
-                                        >
-                                          <div
-                                            className="euiFlexItem euiSearchBar__searchHolder"
-                                          >
-                                            <EuiSearchBox
-                                              incremental={true}
-                                              isInvalid={false}
-                                              onSearch={[Function]}
-                                              placeholder="Search..."
-                                              query=""
-                                            >
-                                              <EuiFieldSearch
-                                                aria-label="This is a search bar. As you type, the results lower in the page will automatically filter."
-                                                compressed={false}
-                                                defaultValue=""
-                                                fullWidth={true}
-                                                incremental={true}
-                                                inputRef={[Function]}
-                                                isClearable={true}
-                                                isInvalid={false}
-                                                isLoading={false}
-                                                onSearch={[Function]}
-                                                placeholder="Search..."
-                                              >
-                                                <EuiFormControlLayout
-                                                  compressed={false}
-                                                  fullWidth={true}
-                                                  icon="search"
-                                                  isLoading={false}
-                                                >
-                                                  <div
-                                                    className="euiFormControlLayout euiFormControlLayout--fullWidth"
-                                                  >
-                                                    <div
-                                                      className="euiFormControlLayout__childrenWrapper"
-                                                    >
-                                                      <EuiValidatableControl
-                                                        isInvalid={false}
-                                                      >
-                                                        <input
-                                                          aria-label="This is a search bar. As you type, the results lower in the page will automatically filter."
-                                                          className="euiFieldSearch euiFieldSearch--fullWidth euiFieldSearch-isClearable"
-                                                          defaultValue=""
-                                                          onKeyUp={[Function]}
-                                                          placeholder="Search..."
-                                                          type="search"
-                                                        />
-                                                      </EuiValidatableControl>
-                                                      <EuiFormControlLayoutIcons
-                                                        icon="search"
-                                                        isLoading={false}
-                                                      >
-                                                        <div
-                                                          className="euiFormControlLayoutIcons"
-                                                        >
-                                                          <EuiFormControlLayoutCustomIcon
-                                                            type="search"
-                                                          >
-                                                            <span
-                                                              className="euiFormControlLayoutCustomIcon"
-                                                            >
-                                                              <EuiIcon
-                                                                aria-hidden="true"
-                                                                className="euiFormControlLayoutCustomIcon__icon"
-                                                                type="search"
-                                                              >
-                                                                <EuiIconEmpty
-                                                                  aria-hidden={true}
-                                                                  className="euiIcon euiIcon--medium euiIcon-isLoading euiFormControlLayoutCustomIcon__icon"
-                                                                  focusable="false"
-                                                                  role="img"
-                                                                  style={null}
-                                                                >
-                                                                  <svg
-                                                                    aria-hidden={true}
-                                                                    className="euiIcon euiIcon--medium euiIcon-isLoading euiFormControlLayoutCustomIcon__icon"
-                                                                    focusable="false"
-                                                                    height={16}
-                                                                    role="img"
-                                                                    style={null}
-                                                                    viewBox="0 0 16 16"
-                                                                    width={16}
-                                                                    xmlns="http://www.w3.org/2000/svg"
-                                                                  />
-                                                                </EuiIconEmpty>
-                                                              </EuiIcon>
-                                                            </span>
-                                                          </EuiFormControlLayoutCustomIcon>
-                                                        </div>
-                                                      </EuiFormControlLayoutIcons>
-                                                    </div>
-                                                  </div>
-                                                </EuiFormControlLayout>
-                                              </EuiFieldSearch>
-                                            </EuiSearchBox>
-                                          </div>
-                                        </EuiFlexItem>
-                                      </div>
-                                    </EuiFlexGroup>
-                                  </EuiSearchBar>
-                                  <EuiSpacer
-                                    size="l"
-                                  >
-                                    <div
-                                      className="euiSpacer euiSpacer--l"
-                                    />
-                                  </EuiSpacer>
-                                  <EuiBasicTable
-                                    columns={
-                                      Array [
-                                        Object {
-                                          "align": "left",
-                                          "field": "name",
-                                          "name": "File",
-                                          "sortable": true,
-                                        },
-                                        Object {
-                                          "field": "size",
-                                          "name": "Size",
-                                          "render": [Function],
-                                          "sortable": true,
-                                        },
-                                        Object {
-                                          "field": "date",
-                                          "name": "Created",
-                                          "render": [Function],
-                                          "sortable": true,
-                                        },
-                                        Object {
-                                          "align": "left",
-                                          "name": "Actions",
-                                          "render": [Function],
-                                        },
-                                      ]
-                                    }
-                                    items={Array []}
-                                    loading={true}
-                                    noItemsMessage={null}
-                                    onChange={[Function]}
-                                    pagination={
-                                      Object {
-                                        "hidePerPageOptions": undefined,
-                                        "pageIndex": 0,
-                                        "pageSize": 10,
-                                        "pageSizeOptions": Array [
-                                          10,
-                                          25,
-                                          50,
-                                        ],
-                                        "totalItemCount": 0,
-                                      }
-                                    }
-                                    responsive={true}
-                                    sorting={
-                                      Object {
-                                        "allowNeutralSort": true,
-                                        "sort": Object {
-                                          "direction": "desc",
-                                          "field": "Created",
-                                        },
-                                      }
-                                    }
-                                    tableLayout="fixed"
-                                  >
-                                    <div
-                                      className="euiBasicTable euiBasicTable-loading"
-                                    >
-                                      <div>
-                                        <EuiTableHeaderMobile>
-                                          <div
-                                            className="euiTableHeaderMobile"
-                                          >
-                                            <EuiFlexGroup
-                                              alignItems="baseline"
-                                              justifyContent="spaceBetween"
-                                              responsive={false}
-                                            >
-                                              <div
-                                                className="euiFlexGroup euiFlexGroup--gutterLarge euiFlexGroup--alignItemsBaseline euiFlexGroup--justifyContentSpaceBetween euiFlexGroup--directionRow"
-                                              >
-                                                <EuiFlexItem
-                                                  grow={false}
-                                                >
-                                                  <div
-                                                    className="euiFlexItem euiFlexItem--flexGrowZero"
-                                                  />
-                                                </EuiFlexItem>
-                                                <EuiFlexItem
-                                                  grow={false}
-                                                >
-                                                  <div
-                                                    className="euiFlexItem euiFlexItem--flexGrowZero"
-                                                  >
-                                                    <EuiTableSortMobile
-                                                      items={
-                                                        Array [
-                                                          Object {
-                                                            "isSortAscending": undefined,
-                                                            "isSorted": false,
-                                                            "key": "_data_s_name_0",
-                                                            "name": "File",
-                                                            "onSort": [Function],
-                                                          },
-                                                          Object {
-                                                            "isSortAscending": undefined,
-                                                            "isSorted": false,
-                                                            "key": "_data_s_size_1",
-                                                            "name": "Size",
-                                                            "onSort": [Function],
-                                                          },
-                                                          Object {
-                                                            "isSortAscending": false,
-                                                            "isSorted": true,
-                                                            "key": "_data_s_date_2",
-                                                            "name": "Created",
-                                                            "onSort": [Function],
-                                                          },
-                                                        ]
-                                                      }
-                                                    >
-                                                      <div
-                                                        className="euiTableSortMobile"
-                                                      >
-                                                        <EuiPopover
-                                                          anchorPosition="downRight"
-                                                          button={
-                                                            <EuiButtonEmpty
-                                                              flush="right"
-                                                              iconSide="right"
-                                                              iconType="arrowDown"
-                                                              onClick={[Function]}
-                                                              size="xs"
-                                                            >
-                                                              <EuiI18n
-                                                                default="Sorting"
-                                                                token="euiTableSortMobile.sorting"
-                                                              />
-                                                            </EuiButtonEmpty>
-                                                          }
-                                                          closePopover={[Function]}
-                                                          display="inlineBlock"
-                                                          hasArrow={true}
-                                                          isOpen={false}
-                                                          ownFocus={true}
-                                                          panelPaddingSize="none"
-                                                        >
-                                                          <EuiOutsideClickDetector
-                                                            isDisabled={true}
-                                                            onOutsideClick={[Function]}
-                                                          >
-                                                            <div
-                                                              className="euiPopover euiPopover--anchorDownRight"
-                                                              onKeyDown={[Function]}
-                                                              onMouseDown={[Function]}
-                                                              onMouseUp={[Function]}
-                                                              onTouchEnd={[Function]}
-                                                              onTouchStart={[Function]}
-                                                            >
-                                                              <div
-                                                                className="euiPopover__anchor"
-                                                              >
-                                                                <EuiButtonEmpty
-                                                                  flush="right"
-                                                                  iconSide="right"
-                                                                  iconType="arrowDown"
-                                                                  onClick={[Function]}
-                                                                  size="xs"
-                                                                >
-                                                                  <button
-                                                                    className="euiButtonEmpty euiButtonEmpty--primary euiButtonEmpty--xSmall euiButtonEmpty--flushRight"
-                                                                    disabled={false}
-                                                                    onClick={[Function]}
-                                                                    type="button"
-                                                                  >
-                                                                    <EuiButtonContent
-                                                                      className="euiButtonEmpty__content"
-                                                                      iconSide="right"
-                                                                      iconType="arrowDown"
-                                                                      textProps={
-                                                                        Object {
-                                                                          "className": "euiButtonEmpty__text",
-                                                                        }
-                                                                      }
-                                                                    >
-                                                                      <span
-                                                                        className="euiButtonContent euiButtonContent--iconRight euiButtonEmpty__content"
-                                                                      >
-                                                                        <EuiIcon
-                                                                          className="euiButtonContent__icon"
-                                                                          size="m"
-                                                                          type="arrowDown"
-                                                                        >
-                                                                          <EuiIconEmpty
-                                                                            aria-hidden={true}
-                                                                            className="euiIcon euiIcon--medium euiIcon-isLoading euiButtonContent__icon"
-                                                                            focusable="false"
-                                                                            role="img"
-                                                                            style={null}
-                                                                          >
-                                                                            <svg
-                                                                              aria-hidden={true}
-                                                                              className="euiIcon euiIcon--medium euiIcon-isLoading euiButtonContent__icon"
-                                                                              focusable="false"
-                                                                              height={16}
-                                                                              role="img"
-                                                                              style={null}
-                                                                              viewBox="0 0 16 16"
-                                                                              width={16}
-                                                                              xmlns="http://www.w3.org/2000/svg"
-                                                                            />
-                                                                          </EuiIconEmpty>
-                                                                        </EuiIcon>
-                                                                        <span
-                                                                          className="euiButtonEmpty__text"
-                                                                        >
-                                                                          <EuiI18n
-                                                                            default="Sorting"
-                                                                            token="euiTableSortMobile.sorting"
-                                                                          >
-                                                                            Sorting
-                                                                          </EuiI18n>
-                                                                        </span>
-                                                                      </span>
-                                                                    </EuiButtonContent>
-                                                                  </button>
-                                                                </EuiButtonEmpty>
-                                                              </div>
-                                                            </div>
-                                                          </EuiOutsideClickDetector>
-                                                        </EuiPopover>
-                                                      </div>
-                                                    </EuiTableSortMobile>
-                                                  </div>
-                                                </EuiFlexItem>
-                                              </div>
-                                            </EuiFlexGroup>
-                                          </div>
-                                        </EuiTableHeaderMobile>
-                                        <EuiTable
-                                          id="__table_4bc5cd91-e3f1-11eb-826c-2384d9bc46d4"
-                                          responsive={true}
-                                          tableLayout="fixed"
-                                        >
-                                          <table
-                                            className="euiTable euiTable--responsive"
-                                            id="__table_4bc5cd91-e3f1-11eb-826c-2384d9bc46d4"
-                                            tabIndex={-1}
-                                          >
-                                            <EuiScreenReaderOnly>
-                                              <caption
-                                                className="euiScreenReaderOnly euiTableCaption"
-                                              >
-                                                <EuiDelayRender
-                                                  delay={500}
-                                                />
-                                              </caption>
-                                            </EuiScreenReaderOnly>
-                                            <EuiTableHeader>
-                                              <thead>
-                                                <tr>
-                                                  <EuiTableHeaderCell
-                                                    align="left"
-                                                    allowNeutralSort={true}
-                                                    data-test-subj="tableHeaderCell_name_0"
-                                                    isSorted={false}
-                                                    key="_data_h_name_0"
-                                                    onSort={[Function]}
-                                                  >
-                                                    <th
-                                                      aria-live="polite"
-                                                      aria-sort="none"
-                                                      className="euiTableHeaderCell"
-                                                      data-test-subj="tableHeaderCell_name_0"
-                                                      role="columnheader"
-                                                      scope="col"
-                                                      style={
-                                                        Object {
-                                                          "width": undefined,
-                                                        }
-                                                      }
-                                                    >
-                                                      <button
-                                                        className="euiTableHeaderButton"
-                                                        data-test-subj="tableHeaderSortButton"
-                                                        onClick={[Function]}
-                                                        type="button"
-                                                      >
-                                                        <span
-                                                          className="euiTableCellContent"
-                                                        >
-                                                          <EuiInnerText>
-                                                            <EuiI18n
-                                                              default="{innerText}; Sorted in {ariaSortValue} order"
-                                                              token="euiTableHeaderCell.titleTextWithSort"
-                                                              values={
-                                                                Object {
-                                                                  "ariaSortValue": "none",
-                                                                  "innerText": "File",
-                                                                }
-                                                              }
-                                                            >
-                                                              <span
-                                                                className="euiTableCellContent__text"
-                                                                title="File"
-                                                              >
-                                                                File
-                                                              </span>
-                                                            </EuiI18n>
-                                                          </EuiInnerText>
-                                                          <EuiScreenReaderOnly>
-                                                            <span
-                                                              className="euiScreenReaderOnly"
-                                                            >
-                                                              <EuiI18n
-                                                                default="Click to sort in ascending order"
-                                                                token="euiTableHeaderCell.clickForAscending"
-                                                              >
-                                                                Click to sort in ascending order
-                                                              </EuiI18n>
-                                                            </span>
-                                                          </EuiScreenReaderOnly>
-                                                        </span>
-                                                      </button>
-                                                    </th>
-                                                  </EuiTableHeaderCell>
-                                                  <EuiTableHeaderCell
-                                                    align="left"
-                                                    allowNeutralSort={true}
-                                                    data-test-subj="tableHeaderCell_size_1"
-                                                    isSorted={false}
-                                                    key="_data_h_size_1"
-                                                    onSort={[Function]}
-                                                  >
-                                                    <th
-                                                      aria-live="polite"
-                                                      aria-sort="none"
-                                                      className="euiTableHeaderCell"
-                                                      data-test-subj="tableHeaderCell_size_1"
-                                                      role="columnheader"
-                                                      scope="col"
-                                                      style={
-                                                        Object {
-                                                          "width": undefined,
-                                                        }
-                                                      }
-                                                    >
-                                                      <button
-                                                        className="euiTableHeaderButton"
-                                                        data-test-subj="tableHeaderSortButton"
-                                                        onClick={[Function]}
-                                                        type="button"
-                                                      >
-                                                        <span
-                                                          className="euiTableCellContent"
-                                                        >
-                                                          <EuiInnerText>
-                                                            <EuiI18n
-                                                              default="{innerText}; Sorted in {ariaSortValue} order"
-                                                              token="euiTableHeaderCell.titleTextWithSort"
-                                                              values={
-                                                                Object {
-                                                                  "ariaSortValue": "none",
-                                                                  "innerText": "Size",
-                                                                }
-                                                              }
-                                                            >
-                                                              <span
-                                                                className="euiTableCellContent__text"
-                                                                title="Size"
-                                                              >
-                                                                Size
-                                                              </span>
-                                                            </EuiI18n>
-                                                          </EuiInnerText>
-                                                          <EuiScreenReaderOnly>
-                                                            <span
-                                                              className="euiScreenReaderOnly"
-                                                            >
-                                                              <EuiI18n
-                                                                default="Click to sort in ascending order"
-                                                                token="euiTableHeaderCell.clickForAscending"
-                                                              >
-                                                                Click to sort in ascending order
-                                                              </EuiI18n>
-                                                            </span>
-                                                          </EuiScreenReaderOnly>
-                                                        </span>
-                                                      </button>
-                                                    </th>
-                                                  </EuiTableHeaderCell>
-                                                  <EuiTableHeaderCell
-                                                    align="left"
-                                                    allowNeutralSort={true}
-                                                    data-test-subj="tableHeaderCell_date_2"
-                                                    isSortAscending={false}
-                                                    isSorted={true}
-                                                    key="_data_h_date_2"
-                                                    onSort={[Function]}
-                                                  >
-                                                    <th
-                                                      aria-live="polite"
-                                                      aria-sort="descending"
-                                                      className="euiTableHeaderCell"
-                                                      data-test-subj="tableHeaderCell_date_2"
-                                                      role="columnheader"
-                                                      scope="col"
-                                                      style={
-                                                        Object {
-                                                          "width": undefined,
-                                                        }
-                                                      }
-                                                    >
-                                                      <button
-                                                        className="euiTableHeaderButton euiTableHeaderButton-isSorted"
-                                                        data-test-subj="tableHeaderSortButton"
-                                                        onClick={[Function]}
-                                                        type="button"
-                                                      >
-                                                        <span
-                                                          className="euiTableCellContent"
-                                                        >
-                                                          <EuiInnerText>
-                                                            <EuiI18n
-                                                              default="{innerText}; Sorted in {ariaSortValue} order"
-                                                              token="euiTableHeaderCell.titleTextWithSort"
-                                                              values={
-                                                                Object {
-                                                                  "ariaSortValue": "descending",
-                                                                  "innerText": "Created",
-                                                                }
-                                                              }
-                                                            >
-                                                              <span
-                                                                className="euiTableCellContent__text"
-                                                                title="Created; Sorted in descending order"
-                                                              >
-                                                                Created
-                                                              </span>
-                                                            </EuiI18n>
-                                                          </EuiInnerText>
-                                                          <EuiI18n
-                                                            default="Sorted in {ariaSortValue} order"
-                                                            token="euiTableHeaderCell.sortedAriaLabel"
-                                                            values={
-                                                              Object {
-                                                                "ariaSortValue": "descending",
-                                                              }
-                                                            }
-                                                          >
-                                                            <EuiIcon
-                                                              aria-label="Sorted in descending order"
-                                                              className="euiTableSortIcon"
-                                                              size="m"
-                                                              type="sortDown"
-                                                            >
-                                                              <EuiIconEmpty
-                                                                aria-hidden={true}
-                                                                aria-label="Sorted in descending order"
-                                                                className="euiIcon euiIcon--medium euiIcon-isLoading euiTableSortIcon"
-                                                                focusable="false"
-                                                                role="img"
-                                                                style={null}
-                                                              >
-                                                                <svg
-                                                                  aria-hidden={true}
-                                                                  aria-label="Sorted in descending order"
-                                                                  className="euiIcon euiIcon--medium euiIcon-isLoading euiTableSortIcon"
-                                                                  focusable="false"
-                                                                  height={16}
-                                                                  role="img"
-                                                                  style={null}
-                                                                  viewBox="0 0 16 16"
-                                                                  width={16}
-                                                                  xmlns="http://www.w3.org/2000/svg"
-                                                                />
-                                                              </EuiIconEmpty>
-                                                            </EuiIcon>
-                                                          </EuiI18n>
-                                                          <EuiScreenReaderOnly>
-                                                            <span
-                                                              className="euiScreenReaderOnly"
-                                                            >
-                                                              <EuiI18n
-                                                                default="Click to unsort"
-                                                                token="euiTableHeaderCell.clickForUnsort"
-                                                              >
-                                                                Click to unsort
-                                                              </EuiI18n>
-                                                            </span>
-                                                          </EuiScreenReaderOnly>
-                                                        </span>
-                                                      </button>
-                                                    </th>
-                                                  </EuiTableHeaderCell>
-                                                  <EuiTableHeaderCell
-                                                    align="left"
-                                                    data-test-subj="tableHeaderCell_Actions_3"
-                                                    key="_computed_column_h_3"
-                                                  >
-                                                    <th
-                                                      className="euiTableHeaderCell"
-                                                      data-test-subj="tableHeaderCell_Actions_3"
-                                                      role="columnheader"
-                                                      scope="col"
-                                                      style={
-                                                        Object {
-                                                          "width": undefined,
-                                                        }
-                                                      }
-                                                    >
-                                                      <div
-                                                        className="euiTableCellContent"
-                                                      >
-                                                        <EuiInnerText>
-                                                          <span
-                                                            className="euiTableCellContent__text"
-                                                            title="Actions"
-                                                          >
-                                                            Actions
-                                                          </span>
-                                                        </EuiInnerText>
-                                                      </div>
-                                                    </th>
-                                                  </EuiTableHeaderCell>
-                                                </tr>
-                                              </thead>
-                                            </EuiTableHeader>
-                                            <EuiTableBody>
-                                              <tbody>
-                                                <EuiTableRow>
-                                                  <tr
-                                                    className="euiTableRow"
-                                                  >
-                                                    <EuiTableRowCell
-                                                      align="center"
-                                                      colSpan={4}
-                                                      isMobileFullWidth={true}
-                                                    >
-                                                      <td
-                                                        className="euiTableRowCell euiTableRowCell--isMobileFullWidth"
-                                                        colSpan={4}
-                                                        style={
-                                                          Object {
-                                                            "width": undefined,
-                                                          }
-                                                        }
-                                                      >
-                                                        <div
-                                                          className="euiTableCellContent euiTableCellContent--alignCenter"
-                                                        >
-                                                          <span
-                                                            className="euiTableCellContent__text"
-                                                          />
-                                                        </div>
-                                                      </td>
-                                                    </EuiTableRowCell>
-                                                  </tr>
-                                                </EuiTableRow>
-                                              </tbody>
-                                            </EuiTableBody>
-                                          </table>
-                                        </EuiTable>
-                                      </div>
-                                    </div>
-                                  </EuiBasicTable>
-                                </div>
-                              </EuiInMemoryTable>
-                            </div>
-                          </WzReportingTable>
-                        </Connect(WzReportingTable)>
-                      </div>
-                    </EuiFlexItem>
-                  </div>
-                </EuiFlexGroup>
-              </div>
-            </EuiPanel>
-          </div>
-        </EuiPage>
-      </WzReportingOverview>
-    </Provider>
-  </WzReduxProvider>
-</WzReporting>
-=======
 <WzReduxProvider>
   <WzReportingOverview />
 </WzReduxProvider>
->>>>>>> a9f64451
 `;