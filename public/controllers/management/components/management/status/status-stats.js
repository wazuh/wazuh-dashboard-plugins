--- conflicted
+++ resolved
@@ -32,11 +32,6 @@
       description: 'Agents coverage',
       status: 'coverage'
     })
-    this.agentStatus.push({
-      color: undefined,
-      description: 'Synced agents',
-      status: 'synced'
-    })
   }
 
   componentDidMount() {
@@ -54,21 +49,12 @@
     const metric = {
       [status]: stats?.agentsCount?.[status],
       coverage: `${stats?.agentsCoverage}%`,
-<<<<<<< HEAD
-      synced: `${stats?.agentsSynced}%`
-    };
-    return metric[status];
-  }
-=======
     };
     return metric[status];
   }
 
   render() {
->>>>>>> 4841223a
 
-  render() {
-    
     return (
       <div>
         <EuiFlexGroup>
