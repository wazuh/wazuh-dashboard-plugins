/*
 * Wazuh app - React component for building the status view
 *
 * Copyright (C) 2015-2020 Wazuh, Inc.
 *
 * This program is free software; you can redistribute it and/or modify
 * it under the terms of the GNU General Public License as published by
 * the Free Software Foundation; either version 2 of the License, or
 * (at your option) any later version.
 *
 * Find more information about this on the LICENSE file.
 */
import React, { Component } from 'react';
import {
  EuiFlexItem,
  EuiFlexGroup,
  EuiPanel,
  EuiTitle,
  EuiProgress,
  EuiPage,
  EuiSpacer,
  EuiFlexGrid
} from '@elastic/eui';

import { connect } from 'react-redux';
import {
  updateLoadingStatus,
  updateAdminMode,
  updateListNodes,
  updateSelectedNode,
  updateListDaemons,
  updateStats,
  updateNodeInfo,
  updateAgentInfo,
  updateClusterEnabled,
  cleanInfo
} from '../../../../../redux/actions/statusActions';
import checkAdminMode from './utils/check-admin-mode';
import StatusHandler from './utils/status-handler';

// Wazuh components
import WzStatusActionButtons from './actions-buttons-main';
import WzStatusDaemons from './status-daemons';
import WzStatusStats from './status-stats';
import WzStatusNodeInfo from './status-node-info';
import WzStatusAgentInfo from './status-agent-info';

import { toastNotifications } from 'ui/notify';

export class WzStatusOverview extends Component {
  _isMounted = false;
  constructor(props) {
    super(props);

    this.statusHandler = StatusHandler;

    this.state = {
      isLoading: false
    };
  }

  componentDidMount() {
    this._isMounted = true;
    this.fetchData();
  }

  componentDidUpdate() {}

  componentWillUnmount() {
    this._isMounted = false;
    this.props.cleanInfo();
  }

  objToArr(obj) {
    const arr = [];
    for (const key in obj) arr.push({ key, value: obj[key] });
    return arr;
  }

  /**
   * Fetchs all required data
   */
  async fetchData() {
    this.props.updateLoadingStatus(true);
    //Set the admin mode
    const admin = await checkAdminMode();
    this.props.updateAdminMode(admin);

    const agSumm = await this.statusHandler.agentsSummary();
    const clusStat = await this.statusHandler.clusterStatus();
    const manInfo = await this.statusHandler.managerInfo();

    const data = [];
    data.push(agSumm);
    data.push(clusStat);
    data.push(manInfo);

    const parsedData = data.map(
      item => ((item || {}).data || {}).data || false
    );
    const [stats, clusterStatus, managerInfo] = parsedData;

    // Once Wazuh core fixes agent 000 issues, this should be adjusted
    const active = stats.active - 1;
    const total = stats.total - 1;

    this.props.updateStats({
      agentsCountActive: active,
      agentsCountDisconnected: stats.disconnected,
      agentsCountNeverConnected: stats.never_connected,
      agentsCountTotal: total,
      agentsCoverity: total ? (active / total) * 100 : 0
    });

    this.props.updateClusterEnabled(
      clusterStatus && clusterStatus.enabled === 'yes'
    );

    if (
      clusterStatus &&
      clusterStatus.enabled === 'yes' &&
      clusterStatus.running === 'yes'
    ) {
      const nodes = await this.statusHandler.clusterNodes();
      const listNodes = nodes.data.data.affected_items;
      this.props.updateListNodes(listNodes);
<<<<<<< HEAD
      const masterNode = nodes.data.data.affected_items.filter(item => item.type === 'master')[0];
      this.props.updateSelectedNode(masterNode.name);
      const daemons = await this.statusHandler.clusterNodeStatus(masterNode.name);
      const listDaemons = this.objToArr(daemons.data.data.affected_items[0]);
      this.props.updateListDaemons(listDaemons);
      const nodeInfo = await this.statusHandler.clusterNodeInfo(masterNode.name);
      this.props.updateNodeInfo(nodeInfo.data.data.affected_items[0]);
=======
      const masterNode = nodes.data.data.items.filter(
        item => item.type === 'master'
      )[0];
      this.props.updateSelectedNode(masterNode.name);
      const daemons = await this.statusHandler.clusterNodeStatus(
        masterNode.name
      );
      const listDaemons = this.objToArr(daemons.data.data);
      this.props.updateListDaemons(listDaemons);
      const nodeInfo = await this.statusHandler.clusterNodeInfo(
        masterNode.name
      );
      this.props.updateNodeInfo(nodeInfo.data.data);
>>>>>>> 4696e115
    } else {
      if (
        clusterStatus &&
        clusterStatus.enabled === 'yes' &&
        clusterStatus.running === 'no'
      ) {
        this.showToast(
          'danger',
          `Cluster is enabled but it's not running, please check your cluster health.`,
          3000
        );
      } else {
        const daemons = await this.statusHandler.managerStatus();
        const listDaemons = this.objToArr(daemons.data.data.affected_items[0]);
        this.props.updateListDaemons(listDaemons);
        const nodeInfo = await this.statusHandler.clusterNodeInfo(masterNode.name);
        this.props.updateNodeInfo(nodeInfo.data.data.affected_items[0]);
      }
    }
    const lastAgentRaw = await this.statusHandler.lastAgentRaw();
    const [lastAgent] = lastAgentRaw.data.data.affected_items;

    this.props.updateAgentInfo(lastAgent);
    this.props.updateLoadingStatus(false);

    return;
  }

  showToast = (color, text, time) => {
    toastNotifications.add({
      color: color,
      title: text,
      toastLifeTimeMs: time
    });
  };

  render() {
    const {
      isLoading,
      listDaemons,
      stats,
      nodeInfo,
      agentInfo
    } = this.props.state;

    return (
      <EuiPage style={{ background: 'transparent' }}>
        <EuiPanel>
          <EuiFlexGroup>
            <EuiFlexItem>
              <EuiFlexGroup>
                <EuiFlexItem>
                  <EuiTitle>
                    <h2>Status</h2>
                  </EuiTitle>
                </EuiFlexItem>
              </EuiFlexGroup>
            </EuiFlexItem>
            <WzStatusActionButtons />
          </EuiFlexGroup>
          <EuiFlexGroup>
            <EuiFlexItem>
              {isLoading && <EuiProgress size="xs" color="primary" />}
              {!isLoading && listDaemons && <WzStatusDaemons />}
              <EuiSpacer size="l" />
              {!isLoading && stats && <WzStatusStats />}
              <EuiSpacer size="l" />
              {!isLoading && (
                <EuiFlexGrid columns={2}>
                  {nodeInfo && (
                    <EuiFlexItem>
                      <WzStatusNodeInfo />
                    </EuiFlexItem>
                  )}
                  {agentInfo && (
                    <EuiFlexItem>
                      <WzStatusAgentInfo />
                    </EuiFlexItem>
                  )}
                </EuiFlexGrid>
              )}
            </EuiFlexItem>
          </EuiFlexGroup>
        </EuiPanel>
      </EuiPage>
    );
  }
}

const mapStateToProps = state => {
  return {
    state: state.statusReducers
  };
};

const mapDispatchToProps = dispatch => {
  return {
    updateLoadingStatus: status => dispatch(updateLoadingStatus(status)),
    updateAdminMode: status => dispatch(updateAdminMode(status)),
    updateListNodes: listNodes => dispatch(updateListNodes(listNodes)),
    updateSelectedNode: selectedNode =>
      dispatch(updateSelectedNode(selectedNode)),
    updateListDaemons: listDaemons => dispatch(updateListDaemons(listDaemons)),
    updateStats: stats => dispatch(updateStats(stats)),
    updateNodeInfo: nodeInfo => dispatch(updateNodeInfo(nodeInfo)),
    updateAgentInfo: agentInfo => dispatch(updateAgentInfo(agentInfo)),
    updateClusterEnabled: clusterEnabled =>
      dispatch(updateClusterEnabled(clusterEnabled)),
    cleanInfo: () => dispatch(cleanInfo())
  };
};

export default connect(
  mapStateToProps,
  mapDispatchToProps
)(WzStatusOverview);<|MERGE_RESOLUTION|>--- conflicted
+++ resolved
@@ -124,7 +124,6 @@
       const nodes = await this.statusHandler.clusterNodes();
       const listNodes = nodes.data.data.affected_items;
       this.props.updateListNodes(listNodes);
-<<<<<<< HEAD
       const masterNode = nodes.data.data.affected_items.filter(item => item.type === 'master')[0];
       this.props.updateSelectedNode(masterNode.name);
       const daemons = await this.statusHandler.clusterNodeStatus(masterNode.name);
@@ -132,21 +131,6 @@
       this.props.updateListDaemons(listDaemons);
       const nodeInfo = await this.statusHandler.clusterNodeInfo(masterNode.name);
       this.props.updateNodeInfo(nodeInfo.data.data.affected_items[0]);
-=======
-      const masterNode = nodes.data.data.items.filter(
-        item => item.type === 'master'
-      )[0];
-      this.props.updateSelectedNode(masterNode.name);
-      const daemons = await this.statusHandler.clusterNodeStatus(
-        masterNode.name
-      );
-      const listDaemons = this.objToArr(daemons.data.data);
-      this.props.updateListDaemons(listDaemons);
-      const nodeInfo = await this.statusHandler.clusterNodeInfo(
-        masterNode.name
-      );
-      this.props.updateNodeInfo(nodeInfo.data.data);
->>>>>>> 4696e115
     } else {
       if (
         clusterStatus &&
