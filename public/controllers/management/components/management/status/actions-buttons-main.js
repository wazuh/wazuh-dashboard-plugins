/*
 * Wazuh app - React component of actions buttons for status.
 * Copyright (C) 2015-2022 Wazuh, Inc.
 *
 * This program is free software; you can redistribute it and/or modify
 * it under the terms of the GNU General Public License as published by
 * the Free Software Foundation; either version 2 of the License, or
 * (at your option) any later version.
 *
 * Find more information about this on the LICENSE file.
 */
import React, { Component, Fragment } from 'react';
// Eui components
import { EuiFlexItem, EuiSelect, EuiOverlayMask, EuiConfirmModal } from '@elastic/eui';

import { connect } from 'react-redux';

import {
  updateLoadingStatus,
  updateListDaemons,
  updateNodeInfo,
  updateSelectedNode,
  updateStats,
  updateAgentInfo,
} from '../../../../../redux/actions/statusActions';

import StatusHandler from './utils/status-handler';
import { getToasts } from '../../../../../kibana-services';
import { WzButtonPermissions } from '../../../../../components/common/permissions/button';

import { UI_ERROR_SEVERITIES } from '../../../../../react-services/error-orchestrator/types';
import { UI_LOGGER_LEVELS } from '../../../../../../common/constants';
import { getErrorOrchestrator } from '../../../../../react-services/common-services';
import { RestartHandler } from '../../../../../react-services/wz-restart';
import {
  updateRestartStatus,
  updateRestartNodesInfo,
} from '../../../../../redux/actions/restartActions';
import { RestartModal } from '../../../../../components/common/restart-modal/restart-modal';
import { ENUM_RESTART_STATES } from '../../../../../react-services/interfaces/wz-restart.interface';

class WzStatusActionButtons extends Component {
  _isMounted = false;

  constructor(props) {
    super(props);

    this.refreshTimeoutId = null;
    this.statusHandler = StatusHandler;
    this.state = {
      isModalVisible: false,
      isRestarting: false,
      timeoutRestarting: false,
    };
  }

  componentDidMount() {
    this._isMounted = true;
  }

  componentWillUnmount() {
    this._isMounted = false;
  }

  /**
   * Restart cluster or manager
   */
  async restartWazuh() {
    this.setState({ isRestarting: true, timeoutRestarting: true });
    try {
      const updateRedux = {
        updateRestartStatus: this.props.updateRestartStatus,
        updateRestartNodesInfo: this.props.updateRestartNodesInfo
      };
      await RestartHandler.restartWazuh(updateRedux);
      this.setState({ isRestarting: false });
    } catch (error) {
      this.setState({ isRestarting: false });
      const options = {
        context: `${WzStatusActionButtons.name}.restartWazuh`,
        level: UI_LOGGER_LEVELS.ERROR,
        severity: UI_ERROR_SEVERITIES.BUSINESS,
        error: {
          error: error,
          message: error.message || error,
          title: `${error.name}: Error restarting Wazuh`,
        },
      };
      getErrorOrchestrator().handleError(options);
    }
  }

  objToArr(obj) {
    const arr = [];
    for (const key in obj) arr.push({ key, value: obj[key] });
    return arr;
  }

  /**
   * This change to a selected node
   * @param {String} node
   */
  changeNode = async (e) => {
    try {
      const node = e.target.value;
      this.props.updateLoadingStatus(true);
      this.props.updateSelectedNode(node);

<<<<<<< HEAD
      const [agentsCount, agentsCountByManagerNodes] = (
        await Promise.all([
          this.statusHandler.agentsSummary(),
          this.statusHandler.clusterAgentsCount(),
        ])
      ).map((response) => response?.data?.data);
=======
      const [{connection: agentsCount}, agentsCountByManagerNodes] = (await Promise.all([
        this.statusHandler.agentsSummary(),
        this.statusHandler.clusterAgentsCount()
      ])).map(response => response?.data?.data);
>>>>>>> 3c4eb96f

      this.props.updateStats({
        agentsCountByManagerNodes: agentsCountByManagerNodes.nodes,
        agentsCount,
        agentsCoverage: agentsCount.total
          ? ((agentsCount.active / agentsCount.total) * 100).toFixed(2)
          : 0,
      });

      const daemons = await this.statusHandler.clusterNodeStatus(node);
      const listDaemons = this.objToArr(daemons.data.data.affected_items[0]);
      this.props.updateListDaemons(listDaemons);

      const nodeInfo = await this.statusHandler.clusterNodeInfo(node);
      this.props.updateNodeInfo(nodeInfo.data.data.affected_items[0]);

      const lastAgentRaw = await this.statusHandler.lastAgentRaw();
      const [lastAgent] = lastAgentRaw.data.data.affected_items;

      this.props.updateAgentInfo(lastAgent);

      this.props.updateLoadingStatus(false);
    } catch (error) {
      this.props.updateLoadingStatus(false);
      const options = {
        context: `${WzStatusActionButtons.name}.changeNode`,
        level: UI_LOGGER_LEVELS.ERROR,
        severity: UI_ERROR_SEVERITIES.BUSINESS,
        error: {
          error: error,
          message: error.message || error,
          title: `${error.name}: Node ${node} is down`,
        },
      };
      getErrorOrchestrator().handleError(options);
    }
    return;
  };

  onRefreshLoading() {
    clearInterval(this.refreshTimeoutId);

    this.props.updateLoadingStatus(true);
    this.refreshTimeoutId = setInterval(() => {
      if (!this.props.state.isProcessing) {
        this.props.updateLoadingStatus(false);
        clearInterval(this.refreshTimeoutId);
      }
    }, 100);
  }

  showToast = (color, text, time) => {
    getToasts().add({
      color: color,
      title: text,
      toastLifeTimeMs: time,
    });
  };

  transforToOptions = (listNodes) => {
    let options = [];
    for (const node of listNodes) {
      options.push({
        value: node.name,
        text: `${node.name} (${node.type})`,
      });
    }
    return options;
  };

  closeModal = () => {
    this.setState({ isModalVisible: false });
  };

  render() {
    const { isLoading, listNodes, selectedNode, clusterEnabled } = this.props.state;

    const { isRestarting, isModalVisible, timeoutRestarting } = this.state;

    let options = this.transforToOptions(listNodes);

    // Select node
    const selectNode = (
      <EuiSelect
        id="selectNode"
        options={options}
        value={selectedNode}
        onChange={this.changeNode}
        disabled={isLoading || isRestarting}
        aria-label="Select node"
      />
    );

    // Restart button
    const restartButton = (
      <WzButtonPermissions
        buttonType="empty"
        permissions={[
          clusterEnabled
            ? { action: 'cluster:restart', resource: 'node:id:*' }
            : { action: 'manager:restart', resource: '*:*:*' },
        ]}
        iconType="refresh"
        onClick={async () => this.setState({ isModalVisible: true })}
        isDisabled={isLoading}
        isLoading={isRestarting}
      >
        Restart {clusterEnabled ? 'cluster' : 'manager'}
      </WzButtonPermissions>
    );

    let modal;

    if (isModalVisible) {
      modal = (
        <EuiOverlayMask>
          <EuiConfirmModal
            title={clusterEnabled ? 'Cluster will be restarted' : 'Manager will be restarted'}
            onCancel={this.closeModal}
            onConfirm={() => {
              this.props.updateRestartStatus(ENUM_RESTART_STATES.RESTARTING);
              this.restartWazuh();
              this.setState({ isModalVisible: false });
            }}
            cancelButtonText="Cancel"
            confirmButtonText="Confirm"
            defaultFocusedButton="cancel"
          />
        </EuiOverlayMask>
      );
    }

    let restarting;

    if (timeoutRestarting && this.props.restartStatus !== ENUM_RESTART_STATES.RESTARTED) {
      restarting = <RestartModal />;
    }

    return (
      <Fragment>
        {selectedNode !== null && <EuiFlexItem grow={isRestarting}>{restartButton}</EuiFlexItem>}
        {selectedNode && <EuiFlexItem grow={false}>{selectNode}</EuiFlexItem>}
        {modal}
        {restarting}
      </Fragment>
    );
  }
}

const mapStateToProps = (state) => {
  return {
    state: state.statusReducers,
    restartStatus: state.restartWazuhReducers.restartStatus,
  };
};

const mapDispatchToProps = (dispatch) => {
  return {
    updateLoadingStatus: (status) => dispatch(updateLoadingStatus(status)),
    updateListDaemons: (listDaemons) => dispatch(updateListDaemons(listDaemons)),
    updateNodeInfo: (nodeInfo) => dispatch(updateNodeInfo(nodeInfo)),
    updateSelectedNode: (selectedNode) => dispatch(updateSelectedNode(selectedNode)),
    updateStats: (stats) => dispatch(updateStats(stats)),
    updateAgentInfo: (agentInfo) => dispatch(updateAgentInfo(agentInfo)),
    updateRestartStatus: (restartStatus) => dispatch(updateRestartStatus(restartStatus)),
    updateRestartNodesInfo: (restartNodesInfo) =>
      dispatch(updateRestartNodesInfo(restartNodesInfo)),
  };
};

export default connect(mapStateToProps, mapDispatchToProps)(WzStatusActionButtons);<|MERGE_RESOLUTION|>--- conflicted
+++ resolved
@@ -106,19 +106,10 @@
       this.props.updateLoadingStatus(true);
       this.props.updateSelectedNode(node);
 
-<<<<<<< HEAD
-      const [agentsCount, agentsCountByManagerNodes] = (
-        await Promise.all([
-          this.statusHandler.agentsSummary(),
-          this.statusHandler.clusterAgentsCount(),
-        ])
-      ).map((response) => response?.data?.data);
-=======
       const [{connection: agentsCount}, agentsCountByManagerNodes] = (await Promise.all([
         this.statusHandler.agentsSummary(),
         this.statusHandler.clusterAgentsCount()
       ])).map(response => response?.data?.data);
->>>>>>> 3c4eb96f
 
       this.props.updateStats({
         agentsCountByManagerNodes: agentsCountByManagerNodes.nodes,
