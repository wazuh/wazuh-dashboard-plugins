--- conflicted
+++ resolved
@@ -11,9 +11,6 @@
  * Find more information about this on the LICENSE file.
  */
 import React, { Component } from 'react';
-<<<<<<< HEAD
-import { EuiPanel, EuiFlexGroup, EuiFlexItem, EuiTitle } from '@elastic/eui';
-=======
 import {
   EuiPanel,
   EuiFlexGroup,
@@ -21,7 +18,6 @@
   EuiTitle,
   EuiIcon
 } from '@elastic/eui';
->>>>>>> 4696e115
 
 import { connect } from 'react-redux';
 
@@ -97,13 +93,9 @@
             </EuiFlexGroup>
             <EuiFlexGroup>
               <EuiFlexItem>Last keep alive</EuiFlexItem>
-<<<<<<< HEAD
-              <EuiFlexItem style={greyStyle}>{agentInfo.lastKeepAlive || '-'}</EuiFlexItem>
-=======
               <EuiFlexItem style={greyStyle}>
                 {agentInfo.lastKeepAlive}
               </EuiFlexItem>
->>>>>>> 4696e115
             </EuiFlexGroup>
             <EuiFlexGroup>
               <EuiFlexItem>Operating system</EuiFlexItem>
