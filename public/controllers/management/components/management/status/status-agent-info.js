--- conflicted
+++ resolved
@@ -11,7 +11,7 @@
  * Find more information about this on the LICENSE file.
  */
 import React, { Component } from 'react';
-import { EuiPanel, EuiFlexGroup, EuiFlexItem, EuiTitle, EuiIcon } from '@elastic/eui';
+import { EuiPanel, EuiFlexGroup, EuiFlexItem, EuiTitle } from '@elastic/eui';
 
 import { connect } from 'react-redux';
 
@@ -33,13 +33,8 @@
   render() {
     const { agentInfo } = this.props.state;
     const status = agentInfo.status;
-<<<<<<< HEAD
-    let operatingSystem = '-';
-    if (status !== 'never_connected') {
-=======
     let operatingSystem = false;
-    if (status !== 'Never connected' && agentInfo.os) {
->>>>>>> f4977877
+    if (status !== 'never_connected' && agentInfo.os) {
       operatingSystem = agentInfo.os.name
         ? agentInfo.os.name + agentInfo.os.version
         : agentInfo.os.uname
@@ -84,7 +79,7 @@
           <EuiFlexItem>Date add</EuiFlexItem>
           <EuiFlexItem style={greyStyle}>{agentInfo.dateAdd}</EuiFlexItem>
         </EuiFlexGroup>
-        {status !== 'Never connected' && (
+        {status !== 'never_connected' && (
           <div>
             <EuiFlexGroup>
               <EuiFlexItem>Version</EuiFlexItem>
