--- conflicted
+++ resolved
@@ -166,15 +166,7 @@
     try {
       this.setState({ generatingCsv: true });
       const { section, filters } = this.props.state; //TODO get filters from the search bar from the REDUX store
-<<<<<<< HEAD
       await this.exportCsv(`/groups/${this.props.state.itemDetail.name}/agents`, filters, 'Groups');
-=======
-      await this.exportCsv(
-        `/agents/groups/${this.props.state.itemDetail.name}`,
-        filters,
-        'Groups'
-      );
->>>>>>> 4696e115
       this.showToast(
         'success',
         'Success',
@@ -182,16 +174,12 @@
         2000
       );
     } catch (error) {
-<<<<<<< HEAD
-      this.showToast('danger', 'Error', `Error exporting the CSV file: ${error}`, 2000);
-=======
       this.showToast(
         'danger',
         'Error',
         `Error when exporting the CSV file: ${error}`,
         2000
       );
->>>>>>> 4696e115
     }
     this.setState({ generatingCsv: false });
   }
