--- conflicted
+++ resolved
@@ -72,15 +72,9 @@
       const { affected_items, total_affected_items } = ((rawItems || {}).data || {}).data;
 
       this.setState({
-<<<<<<< HEAD
         items : affected_items,
         totalItems : total_affected_items,
         isProcessing: false,
-=======
-        items,
-        totalItems,
-        isProcessing: false
->>>>>>> 4696e115
       });
       this.props.updateIsProcessing(false);
     } catch (error) {
