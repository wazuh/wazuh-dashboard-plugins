--- conflicted
+++ resolved
@@ -180,16 +180,12 @@
         2000
       );
     } catch (error) {
-<<<<<<< HEAD
-      this.showToast('danger', 'Error', `Error exporting the CSV file: ${error}`, 2000);
-=======
       this.showToast(
         'danger',
         'Error',
         `Error when exporting the CSV file: ${error}`,
         2000
       );
->>>>>>> 4696e115
     }
     this.setState({ generatingCsv: false });
   }
