/*
 * Wazuh app - Get agents filter value
 * Copyright (C) 2015-2020 Wazuh, Inc.
 *
 * This program is free software; you can redistribute it and/or modify
 * it under the terms of the GNU General Public License as published by
 * the Free Software Foundation; either version 2 of the License, or
 * (at your option) any later version.
 *
 * Find more information about this on the LICENSE file.
 */
import { WzRequest } from "../../../../../react-services/wz-request";

export async function getAgentFilterValues(field, value, filters = {}) {
  const filter = {
    ...filters,
    fields: field,
    limit: 30,
  };
  if (value) {
    filter["search"] = value;
  }
  const result = await WzRequest.apiReq(
    "GET",
    `/agents/stats/distinct`,
    filter
  );
  const getChild = (item, field) => {
    const subFields = field.split(".");
    if (subFields.length < 2) {
      return item[field];
    } else {
      const currentField = subFields.shift();
      if (!item[currentField]) {
        return "";
      }
      return getChild(item[currentField], subFields.join("."));
    }
  };

  const arrayResult = (((result || {}).data || {}).data || {}).affected_items.map(
    (item) => {
      return getChild(item, field);
    }
  );
  return arrayResult
    .filter((item) => item && item.length)
    .reduce((accum, item) =>
      Array.isArray(item) ? [...accum, ...item] : [...accum, item], []) // it lets expand agent.group, which is an string[] (array of strings)
<<<<<<< HEAD
    .filter((item, index, array) => array.indexOf(item) === index);  // return unique values
=======
    .filter((item, index, array) => array.indexOf(item) === index && item !== "unknown");  // return unique values
>>>>>>> 7ef95a3c
}<|MERGE_RESOLUTION|>--- conflicted
+++ resolved
@@ -47,9 +47,5 @@
     .filter((item) => item && item.length)
     .reduce((accum, item) =>
       Array.isArray(item) ? [...accum, ...item] : [...accum, item], []) // it lets expand agent.group, which is an string[] (array of strings)
-<<<<<<< HEAD
-    .filter((item, index, array) => array.indexOf(item) === index);  // return unique values
-=======
     .filter((item, index, array) => array.indexOf(item) === index && item !== "unknown");  // return unique values
->>>>>>> 7ef95a3c
 }