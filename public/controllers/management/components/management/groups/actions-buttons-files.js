--- conflicted
+++ resolved
@@ -235,15 +235,7 @@
     try {
       this.setState({ generatingCsv: true });
       const { section, filters } = this.props.state; //TODO get filters from the search bar from the REDUX store
-<<<<<<< HEAD
       await this.exportCsv(`/groups/${this.props.state.itemDetail.name}/files`, filters, 'Groups');
-=======
-      await this.exportCsv(
-        `/agents/groups/${this.props.state.itemDetail.name}/files`,
-        filters,
-        'Groups'
-      );
->>>>>>> 4696e115
       this.showToast(
         'success',
         'Success',
@@ -251,16 +243,12 @@
         2000
       );
     } catch (error) {
-<<<<<<< HEAD
-      this.showToast('danger', 'Error', `Error exporting the CSV file: ${error}`, 2000);
-=======
       this.showToast(
         'danger',
         'Error',
         `Error when exporting the CSV file: ${error}`,
         2000
       );
->>>>>>> 4696e115
     }
     this.setState({ generatingCsv: false });
   }
