--- conflicted
+++ resolved
@@ -244,10 +244,6 @@
                 multiple
                 compressed={false}
                 initialPromptText={`Select or drag and drop your ${this.props.msg} files here`}
-<<<<<<< HEAD
-                className="no-max-width"
-=======
->>>>>>> ceec2eaa
                 onChange={files => {
                   this.onChange(files);
                 }}
