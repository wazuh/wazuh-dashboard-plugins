--- conflicted
+++ resolved
@@ -43,23 +43,15 @@
 
   onButtonClick() {
     this.setState({
-<<<<<<< HEAD
       isPopoverOpen: !this.state.isPopoverOpen,
       files: {}
-=======
-      isPopoverOpen: !this.state.isPopoverOpen
->>>>>>> 98506d4a
     });
   }
 
   closePopover() {
     this.setState({
-<<<<<<< HEAD
       isPopoverOpen: false,
       files: {}
-=======
-      isPopoverOpen: false
->>>>>>> 98506d4a
     });
   }
 
