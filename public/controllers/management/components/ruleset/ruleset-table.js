/*
 * Wazuh app - React component for registering agents.
 * Copyright (C) 2015-2019 Wazuh, Inc.
 *
 * This program is free software; you can redistribute it and/or modify
 * it under the terms of the GNU General Public License as published by
 * the Free Software Foundation; either version 2 of the License, or
 * (at your option) any later version.
 *
 * Find more information about this on the LICENSE file.
 */
import React, { Component } from 'react';
import { EuiBasicTable, EuiCallOut, EuiOverlayMask, EuiConfirmModal } from '@elastic/eui';

import { connect } from 'react-redux';
import RulesetHandler from './utils/ruleset-handler';

import {
  updateLoadingStatus,
  updateFileContent,
  updateRuleInfo,
  updateDecoderInfo,
  updateListContent,
  updateItems,
  updateIsProcessing,
  updatePageIndex,
  updateShowModal,
  updateListItemsForRemove,
} from '../../../../redux/actions/rulesetActions';

import RulesetColums from './utils/columns';
import { WzRequest } from '../../../../react-services/wz-request';

class WzRulesetTable extends Component {
  constructor(props) {
    super(props);
    this.wzReq = (...args) => WzRequest.apiReq(...args);
    this.state = {
      items: [],
      pageSize: 10,
      totalItems: 0,
    };
    this.paths = {
      rules: '/rules',
      decoders: '/decoders',
      lists: '/lists/files',
    };
    this.rulesetHandler = RulesetHandler;
  }

  async componentDidMount() {}

  async componentDidUpdate() {
    if (this.props.state.isProcessing) {
      await this.getItems();
    }
  }
  async getItems() {
<<<<<<< HEAD
    const { section } = this.props.state;
    const rawItems = await this.wzReq('GET', this.paths[section], this.buildFilter());
=======
    console.log(this.props.state)
    const { section, showingFiles } = this.props.state;
    const rawItems = await this.wzReq(
      'GET',
      `${this.paths[section]}${showingFiles ? '/files': ''}`,
      this.buildFilter(),
    )
>>>>>>> 6ab1cae8
    const { items, totalItems } = ((rawItems || {}).data || {}).data;
    this.setState({
      items,
      totalItems,
      isProcessing: false,
    });
    this.props.updateIsProcessing(false);
  }

  buildFilter() {
    const { pageIndex } = this.props.state;
    const { pageSize } = this.state;
    const filter = {
      offset: pageIndex * pageSize,
      limit: pageSize,
    };

    return filter;
  }

  onTableChange = ({ page = {}, sort = {} }) => {
    const { index: pageIndex, size: pageSize } = page;
    const { field: sortField, direction: sortDirection } = sort;
    this.setState({
      pageSize,
      sortField,
      sortDirection,
    });
    this.props.updatePageIndex(pageIndex);
    this.props.updateIsProcessing(true);
  };

  render() {
    this.rulesetColums = new RulesetColums(this.props);
    const { isLoading, section, pageIndex, showingFiles, error } = this.props.state;
    const { items, pageSize, totalItems } = this.state;
    const rulesetColums = this.rulesetColums.columns;
    const columns = showingFiles ? rulesetColums.files : rulesetColums[section];
    const message = isLoading ? false : 'No results...';
    const pagination = {
      pageIndex: pageIndex,
      pageSize: pageSize,
      totalItemCount: totalItems,
      pageSizeOptions: [10, 25, 50, 100],
    };
    if (!error) {
      const itemList = this.props.state.itemList;
      return (
        <div>
          <EuiBasicTable
            itemId="id"
            items={items}
            columns={columns}
            pagination={pagination}
            onChange={this.onTableChange}
            loading={isLoading}
            sorting={true}
            message={message}
          />
          {this.props.state.showModal ? (
            <EuiOverlayMask>
              <EuiConfirmModal
                title="Are you sure?"
                onCancel={() => this.props.updateShowModal(false)}
                onConfirm={() => {
                  this.removeItems(itemList);
                  this.props.updateShowModal(false);
                }}
                cancelButtonText="No, don't do it"
                confirmButtonText="Yes, do it"
                defaultFocusedButton="cancel"
                buttonColor="danger"
              >
                <p>Are you sure you want to remove?</p>
                <div>
                  {itemList.map(function(item, i) {
                    return (
                      <li key={i}>{[item.name]}</li>
                    );
                  })}
                </div>
              </EuiConfirmModal>
            </EuiOverlayMask>
          ) : null}
        </div>
      );
    } else {
      return <EuiCallOut color="warning" title={error} iconType="gear" />;
    }
  }

  async removeItems(items) {
    this.props.updateLoadingStatus(true);
    const results = items.map(async (item, i) => {
      await this.rulesetHandler.deleteFile(item.name, item.path);
    });

    Promise.all(results).then((completed) => {
      this.props.updateIsProcessing(true);
      this.props.updateLoadingStatus(false);
    });
  }; 
}


const mapStateToProps = (state) => {
  return {
    state: state.rulesetReducers,
  };
};

const mapDispatchToProps = (dispatch) => {
  return {
    updateLoadingStatus: status => dispatch(updateLoadingStatus(status)),
    updateFileContent: content => dispatch(updateFileContent(content)),
    updateRuleInfo: info => dispatch(updateRuleInfo(info)),
    updateDecoderInfo: info => dispatch(updateDecoderInfo(info)),
    updateListContent: content => dispatch(updateListContent(content)),
    updateItems: items => dispatch(updateItems(items)),
    updateIsProcessing: isProcessing => dispatch(updateIsProcessing(isProcessing)),
    updatePageIndex: pageIndex => dispatch(updatePageIndex(pageIndex)),
    updateShowModal: showModal => dispatch(updateShowModal(showModal)),
    updateListItemsForRemove: itemList => dispatch(updateListItemsForRemove(itemList)),
  };
};

export default connect(mapStateToProps, mapDispatchToProps)(WzRulesetTable);<|MERGE_RESOLUTION|>--- conflicted
+++ resolved
@@ -56,10 +56,6 @@
     }
   }
   async getItems() {
-<<<<<<< HEAD
-    const { section } = this.props.state;
-    const rawItems = await this.wzReq('GET', this.paths[section], this.buildFilter());
-=======
     console.log(this.props.state)
     const { section, showingFiles } = this.props.state;
     const rawItems = await this.wzReq(
@@ -67,7 +63,6 @@
       `${this.paths[section]}${showingFiles ? '/files': ''}`,
       this.buildFilter(),
     )
->>>>>>> 6ab1cae8
     const { items, totalItems } = ((rawItems || {}).data || {}).data;
     this.setState({
       items,
