--- conflicted
+++ resolved
@@ -21,9 +21,6 @@
    * @param {*} appState
    * @param {*} wazuhConfig
    */
-<<<<<<< HEAD
-  constructor($scope, $location, errorHandler, apiReq, appState, configHandler) {
-=======
   constructor(
     $scope,
     $location,
@@ -32,7 +29,6 @@
     appState,
     configHandler
   ) {
->>>>>>> f9a8f86d
     this.$scope = $scope;
     this.errorHandler = errorHandler;
     this.apiReq = apiReq;
@@ -60,14 +56,10 @@
       try {
         let data = false;
         let xml = false;
-<<<<<<< HEAD
-        if (this.$scope.clusterStatus.data.data.enabled === 'yes' && this.$scope.clusterStatus.data.data.running === 'yes') {
-=======
         if (
           this.$scope.clusterStatus.data.data.enabled === 'yes' &&
           this.$scope.clusterStatus.data.data.running === 'yes'
         ) {
->>>>>>> f9a8f86d
           data = await this.apiReq.request(
             'GET',
             `/cluster/${this.$scope.selectedNode}/files`,
@@ -103,11 +95,7 @@
       if (!this.$scope.$$phase) this.$scope.$digest();
     };
 
-<<<<<<< HEAD
-    this.$scope.restartNode = async (selectedNode) => {
-=======
     this.$scope.restartNode = async selectedNode => {
->>>>>>> f9a8f86d
       try {
         this.$scope.$emit('setRestarting', {});
         this.$scope.isRestarting = true;
@@ -117,33 +105,16 @@
           {}
         );
         let data;
-<<<<<<< HEAD
-        if (this.$scope.clusterStatus.data.data.enabled === 'yes' && this.$scope.clusterStatus.data.data.running === 'yes') {
-=======
         if (
           this.$scope.clusterStatus.data.data.enabled === 'yes' &&
           this.$scope.clusterStatus.data.data.running === 'yes'
         ) {
->>>>>>> f9a8f86d
           data = await this.configHandler.restartNode(selectedNode);
         } else {
           data = await this.configHandler.restartManager();
         }
         this.$scope.$emit('removeRestarting', {});
         this.$scope.isRestarting = false;
-<<<<<<< HEAD
-        this.errorHandler.info(data.data.data, 'It may take a few seconds...');
-        this.$scope.$applyAsync();
-      } catch (error) {
-        this.errorHandler.handle(error.message || error, 'Error restarting node');
-        this.$scope.$emit('removeRestarting', {});
-        this.$scope.isRestarting = false;
-      }
-    }
-    this.$scope.saveConfiguration = async () => {
-      try {
-        if (this.$scope.clusterStatus.data.data.enabled === 'yes' && this.$scope.clusterStatus.data.data.running === 'yes') {
-=======
         this.errorHandler.info('It may take a few seconds...', data.data.data);
         this.$scope.$applyAsync();
       } catch (error) {
@@ -161,7 +132,6 @@
           this.$scope.clusterStatus.data.data.enabled === 'yes' &&
           this.$scope.clusterStatus.data.data.running === 'yes'
         ) {
->>>>>>> f9a8f86d
           this.$scope.$broadcast('saveXmlFile', {
             node: this.$scope.selectedNode,
             showRestartManager: 'cluster'
@@ -192,11 +162,6 @@
       this.$scope.editConf();
     };
 
-<<<<<<< HEAD
-    this.$scope.closeEditingFile = () => { };
-
-=======
->>>>>>> f9a8f86d
     //listeners
     this.$scope.$on('wazuhShowNode', (event, parameters) => {
       return this.$scope.edit(parameters.node);
