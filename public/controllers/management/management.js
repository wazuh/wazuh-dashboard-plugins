/*
 * Wazuh app - Management controller
 * Copyright (C) 2015-2019 Wazuh, Inc.
 *
 * This program is free software; you can redistribute it and/or modify
 * it under the terms of the GNU General Public License as published by
 * the Free Software Foundation; either version 2 of the License, or
 * (at your option) any later version.
 *
 * Find more information about this on the LICENSE file.
 */
import { TabNames } from '../../utils/tab-names';

export class ManagementController {
  /**
   * Class constructor
   * @param {*} $scope
   * @param {*} $location
   * @param {*} shareAgent
   */
  constructor(
    $scope,
    $rootScope,
    $location,
    shareAgent,
    wazuhConfig,
    appState,
    configHandler,
    errorHandler,
    $interval,
    apiReq,
    rulesetHandler
  ) {
    this.$scope = $scope;
    this.$rootScope = $rootScope;
    this.$location = $location;
    this.appState = appState;
    this.shareAgent = shareAgent;
    this.wazuhConfig = wazuhConfig;
    this.configHandler = configHandler;
    this.errorHandler = errorHandler;
    this.$interval = $interval;
    this.apiReq = apiReq;
    this.tab = 'welcome';
    this.rulesetTab = 'rules';
    this.globalConfigTab = 'overview';
    this.tabNames = TabNames;
    this.wazuhManagementTabs = ['ruleset', 'groups', 'configuration'];
    this.statusReportsTabs = ['status', 'logs', 'reporting', 'monitoring'];
    this.currentGroup = false;
    this.logtestOpened = false;
    this.uploadOpened = false;
    this.rulesetHandler = rulesetHandler;

    this.$scope.$on('setCurrentGroup', (ev, params) => {
      this.currentGroup = (params || {}).currentGroup || false;
    });

    this.$scope.$on('removeCurrentGroup', () => {
      this.currentGroup = false;
      this.appState.setNavigation({ status: true });
      this.$location.search('currentGroup', null);
    });

    this.$scope.$on('setCurrentRule', (ev, params) => {
      this.setCurrentRule(params);
    });

    this.$scope.$on('removeCurrentRule', () => {
      this.currentRule = false;
      this.appState.setNavigation({ status: true });
      this.$location.search('currentRule', null);
    });

    this.$scope.$on('setCurrentDecoder', (ev, params) => {
      this.currentDecoder = (params || {}).currentDecoder || false;
      this.$location.search('currentDecoder', true);
      this.appState.setNavigation({ status: true });
    });

    this.$scope.$on('removeCurrentDecoder', () => {
      this.currentDecoder = false;
      this.appState.setNavigation({ status: true });
      this.$location.search('currentDecoder', null);
    });

    this.$scope.$on('setCurrentList', (ev, params) => {
      this.currentList = (params || {}).currentList || false;
      this.$location.search('currentList', true);
      this.appState.setNavigation({ status: true });
      this.$scope.$applyAsync();
    });

    this.$scope.$on('removeCurrentList', () => {
      this.currentList = false;
      this.appState.setNavigation({ status: true });
      this.$location.search('currentList', null);
    });

    this.$scope.$on('setCurrentConfiguration', (ev, params) => {
      this.currentConfiguration = (params || {}).currentConfiguration || false;
    });

    this.$scope.$on('removeCurrentConfiguration', () => {
      this.currentConfiguration = false;
    });

    this.$scope.$on('viewFileOnly', (ev, params) => {
      $scope.$broadcast('viewFileOnlyTable', {
        file: params.item,
        path: params.path
      });
    });

    this.$rootScope.$on('setRestarting', () => {
      if (this.clusterInfo.status === 'enabled') {
        this.blockEditioncounter = 0;
        this.blockEdition = true;
        this.$interval(
          () => {
            this.blockEditioncounter++;
            if (this.blockEditioncounter == 100) {
              this.blockEdition = false;
              this.isRestarting = false;
              this.$scope.$applyAsync();
            }
          },
          333,
          100
        );
      }
      this.isRestarting = true;
      this.$scope.$applyAsync();
    });

    this.$rootScope.$on('removeBlockEdition', () => {
      this.blockEdition = false;
      this.isRestarting = false;
      this.$scope.$applyAsync();
    });

    this.$scope.$on('removeRestarting', () => {
      this.isRestarting = false;
      this.$scope.$applyAsync();
    });

    this.$rootScope.$on('performRestart', ev => {
      ev.stopPropagation();
      this.clusterInfo.status === 'enabled'
        ? this.restartCluster()
        : this.restartManager();
    });
    this.appState = appState;

    this.welcomeCardsProps = {
      switchTab: (tab, setNav) => this.switchTab(tab, setNav)
    };

    this.rulesetTabsProps = {
      clickAction: tab => this.setRulesTab(tab),
      selectedTab: this.rulesetTab || 'rules',
      tabs: [
        { id: 'rules', name: 'Rules' },
        { id: 'decoders', name: 'Decoders' },
        { id: 'lists', name: 'Lists' }
      ]
    };

    this.managementTabsProps = {
      clickAction: tab => this.switchTab(tab, true),
      selectedTab: this.tab,
      tabs: [
        { id: 'status', name: 'Status' },
        { id: 'logs', name: 'Logs' },
        { id: 'monitoring', name: 'Cluster' },
        { id: 'reporting', name: 'Reporting' }
      ]
    };

    this.logtestProps = {
      clickAction: log => this.testLogtest(log),
      close: () => this.openLogtest(),
      showClose: true
    };
  }

  /**
   * When controller loads
   */
  $onInit() {
    this.clusterInfo = this.appState.getClusterInfo();
    const configuration = this.wazuhConfig.getConfig();
    this.adminMode = !!(configuration || {}).admin;

    if (this.shareAgent.getAgent() && this.shareAgent.getSelectedGroup()) {
      this.tab = 'groups';
      this.switchTab(this.tab);
      return;
    }

    const location = this.$location.search();

    if (location && location.tab) {
      this.tab = location.tab;
      this.switchTab(this.tab);
    }

    this.uploadFilesProps = {
      msg: this.$scope.mctrl.rulesetTab,
      path: `etc/${this.$scope.mctrl.rulesetTab}`,
      upload: (files, path) => this.uploadFiles(files, path)
    };
  }

  /**
   * This check if given array of items contais a single given item
   * @param {Object} item
   * @param {Array<Object>} array
   */
  inArray(item, array) {
    return item && Array.isArray(array) && array.includes(item);
  }

  async restartManager() {
    try {
      if (this.isRestarting) return;
      this.isRestarting = true;
      await this.configHandler.restartManager();
      this.isRestarting = false;
      this.$scope.$applyAsync();
      this.errorHandler.info('Restarting manager.');
    } catch (error) {
      this.isRestarting = false;
      this.$scope.$applyAsync();
      this.errorHandler.handle(
        error.message || error,
        'Error restarting manager'
      );
    }
  }

  async restartCluster() {
    try {
      if (this.isRestarting) return;
      this.isRestarting = true;
      await this.configHandler.restartCluster();
      this.isRestarting = false;
      this.$scope.$applyAsync();
      this.errorHandler.info(
        'Restarting cluster, it will take up to 30 seconds.'
      );
    } catch (error) {
      this.isRestarting = false;
      this.$scope.$applyAsync();
      this.errorHandler.handle(
        error.message || error,
        'Error restarting cluster'
      );
    }
  }

  setConfigTab(tab, nav = false) {
    this.globalConfigTab = tab;
    if (nav) {
      this.appState.setNavigation({ status: true });
    } else {
      this.editionTab = tab;
    }
    this.$location.search('configSubTab', null);
    this.$location.search('editSubTab', tab);
    this.$scope.$broadcast('configurationIsReloaded', {
      globalConfigTab: this.globalConfigTab,
      reloadConfigSubTab: true
    });
  }

  setCurrentRule(params) {
    this.currentRule = (params || {}).currentRule || false;
    this.$location.search('currentRule', true);
    this.appState.setNavigation({ status: true });
  }

  /**
   * This switch to a selected tab
   * @param {String} tab
   */
  switchTab(tab, setNav = false) {
    this.editTab = '';
    if (setNav) {
      this.appState.setNavigation({ status: true });
    } else {
      if (this.$location.search().editSubTab) {
        this.editTab = this.$location.search().editSubTab;
      }
    }
    this.$location.search('editSubTab', null);
    this.tab = tab;

    if (this.tab === 'groups') {
      this.$scope.$broadcast('groupsIsReloaded');
    }
    if (this.tab !== 'groups') {
      this.currentGroup = false;
      this.$location.search('currentGroup', null);
    }
    if (this.tab === 'configuration' && !this.editTab) {
      this.globalConfigTab = 'overview';
      this.currentConfiguration = false;
      this.$scope.$broadcast('configurationIsReloaded');
    } else if (this.tab === 'configuration' && this.editTab) {
      this.setConfigTab(this.editTab);
    } else {
      this.$location.search('configSubTab', null);
    }
    if (this.tab === 'ruleset') {
      this.$scope.$broadcast('rulesetIsReloaded');
      this.globalRuleSet = 'ruleset';
      this.globalRulesetTab = this.rulesetTab;
    } else {
      this.globalRuleSet = false;
      this.globalRulesetTab = false;
      this.currentRule = false;
      this.currentDecoder = false;
      this.currentList = false;
      this.managementTabsProps.selectedTab = this.tab;
    }
    this.$location.search('tab', this.tab);
    this.loadNodeList();
  }

  /**
   * This set the rules tab
   * @param {String} tab
   */
  setRulesTab(tab, flag) {
    this.openedFileDirect = false;
    this.rulesetTab = tab;
    this.globalRulesetTab = this.rulesetTab;
    this.managingFiles = false;
    this.refreshUploadFileProps();
    if (!flag) {
      this.breadCrumbBack();
    }
  }

  switchFilesSubTab(flag, showFile) {
    this.managingFiles = flag || true;
    if (showFile) {
      this.showFile = showFile;   
      this.$scope.$broadcast('editFromTable');
<<<<<<< HEAD
    }else{
      this.$scope.$broadcast('closeRulesetFile');      
    } 
=======
    } else if(!this.openedFileDirect){
      this.$scope.$broadcast('closeRulesetFile');
    }
>>>>>>> 960672fa
  }

  breadCrumbBack(goRoot = false) {
    if (this.currentRule) {
      this.$scope.$broadcast('closeRuleView');
      this.$scope.$broadcast('closeRulesetFile');
      this.$scope.$emit('removeCurrentRule');
    }
    if (this.currentDecoder) {
      this.$scope.$broadcast('closeDecoderView');
      this.$scope.$broadcast('closeRulesetFile');
      this.$scope.$emit('removeCurrentDecoder');
    }
    if (this.currentList) {
      this.$scope.$broadcast('closeListView');
    }
    if (goRoot) {
      this.switchTab('ruleset', true);
      this.setRulesTab('rules');
    }
    this.$scope.$broadcast('closeRulesetFile');
    this.$scope.$applyAsync();
  }

  changeNode(node) {
    this.selectedNode = node;
    this.$scope.$broadcast('configNodeChanged');
    this.$scope.$applyAsync();
  }

  async loadNodeList() {
    try {
      this.loadingNodes = true;
      const clusterInfo = this.appState.getClusterInfo() || {};
      const clusterEnabled = clusterInfo.status === 'enabled';
      if (clusterEnabled) {
        const response = await this.apiReq.request('GET', '/cluster/nodes', {});
        const nodeList =
          (((response || {}).data || {}).data || {}).items || false;
        if (Array.isArray(nodeList) && nodeList.length) {
          this.nodeList = nodeList.map(item => item.name).reverse();
          this.selectedNode = nodeList.filter(
            item => item.type === 'master'
          )[0].name;
        }
      }
    } catch (error) {
      console.log(error.message || error); // eslint-disable-line
    }
    this.loadingNodes = false;
    this.$scope.$applyAsync();
  }

  openLogtest() {
    this.logtestOpened = !this.logtestOpened;
    this.$scope.$applyAsync();
  }

  newFile() {
    this.openedFileDirect = true;
    this.switchFilesSubTab();
    this.$scope.$applyAsync();
    this.$scope.$broadcast('addNewFile', { type: this.globalRulesetTab });
  }

  testLogtest = async log => {
    //return await this.apiReq.request('GET', '/testlog', {log});
    const sleep = m => new Promise(r => setTimeout(r, m));
    await sleep(1000);
    return `**Phase 1: Completed pre-decoding.
    full event: 'timestamp:2019-09-03T13:22:27.950+0000 rule:level:7 rule:description:python: Undocumented local_file protocol allows remote attackers to bypass protection mechanisms rule:id:23504 rule:firedtimes:33 rule:mail:false rule:groups:[vulnerability-detector] rule:gdpr:[IV_35.7.d] agent:id:000 agent:name:a205e5b2a1aa manager:{name:a205e5b2a1aa} id:1567516947.252273 cluster:name:wazuh cluster:node:master decoder:{name:json} data:{vulnerability:cve:CVE-2019-9948} data:{vulnerability:title:python: Undocumented local_file protocol allows remote attackers to bypass protection mechanisms} data:{vulnerability:severity:Medium} data:{vulnerability:published:2019-03-23T00:00:00+00:00} data:{vulnerability:state:Fixed} data:{vulnerability:cvss:{cvss3_score:7.400000}} data:{vulnerability:package:name:python} data:{vulnerability:package:version:2.7.5-80.el7_6} data:{vulnerability:package:condition:less than 2.7.5-86.el7} data:{vulnerability:advisories:RHSA-2019:2030,RHSA-2019:1700} data:{vulnerability:cwe_reference:CWE-749} data:{vulnerability:bugzilla_reference:https://bugzilla.redhat.com/show_bug.cgi?id=1695570} data:{vulnerability:reference:https://access.redhat.com/security/cve/CVE-2019-9948} location:vulnerability-detector'
    timestamp: '(null)'
    hostname: 'a205e5b2a1aa'
    program_name: '(null)'
    log: 'timestamp:2019-09-03T13:22:27.950+0000 rule:level:7 rule:description:python: Undocumented local_file protocol allows remote attackers to bypass protection mechanisms rule:id:23504 rule:firedtimes:33 rule:mail:false rule:groups:[vulnerability-detector] rule:gdpr:[IV_35.7.d] agent:id:000 agent:name:a205e5b2a1aa manager:{name:a205e5b2a1aa} id:1567516947.252273 cluster:name:wazuh cluster:node:master decoder:{name:json} data:{vulnerability:cve:CVE-2019-9948} data:{vulnerability:title:python: Undocumented local_file protocol allows remote attackers to bypass protection mechanisms} data:{vulnerability:severity:Medium} data:{vulnerability:published:2019-03-23T00:00:00+00:00} data:{vulnerability:state:Fixed} data:{vulnerability:cvss:{cvss3_score:7.400000}} data:{vulnerability:package:name:python} data:{vulnerability:package:version:2.7.5-80.el7_6} data:{vulnerability:package:condition:less than 2.7.5-86.el7} data:{vulnerability:advisories:RHSA-2019:2030,RHSA-2019:1700} data:{vulnerability:cwe_reference:CWE-749} data:{vulnerability:bugzilla_reference:https://bugzilla.redhat.com/show_bug.cgi?id=1695570} data:{vulnerability:reference:https://access.redhat.com/security/cve/CVE-2019-9948} location:vulnerability-detector'
  **Phase 2: Completed decoding.
    No decoder matched.
  **Phase 3: Completed filtering (rules).
    Rule id: '1002'
    Level: '2'
    Description: 'Unknown problem somewhere in the system.'`;
  };

  openUploadFile() {
    this.uploadOpened = !this.uploadOpened;
    this.$scope.$applyAsync();
  }

  refreshUploadFileProps() {
    this.uploadFilesProps = {
      msg: this.rulesetTab,
      path: `etc/${this.rulesetTab}`,
      upload: (files, path) => this.uploadFiles(files, path)
    };
  }

  /**
   * Uploads the files
   * @param {Array} files
   * @param {String} path
   */
  async uploadFiles(files, path) {
    try {
      this.errors = false;
      this.results = [];
      if (path === 'etc/rules') {
        this.upload = this.rulesetHandler.sendRuleConfiguration;
      } else if (path === 'etc/decoders') {
        this.upload = this.rulesetHandler.sendDecoderConfiguration;
      } else {
        this.upload = this.rulesetHandler.sendCdbList;
      }
      for (let idx in files) {
        const { file, content } = files[idx];
        try {
          await this.upload(file, content, true); // True does not overwrite the file
          this.results.push({
            index: idx,
            uploaded: true,
            file: file,
            error: 0
          });
        } catch (error) {
          this.errors = true;
          this.results.push({
            index: idx,
            uploaded: false,
            file: file,
            error: error
          });
        }
      }
      if (this.errors) throw this.results;
      this.errorHandler.info('Upload successful');
      return;
    } catch (error) {
      if (Array.isArray(error) && error.length) return Promise.reject(error);
      this.errorHandler.handle('Files cannot be uploaded');
    }
  }
}<|MERGE_RESOLUTION|>--- conflicted
+++ resolved
@@ -348,15 +348,9 @@
     if (showFile) {
       this.showFile = showFile;   
       this.$scope.$broadcast('editFromTable');
-<<<<<<< HEAD
-    }else{
-      this.$scope.$broadcast('closeRulesetFile');      
-    } 
-=======
     } else if(!this.openedFileDirect){
       this.$scope.$broadcast('closeRulesetFile');
     }
->>>>>>> 960672fa
   }
 
   breadCrumbBack(goRoot = false) {
