--- conflicted
+++ resolved
@@ -30,18 +30,11 @@
     this.currentGroup = false;
     this.$scope.$on('setCurrentGroup', (ev, params) => {
       this.currentGroup = (params || {}).currentGroup || false;
-<<<<<<< HEAD
-    })
-    this.$scope.$on('removeCurrentGroup', () => {
-      this.currentGroup = false;
-    })
-    this.appState = appState;
-=======
     });
     this.$scope.$on('removeCurrentGroup', () => {
       this.currentGroup = false;
     });
->>>>>>> e9a2ba80
+    this.appState = appState;
   }
 
   /**
