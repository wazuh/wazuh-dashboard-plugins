/*
 * Wazuh app - Management edit ruleset configuration controller
 * Copyright (C) 2015-2019 Wazuh, Inc.
 *
 * This program is free software; you can redistribute it and/or modify
 * it under the terms of the GNU General Public License as published by
 * the Free Software Foundation; either version 2 of the License, or
 * (at your option) any later version.
 *
 * Find more information about this on the LICENSE file.
 */
import { stringToObj } from '../../utils/cdblist-to-object';
export class ConfigurationRulesetController {
  /**
   * Constructor
   * @param {*} $scope
   * @param {*} $location
   * @param {*} errorHandler
   * @param {*} apiReq
   * @param {*} appState
   */
  constructor(
    $scope,
    $location,
    errorHandler,
    apiReq,
    appState,
    rulesetHandler
  ) {
    this.$scope = $scope;
    this.errorHandler = errorHandler;
    this.apiReq = apiReq;
    this.appState = appState;
    this.$location = $location;
    this.$scope.load = false;
    this.$scope.isArray = Array.isArray;
    this.rulesetHandler = rulesetHandler;
    this.$scope.currentConfig = null;
  }

  /**
   * When controller loads
   */
  $onInit() {
    /**
     * This perfoms a search by a given term
     * @param {String} term
     */
    this.$scope.search = term => {
      this.$scope.$broadcast('wazuhSearch', { term });
    };
    this.clusterInfo = this.appState.getClusterInfo();
    this.$scope.editConfig = async () => {
      this.$scope.editingFile = true;
      this.$scope.newFile = false;
      try {
        this.$scope.fetchedXML =
          this.$scope.selectedRulesetTab === 'rules'
            ? await this.rulesetHandler.getRuleConfiguration(
              this.$scope.selectedItem.file
            )
            : await this.rulesetHandler.getDecoderConfiguration(
              this.$scope.selectedItem.file
            );
        this.$location.search('editingFile', true);
        this.appState.setNavigation({ status: true });
        if (!this.$scope.$$phase) this.$scope.$digest();
        this.$scope.$broadcast('fetchedFile', { data: this.$scope.fetchedXML });
      } catch (error) {
        this.$scope.fetchedXML = null;
        this.errorHandler.handle(error, 'Fetch file error');
      }
    };

    this.$scope.closeEditingFile = (reload = false) => {
      this.$scope.editingFile = false;
      this.$scope.newFile = false;
      this.$scope.fetchedXML = null;
      if (reload) this.$scope.search();
      this.appState.setNavigation({ status: true });
      if (!this.$scope.$$phase) this.$scope.$digest();
    };

    this.$scope.xmlIsValid = valid => {
      this.$scope.xmlHasErrors = valid;
      if (!this.$scope.$$phase) this.$scope.$digest();
    };

    this.$scope.doSaveConfig = (isNewFile, fileName) => {
      if (isNewFile && !fileName) {
        this.errorHandler.handle(
          'You need to specify a file name',
          'Error creating a new file.'
        );
        return false;
      } else {
        if (isNewFile) {
          const validFileName = /(.+).xml/;
          const containsNumber = /.*[0-9].*/;
          if (fileName && !validFileName.test(fileName)) {
            fileName = fileName + '.xml';
          }
          if (containsNumber.test(fileName)) {
            this.errorHandler.handle(
              'The filename can not contain numbers',
              'Error creating a new file.'
            );
            return false;
          }
          this.$scope.selectedItem = { file: fileName };
          if (this.$scope.type === 'rules') {
            this.$scope.$broadcast('saveXmlFile', {
              rule: this.$scope.selectedItem,
<<<<<<< HEAD
              showRestartManager: this.clusterInfo.status === 'enabled' ? 'cluster' : 'manager'
=======
              showRestartManager:
                this.clusterInfo.status === 'enabled' ? 'cluster' : 'manager'
>>>>>>> f9a8f86d
            });
          } else if (this.$scope.type === 'decoders') {
            this.$scope.$broadcast('saveXmlFile', {
              decoder: this.$scope.selectedItem,
<<<<<<< HEAD
              showRestartManager: this.clusterInfo.status === 'enabled' ? 'cluster' : 'manager'
=======
              showRestartManager:
                this.clusterInfo.status === 'enabled' ? 'cluster' : 'manager'
>>>>>>> f9a8f86d
            });
          }
        } else {
          const objParam =
            this.$scope.selectedRulesetTab === 'rules'
<<<<<<< HEAD
              ? { rule: this.$scope.selectedItem, showRestartManager: this.clusterInfo.status === 'enabled' ? 'cluster' : 'manager' }
              : { decoder: this.$scope.selectedItem, showRestartManager: this.clusterInfo.status === 'enabled' ? 'cluster' : 'manager' };
=======
              ? {
                  rule: this.$scope.selectedItem,
                  showRestartManager:
                    this.clusterInfo.status === 'enabled'
                      ? 'cluster'
                      : 'manager'
                }
              : {
                  decoder: this.$scope.selectedItem,
                  showRestartManager:
                    this.clusterInfo.status === 'enabled'
                      ? 'cluster'
                      : 'manager'
                };
>>>>>>> f9a8f86d
          this.$scope.$broadcast('saveXmlFile', objParam);
        }
        this.$scope.editingFile = false;
        this.$scope.fetchedXML = null;
      }
    };
    this.$scope.addNewFile = type => {
      this.$scope.editingFile = true;
      this.$scope.newFile = true;
      this.$scope.newFileName = '';
      this.$scope.selectedFileName = this.$scope.selectedRulesetTab;
      this.$scope.selectedItem = { file: 'new file' };
      this.$scope.fetchedXML = '<!-- Modify it at your will. -->';
      this.$scope.type = type;
      if (!this.$scope.$$phase) this.$scope.$digest();
      this.$location.search('editingFile', true);
      this.appState.setNavigation({ status: true });
      this.$scope.$broadcast('fetchedFile', { data: this.$scope.fetchedXML });
    };

    this.$scope.addNewList = () => {
      this.$scope.currentList = {
        name: '',
        path: 'etc/lists/',
        list: [],
        new: true
      };
      this.$scope.viewingDetail = true;
      if (!this.$scope.$$phase) this.$scope.$digest();
      this.$scope.$broadcast('changeCdbList', {
        currentList: this.$scope.currentList
      });
    };

    /**
     * Navigate to woodle
     */
    this.$scope.switchRulesetTab = async rulesettab => {
      this.$scope.closeEditingFile();
      this.$scope.viewingDetail = false;
      this.$scope.selectedRulesetTab = rulesettab;
      this.$scope.selectData;
      this.$scope.custom_search = '';
      $('#config-ruleset-input-search').val('');
      this.$scope.selectedItem = false;
      if (rulesettab === 'rules') {
        this.$scope.searchPlaceholder = 'Filter local rules...';
      }
      if (rulesettab === 'decoders') {
        this.$scope.searchPlaceholder = 'Filter local decoders...';
      }
      if (rulesettab === 'cdblists') {
        this.$scope.searchPlaceholder = 'Filter CDB lists...';
        this.$scope.currentList = false;
        this.$scope.search();
      }
      if (!this.$scope.$$phase) this.$scope.$digest();
    };

    this.$scope.switchRulesetTab('rules');

    this.$scope.cancelEditList = () => {
      this.appState.setNavigation({ status: true });
      this.$scope.viewingDetail = false;
      this.$scope.currentList = false;
    };

    //listeners
    this.$scope.$on('wazuhShowCdbList', async (ev, parameters) => {
      this.$scope.currentList = parameters.cdblist;
      try {
        const data = await this.rulesetHandler.getCdbList(
          `${this.$scope.currentList.path}/${this.$scope.currentList.name}`
        );
        this.$scope.currentList.list = stringToObj(data.data.data);
        this.$location.search('editingFile', true);
        this.appState.setNavigation({ status: true });
        this.$scope.viewingDetail = true;
      } catch (error) {
        this.$scope.currentList.list = [];
        this.errorHandler.handle(error, '');
      }
      this.$scope.$broadcast('changeCdbList', {
        currentList: this.$scope.currentList
      });
      if (!this.$scope.$$phase) this.$scope.$digest();
    });
    this.$scope.$on('wazuhShowRule', (event, parameters) => {
      this.$scope.selectedItem = parameters.rule;
      this.$scope.selectedFileName = 'rules';
      this.$scope.editConfig();
      if (!this.$scope.$$phase) this.$scope.$digest();
    });

    this.$scope.$on('wazuhShowDecoder', (event, parameters) => {
      this.$scope.selectedItem = parameters.decoder;
      this.$scope.selectedFileName = 'decoders';
      this.$scope.editConfig();
      if (!this.$scope.$$phase) this.$scope.$digest();
    });
  }
}<|MERGE_RESOLUTION|>--- conflicted
+++ resolved
@@ -57,11 +57,11 @@
         this.$scope.fetchedXML =
           this.$scope.selectedRulesetTab === 'rules'
             ? await this.rulesetHandler.getRuleConfiguration(
-              this.$scope.selectedItem.file
-            )
+                this.$scope.selectedItem.file
+              )
             : await this.rulesetHandler.getDecoderConfiguration(
-              this.$scope.selectedItem.file
-            );
+                this.$scope.selectedItem.file
+              );
         this.$location.search('editingFile', true);
         this.appState.setNavigation({ status: true });
         if (!this.$scope.$$phase) this.$scope.$digest();
@@ -111,31 +111,19 @@
           if (this.$scope.type === 'rules') {
             this.$scope.$broadcast('saveXmlFile', {
               rule: this.$scope.selectedItem,
-<<<<<<< HEAD
-              showRestartManager: this.clusterInfo.status === 'enabled' ? 'cluster' : 'manager'
-=======
               showRestartManager:
                 this.clusterInfo.status === 'enabled' ? 'cluster' : 'manager'
->>>>>>> f9a8f86d
             });
           } else if (this.$scope.type === 'decoders') {
             this.$scope.$broadcast('saveXmlFile', {
               decoder: this.$scope.selectedItem,
-<<<<<<< HEAD
-              showRestartManager: this.clusterInfo.status === 'enabled' ? 'cluster' : 'manager'
-=======
               showRestartManager:
                 this.clusterInfo.status === 'enabled' ? 'cluster' : 'manager'
->>>>>>> f9a8f86d
             });
           }
         } else {
           const objParam =
             this.$scope.selectedRulesetTab === 'rules'
-<<<<<<< HEAD
-              ? { rule: this.$scope.selectedItem, showRestartManager: this.clusterInfo.status === 'enabled' ? 'cluster' : 'manager' }
-              : { decoder: this.$scope.selectedItem, showRestartManager: this.clusterInfo.status === 'enabled' ? 'cluster' : 'manager' };
-=======
               ? {
                   rule: this.$scope.selectedItem,
                   showRestartManager:
@@ -150,7 +138,6 @@
                       ? 'cluster'
                       : 'manager'
                 };
->>>>>>> f9a8f86d
           this.$scope.$broadcast('saveXmlFile', objParam);
         }
         this.$scope.editingFile = false;
