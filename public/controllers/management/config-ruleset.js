/*
 * Wazuh app - Management edit ruleset configuration controller
 * Copyright (C) 2015-2019 Wazuh, Inc.
 *
 * This program is free software; you can redistribute it and/or modify
 * it under the terms of the GNU General Public License as published by
 * the Free Software Foundation; either version 2 of the License, or
 * (at your option) any later version.
 *
 * Find more information about this on the LICENSE file.
 */
export class ConfigurationRulesetController {
  /**
   * Constructor
   * @param {*} $scope
   * @param {*} $location
   * @param {*} errorHandler
   * @param {*} apiReq
   * @param {*} appState
   */
  constructor($scope, $location, errorHandler, apiReq, appState, rulesetHandler) {
    this.$scope = $scope;
    this.errorHandler = errorHandler;
    this.apiReq = apiReq;
    this.appState = appState;
    this.$location = $location;
    this.$scope.load = false;
    this.$scope.isArray = Array.isArray;
    this.rulesetHandler = rulesetHandler;
    this.$scope.currentConfig = null;

  }

  /**
   * When controller loads
   */
  $onInit() {

    /**
 * This perfoms a search by a given term
 * @param {String} term
 */
    this.$scope.search = term => {
      this.$scope.$broadcast('wazuhSearch', { term });
    };

    this.$scope.editConfig = async () => {
      this.$scope.editingFile = true;
      this.$scope.newFile = false;
      try {
        this.$scope.fetchedXML = this.$scope.selectedRulesetTab === 'rules' ?
          await this.rulesetHandler.getRuleConfiguration(this.$scope.selectedItem.file) :
          await this.rulesetHandler.getDecoderConfiguration(this.$scope.selectedItem.file)
        if (!this.$scope.$$phase) this.$scope.$digest();
        this.$scope.$broadcast('fetchedFile', { data: this.$scope.fetchedXML });
      } catch (error) {
        this.$scope.fetchedXML = null;
        this.errorHandler.handle(error, 'Fetch file error');
      }
    }
    this.$scope.closeEditingFile = () => {
      this.$scope.editingFile = false;
      this.$scope.newFile = false;
      this.$scope.fetchedXML = null;
      this.$scope.$broadcast('closeEditXmlFile', {});
    };
    this.$scope.xmlIsValid = valid => {
      this.$scope.xmlHasErrors = valid;
      if (!this.$scope.$$phase) this.$scope.$digest();
    };
<<<<<<< HEAD
    
    this.$scope.doSaveConfig = (isNewFile,fileName) => {
      if(isNewFile && !fileName){
        this.errorHandler.handle('You need to specify a file name','Error creating a new file.');
      }else{
        this.$scope.editingFile = false;
        if(isNewFile){
          const validFileName = /(.+).xml/;
          if (fileName && !validFileName.test(fileName)) {
            fileName = fileName + '.xml'
          }
          this.$scope.selectedItem = {file:fileName}
          if(this.$scope.type === 'rules'){
            this.$scope.$broadcast('saveXmlFile', { rule: this.$scope.selectedItem });
          }else if(this.$scope.type === 'decoders'){
            this.$scope.$broadcast('saveXmlFile', { decoder: this.$scope.selectedItem });
          }
        }else{
          const objParam = this.$scope.selectedRulesetTab === 'rules' ? { rule: this.$scope.selectedItem } : { decoder: this.$scope.selectedItem };
          this.$scope.$broadcast('saveXmlFile', objParam);
        }
        
      }
    };




    this.$scope.addNewFile = (type) => {
      this.$scope.editingFile = true;
      this.$scope.newFile = true;
      this.$scope.newFileName = '';
      this.$scope.fetchedXML = '<!-- Modify it at your will. -->';
      this.$scope.type = type;
      if (!this.$scope.$$phase) this.$scope.$digest();
        this.$scope.$broadcast('fetchedFile', { data: this.$scope.fetchedXML });
=======
    this.$scope.doSaveConfig = () => {
      this.$scope.editingFile = false;
      const objParam = this.$scope.selectedRulesetTab === 'rules' ? { rule: this.$scope.selectedItem } : { decoder: this.$scope.selectedItem };
      this.$scope.$broadcast('saveXmlFile', objParam);
>>>>>>> 1fa23ed5
    };

    /**
     * Navigate to woodle
     */
    this.$scope.switchRulesetTab = async (rulesettab) => {
      this.$scope.closeEditingFile();
      this.$scope.selectedRulesetTab = rulesettab;
      this.$scope.selectData;
      this.$scope.custom_search = '';
      this.$scope.selectedItem = false;
      if (rulesettab === 'rules') {
        this.$scope.searchPlaceholder = 'Filter rules...'
      }
      if (rulesettab === 'decoders') {
        this.$scope.searchPlaceholder = 'Filter decoders...'
      }
      if (rulesettab === 'cdblists') {
        const data = await this.rulesetHandler.getLocalDecoders();
        this.$scope.selectData = ((((data || {}).data || {}).data || {}).items | {}).map(x => x.file) || false;
      }
      if (!this.$scope.$$phase) this.$scope.$digest();
      //this.configurationHandler.switchWodle(wodleName, this.$scope);
    };
    this.$scope.switchRulesetTab('rules');

    const stringToObj = (string) => {
      let result = {};
      const splitted = string.split('\n');
      splitted.forEach(function (element) {
        const keyValue = element.split(':');
        if (keyValue[0])
          result[keyValue[0]] = keyValue[1];
      });
      return result;
    }
    //listeners
    this.$scope.$on('wazuhShowCdbList', () => {
      this.$scope.currentList = {};
      this.rulesetHandler.getCdbList('etc/lists/audit-keys')
        .then(data => {
          this.$scope.currentList.list = stringToObj(data.data.data);
          this.$scope.viewingDetail = true;
          if (!this.$scope.$$phase) this.$scope.$digest();
        });
    });
    //listeners
    this.$scope.$on('wazuhShowRule', (event, parameters) => {
      this.$scope.selectedItem = parameters.rule;
      this.$scope.selectedFileName = 'rules';
      this.$scope.editConfig();
      if (!this.$scope.$$phase) this.$scope.$digest();
    });
    this.$scope.$on('wazuhShowDecoder', (event, parameters) => {
      this.$scope.selectedItem = parameters.decoder;
      this.$scope.selectedFileName = 'decoders';
      this.$scope.editConfig();
      if (!this.$scope.$$phase) this.$scope.$digest();
    });
    this.$scope.$on('wazuhShowCdbList', (event, parameters) => {
      this.$scope.selectedItem = parameters.decoder;
      this.$scope.selectedFileName = 'decoders';
      this.$scope.editConfig();
      if (!this.$scope.$$phase) this.$scope.$digest();
    });
  }
}<|MERGE_RESOLUTION|>--- conflicted
+++ resolved
@@ -68,7 +68,6 @@
       this.$scope.xmlHasErrors = valid;
       if (!this.$scope.$$phase) this.$scope.$digest();
     };
-<<<<<<< HEAD
     
     this.$scope.doSaveConfig = (isNewFile,fileName) => {
       if(isNewFile && !fileName){
@@ -105,12 +104,6 @@
       this.$scope.type = type;
       if (!this.$scope.$$phase) this.$scope.$digest();
         this.$scope.$broadcast('fetchedFile', { data: this.$scope.fetchedXML });
-=======
-    this.$scope.doSaveConfig = () => {
-      this.$scope.editingFile = false;
-      const objParam = this.$scope.selectedRulesetTab === 'rules' ? { rule: this.$scope.selectedItem } : { decoder: this.$scope.selectedItem };
-      this.$scope.$broadcast('saveXmlFile', objParam);
->>>>>>> 1fa23ed5
     };
 
     /**
