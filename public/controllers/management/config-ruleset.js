--- conflicted
+++ resolved
@@ -61,11 +61,8 @@
             : await this.rulesetHandler.getDecoderConfiguration(
                 this.$scope.selectedItem.file
               );
-<<<<<<< HEAD
         this.$location.search('editingFile', true);
         this.appState.setNavigation({ status: true });
-=======
->>>>>>> f9f57232
         if (!this.$scope.$$phase) this.$scope.$digest();
         this.$scope.$broadcast('fetchedFile', { data: this.$scope.fetchedXML });
       } catch (error) {
@@ -73,22 +70,16 @@
         this.errorHandler.handle(error, 'Fetch file error');
       }
     };
-<<<<<<< HEAD
-    this.$scope.closeEditingFile = () => {
+    
+    this.$scope.closeEditingFile = (reload = false) => {
       this.$scope.editingFile = false;
       this.$scope.newFile = false;
       this.$scope.fetchedXML = null;
       this.appState.setNavigation({ status: true });
-      this.$scope.$broadcast('closeEditXmlFile', {});
-=======
-    this.$scope.closeEditingFile = (reload = false) => {
-      this.$scope.editingFile = false;
-      this.$scope.newFile = false;
-      this.$scope.fetchedXML = null;
       if (reload) this.$scope.search();
       if (!this.$scope.$$phase) this.$scope.$digest();
->>>>>>> f9f57232
-    };
+    };
+
     this.$scope.xmlIsValid = valid => {
       this.$scope.xmlHasErrors = valid;
       if (!this.$scope.$$phase) this.$scope.$digest();
@@ -132,11 +123,8 @@
               : { decoder: this.$scope.selectedItem };
           this.$scope.$broadcast('saveXmlFile', objParam);
         }
-<<<<<<< HEAD
         this.$scope.editingFile = false;
         this.$scope.fetchedXML = null;
-=======
->>>>>>> f9f57232
       }
     };
     this.$scope.addNewFile = type => {
@@ -186,10 +174,6 @@
       }
       if (rulesettab === 'cdblists') {
         this.$scope.searchPlaceholder = 'Filter CDB lists...';
-<<<<<<< HEAD
-=======
-        this.$scope.search();
->>>>>>> f9f57232
       }
       if (!this.$scope.$$phase) this.$scope.$digest();
     };
@@ -204,25 +188,19 @@
       });
       return result;
     };
+    
     this.$scope.cancelEditList = () => {
       this.appState.setNavigation({ status: true });
       this.$scope.viewingDetail = false;
       this.$scope.currentList = false;
     };
-<<<<<<< HEAD
-=======
-
->>>>>>> f9f57232
+
     //listeners
     this.$scope.$on('wazuhShowCdbList', async (ev, parameters) => {
       this.$scope.currentList = parameters.cdblist;
       try {
         const data = await this.rulesetHandler.getCdbList(
-<<<<<<< HEAD
-          `etc/lists/${this.$scope.currentList.name}`
-=======
           `${this.$scope.currentList.path}/${this.$scope.currentList.name}`
->>>>>>> f9f57232
         );
         this.$scope.currentList.list = stringToObj(data.data.data);
         this.$location.search('editingFile', true);
