/*
 * Wazuh app - Ruleset controllers
 * Copyright (C) 2018 Wazuh, Inc.
 *
 * This program is free software; you can redistribute it and/or modify
 * it under the terms of the GNU General Public License as published by
 * the Free Software Foundation; either version 2 of the License, or
 * (at your option) any later version.
 *
 * Find more information about this on the LICENSE file.
 */
import * as modules from 'ui/modules'
import CsvGenerator from './csv-generator'

const app = modules.get('app/wazuh', []);

app.controller('rulesController', function ($timeout, $scope, $rootScope, $sce, Rules, RulesRelated, RulesAutoComplete, errorHandler, genericReq, appState, csvReq) {

    $scope.setRulesTab = tab => $rootScope.globalsubmenuNavItem2 = tab;

    //Initialization
    $scope.searchTerm = '';
    $scope.loading = true;
    $scope.viewingDetail = false;
    $scope.rules   = Rules;
    $scope.rulesRelated = RulesRelated;
    $scope.rulesAutoComplete = RulesAutoComplete;
    $scope.setRulesTab('rules');
    $scope.isArray = angular.isArray;

<<<<<<< HEAD
    const colors = [
        '#004A65', '#00665F', '#BF4B45', '#BF9037', '#1D8C2E', 'BB3ABF',
        '#00B1F1', '#00F2E2', '#7F322E', '#7F6025', '#104C19', '7C267F',
        '#0079A5', '#00A69B', '#FF645C', '#FFC04A', '#2ACC43', 'F94DFF',
        '#0082B2', '#00B3A7', '#401917', '#403012', '#2DD947', '3E1340',
        '#00668B', '#008C83', '#E55A53', '#E5AD43', '#25B23B', 'E045E5'
    ];

    $scope.colorRuleArg = ruleArg => {
        ruleArg = ruleArg.toString();
        let valuesArray   = ruleArg.match(/\$\(((?!<\/span>).)*?\)(?!<\/span>)/gmi);
        let coloredString = ruleArg;

        // If valuesArray is empty, means that the description doesn't have any arguments
        // In this case, then simply return the string
        // In other case, then colour the string and return
        if (valuesArray && valuesArray.length) {
            for (let i = 0, len = valuesArray.length; i < len; i++) {
                coloredString = coloredString.replace(/\$\(((?!<\/span>).)*?\)(?!<\/span>)/mi, '<span style="color: ' + colors[i] + ' ">' + valuesArray[i] + '</span>');
            }
        }

        return $sce.trustAsHtml(coloredString);
    };

    // Reloading watcher initialization
    const reloadWatcher = $rootScope.$watch('rulesetIsReloaded',() => {
        delete $rootScope.rulesetIsReloaded;
        $scope.viewingDetail = false;
        if(!$scope.$$phase) $scope.$digest();
    });

    $scope.analizeRules = async search => {
=======
    $scope.analyzeRules = async search => {
>>>>>>> cb571344
        try {
            if(search && search.length <= 1) return $scope.rulesAutoComplete.items;
            await $timeout(200);
            $scope.rulesAutoComplete.filters = [];

            if(search.startsWith('group:') && search.split('group:')[1].trim()) {
                await $scope.rulesAutoComplete.addFilter('group',search.split('group:')[1].trim());
            } else if(search.startsWith('level:') && search.split('level:')[1].trim()) {
                await $scope.rulesAutoComplete.addFilter('level',search.split('level:')[1].trim());
            } else if(search.startsWith('pci:') && search.split('pci:')[1].trim()) {
                await $scope.rulesAutoComplete.addFilter('pci',search.split('pci:')[1].trim());
            } else if(search.startsWith('file:') && search.split('file:')[1].trim()) {
                await $scope.rulesAutoComplete.addFilter('file',search.split('file:')[1].trim());
            } else {
                await $scope.rulesAutoComplete.addFilter('search',search);
            }

            if(!$scope.$$phase) $scope.$digest();
            return $scope.rulesAutoComplete.items;
        } catch (error){
            errorHandler.handle(error,'Ruleset');
            if(!$rootScope.$$phase) $rootScope.$digest();
        }
    }

    $scope.checkEnter = search => {
        $scope.searchTerm = '';
        angular.element(document.querySelector('#autocomplete')).blur();
        if(search.startsWith('group:') && search.split('group:')[1].trim()) {
            $scope.rules.addFilter('group',search.split('group:')[1].trim());
        } else if(search.startsWith('level:') && search.split('level:')[1].trim()) {
            $scope.rules.addFilter('level',search.split('level:')[1].trim());
        } else if(search.startsWith('pci:') && search.split('pci:')[1].trim()) {
            $scope.rules.addFilter('pci',search.split('pci:')[1].trim());
        } else if(search.startsWith('file:') && search.split('file:')[1].trim()) {
            $scope.rules.addFilter('file',search.split('file:')[1].trim());
        } else if(search.startsWith('path:') && search.split('path:')[1].trim()) {
            $scope.rules.addFilter('path',search.split('path:')[1].trim());
        } else {
            $scope.rules.addFilter('search',search.trim());
        }
    };

    $scope.downloadCsv = async () => {
        try {
            const currentApi   = JSON.parse(appState.getCurrentAPI()).id;
            const output       = await csvReq.fetch('/rules', currentApi, $scope.rules ? $scope.rules.filters : null);
            const csvGenerator = new CsvGenerator(output.csv, 'rules.csv');
            csvGenerator.download(true);
        } catch (error) {
            errorHandler.handle(error,'Download CSV');
            if(!$rootScope.$$phase) $rootScope.$digest();
        }
    }

    /**
     * This function takes back to the list but adding a filter from the detail view
     */
    $scope.addDetailFilter = (name, value) => {
        // Remove all previous filters and then add it
        $scope.rules.removeAllFilters();
        $scope.rules.addFilter(name, value);

        // Clear the autocomplete component
        $scope.searchTerm = '';
        angular.element(document.querySelector('#autocomplete')).blur();

        // Go back to the list
        $scope.closeDetailView();
    }

    /**
     * This function changes to the rule detail view
     */
    $scope.openDetailView = (rule) => {
        // Clear current rule variable and assign the new one
        $scope.currentRule = false;
        $scope.currentRule = rule;

        // Create the related rules list, resetting it in first place
        $scope.rulesRelated.reset();
        $scope.rulesRelated.ruleID = $scope.currentRule.id;
        $scope.rulesRelated.addFilter('file', $scope.currentRule.file);

        // Enable the Detail view
        $scope.viewingDetail = true;
        if(!$scope.$$phase) $scope.$digest();
    }

    /**
     * This function changes to the rules list view
     */
    $scope.closeDetailView = () => {
        $scope.viewingDetail = false;
        $scope.currentRule = false;
        $scope.rulesRelated.reset();
        if(!$scope.$$phase) $scope.$digest();
    }

    const load = async () => {
        try {
            await Promise.all([
                $scope.rules.nextPage(),
                $scope.rulesAutoComplete.nextPage()
            ]);
            $scope.loading = false;
            if(!$scope.$$phase) $scope.$digest();
            return;
        } catch (error) {
            errorHandler.handle('Unexpected exception loading controller','Ruleset');
            if(!$rootScope.$$phase) $rootScope.$digest();
        }
    }

    //Load
    load();

    //Destroy
    $scope.$on('$destroy', () => {
        $scope.rules.reset();
        $scope.rulesRelated.reset();
        $scope.rulesAutoComplete.reset();
        reloadWatcher();
    });
});

app.controller('decodersController', function ($timeout, $scope, $rootScope, $sce, Decoders, DecodersRelated, DecodersAutoComplete, errorHandler, genericReq, appState, csvReq) {
    $scope.setRulesTab = tab => $rootScope.globalsubmenuNavItem2 = tab;

    //Initialization
    $scope.searchTerm = '';
    $scope.loading  = true;
    $scope.viewingDetail = false;
    $scope.decoders = Decoders;
    $scope.decodersRelated = DecodersRelated;
    $scope.decodersAutoComplete = DecodersAutoComplete;
    $scope.typeFilter = "all";
    $scope.setRulesTab('decoders');
    $scope.isArray = angular.isArray;

    const colors = [
        '#004A65', '#00665F', '#BF4B45', '#BF9037', '#1D8C2E', 'BB3ABF',
        '#00B1F1', '#00F2E2', '#7F322E', '#7F6025', '#104C19', '7C267F',
        '#0079A5', '#00A69B', '#FF645C', '#FFC04A', '#2ACC43', 'F94DFF',
        '#0082B2', '#00B3A7', '#401917', '#403012', '#2DD947', '3E1340',
        '#00668B', '#008C83', '#E55A53', '#E5AD43', '#25B23B', 'E045E5'
    ];

    $scope.colorRegex = regex => {
        regex = regex.toString();
        let valuesArray   = regex.match(/\(((?!<\/span>).)*?\)(?!<\/span>)/gmi);
        let coloredString = regex;
        for (let i = 0, len = valuesArray.length; i < len; i++) {
            coloredString = coloredString.replace(/\(((?!<\/span>).)*?\)(?!<\/span>)/mi, '<span style="color: ' + colors[i] + ' ">' + valuesArray[i] + '</span>');
        }
        return $sce.trustAsHtml(coloredString);
    };

    $scope.colorOrder = order => {
        order = order.toString();
        let valuesArray   = order.split(',');
        let coloredString = order;
        for (let i = 0, len = valuesArray.length; i < len; i++) {
            coloredString = coloredString.replace(valuesArray[i], '<span style="color: ' + colors[i] + ' ">' + valuesArray[i] + '</span>');
        }
        return $sce.trustAsHtml(coloredString);
    };

    // Reloading watcher initialization
    const reloadWatcher = $rootScope.$watch('rulesetIsReloaded',() => {
        delete $rootScope.rulesetIsReloaded;
        $scope.viewingDetail = false;
        if(!$scope.$$phase) $scope.$digest();
    });

    $scope.checkEnter = search => {
        $scope.searchTerm = '';
        angular.element(document.querySelector('#autocomplete')).blur();
        if(search.startsWith('path:') && search.split('path:')[1].trim()) {
            $scope.decoders.addFilter('path',search.split('path:')[1].trim());
        } else if(search.startsWith('file:') && search.split('file:')[1].trim()) {
            $scope.decoders.addFilter('file',search.split('file:')[1].trim());
        } else {
            $scope.decoders.addFilter('search',search.trim());
        }
    };

    $scope.analyzeDecoders = async search => {
        try {
            if(search && search.length <= 1) return $scope.decodersAutoComplete.items;
            await $timeout(200);

            $scope.decodersAutoComplete.filters = [];

            if(search.startsWith('path:') && search.split('path:')[1].trim()) {
                await $scope.decodersAutoComplete.addFilter('path',search.split('path:')[1].trim());
            } else if(search.startsWith('file:') && search.split('file:')[1].trim()) {
                await $scope.decodersAutoComplete.addFilter('file',search.split('file:')[1].trim());
            } else {
                await $scope.decodersAutoComplete.addFilter('search',search);
            }

            if(!$scope.$$phase) $scope.$digest();
            return $scope.decodersAutoComplete.items;
        } catch (error){
            errorHandler.handle(error,'Ruleset');
            if(!$rootScope.$$phase) $rootScope.$digest();
        }
    }

    $scope.downloadCsv = async () => {
        try {
            const currentApi   = JSON.parse(appState.getCurrentAPI()).id;
            const output       = await csvReq.fetch('/decoders', currentApi, $scope.decoders ? $scope.decoders.filters : null);
            const csvGenerator = new CsvGenerator(output.csv, 'decoders.csv');
            csvGenerator.download(true);
        } catch (error) {
            errorHandler.handle(error,'Download CSV');
            if(!$rootScope.$$phase) $rootScope.$digest();
        }
    }

    /**
     * This function takes back to the list but adding a filter from the detail view
     */
    $scope.addDetailFilter = (name, value) => {
        // Remove all previous filters and then add it
        $scope.decoders.removeAllFilters();
        $scope.decoders.addFilter(name, value);

        // Clear the autocomplete component
        $scope.searchTerm = '';
        angular.element(document.querySelector('#autocomplete')).blur();

        // Go back to the list
        $scope.closeDetailView();
    }

    /**
     * This function changes to the decoder detail view
     */
    $scope.openDetailView = (decoder) => {
        // Clear current decoder variable and assign the new one
        $scope.currentDecoder = false;
        $scope.currentDecoder = decoder;

        // Create the related decoders list, resetting it in first place
        $scope.decodersRelated.reset();
        $scope.decodersRelated.path = `/decoders/${$scope.currentDecoder.name}`;
        $scope.decodersRelated.decoderPosition = $scope.currentDecoder.position;
        $scope.decodersRelated.nextPage('');

        // Enable the Detail view
        $scope.viewingDetail = true;
        if(!$scope.$$phase) $scope.$digest();
    }

    /**
     * This function changes to the decoders list view
     */
    $scope.closeDetailView = () => {
        $scope.viewingDetail = false;
        $scope.currentDecoder = false;
        $scope.decodersRelated.reset();
        if(!$scope.$$phase) $scope.$digest();
    }

    const load = async () => {
        try {
            await Promise.all([
                $scope.decoders.nextPage(),
                $scope.decodersAutoComplete.nextPage()
            ]);

            $scope.loading = false;
            if(!$scope.$$phase) $scope.$digest();
            return;
        } catch (error) {
            errorHandler.handle(error,'Ruleset');
            if(!$rootScope.$$phase) $rootScope.$digest();
        }
    }

    //Load
    load();

    //Destroy
    $scope.$on("$destroy", () => {
        $scope.decoders.reset();
        $scope.decodersRelated.reset();
        $scope.decodersAutoComplete.reset();
        reloadWatcher();
    });
});<|MERGE_RESOLUTION|>--- conflicted
+++ resolved
@@ -28,7 +28,6 @@
     $scope.setRulesTab('rules');
     $scope.isArray = angular.isArray;
 
-<<<<<<< HEAD
     const colors = [
         '#004A65', '#00665F', '#BF4B45', '#BF9037', '#1D8C2E', 'BB3ABF',
         '#00B1F1', '#00F2E2', '#7F322E', '#7F6025', '#104C19', '7C267F',
@@ -62,9 +61,7 @@
     });
 
     $scope.analizeRules = async search => {
-=======
-    $scope.analyzeRules = async search => {
->>>>>>> cb571344
+      
         try {
             if(search && search.length <= 1) return $scope.rulesAutoComplete.items;
             await $timeout(200);
