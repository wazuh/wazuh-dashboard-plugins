--- conflicted
+++ resolved
@@ -14,11 +14,7 @@
 
 const app = modules.get('app/wazuh', []);
 
-<<<<<<< HEAD
-app.controller('rulesController', function ($scope, $rootScope, Rules, RulesAutoComplete, errorHandler, genericReq, csvReq, appState) {
-=======
-app.controller('rulesController', function ($scope, $rootScope, Rules, RulesRelated, RulesAutoComplete, errorHandler, genericReq, appState) {
->>>>>>> cee6b616
+app.controller('rulesController', function ($scope, $rootScope, Rules, RulesRelated, RulesAutoComplete, errorHandler, genericReq, appState, csvReq) {
 
     $scope.setRulesTab = tab => $rootScope.globalsubmenuNavItem2 = tab;
 
@@ -71,7 +67,6 @@
         }
     };
 
-<<<<<<< HEAD
     $scope.downloadCsv = async () => {
         try {
             const currentApi   = JSON.parse(appState.getCurrentAPI()).id;
@@ -82,7 +77,8 @@
             errorHandler.handle(error,'Download CSV');
             if(!$rootScope.$$phase) $rootScope.$digest();
         }
-=======
+    }
+
     /**
      * This function takes back to the list but adding a group filter
      */
@@ -131,7 +127,6 @@
         $scope.currentRule = false;
         $scope.rulesRelated.reset();
         if(!$scope.$$phase) $scope.$digest();
->>>>>>> cee6b616
     }
 
     const load = async () => {
@@ -187,11 +182,7 @@
     });
 });
 
-<<<<<<< HEAD
-app.controller('decodersController', function ($scope, $rootScope, Decoders, DecodersAutoComplete, errorHandler, genericReq, appState, csvReq) {
-=======
-app.controller('decodersController', function ($scope, $rootScope, $sce, Decoders, DecodersRelated, DecodersAutoComplete, errorHandler, genericReq, appState) {
->>>>>>> cee6b616
+app.controller('decodersController', function ($scope, $rootScope, $sce, Decoders, DecodersRelated, DecodersAutoComplete, errorHandler, genericReq, appState, csvReq) {
     $scope.setRulesTab = tab => $rootScope.globalsubmenuNavItem2 = tab;
 
     //Initialization
@@ -279,7 +270,6 @@
         }
     }
 
-<<<<<<< HEAD
     $scope.downloadCsv = async () => {
         try {
             const currentApi   = JSON.parse(appState.getCurrentAPI()).id;
@@ -290,7 +280,8 @@
             errorHandler.handle(error,'Download CSV');
             if(!$rootScope.$$phase) $rootScope.$digest();
         }
-=======
+    }
+    
     /**
      * This function changes to the decoder detail view
      */
@@ -314,7 +305,6 @@
         $scope.currentDecoder = false;
         $scope.decodersRelated.reset();
         if(!$scope.$$phase) $scope.$digest();
->>>>>>> cee6b616
     }
 
     const load = async () => {
