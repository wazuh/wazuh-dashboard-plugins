import menuTemplate from '../../templates/directives/menu-top.html'
const app = require('ui/modules').get('app/wazuh', []);
app.directive('dynamic', function($compile) {
        return {
            restrict: 'A',
            replace: true,
            link: function(scope, ele, attrs) {
                scope.$watch(attrs.dynamic, function(html) {
                    ele.html(html);
                    $compile(ele.contents())(scope);
                });
            },
        };
    })
	.directive('myEnter', function () {
		return function (scope, element, attrs) {
			element.bind("keydown keypress", function (event) {
				if(event.which === 13) {
					scope.$apply(function (){
						scope.$eval(attrs.myEnter);
					});

					event.preventDefault();
				}
			});
		};
	})
    .directive('menuTop',function(){
        return {
            controller: function ($scope, appState) {
                if(appState.getCurrentAPI()) {
                    $scope.theresAPI = true;
                    $scope.currentAPI = JSON.parse(appState.getCurrentAPI()).name;
                }
                else {
                    $scope.theresAPI = false;
                }

                $scope.$on('updateAPI', () => {
<<<<<<< HEAD
                    if(appState.getCurrentAPI()) 
=======
                    if(appState.getCurrentAPI() !== undefined && appState.getCurrentAPI() !== null)
>>>>>>> 642d1b36
                    {
                        $scope.theresAPI = true;
                        $scope.currentAPI = JSON.parse(appState.getCurrentAPI()).name;
                    }
                    else {
                        $scope.theresAPI = false;
                    }
                });
            },
<<<<<<< HEAD
            template: menuTemplate
=======
            template:
            `<md-nav-bar class="wazuhMenuNav" md-selected-nav-item="menuNavItem" nav-bar-aria-label="navigation menu">` +
            `   <md-nav-item class="wazuhMenuNav-logo" id="header_logo" md-nav-href="#/" name="logo" aria-hidden="true">` +
            `       <img aria-hidden="true" kbn-src="/plugins/wazuh/img/logo_white.png" height="44" weight="252"></img>` +
            `   </md-nav-item>` +
            `   <md-nav-item ng-class="{menuSelectedChangeColor: menuNavItem == 'overview' }" md-nav-href="#/overview" name="overview">Overview</md-nav-item>` +
            `   <md-nav-item ng-class="{menuSelectedChangeColor: menuNavItem == 'manager' }" md-nav-href="#/manager" name="manager">Manager</md-nav-item>` +
            `   <md-nav-item ng-class="{menuSelectedChangeColor: menuNavItem == 'agents' }" md-nav-href="#/agents-preview" name="agents">Agents</md-nav-item>` +
            `   <md-nav-item ng-class="{menuSelectedChangeColor: menuNavItem == 'discover' }" md-nav-href="#/wazuh-discover" name="discover">Discover</md-nav-item>` +
            `   <div class="wazuhMenuNavBar_API" layout="row" ng-show="theresAPI">` +
            `       <i class="fa fa-star settings-template-1" aria-hidden="true"></i>` +
            `       <div layout layout-align="center center">{{ currentAPI }}</div>` +
            `       <md-tooltip md-direction="bottom">Selected API</md-tooltip>` +
            `   </div>` +
            `   <div class="wazuhMenuNavBar_API" layout="row" ng-show="!theresAPI">` +
            `       <div layout layout-align="center center">No API selected</div>` +
            `   </div>` +
            `   <md-nav-item class="wazuhMenuNavBar_gear directives-color-white" md-nav-href="#/settings" name="settings"><i class="fa fa-cog ng-scope" aria-hidden="true" ></i></md-nav-item>` +
            `</md-nav-bar>`
>>>>>>> 642d1b36
        };
    });<|MERGE_RESOLUTION|>--- conflicted
+++ resolved
@@ -37,11 +37,7 @@
                 }
 
                 $scope.$on('updateAPI', () => {
-<<<<<<< HEAD
                     if(appState.getCurrentAPI()) 
-=======
-                    if(appState.getCurrentAPI() !== undefined && appState.getCurrentAPI() !== null)
->>>>>>> 642d1b36
                     {
                         $scope.theresAPI = true;
                         $scope.currentAPI = JSON.parse(appState.getCurrentAPI()).name;
@@ -51,28 +47,6 @@
                     }
                 });
             },
-<<<<<<< HEAD
             template: menuTemplate
-=======
-            template:
-            `<md-nav-bar class="wazuhMenuNav" md-selected-nav-item="menuNavItem" nav-bar-aria-label="navigation menu">` +
-            `   <md-nav-item class="wazuhMenuNav-logo" id="header_logo" md-nav-href="#/" name="logo" aria-hidden="true">` +
-            `       <img aria-hidden="true" kbn-src="/plugins/wazuh/img/logo_white.png" height="44" weight="252"></img>` +
-            `   </md-nav-item>` +
-            `   <md-nav-item ng-class="{menuSelectedChangeColor: menuNavItem == 'overview' }" md-nav-href="#/overview" name="overview">Overview</md-nav-item>` +
-            `   <md-nav-item ng-class="{menuSelectedChangeColor: menuNavItem == 'manager' }" md-nav-href="#/manager" name="manager">Manager</md-nav-item>` +
-            `   <md-nav-item ng-class="{menuSelectedChangeColor: menuNavItem == 'agents' }" md-nav-href="#/agents-preview" name="agents">Agents</md-nav-item>` +
-            `   <md-nav-item ng-class="{menuSelectedChangeColor: menuNavItem == 'discover' }" md-nav-href="#/wazuh-discover" name="discover">Discover</md-nav-item>` +
-            `   <div class="wazuhMenuNavBar_API" layout="row" ng-show="theresAPI">` +
-            `       <i class="fa fa-star settings-template-1" aria-hidden="true"></i>` +
-            `       <div layout layout-align="center center">{{ currentAPI }}</div>` +
-            `       <md-tooltip md-direction="bottom">Selected API</md-tooltip>` +
-            `   </div>` +
-            `   <div class="wazuhMenuNavBar_API" layout="row" ng-show="!theresAPI">` +
-            `       <div layout layout-align="center center">No API selected</div>` +
-            `   </div>` +
-            `   <md-nav-item class="wazuhMenuNavBar_gear directives-color-white" md-nav-href="#/settings" name="settings"><i class="fa fa-cog ng-scope" aria-hidden="true" ></i></md-nav-item>` +
-            `</md-nav-bar>`
->>>>>>> 642d1b36
         };
     });