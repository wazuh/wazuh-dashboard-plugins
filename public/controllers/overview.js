--- conflicted
+++ resolved
@@ -7,13 +7,7 @@
 	$scope.extensions = $scope.state.getExtensions().extensions;
 	$scope.submenuNavItem = "general";
 	$scope.tabView = "panels";
-<<<<<<< HEAD
 	$scope.results = true;
-=======
-	$scope.results = false;
-	$scope.loadState = "loading";
-    $scope.loadedBoxes = false;
->>>>>>> de702603
     $scope.hideRing = function(items){ 
         if($(".vis-editor-content" ).length >= items)
             return true;
@@ -60,16 +54,9 @@
 		if($scope.submenuNavItem != tab){
 			$scope.submenuNavItem = tab;
 			$location.search('tab', $scope.submenuNavItem);
-            
-<<<<<<< HEAD
 			$scope.presentData().then(function (data) {$scope.results = data;}, function(){	$scope.results = false;});
 		}else{
 			$scope.presentData().then(function (data) {$scope.results = data;}, function(){	$scope.results = false;});
-=======
-			$scope.presentData().then(function (data) {$scope.results = data;}, function(){	$scope.loadState = "no-results";});
-		}else{
-			$scope.presentData().then(function (data) {$scope.results = data;}, function(){	$scope.loadState = "no-results";});
->>>>>>> de702603
 			$rootScope.$broadcast('fetchVisualization');
 		}
 	};
@@ -127,22 +114,13 @@
 				$scope.timeLT = currentTimeFilter.time.to;
 				
 				//Check for present data for the selected tab
-<<<<<<< HEAD
 				$scope.presentData().then(function (data) {$scope.results = data;}, function(){	$scope.results = false;});
-=======
-				$scope.presentData().then(function (data) {$scope.results = data;}, function(){	$scope.loadState = "no-results";});
->>>>>>> de702603
 			}
 		}
 	});
 	
 	// Load
-<<<<<<< HEAD
 	$scope.presentData().then(function (data) {$scope.results = data;}, function(){	$scope.results = false;});
-=======
-	$scope.presentData().then(function (data) {$scope.results = data;}, function(){	$scope.loadState = "no-results";});
->>>>>>> de702603
-
 });
 
 app.controller('overviewGeneralController', function ($scope, DataFactory, genericReq, errlog, $route) {
