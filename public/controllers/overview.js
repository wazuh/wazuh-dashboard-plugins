let app = require('ui/modules').get('app/wazuh', []);

app.controller('overviewController', function ($scope, $location, $rootScope, appState, genericReq, Notifier) {
    const notify = new Notifier({ location: 'Overview' });
    $rootScope.page = 'overview';
    $scope.extensions = appState.getExtensions().extensions;

    // Check the url hash and retriew the tabView information
    if ($location.search().tabView) {
        $scope.tabView = $location.search().tabView;
    } else { // If tabView doesn't exist, default it to 'panels' view
        $scope.tabView = 'panels';
        $location.search('tabView', 'panels');
    }

    // Check the url hash and retrivew the tab information
    if ($location.search().tab) {
        $scope.tab = $location.search().tab;
    } else { // If tab doesn't exist, default it to 'general' view
        $scope.tab = 'general';
        $location.search('tab', 'general');

        // Now we initialize the implicitFilter
        $rootScope.currentImplicitFilter = "";
    }

    $rootScope.loadedVisualizations = [];
    $rootScope.rendered = false;
    $rootScope.loadingStatus = "Fetching data...";

    // This object represents the number of visualizations per tab; used to show a progress bar
    $rootScope.tabVisualizations = {
        "general": 15,
        "fim": 17,
        "pm": 5,
        "oscap": 14,
        "audit": 16,
        "pci": 6,
<<<<<<< HEAD
        "aws": 8,
        "virustotal": 0
=======
        "aws": 100,
        "virustotal": 7
>>>>>>> 66db1282
    };

    // Object for matching nav items and rules groups
    let tabFilters = {
        "general": {
            "group": ""
        },
        "fim": {
            "group": "syscheck"
        },
        "pm": {
            "group": "rootcheck"
        },
        "oscap": {
            "group": "oscap"
        },
        "audit": {
            "group": "audit"
        },
        "pci": {
            "group": "pci_dss"
        },
        "aws": {
            "group": "amazon"
        },
        "virustotal": {
            "group": "virustotal"
        }
    };

    // Switch subtab
    $scope.switchSubtab = (subtab) => {
        $scope.tabView = subtab;
    };

    // Switch tab
    $scope.switchTab = (tab) => {
        if($scope.tab === tab) return;

        for(let h of $rootScope.ownHandlers){
            h._scope.$destroy();
        }
        $rootScope.ownHandlers = [];

        // Deleting app state traces in the url
        $location.search('_a', null);
        $scope.tabView = 'panels';

        $rootScope.loadedVisualizations = [];
    };

    // Watchers

    // We watch the resultState provided by the discover
    $scope.$watch('tabView', () => $location.search('tabView', $scope.tabView));
    $scope.$watch('tab', () => {
        $location.search('tab', $scope.tab);
        // Update the implicit filter
        if (tabFilters[$scope.tab].group === "") $rootScope.currentImplicitFilter = "";
        else $rootScope.currentImplicitFilter = tabFilters[$scope.tab].group;
    });

    $scope.$on('$destroy',() => {
        for(let h of $rootScope.ownHandlers){
            h._scope.$destroy();
        }
        $rootScope.ownHandlers = [];
    });

    //PCI tab
    let tabs = [];
    genericReq
        .request('GET', '/api/wazuh-api/pci/all')
        .then(data => {
            for(let key in data.data){
                tabs.push({
                    "title":   key,
                    "content": data.data[key]
                });
            }
        })
        .catch(error => notify.error(error.message));

    $scope.tabs = tabs;
    $scope.selectedIndex = 0;
});<|MERGE_RESOLUTION|>--- conflicted
+++ resolved
@@ -36,13 +36,8 @@
         "oscap": 14,
         "audit": 16,
         "pci": 6,
-<<<<<<< HEAD
         "aws": 8,
-        "virustotal": 0
-=======
-        "aws": 100,
         "virustotal": 7
->>>>>>> 66db1282
     };
 
     // Object for matching nav items and rules groups
