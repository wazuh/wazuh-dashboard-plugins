--- conflicted
+++ resolved
@@ -105,12 +105,8 @@
         vuls      : 8,
         oscap     : 14,
         audit     : 15,
-<<<<<<< HEAD
         pci       : 6,
         gdpr      : 6,
-=======
-        pci       : 7,
->>>>>>> e50f2868
         aws       : 10,
         virustotal: 7
     });
@@ -128,20 +124,20 @@
         aws       : { group: 'amazon' },
         virustotal: { group: 'virustotal' }
     };
-    
+
     let filters = []
 
     const assignFilters = tab => {
         try{
 
             filters = [];
-    
+
             filters.push(filterHandler.managerQuery(
-                appState.getClusterInfo().status == 'enabled' ? 
-                appState.getClusterInfo().cluster : 
+                appState.getClusterInfo().status == 'enabled' ?
+                appState.getClusterInfo().cluster :
                 appState.getClusterInfo().manager
             ))
-    
+
             if(tab !== 'general'){
                 if(tab === 'pci') {
                     filters.push(filterHandler.pciQuery())
