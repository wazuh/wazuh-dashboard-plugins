<<<<<<< HEAD
import $            from 'jquery';
import * as modules from 'ui/modules'

const app = modules.get('app/wazuh', []);
=======
/*
 * Wazuh app - Overview controller
 * Copyright (C) 2018 Wazuh, Inc.
 *
 * This program is free software; you can redistribute it and/or modify
 * it under the terms of the GNU General Public License as published by
 * the Free Software Foundation; either version 2 of the License, or
 * (at your option) any later version.
 *
 * Find more information about this on the LICENSE file.
 */

const app = require('ui/modules').get('app/wazuh', []);
import $ from 'jquery';
>>>>>>> 1c733de0

app.controller('overviewController', function ($scope, $location, $rootScope, appState, genericReq, errorHandler) {
    $rootScope.rawVisualizations = null;
    // Timestamp for visualizations at controller's startup
    if(!$rootScope.visTimestamp) {
        $rootScope.visTimestamp = new Date().getTime();
        if(!$rootScope.$$phase) $rootScope.$digest();
    }

    $rootScope.page = 'overview';
    $scope.extensions = appState.getExtensions().extensions;

    // Metrics General
    const metricsGeneral = {
        totalAlerts: '[vis-id="\'Wazuh-App-Overview-General-Metric-alerts\'"]',
        level12    : '[vis-id="\'Wazuh-App-Overview-General-Level-12-alerts\'"]',
        authFailure: '[vis-id="\'Wazuh-App-Overview-General-Authentication-failure\'"]',
        authSuccess: '[vis-id="\'Wazuh-App-Overview-General-Authentication-success\'"]'
    }

    // Metrics FIM
    const metricsFim = {
        fimAdded   : '[vis-id="\'Wazuh-App-Overview-FIM-Added\'"]',
        fimModified: '[vis-id="\'Wazuh-App-Overview-FIM-Modified\'"]',
        fimDeleted : '[vis-id="\'Wazuh-App-Overview-FIM-Deleted\'"]'
    }

    // Metrics Audit
    const metricsAudit = {
        auditNewFiles     : '[vis-id="\'Wazuh-App-Overview-Audit-New-files\'"]',
        auditReadFiles    : '[vis-id="\'Wazuh-App-Overview-Audit-Read-files\'"]',
        auditModifiedFiles: '[vis-id="\'Wazuh-App-Overview-Audit-Modified-files\'"]',
        auditRemovedFiles : '[vis-id="\'Wazuh-App-Overview-Audit-Removed-files\'"]'
    }

    // Metrics Vulnerability Detector
    const metricsVulnerability = {
        vulnCritical: '[vis-id="\'Wazuh-App-Overview-VULS-Metric-Critical-severity\'"]',
        vulnHigh    : '[vis-id="\'Wazuh-App-Overview-VULS-Metric-High-severity\'"]',
        vulnMedium  : '[vis-id="\'Wazuh-App-Overview-VULS-Metric-Medium-severity\'"]',
        vulnLow     : '[vis-id="\'Wazuh-App-Overview-VULS-Metric-Low-severity\'"]'
    }

    // Metrics Scap
    const metricsScap = {
        scapLastScore   : '[vis-id="\'Wazuh-App-Overview-OSCAP-Last-score\'"]',
        scapHighestScore: '[vis-id="\'Wazuh-App-Overview-OSCAP-Highest-score\'"]',
        scapLowestScore : '[vis-id="\'Wazuh-App-Overview-OSCAP-Lowest-score\'"]'
    }

    // Metrics Virustotal
    const metricsVirustotal = {
        virusMalicious: '[vis-id="\'Wazuh-App-Overview-Virustotal-Total-Malicious\'"]',
        virusPositives: '[vis-id="\'Wazuh-App-Overview-Virustotal-Total-Positives\'"]',
        virusTotal    : '[vis-id="\'Wazuh-App-Overview-Virustotal-Total\'"]'
    }

    // Metrics AWS
    const metricsAws = {
        awsLogins        :'[vis-id="\'Wazuh-App-Overview-AWS-Metric-Successful-logins\'"]',
        awsMostActiveUser:'[vis-id="\'Wazuh-App-Overview-AWS-Most-active-user\'"]',
        awsAuthorized    :'[vis-id="\'Wazuh-App-Overview-AWS-Metric-Authorize-security\'"]',
        awsRevoked       :'[vis-id="\'Wazuh-App-Overview-AWS-Metric-Revoke-security\'"]'
    }

    // Check the url hash and retrieve tabView information
    if ($location.search().tabView) {
        $scope.tabView = $location.search().tabView;
    } else { // If tabView doesn't exist, default it to 'panels'
        $scope.tabView = 'panels';
        $location.search('tabView', 'panels');
    }

    // Check the url hash and retrieve tab information
    if ($location.search().tab) {
        $scope.tab = $location.search().tab;
    } else { // If tab doesn't exist, default it to 'general'
        $scope.tab = 'general';
        $location.search('tab', 'general');

        // Now we initialize the implicitFilter
        $rootScope.currentImplicitFilter = "";
    }

    // This object represents the number of visualizations per tab; used to show a progress bar
    $rootScope.tabVisualizations = {
        general   : 11,
        fim       : 10,
        pm        : 5,
        vuls      : 8,
        oscap     : 14,
        audit     : 15,
        pci       : 6,
        aws       : 10,
        virustotal: 7
    };

    // Object for matching nav items and rules groups
    const tabFilters = {
        general   : { group: '' },
        fim       : { group: 'syscheck' },
        pm        : { group: 'rootcheck' },
        vuls      : { group: 'vulnerability-detector' },
        oscap     : { group: 'oscap' },
        audit     : { group: 'audit' },
        pci       : { group: 'pci_dss' },
        aws       : { group: 'amazon' },
        virustotal: { group: 'virustotal' }
    };

    const generateMetric = id => {
        let html = $(id).html();
        if (typeof html !== 'undefined' && html.includes('<span')) {
            if(typeof html.split('<span>')[1] !== 'undefined'){
                return html.split('<span>')[1].split('</span')[0];
            } else if(html.includes('table') && html.includes('cell-hover')){
                let nonB = html.split('ng-non-bindable')[1];
                if(nonB &&
                    nonB.split('>')[1] &&
                    nonB.split('>')[1].split('</')[0]
                ) {
                    return nonB.split('>')[1].split('</')[0];
                }
            }
        }
        return '';
    }

    const createMetrics = metricsObject => {
        for(let key in metricsObject) {
            $scope[key] = () => generateMetric(metricsObject[key]);
        }
    }

    const checkMetrics = (tab, subtab) => {
        if(subtab === 'panels'){
            switch (tab) {
                case 'general':
                    createMetrics(metricsGeneral);
                    break;
                case 'fim':
                    createMetrics(metricsFim);
                    break;
                case 'audit':
                    createMetrics(metricsAudit);
                    break;
                case 'vuls':
                    createMetrics(metricsVulnerability);
                    break;
                case 'oscap':
                    createMetrics(metricsScap);
                    break;
                case 'virustotal':
                    createMetrics(metricsVirustotal);
                    break;
                case 'aws':
                    createMetrics(metricsAws);
                    break;
            }
        }

        if(!$rootScope.$$phase) $rootScope.$digest();
    }

    // Switch subtab
    $scope.switchSubtab = subtab => {
        if ($scope.tabView === subtab) return;

        if(subtab === 'panels'){
            $rootScope.rawVisualizations = null;
            if(!$rootScope.visTimestamp) {
                $rootScope.visTimestamp = new Date().getTime();
                if(!$rootScope.$$phase) $rootScope.$digest();
            }

            // Create current tab visualizations
            genericReq.request('GET',`/api/wazuh-elastic/create-vis/overview-${$scope.tab}/${$rootScope.visTimestamp}/${appState.getCurrentPattern()}`)
            .then(data => {
                $rootScope.rawVisualizations = data.data.raw;
                // Render visualizations
                $rootScope.$broadcast('updateVis');
                checkMetrics($scope.tab, 'panels');
            })
            .catch(error => errorHandler.handle(error, 'Overview'));
        } else {
            checkMetrics($scope.tab, subtab);
        }
    }

    // Switch tab
    $scope.switchTab = tab => {
        if ($scope.tab === tab) return;
        $rootScope.rawVisualizations = null;
        if(!$rootScope.visTimestamp) {
            $rootScope.visTimestamp = new Date().getTime();
            if(!$rootScope.$$phase) $rootScope.$digest();
        }

        // Create current tab visualizations
        genericReq.request('GET',`/api/wazuh-elastic/create-vis/overview-${tab}/${$rootScope.visTimestamp}/${appState.getCurrentPattern()}`)
        .then(data => {
            $rootScope.rawVisualizations = data.data.raw;
            // Render visualizations
            $rootScope.$broadcast('updateVis');

            checkMetrics(tab, 'panels');

            // Deleting app state traces in the url
            $location.search('_a', null);

        })
        .catch(error => errorHandler.handle(error, 'Overview'));
    };

    // Watch tabView
    $scope.$watch('tabView', () => {
        $location.search('tabView', $scope.tabView);

        if ($rootScope.ownHandlers) {
            for (let h of $rootScope.ownHandlers) {
                h._scope.$destroy();
            }
        }
        $rootScope.ownHandlers = [];

        $rootScope.loadedVisualizations = [];
    });

    // Watch tab
    $scope.$watch('tab', () => {

        $location.search('tab', $scope.tab);

        $scope.tabView = 'panels';

        if ($rootScope.ownHandlers) {
            for (let h of $rootScope.ownHandlers) {
                h._scope.$destroy();
            }
        }
        $rootScope.ownHandlers = [];

        $rootScope.loadedVisualizations = [];

        // Update the implicit filter
        if (tabFilters[$scope.tab].group === "") $rootScope.currentImplicitFilter = "";
        else $rootScope.currentImplicitFilter = tabFilters[$scope.tab].group;
    });

    $scope.$on('$destroy', () => {
        $rootScope.rawVisualizations = null;
        if ($rootScope.ownHandlers) {
            for (let h of $rootScope.ownHandlers) {
                h._scope.$destroy();
            }
        }

        $rootScope.ownHandlers = [];
    });

    // Create visualizations for controller's first execution
    genericReq.request('GET',`/api/wazuh-elastic/create-vis/overview-${$scope.tab}/${$rootScope.visTimestamp}/${appState.getCurrentPattern()}`)
    .then(data => {
        $rootScope.rawVisualizations = data.data.raw;
        // Render visualizations
        $rootScope.$broadcast('updateVis');

        checkMetrics($scope.tab, $scope.tabView);
    })
    .catch(error => {
        errorHandler.handle(error, 'Overview');
    });

    //PCI tab
    let tabs = [];
    genericReq
        .request('GET', '/api/wazuh-api/pci/all')
        .then(data => {
            for (let key in data.data) {
                tabs.push({
                    "title": key,
                    "content": data.data[key]
                });
            }
        })
        .catch(error => {
            errorHandler.handle(error, 'Overview');
            if (!$rootScope.$$phase) $rootScope.$digest();
        });

    $scope.tabs = tabs;
    $scope.selectedIndex = 0;
});<|MERGE_RESOLUTION|>--- conflicted
+++ resolved
@@ -1,9 +1,3 @@
-<<<<<<< HEAD
-import $            from 'jquery';
-import * as modules from 'ui/modules'
-
-const app = modules.get('app/wazuh', []);
-=======
 /*
  * Wazuh app - Overview controller
  * Copyright (C) 2018 Wazuh, Inc.
@@ -15,10 +9,10 @@
  *
  * Find more information about this on the LICENSE file.
  */
-
-const app = require('ui/modules').get('app/wazuh', []);
-import $ from 'jquery';
->>>>>>> 1c733de0
+import $            from 'jquery';
+import * as modules from 'ui/modules'
+
+const app = modules.get('app/wazuh', []);
 
 app.controller('overviewController', function ($scope, $location, $rootScope, appState, genericReq, errorHandler) {
     $rootScope.rawVisualizations = null;
