import rison from 'rison-node';
import chrome from 'ui/chrome';
var app = require('ui/modules').get('app/wazuh', []);

app.controller('overviewController', function ($scope, appState, $window, genericReq, $q, $routeParams, $route, $location, $http, $rootScope) {
    $scope.state = appState;
	$scope.defaultManager = $scope.state.getDefaultManager().name;
	$scope.extensions = $scope.state.getExtensions().extensions;
	$scope.submenuNavItem = "general";
	$scope.tabView = "panels";
	$scope.results = true;
	$scope.loading = true;
    $scope.hideRing = function(items){ 
        if($(".vis-editor-content" ).length >= items)
            return true;
        return false;
    }    
	var tab = "";
	var view = ""; 
	// Object for matching nav items and Wazuh groups
	var tabGroups = {
		"general": {"group": "*"},
		"fim": {"group": "syscheck"},
		"pm": {"group": "rootcheck"},
		"oscap": {"group": "oscap"},
		"audit": {"group": "audit"},
		"pci": {"group": "*"}
	};
	
    if($routeParams.tab)
		$scope.submenuNavItem  = $routeParams.tab;
	
	if($routeParams.view)
		$scope.tabView  = $routeParams.view;
	
	// Functions 
	
    $scope.openDashboard = function (dashboard, filter) {
        $scope.state.setDashboardsState(dashboard, filter);
		$window.location.href = '#/dashboards/';

    }
	$scope.openDiscover = function (template, filter) {
        $scope.state.setDiscoverState(template, filter);
		$window.location.href = '#/discover/';
    }
	
	$scope.extensionStatus = function (extension) {
		return $scope.extensions[extension];
    };
	
	
	// Switch tab: Refresh or change location and check for present data
	$scope.switchTab = function (tab) {
		$scope.loading = true;
		// Detecting refresh or location
		if($scope.submenuNavItem != tab){
			$scope.submenuNavItem = tab;
			$location.search('tab', $scope.submenuNavItem);
			$scope.presentData().then(function (data) {$scope.results = data; $scope.loading=false;}, function(){ $scope.results = false; $scope.loading=false;});
		}else{
			$scope.presentData().then(function (data) {$scope.results = data; $scope.loading=false;}, function(){ $scope.results = false; $scope.loading=false;});
			$rootScope.$broadcast('fetchVisualization');
		}
	};
	
	// Decode and set time filter
	if($route.current.params._g){
        	var decodedTimeFilter;
	        if($route.current.params._g.startsWith("h@")){
	            decodedTimeFilter = JSON.parse(sessionStorage.getItem($route.current.params._g));
	        }else{
	            decodedTimeFilter = rison.decode($route.current.params._g);
	        }
        
		if(decodedTimeFilter.time){
			$scope.timeGTE = decodedTimeFilter.time.from;
			$scope.timeLT = decodedTimeFilter.time.to;
		}else{
			$scope.timeGTE = "now-1d";
			$scope.timeLT = "now";
		}
	}else{
		$scope.timeGTE = "now-1d";
		$scope.timeLT = "now";
	}

	// Check if there are any alert. 
	$scope.presentData = function () {
		var group = tabGroups[$scope.submenuNavItem].group;
		var payload = {};
		var fields = {"fields" : [{"field": "rule.groups", "value": group}]};
		// No filter needed for general/pci
		if(group == "*")
			fields = {"fields" : []};
		var managerName = {"manager" : $scope.defaultManager};
		var timeInterval = {"timeinterval": {"gte" : $scope.timeGTE, "lt": $scope.timeLT}};
		angular.extend(payload, fields, managerName, timeInterval);
		var deferred = $q.defer();
        
        genericReq.request('POST', '/api/wazuh-elastic/alerts-count/', payload).then(function (data) {
<<<<<<< HEAD
			if(data.data.data != 0)
=======
			if(data.data != 0){
>>>>>>> 8ea4d0d2
				deferred.resolve(true);
            }
			else
				deferred.resolve(false);
		});
		return deferred.promise;
	};
	
	// Watchers
	$scope.$watch('tabView', function() {
		$location.search('view', $scope.tabView);
	});
	
	// Watch for timefilter changes
	$scope.$on('$routeUpdate', function(){
		if($location.search()._g && $location.search()._g != "()"){
			var currentTimeFilter = rison.decode($location.search()._g);
			// Check if timefilter has changed and update values
			var gParameter;
            if($route.current.params._g){
                if($route.current.params._g.startsWith("h@")){
                    gParameter = sessionStorage.getItem($route.current.params._g);
                }else{
                    gParameter = $route.current.params._g;
                }
            }
            else{
                gParameter="{}";
            }
			if(gParameter != "{}" && gParameter != "()" && currentTimeFilter.time && ($scope.timeGTE != currentTimeFilter.time.from || $scope.timeLT != currentTimeFilter.time.to)){
				$scope.timeGTE = currentTimeFilter.time.from;
				$scope.timeLT = currentTimeFilter.time.to;
				
				//Check for present data for the selected tab
				$scope.presentData().then(function (data) {$scope.results = data;}, function(){	$scope.results = false;});
			}
		}
	});
	
	// Load
	$scope.presentData().then(function (data) {$scope.results = data; $scope.loading = false;}, function(){	$scope.results = false; $scope.loading = false;});
});

app.controller('overviewGeneralController', function ($scope, DataFactory, genericReq, errlog, $route) {
    $scope.load = true;
	$scope.$parent.state.setOverviewState('general');
	$scope.defaultManager = $scope.$parent.state.getDefaultManager().name;
});

app.controller('overviewFimController', function ($scope, DataFactory, genericReq, errlog, $route) {

    $scope.load = true;
	$scope.$parent.state.setOverviewState('fim');
	$scope.defaultManager = $scope.$parent.state.getDefaultManager().name;
});

app.controller('overviewPMController', function ($scope, DataFactory, genericReq, errlog, $route) {

    $scope.load = true;
    $scope.$parent.state.setOverviewState('pm');
	$scope.defaultManager = $scope.$parent.state.getDefaultManager().name;

});

app.controller('overviewOSCAPController', function ($scope, DataFactory, genericReq, errlog, $route) {
    
    $scope.load = false;
    $scope.$parent.state.setOverviewState('oscap');
	$scope.defaultManager = $scope.$parent.state.getDefaultManager().name;
	
});

app.controller('overviewAuditController', function ($scope, DataFactory, genericReq, errlog, $route) {

    $scope.load = true;
    $scope.$parent.state.setOverviewState('audit');
	$scope.defaultManager = $scope.$parent.state.getDefaultManager().name;
});

app.controller('overviewPCIController', function ($scope, $compile, DataFactory, genericReq, errlog, $route) {

    $scope.load = true;
    $scope.$parent.state.setOverviewState('pci');
	$scope.defaultManager = $scope.$parent.state.getDefaultManager().name;

	var tabs = [];
	genericReq.request('GET', '/api/wazuh-api/pci/all').then(function (data) {
		angular.forEach(data, function(value, key) {
			tabs.push({"title": key, "content": value});
		});
		
	});
    
	$scope.tabs = tabs;
    $scope.selectedIndex = 0;
	
    $scope.addTab = function (title, view) {
      view = view || title + " Content View";
      tabs.push({ title: title, content: view, disabled: false});
    };
	
    $scope.removeTab = function (tab) {
      var index = tabs.indexOf(tab);
      tabs.splice(index, 1);
    };

});<|MERGE_RESOLUTION|>--- conflicted
+++ resolved
@@ -1,5 +1,4 @@
 import rison from 'rison-node';
-import chrome from 'ui/chrome';
 var app = require('ui/modules').get('app/wazuh', []);
 
 app.controller('overviewController', function ($scope, appState, $window, genericReq, $q, $routeParams, $route, $location, $http, $rootScope) {
@@ -99,11 +98,7 @@
 		var deferred = $q.defer();
         
         genericReq.request('POST', '/api/wazuh-elastic/alerts-count/', payload).then(function (data) {
-<<<<<<< HEAD
-			if(data.data.data != 0)
-=======
 			if(data.data != 0){
->>>>>>> 8ea4d0d2
 				deferred.resolve(true);
             }
 			else
