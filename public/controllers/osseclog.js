--- conflicted
+++ resolved
@@ -15,16 +15,8 @@
             if(!$scope.$$phase) $scope.$digest();
             return;
         } catch (error) {
-<<<<<<< HEAD
-            if(error.data && error.data.errorData && error.data.errorData.error === 1000){
-                //console.log(error.data.errorData.message);
-            } else {
-                notify.error(error.message);
-            }
-=======
             errorHandler.handle(error,'Logs');
             if(!$rootScope.$$phase) $rootScope.$digest();
->>>>>>> 5e4f64c5
         }
     };
 
