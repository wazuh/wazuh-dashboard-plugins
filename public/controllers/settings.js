--- conflicted
+++ resolved
@@ -209,16 +209,6 @@
     };
 	
 	$scope.getAppInfo = function () {
-<<<<<<< HEAD
-            genericReq.request('GET', '/elasticsearch/.kibana/wazuh-setup/1').then(function (data, status) {
-			$scope.appInfo = {};
-			$scope.appInfo["app-version"] = data._source["app-version"];
-			$scope.appInfo["installationDate"] = data._source["installationDate"];
-			$scope.appInfo["revision"] = data._source["revision"];
-		}, function (data, status) {
-			notify.error("Error when loading Wazuh setup info" + basePath);
-		});
-=======
 		$http.get("/api/wazuh-elastic/setup").success(function (data, status) {
 			$scope.appInfo = {};
 			$scope.appInfo["app-version"] = data.data["app-version"];
@@ -227,8 +217,6 @@
 		}).error(function (data, status) {
 			notify.error("Error when loading Wazuh setup info");
 		})
-		
->>>>>>> 7ac6b33e
 	}
 	
 	// Loading data
