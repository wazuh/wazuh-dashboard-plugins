--- conflicted
+++ resolved
@@ -210,16 +210,6 @@
     };
 	
 	$scope.getAppInfo = function () {
-<<<<<<< HEAD
-            genericReq.request('GET', '/elasticsearch/.kibana/wazuh-setup/1').then(function (data, status) {
-			$scope.appInfo = {};
-			$scope.appInfo["app-version"] = data._source["app-version"];
-			$scope.appInfo["installationDate"] = data._source["installationDate"];
-			$scope.appInfo["revision"] = data._source["revision"];
-		}, function (data, status) {
-			notify.error("Error when loading Wazuh setup info" + basePath);
-		});
-=======
 		$http.get("/api/wazuh-elastic/setup").success(function (data, status) {
 			$scope.appInfo = {};
 			$scope.appInfo["app-version"] = data.data["app-version"];
@@ -228,8 +218,6 @@
 		}).error(function (data, status) {
 			notify.error("Error when loading Wazuh setup info");
 		})
-		
->>>>>>> f1f70ab6
 	}
 	
 	// Loading data
