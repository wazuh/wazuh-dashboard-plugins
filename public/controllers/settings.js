--- conflicted
+++ resolved
@@ -129,13 +129,7 @@
         try {
             const patternList = await genericReq.request('GET','/get-list',{});
             $scope.indexPatterns = patternList.data.data;
-<<<<<<< HEAD
-
             
-            const currentPattern = await genericReq.request('GET', '/api/wazuh-elastic/current-pattern');
-=======
->>>>>>> 3270a53d
-             
             if(!patternList.data.data.length){
                 $rootScope.blankScreenError = 'Sorry but no valid index patterns were found'
                 $location.search('tab',null);
