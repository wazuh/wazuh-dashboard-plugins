/*
 * Wazuh app - Settings controller
 * Copyright (C) 2018 Wazuh, Inc.
 *
 * This program is free software; you can redistribute it and/or modify
 * it under the terms of the GNU General Public License as published by
 * the Free Software Foundation; either version 2 of the License, or
 * (at your option) any later version.
 *
 * Find more information about this on the LICENSE file.
 */
import base64        from '../utils/base64.js'
import chrome        from 'ui/chrome'
import { uiModules } from 'ui/modules'
import TabNames      from '../utils/tab-names'

const app = uiModules.get('app/wazuh', []);

app.controller('settingsController', function ($scope, $rootScope, $http, $routeParams, $route, $location, testAPI, appState, genericReq, errorHandler, wzMisc) {
    if (wzMisc.getValue('comeFromWizard')) {
        sessionStorage.removeItem('healthCheck');
        wzMisc.setWizard(false)
    }

    $scope.apiIsDown = wzMisc.getValue('apiIsDown');

    // Initialize
    let currentApiEntryIndex;
    $scope.formData            = {};
    $scope.tab                 = 'welcome';
    $scope.load                = true;
    $scope.addManagerContainer = false;
    $scope.showEditForm        = {};
    $scope.formUpdate          = {};

    const userRegEx  = new RegExp(/^.{3,100}$/);
    const passRegEx  = new RegExp(/^.{3,100}$/);
    const urlRegEx   = new RegExp(/^https?:\/\/[a-zA-Z0-9-.]{1,300}$/);
    const urlRegExIP = new RegExp(/^https?:\/\/[0-9]{1,3}\.[0-9]{1,3}\.[0-9]{1,3}\.[0-9]{1,3}$/);
    const portRegEx  = new RegExp(/^[0-9]{2,5}$/);

    // Tab names
    $scope.tabNames = TabNames;

    $scope.indexPatterns = [];
    $scope.apiEntries    = [];

    if ($routeParams.tab){
        $scope.tab = $routeParams.tab;
    }

    $scope.switchTab = tab => {
        $scope.tab = tab;
        $location.search('tab', $scope.tab);
    }

    // Remove API entry
    $scope.removeManager = async item => {
        try {
            let index = $scope.apiEntries.indexOf(item);
            if (appState.getCurrentAPI() !== undefined && appState.getCurrentAPI() !== null) {
                if ($scope.apiEntries[index]._id === JSON.parse(appState.getCurrentAPI()).id) { // We are trying to remove the one selected as default
                    errorHandler.handle("Can't delete the currently selected API. Please, select another API as default before deleting this one.",'Settings',true);
                    return;
                }
            }
            await genericReq.request('DELETE', `/api/wazuh-api/apiEntries/${$scope.apiEntries[index]._id}`);
            $scope.showEditForm[$scope.apiEntries[index]._id] = false;
            $scope.apiEntries.splice(index, 1);
            wzMisc.setApiIsDown(false)
            $scope.apiIsDown = false;
            $scope.isEditing = false;
            errorHandler.info('The API was removed successfully','Settings');
            if(!$scope.$$phase) $scope.$digest();
            return;
        } catch(error) {
            errorHandler.handle('Could not remove the API','Settings');
        }
        return;
    };

    // Get current API index
    const getCurrentAPIIndex = () => {
        $scope.apiEntries.map((entry,index,array) => {
            if(entry._id === $scope.currentDefault) currentApiEntryIndex = index;
        })
    }

    const sortByTimestamp = (a,b) => {
        const intA = parseInt(a._id);
        const intB = parseInt(b._id);
        return intA > intB ? -1 : intA < intB ? 1 : 0;
    };

    // Set default API
    $scope.setDefault = (item) => {
        const index = $scope.apiEntries.indexOf(item);

        appState.setClusterInfo($scope.apiEntries[index]._source.cluster_info);

        if ($scope.apiEntries[index]._source.cluster_info.status == 'disabled'){
            appState.setCurrentAPI(JSON.stringify({name: $scope.apiEntries[index]._source.cluster_info.manager, id: $scope.apiEntries[index]._id }));
        } else {
            appState.setCurrentAPI(JSON.stringify({name: $scope.apiEntries[index]._source.cluster_info.cluster, id: $scope.apiEntries[index]._id }));
        }

        $scope.$emit('updateAPI', {});

        const currentApi = appState.getCurrentAPI();
        $scope.currentDefault = JSON.parse(currentApi).id;

        errorHandler.info(`API ${$scope.apiEntries[index]._source.cluster_info.manager} set as default`,'Settings');

        getCurrentAPIIndex();

        if(currentApi && !appState.getExtensions(JSON.parse(currentApi).id)){
            appState.setExtensions($scope.apiEntries[currentApiEntryIndex]._id,$scope.apiEntries[currentApiEntryIndex]._source.extensions);
        }

        $scope.extensions = appState.getExtensions(JSON.parse(currentApi).id);

        if(!$scope.$$phase) $scope.$digest();
        return;
    };

    // Get settings function
    const getSettings = async () => {
        try {
            const patternList = await genericReq.request('GET','/get-list',{});
            $scope.indexPatterns = patternList.data.data;

            if(!patternList.data.data.length){
                wzMisc.setBlankScr('Sorry but no valid index patterns were found')
                $location.search('tab',null);
                $location.path('/blank-screen');
                return;
            }
            const data = await genericReq.request('GET', '/api/wazuh-api/apiEntries');
            for(const entry of data.data) $scope.showEditForm[entry._id] = false;

            $scope.apiEntries = data.data.length > 0 ? data.data : [];
            $scope.apiEntries = $scope.apiEntries.sort(sortByTimestamp);

            const currentApi = appState.getCurrentAPI();

            if (currentApi){
                $scope.currentDefault = JSON.parse(currentApi).id;
            }

            if(!$scope.$$phase) $scope.$digest();
            getCurrentAPIIndex();
            if(!currentApiEntryIndex) return;

            if(currentApi && !appState.getExtensions(JSON.parse(currentApi).id)){
                appState.setExtensions($scope.apiEntries[currentApiEntryIndex]._id,$scope.apiEntries[currentApiEntryIndex]._source.extensions);
            }

            $scope.extensions = appState.getExtensions(JSON.parse(currentApi).id);

            if(!$scope.$$phase) $scope.$digest();
            return;
        } catch (error) {
            errorHandler.handle('Error getting API entries','Settings');
        }
        return;
    };

    const validator = formName => {
        // Validate user
        if(!userRegEx.test($scope[formName].user)){
            return 'Invalid user field';
        }

        // Validate password
        if(!passRegEx.test($scope[formName].password)){
            return 'Invalid password field';
        }

        // Validate url
        if(!urlRegEx.test($scope[formName].url) && !urlRegExIP.test($scope[formName].url)){
            return 'Invalid url field';
        }

        // Validate port
        const validatePort = parseInt($scope[formName].port);
        if(!portRegEx.test($scope[formName].port) || validatePort <= 0 || validatePort >= 99999) {
            return 'Invalid port field';
        }

        return false;
    }

    $scope.toggleEditor = entry => {
        $scope.showEditForm[entry._id] = !$scope.showEditForm[entry._id];
        $scope.isEditing = $scope.showEditForm[entry._id];
        $scope.addManagerContainer = false;
        if(!$scope.$$phase) $scope.$digest();
    }

    // Save settings function
    $scope.saveSettings = async () => {
        try {
            $scope.messageError = "";
            $scope.isEditing = false;
            const invalid = validator('formData');

            if(invalid) {
                $scope.messageError = invalid;
                errorHandler.handle(invalid,'Settings');
                return;
            }

            const tmpData = {
                user        : $scope.formData.user,
                password    : base64.encode($scope.formData.password),
                url         : $scope.formData.url,
                port        : $scope.formData.port,
                cluster_info: {},
                insecure    : 'true',
                extensions  : {}
            };

            const config = await genericReq.request('GET', '/api/wazuh-api/configuration', {});
            appState.setPatternSelector(typeof config.data.data['ip.selector'] !== 'undefined' ? config.data.data['ip.selector'] : true)
            if(config.data && config.data.data) {
                tmpData.extensions.audit = typeof config.data.data['extensions.audit'] !== 'undefined' ? config.data.data['extensions.audit'] : true;
                tmpData.extensions.pci = typeof config.data.data['extensions.pci'] !== 'undefined' ? config.data.data['extensions.pci'] : true;
                tmpData.extensions.gdpr = typeof config.data.data['extensions.gdpr'] !== 'undefined' ? config.data.data['extensions.gdpr'] : true;
                tmpData.extensions.oscap = typeof config.data.data['extensions.oscap'] !== 'undefined' ? config.data.data['extensions.oscap'] : true;
                tmpData.extensions.ciscat = typeof config.data.data['extensions.ciscat'] !== 'undefined' ? config.data.data['extensions.ciscat'] : false;
                tmpData.extensions.aws = typeof config.data.data['extensions.aws'] !== 'undefined' ? config.data.data['extensions.aws'] : false;
                tmpData.extensions.virustotal = typeof config.data.data['extensions.virustotal'] !== 'undefined' ? config.data.data['extensions.virustotal'] : false;
            }

            const checkData = await testAPI.check(tmpData)

            // API Check correct. Get Cluster info
            tmpData.cluster_info = checkData.data;

            // Insert new API entry
            const data = await genericReq.request('PUT', '/api/wazuh-api/settings', tmpData);
            appState.setExtensions(data.data.response._id,tmpData.extensions)
            const newEntry = {
                _id: data.data.response._id,
                _source: {
                    cluster_info: tmpData.cluster_info,
                    active      : tmpData.active,
                    url         : tmpData.url,
                    api_user    : tmpData.user,
                    api_port    : tmpData.port,
                    extensions  : tmpData.extensions
                }
            };
            $scope.apiEntries.push(newEntry);
            $scope.apiEntries = $scope.apiEntries.sort(sortByTimestamp);

            errorHandler.info('Wazuh API successfully added','Settings');
            $scope.addManagerContainer = false;

            $scope.formData = {}

            // Setting current API as default if no one is in the cookies
            if (!appState.getCurrentAPI()) { // No cookie
                if ($scope.apiEntries[$scope.apiEntries.length - 1]._source.cluster_info.status === 'disabled') {
                    appState.setCurrentAPI(JSON.stringify({name: $scope.apiEntries[$scope.apiEntries.length - 1]._source.cluster_info.manager, id: $scope.apiEntries[$scope.apiEntries.length - 1]._id }));
                } else {
                    appState.setCurrentAPI(JSON.stringify({name: $scope.apiEntries[$scope.apiEntries.length - 1]._source.cluster_info.cluster, id: $scope.apiEntries[$scope.apiEntries.length - 1]._id }));
                }
                $scope.$emit('updateAPI', {});
                $scope.currentDefault = JSON.parse(appState.getCurrentAPI()).id;
            }

            await Promise.all([
                genericReq.request('GET', '/api/wazuh-api/fetchAgents'),
                getSettings()
            ]);


            if(!$scope.$$phase) $scope.$digest();
            return;

        } catch(error) {
            if(error.status === 400){
                error.message = 'Please, fill all the fields in order to connect with Wazuh RESTful API.'
            }
            printError(error);
        }
    };

    $scope.isUpdating = () => {
        for(let key in $scope.showEditForm){
            if($scope.showEditForm[key]) return true;
        }
        return false;
    };

    // Update settings function
    $scope.updateSettings = async item => {
        try {
            $scope.messageErrorUpdate = '';

            const invalid = validator('formUpdate');
            if(invalid) {
                $scope.messageErrorUpdate = invalid;
                errorHandler.handle(invalid,'Settings');
                return;
            }

            const index = $scope.apiEntries.indexOf(item);

            const tmpData = {
                user:         $scope.formUpdate.user,
                password:     base64.encode($scope.formUpdate.password),
                url:          $scope.formUpdate.url,
                port:         $scope.formUpdate.port,
                cluster_info: {},
                insecure:     'true',
                id:           $scope.apiEntries[index]._id,
                extensions:   $scope.apiEntries[index]._source.extensions
            };

            const data = await testAPI.check(tmpData);
            tmpData.cluster_info = data.data;
            await genericReq.request('PUT', '/api/wazuh-api/update-settings' , tmpData);
            $scope.apiEntries[index]._source.cluster_info = tmpData.cluster_info;

            wzMisc.setApiIsDown(false)
            $scope.apiIsDown = false;

            $scope.apiEntries[index]._source.cluster_info.cluster = tmpData.cluster_info.cluster;
            $scope.apiEntries[index]._source.cluster_info.manager = tmpData.cluster_info.manager;
            $scope.apiEntries[index]._source.url                  = tmpData.url;
            $scope.apiEntries[index]._source.api_port             = tmpData.port;
            $scope.apiEntries[index]._source.api_user             = tmpData.user;

            $scope.apiEntries = $scope.apiEntries.sort(sortByTimestamp);
            $scope.showEditForm[$scope.apiEntries[index]._id] = false;

            errorHandler.info('Connection success','Settings');

            if(!$scope.$$phase) $scope.$digest();
            return;
        } catch (error) {
            printError(error,true);
        }
    };

    $scope.switch = () => $scope.addManagerContainer = !$scope.addManagerContainer;

    // Check manager connectivity
    $scope.checkManager = async item => {
        try {
            const index = $scope.apiEntries.indexOf(item);

            const tmpData = {
                user        : $scope.apiEntries[index]._source.api_user,
                //password    : $scope.apiEntries[index]._source.api_password,
                url         : $scope.apiEntries[index]._source.url,
                port        : $scope.apiEntries[index]._source.api_port,
                cluster_info: {},
                insecure    : 'true',
                id          : $scope.apiEntries[index]._id
            };

            const data = await testAPI.check(tmpData);
            tmpData.cluster_info = data.data;

            const tmpUrl = `/api/wazuh-api/updateApiHostname/${$scope.apiEntries[index]._id}`;
            await genericReq.request('PUT', tmpUrl , { cluster_info: tmpData.cluster_info });

            $scope.apiEntries[index]._source.cluster_info = tmpData.cluster_info;
            wzMisc.setApiIsDown(false)
            $scope.apiIsDown = false;
            errorHandler.info('Connection success','Settings');

            if(!$scope.$$phase) $scope.$digest();
            return;
        } catch(error) {
            printError(error);
        }
    };

    // Toggle extension
<<<<<<< HEAD
    $scope.toggleExtension = async (extension, state) => {
        getCurrentAPIIndex()
        if ($scope.apiEntries && $scope.apiEntries.length && ['oscap','audit','pci','gdpr','ciscat','aws','virustotal'].includes(extension)) {
            $scope.apiEntries[currentApiEntryIndex]._source.extensions[extension] = state;
            appState.setExtensions($scope.apiEntries[currentApiEntryIndex]._id,$scope.apiEntries[currentApiEntryIndex]._source.extensions);

=======
    $scope.toggleExtension = (extension, state) => {
        try{
            const api = JSON.parse(appState.getCurrentAPI()).id
            const currentExtensions = appState.getExtensions(api);
            currentExtensions[extension] = state;
            appState.setExtensions(api,currentExtensions)
            getCurrentAPIIndex()
            $scope.apiEntries[currentApiEntryIndex]._source.extensions = currentExtensions;
>>>>>>> 6f2eee18
            if(!$scope.$$phase) $scope.$digest();
        } catch (error) {
            errorHandler.handle(error, 'Settings')
        }
    };

    $scope.changeIndexPattern = async newIndexPattern => {
        try {
            appState.setCurrentPattern(newIndexPattern);
            await genericReq.request('GET',`/refresh-fields/${newIndexPattern}`,{})
            $scope.$emit('updatePattern', {});
            errorHandler.info('Successfully changed the default index-pattern','Settings');
            $scope.selectedIndexPattern = newIndexPattern;
            if(!$scope.$$phase) $scope.$digest();
            return;
        } catch (error) {
            errorHandler.handle('Error while changing the default index-pattern','Settings');
        }
        return;
    };

    const printError = (error,updating) => {
        const text = errorHandler.handle(error,'Settings');
        if(!updating) $scope.messageError       = text;
        else          $scope.messageErrorUpdate = text;
    };

    const getAppInfo = async () => {
        try {
            const data = await genericReq.request('GET', '/api/wazuh-elastic/setup');
            $scope.appInfo = {};
            $scope.appInfo["app-version"]      = data.data.data["app-version"];
            $scope.appInfo["installationDate"] = data.data.data["installationDate"];
            $scope.appInfo["revision"]         = data.data.data["revision"];
            $scope.load = false;
            const config = await genericReq.request('GET', '/api/wazuh-api/configuration', {});
            appState.setPatternSelector(typeof config.data.data['ip.selector'] !== 'undefined' ? config.data.data['ip.selector'] : true)
            if (appState.getCurrentPattern() !== undefined && appState.getCurrentPattern() !== null) { // There's a pattern in the cookies
                $scope.selectedIndexPattern = appState.getCurrentPattern();
            } else { // There's no pattern in the cookies, pick the one in the settings
               $scope.selectedIndexPattern = config.data.data["pattern"];
            }

            if(config.data && config.data.data && !appState.getCurrentAPI()) {
                $scope.extensions = {};
                $scope.extensions.audit = typeof config.data.data['extensions.audit'] !== 'undefined' ? config.data.data['extensions.audit'] : true;
                $scope.extensions.pci = typeof config.data.data['extensions.pci'] !== 'undefined' ? config.data.data['extensions.pci'] : true;
                $scope.extensions.gdpr = typeof config.data.data['extensions.gdpr'] !== 'undefined' ? config.data.data['extensions.gdpr'] : true;
                $scope.extensions.oscap = typeof config.data.data['extensions.oscap'] !== 'undefined' ? config.data.data['extensions.oscap'] : true;
                $scope.extensions.ciscat = typeof config.data.data['extensions.ciscat'] !== 'undefined' ? config.data.data['extensions.ciscat'] : false;
                $scope.extensions.aws = typeof config.data.data['extensions.aws'] !== 'undefined' ? config.data.data['extensions.aws'] : false;
                $scope.extensions.virustotal = typeof config.data.data['extensions.virustotal'] !== 'undefined' ? config.data.data['extensions.virustotal'] : false;
            } else {
                $scope.extensions = appState.getExtensions(JSON.parse(appState.getCurrentAPI()).id);
            }
            if(!$scope.$$phase) $scope.$digest();
            return;
        } catch (error) {
            errorHandler.handle('Error when loading Wazuh setup info','Settings');
        }
        return;
    };

    // Loading data
    getSettings().then(getAppInfo);
});<|MERGE_RESOLUTION|>--- conflicted
+++ resolved
@@ -381,14 +381,6 @@
     };
 
     // Toggle extension
-<<<<<<< HEAD
-    $scope.toggleExtension = async (extension, state) => {
-        getCurrentAPIIndex()
-        if ($scope.apiEntries && $scope.apiEntries.length && ['oscap','audit','pci','gdpr','ciscat','aws','virustotal'].includes(extension)) {
-            $scope.apiEntries[currentApiEntryIndex]._source.extensions[extension] = state;
-            appState.setExtensions($scope.apiEntries[currentApiEntryIndex]._id,$scope.apiEntries[currentApiEntryIndex]._source.extensions);
-
-=======
     $scope.toggleExtension = (extension, state) => {
         try{
             const api = JSON.parse(appState.getCurrentAPI()).id
@@ -397,7 +389,6 @@
             appState.setExtensions(api,currentExtensions)
             getCurrentAPIIndex()
             $scope.apiEntries[currentApiEntryIndex]._source.extensions = currentExtensions;
->>>>>>> 6f2eee18
             if(!$scope.$$phase) $scope.$digest();
         } catch (error) {
             errorHandler.handle(error, 'Settings')
