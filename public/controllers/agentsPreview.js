--- conflicted
+++ resolved
@@ -127,11 +127,6 @@
 		}
 		});
 	};
-<<<<<<< HEAD
- 
-=======
-
->>>>>>> fd939fac
 	function bulkOperation(operation){
 		var selectedAgents = [];
 		angular.forEach($scope.agents.items, function(agent){
