// Require config
require('plugins/wazuh/utils/infinite_scroll/infinite-scroll.js');
var app = require('ui/modules').get('app/wazuh', []);

app.factory('Agents', function($http, DataFactory) {
  var Agents = function(objectsArray, items, os_list) {
    this.items = items;
	this.objectsArray = objectsArray;
    this.busy = false;
    this.os_list = os_list;
  };

  Agents.prototype.nextPage = function() {
	
    if (this.busy) return;
    this.busy = true;
	DataFactory.next(this.objectsArray['/agents']).then(function (data) {
			var items = data.data.items;
			for (var i = 0; i < items.length; i++) {
				this.items.push(items[i]);
			}
			this.busy = false;
        }.bind(this), 
		function (data) {
			this.busy = false;
		}.bind(this));
		
	};
  return Agents;
});

<<<<<<< HEAD
app.controller('agentsPreviewController', function ($scope, DataFactory, Notifier, errlog, genericReq, Agents, apiReq) {
=======
app.controller('agentsPreviewController', function ($scope, $mdDialog, DataFactory, Notifier, errlog, genericReq, Agents, apiReq) {
>>>>>>> 021cdd4f
    $scope.load = true;
    $scope.agents = [];
    $scope._status = 'all';
    $scope._os = 'all';
	$scope.defaultManager = $scope.$parent.state.getDefaultManager().name;
	$scope.mostActiveAgent = {"name" : "", "id" : ""};
	$scope.osPlatforms = [];
	$scope.osVersions = new Set();
	$scope.agentsStatus = false;
<<<<<<< HEAD
=======
	$scope.newAgent = {
		'name': '', 'ip': ''
	};
	$scope.newAgentKey = '';
	
>>>>>>> 021cdd4f
	const notify = new Notifier({location: 'Agents - Preview'});
	
    var objectsArray = [];

    //Print Error
    var printError = function (error) {
        notify.error(error.message);
        if ($scope.blocked) {
            $scope.blocked = false;
        }
    };

    //Functions
    $scope.setSort = function (field) {
       $scope._sort = field;
		$scope._sortOrder = !$scope._sortOrder;
        if ($scope._sortOrder) {
			DataFactory.filters.set(objectsArray['/agents'], 'filter-sort',field);
		} else {
			DataFactory.filters.set(objectsArray['/agents'], 'filter-sort', '-' + field);
		}
		
		DataFactory.setOffset(objectsArray['/agents'],0);
		DataFactory.get(objectsArray['/agents']).then(function (data) { 
			$scope.agents.items = data.data.items;
		});
    };

    $scope.agentSearchFilter = function (search) {
        if (search) {
            DataFactory.filters.set(objectsArray['/agents'], 'search', search);
        } else {
            DataFactory.filters.unset(objectsArray['/agents'], 'search');
        }
		DataFactory.setOffset(objectsArray['/agents'],0);
		DataFactory.get(objectsArray['/agents']).then(function (data) { 
			$scope.agents.items = data.data.items;
		});
    };

    $scope.agentStatusFilter = function (status) {
        if (status == 'all') {
            DataFactory.filters.unset(objectsArray['/agents'], 'status');
        } else {
            DataFactory.filters.set(objectsArray['/agents'], 'status', status);
        }
		DataFactory.setOffset(objectsArray['/agents'],0);
		DataFactory.get(objectsArray['/agents']).then(function (data) { 
			$scope.agents.items = data.data.items;
		});
    };
    
    $scope.agentOSPlatformFilter = function (osName) {
        if (osName == 'all') {
            DataFactory.filters.unset(objectsArray['/agents'], 'os.platform');
        } else {
            DataFactory.filters.set(objectsArray['/agents'], 'os.platform', osName);
        }
		DataFactory.setOffset(objectsArray['/agents'],0);
		DataFactory.get(objectsArray['/agents']).then(function (data) { 
			$scope.agents.items = data.data.items;
			if(osName == 'all'){
				$scope.osVersions = [];
			}
			else{
				var osVersions = new Set();
				$scope.agents.items.forEach(function(agent){
					if(agent.os)
						osVersions.add(agent.os.version);
				});
				$scope.osVersions = Array.from(osVersions);
			}
		});
		
    };
	
<<<<<<< HEAD
	$scope.bulkOperation = function (operation){
=======
	function bulkOperation(operation){
>>>>>>> 021cdd4f
		var selectedAgents = [];
		angular.forEach($scope.agents.items, function(agent){
			if(agent.selected){
				selectedAgents.push(agent.id);
			}
		});
		var requestData = {
			'ids': selectedAgents
		}
		if(selectedAgents.length > 0){
			switch (operation){
				case "delete":
<<<<<<< HEAD
					if(confirm("Do you want to delete the selected agents?")){
						apiReq.request('DELETE', '/agents', requestData)
							.then(function (data) {
								load();
								if(data.data.ids.length!=0){
									data.data.ids.forEach(function(id) {
										notify.error('The agent ' + id + ' was not deleted.');
									});
								} 
								else{
									notify.info(data.data.msg);
								}
							}, printError);

					}
					break;
				
				case "restart":
					if(confirm("Do you want to restart the selected agents?")){
						apiReq.request('POST', '/agents/restart', requestData)
							.then(function (data) {
								load();
								if(data.data.ids.length!=0){
									data.data.ids.forEach(function(id) {
										notify.error('The agent ' + id + ' was not restarted.');
									});
								} 
								else{
									notify.info(data.data.msg);
								}
							}, printError);

					}
					break;
=======
					apiReq.request('DELETE', '/agents', requestData)
						.then(function (data) {
							load();
							if(data.data.ids.length!=0){
								data.data.ids.forEach(function(id) {
									notify.error('The agent ' + id + ' was not deleted.');
								});
							} 
							else{
								notify.info(data.data.msg);
							}
						}, printError);
					break;	
>>>>>>> 021cdd4f
			}
		}
		$scope.$parent._bulkOperation="nothing";
	}
	
	$scope.changeAgentsStatus = function (){
		angular.forEach($scope.agents.items, function(agent){
			agent.selected = $scope.agentsStatus;
		});
	}

	$scope.saveNewAgent = function (){
		if($scope.newAgent.name != '') {
			var requestData = {
				'name': $scope.newAgent.name,
				'ip': $scope.newAgent.ip == '' ? 'any' : $scope.newAgent.ip
			}
			apiReq.request('POST', '/agents', requestData)
				.then(function (data) {
					if(data.error=='0'){
						notify.info('The agent was added successfully.');
						apiReq.request('GET', '/agents/' + data.data + '/key', {})
							.then(function(data) {
								$scope.newAgentKey = data.data;
								load();
							});
					}
					else{
						notify.error('There was an error adding the new agent.');
					}
				}, printError);
		}
		else{
			notify.error('The agent name is mandatory.');
		}
	}
	
	$scope.showNewAgentDialog = function(ev) {
		$mdDialog.show({
			contentElement: '#newAgentDialog',
			parent: angular.element(document.body),
			targetEvent: ev,
			clickOutsideToClose: true
		});
	};
	
	$scope.showDeletePrompt = function(ev) {
		// Appending dialog to document.body to cover sidenav in docs app
		var confirm = $mdDialog.prompt()
			.title('Remove selected agents')
			.textContent('Write REMOVE to remove all the selected agents. CAUTION! This action can not be undone.')
			.targetEvent(ev)
			.ok('Remove')
			.cancel('Close');

		$mdDialog.show(confirm).then(function(result) {
			if(result==='REMOVE'){
				bulkOperation('delete');
			};
		});
	};
	
	$scope.hidePrerenderedDialog = function(ev) {
		$scope.newAgentKey = '';
		$mdDialog.hide();
	};
	
    var load = function () {
		$scope.newAgent = {
			'name': '', 'ip': ''
		};
        DataFactory.initialize('get', '/agents', {}, 30, 0)
            .then(function (data) {
                objectsArray['/agents'] = data;
				DataFactory.filters.register(objectsArray['/agents'], 'search', 'string');
				DataFactory.filters.register(objectsArray['/agents'], 'status', 'string');
                DataFactory.filters.register(objectsArray['/agents'], 'os.platform', 'string');
				DataFactory.filters.register(objectsArray['/agents'], 'filter-sort', 'string');
                DataFactory.get(objectsArray['/agents'])
                    .then(function (data) {
						$scope.agents = new Agents(objectsArray, data.data.items, data.data.os_list);
						var osPlatforms = new Set();
						$scope.agents.items.forEach(function(agent){
							if(agent.os)
								osPlatforms.add(agent.os.platform);
						});
						$scope.osPlatforms = Array.from(osPlatforms);
                        $scope.load = false;
                    }, printError);
            }, printError);
			
		DataFactory.getAndClean('get', '/agents', { offset: 0, limit: 1, sort: '-id' })
            .then(function (data) {
                DataFactory.getAndClean('get', '/agents/' + data.data.items[0].id, {})
                    .then(function (data) {
                        $scope.lastAgent = data.data;
                    }, printError);
            }, printError);	
			
		// Tops
        genericReq.request('GET', '/api/wazuh-elastic/top/'+$scope.defaultManager+'/agent.name')
            .then(function (data) {
				if(data.data == ""){
						$scope.mostActiveAgent.name = $scope.defaultManager;
						$scope.mostActiveAgent.id = "000";
						return;
				}
				$scope.mostActiveAgent.name = data.data;
				genericReq.request('GET', '/api/wazuh-elastic/top/'+$scope.defaultManager+'/agent.id')
				.then(function (data) {
					if(data.data == "" && $scope.mostActiveAgent.name != ""){
						$scope.mostActiveAgent.id = "000";
					}else{
						$scope.mostActiveAgent.id = data.data;
					}
								
				}, printError);	
            }, printError);	
			
		DataFactory.getAndClean('get', '/agents/summary', {})
            .then(function (data) {
                $scope.agentsCountActive = data.data.Active;
                $scope.agentsCountDisconnected = data.data.Disconnected;
                $scope.agentsCountNeverConnected = data.data['Never connected'];
                $scope.agentsCountTotal = data.data.Total;
                $scope.agentsCoverity = (data.data.Active / data.data.Total) * 100;
            }, printError);	
    };

    //Load
    try {
        load();
    } catch (e) {
		notify.error("Unexpected exception loading controller");
        errlog.log('Unexpected exception loading controller', e);
    }

    //Destroy
    $scope.$on("$destroy", function () {
        angular.forEach(objectsArray, function (value) {
            DataFactory.clean(value)
        });
        $scope.agents.length = 0;
    });
});<|MERGE_RESOLUTION|>--- conflicted
+++ resolved
@@ -29,11 +29,7 @@
   return Agents;
 });
 
-<<<<<<< HEAD
-app.controller('agentsPreviewController', function ($scope, DataFactory, Notifier, errlog, genericReq, Agents, apiReq) {
-=======
 app.controller('agentsPreviewController', function ($scope, $mdDialog, DataFactory, Notifier, errlog, genericReq, Agents, apiReq) {
->>>>>>> 021cdd4f
     $scope.load = true;
     $scope.agents = [];
     $scope._status = 'all';
@@ -43,14 +39,11 @@
 	$scope.osPlatforms = [];
 	$scope.osVersions = new Set();
 	$scope.agentsStatus = false;
-<<<<<<< HEAD
-=======
 	$scope.newAgent = {
 		'name': '', 'ip': ''
 	};
 	$scope.newAgentKey = '';
 	
->>>>>>> 021cdd4f
 	const notify = new Notifier({location: 'Agents - Preview'});
 	
     var objectsArray = [];
@@ -127,11 +120,7 @@
 		
     };
 	
-<<<<<<< HEAD
-	$scope.bulkOperation = function (operation){
-=======
 	function bulkOperation(operation){
->>>>>>> 021cdd4f
 		var selectedAgents = [];
 		angular.forEach($scope.agents.items, function(agent){
 			if(agent.selected){
@@ -144,45 +133,8 @@
 		if(selectedAgents.length > 0){
 			switch (operation){
 				case "delete":
-<<<<<<< HEAD
-					if(confirm("Do you want to delete the selected agents?")){
-						apiReq.request('DELETE', '/agents', requestData)
-							.then(function (data) {
-								load();
-								if(data.data.ids.length!=0){
-									data.data.ids.forEach(function(id) {
-										notify.error('The agent ' + id + ' was not deleted.');
-									});
-								} 
-								else{
-									notify.info(data.data.msg);
-								}
-							}, printError);
-
-					}
-					break;
-				
-				case "restart":
-					if(confirm("Do you want to restart the selected agents?")){
-						apiReq.request('POST', '/agents/restart', requestData)
-							.then(function (data) {
-								load();
-								if(data.data.ids.length!=0){
-									data.data.ids.forEach(function(id) {
-										notify.error('The agent ' + id + ' was not restarted.');
-									});
-								} 
-								else{
-									notify.info(data.data.msg);
-								}
-							}, printError);
-
-					}
-					break;
-=======
 					apiReq.request('DELETE', '/agents', requestData)
 						.then(function (data) {
-							load();
 							if(data.data.ids.length!=0){
 								data.data.ids.forEach(function(id) {
 									notify.error('The agent ' + id + ' was not deleted.');
@@ -191,9 +143,24 @@
 							else{
 								notify.info(data.data.msg);
 							}
+							load();
 						}, printError);
-					break;	
->>>>>>> 021cdd4f
+					break;
+
+				case "restart":
+					apiReq.request('POST', '/agents/restart', requestData)
+						.then(function (data) {
+							if(data.data.ids.length!=0){
+								data.data.ids.forEach(function(id) {
+								notify.error('The agent ' + id + ' was not restarted.');
+								});
+							} 
+							else{
+								notify.info(data.data.msg);
+							}
+							load();
+						}, printError);
+					break;
 			}
 		}
 		$scope.$parent._bulkOperation="nothing";
@@ -222,11 +189,17 @@
 							});
 					}
 					else{
+						$scope.hidePrerenderedDialog();
 						notify.error('There was an error adding the new agent.');
 					}
-				}, printError);
+				}, 
+				function(error){
+					printError(error);
+					$scope.hidePrerenderedDialog();
+				});
 		}
 		else{
+			$scope.hidePrerenderedDialog();
 			notify.error('The agent name is mandatory.');
 		}
 	}
@@ -256,15 +229,31 @@
 		});
 	};
 	
+	$scope.showRestartConfirm = function(ev) {
+		// Appending dialog to document.body to cover sidenav in docs app
+		var confirm = $mdDialog.confirm()
+			.title('Restart agents')
+			.textContent('Confirm to restart all the selected agents.')
+			.targetEvent(ev)
+			.ok('Restart')
+			.cancel('Close');
+
+		$mdDialog.show(confirm).then(function() {
+			bulkOperation('restart');
+		});
+	};
+	
 	$scope.hidePrerenderedDialog = function(ev) {
 		$scope.newAgentKey = '';
-		$mdDialog.hide();
+		$mdDialog.hide('#newAgentDialog');
 	};
 	
     var load = function () {
 		$scope.newAgent = {
 			'name': '', 'ip': ''
 		};
+		$scope.agentsStatus = false;
+		
         DataFactory.initialize('get', '/agents', {}, 30, 0)
             .then(function (data) {
                 objectsArray['/agents'] = data;
