--- conflicted
+++ resolved
@@ -14,460 +14,4 @@
 
 const app = uiModules.get('app/wazuh', []);
 
-<<<<<<< HEAD
-class DevToolsController {
-  constructor($scope, apiReq, genericReq, $window, appState, errorHandler, $document) {
-    this.$scope = $scope;
-    this.apiReq = apiReq;
-    this.genericReq = genericReq;
-    this.$window = $window;
-    this.appState = appState;
-    this.errorHandler = errorHandler;
-    this.$document = $document;
-    this.groups = [];
-    this.linesWithClass = [];
-    this.widgets = [];
-  }
-
-  $onInit() {
-    this.apiInputBox = CodeMirror.fromTextArea(
-      this.$document[0].getElementById('api_input'),
-      {
-        lineNumbers: true,
-        matchBrackets: true,
-        mode: { name: 'javascript', json: true },
-        theme: 'ttcn',
-        foldGutter: true,
-        styleSelectedText: true,
-        gutters: ['CodeMirror-foldgutter']
-      }
-    );
-    CodeMirror.commands.autocomplete = function (cm) {
-      CodeMirror.showHint(cm, CodeMirror.hint.dictionaryHint, {
-        completeSingle: false
-      });
-    };
-
-    this.apiInputBox.on('change', () => {
-      this.groups = this.analyzeGroups();
-      const currentState = this.apiInputBox.getValue().toString();
-      this.appState.setCurrentDevTools(currentState);
-      const currentGroup = this.calculateWhichGroup();
-      if (currentGroup) {
-        const hasWidget = this.widgets.filter(
-          item => item.start === currentGroup.start
-        );
-        if (hasWidget.length)
-          this.apiInputBox.removeLineWidget(hasWidget[0].widget);
-        setTimeout(() => this.checkJsonParseError(), 450);
-      }
-    });
-
-    this.apiInputBox.on('cursorActivity', () => {
-      const currentGroup = this.calculateWhichGroup();
-      this.highlightGroup(currentGroup);
-    });
-
-    this.apiOutputBox = CodeMirror.fromTextArea(
-      this.$document[0].getElementById('api_output'),
-      {
-        lineNumbers: true,
-        matchBrackets: true,
-        mode: { name: 'javascript', json: true },
-        readOnly: true,
-        lineWrapping: true,
-        styleActiveLine: true,
-        theme: 'ttcn',
-        foldGutter: true,
-        gutters: ['CodeMirror-foldgutter']
-      }
-    );
-
-    this.$scope.send = firstTime => this.send(firstTime);
-
-    this.$scope.help = () => {
-      this.$window.open(
-        'https://documentation.wazuh.com/current/user-manual/api/reference.html'
-      );
-    };
-
-    this.init();
-    this.$scope.send(true);
-  }
-
-  analyzeGroups() {
-    try {
-      const currentState = this.apiInputBox.getValue().toString();
-      this.appState.setCurrentDevTools(currentState);
-
-      const tmpgroups = [];
-      const splitted = currentState
-        .split(/[\r\n]+(?=(?:GET|PUT|POST|DELETE)\b)/gm)
-        .filter(item => item.replace(/\s/g, '').length);
-      let start = 0;
-      let end = 0;
-
-      const slen = splitted.length;
-      for (let i = 0; i < slen; i++) {
-        let tmp = splitted[i].split('\n');
-        if (Array.isArray(tmp)) tmp = tmp.filter(item => !item.includes('#'));
-        const cursor = this.apiInputBox.getSearchCursor(splitted[i], null, {
-          multiline: true
-        });
-
-        if (cursor.findNext()) start = cursor.from().line;
-        else return [];
-
-        end = start + tmp.length;
-
-        const tmpRequestText = tmp[0];
-        let tmpRequestTextJson = '';
-
-        const tmplen = tmp.length;
-        for (let j = 1; j < tmplen; ++j) {
-          if (!!tmp[j] && !tmp[j].includes('#')) {
-            tmpRequestTextJson += tmp[j];
-          }
-        }
-
-        if (tmpRequestTextJson && typeof tmpRequestTextJson === 'string') {
-          let rtjlen = tmp.length;
-          while (rtjlen--) {
-            if (tmp[rtjlen].trim() === '}') break;
-            else end -= 1;
-          }
-        }
-
-        if (!tmpRequestTextJson && tmp.length > 1) {
-          tmp = [tmp[0]];
-          end = start + 1;
-        }
-
-        if (i === slen - 1 && !tmpRequestTextJson) {
-          if (tmp.length > 1) end -= tmp.length - 1;
-        }
-
-        end--;
-
-        tmpgroups.push({
-          requestText: tmpRequestText,
-          requestTextJson: tmpRequestTextJson,
-          start,
-          end
-        });
-      }
-
-      return tmpgroups;
-    } catch (error) {
-      return [];
-    }
-  }
-
-  highlightGroup(group) {
-    for (const line of this.linesWithClass) {
-      this.apiInputBox.removeLineClass(
-        line,
-        'background',
-        'CodeMirror-styled-background'
-      );
-    }
-    this.linesWithClass = [];
-    if (group) {
-      if (!group.requestTextJson) {
-        this.linesWithClass.push(
-          this.apiInputBox.addLineClass(
-            group.start,
-            'background',
-            'CodeMirror-styled-background'
-          )
-        );
-        return;
-      }
-      for (let i = group.start; i <= group.end; i++) {
-        this.linesWithClass.push(
-          this.apiInputBox.addLineClass(
-            i,
-            'background',
-            'CodeMirror-styled-background'
-          )
-        );
-      }
-    }
-  }
-
-  checkJsonParseError() {
-    const affectedGroups = [];
-    for (const widget of this.widgets) {
-      this.apiInputBox.removeLineWidget(widget.widget);
-    }
-    this.widgets = [];
-    for (const item of this.groups) {
-      if (item.requestTextJson) {
-        try {
-          jsonLint.parse(item.requestTextJson);
-        } catch (error) {
-          affectedGroups.push(item.requestText);
-          const msg = this.$document[0].createElement('div');
-          msg.id = new Date().getTime() / 1000;
-          const icon = msg.appendChild(this.$document[0].createElement('div'));
-
-          icon.className = 'lint-error-icon';
-          icon.id = new Date().getTime() / 1000;
-          icon.onmouseover = () => {
-            const advice = msg.appendChild(
-              this.$document[0].createElement('span')
-            );
-            advice.id = new Date().getTime() / 1000;
-            advice.innerText = error.message || 'Error parsing query';
-            advice.className = 'lint-block-wz';
-          };
-
-          icon.onmouseleave = () => {
-            msg.removeChild(msg.lastChild);
-          };
-
-          this.widgets.push({
-            start: item.start,
-            widget: this.apiInputBox.addLineWidget(item.start, msg, {
-              coverGutter: false,
-              noHScroll: true
-            })
-          });
-        }
-      }
-    }
-    return affectedGroups;
-  }
-
-  async getAvailableMethods() {
-    try {
-      const response = await this.genericReq.request('GET', '/api/getRequestList', {});
-      this.apiInputBox.model = !response.error ? response.data : [];
-    } catch (error) {
-      this.apiInputBox.model = [];
-    }
-  }
-
-  init() {
-    this.apiInputBox.setSize('auto', '100%');
-    const ExcludedIntelliSenseTriggerKeys = {
-      '9': 'tab', '13': 'enter', '16': 'shift', '17': 'ctrl', '18': 'alt', '19': 'pause', '20': 'capslock',
-      '27': 'escape', '33': 'pageup', '34': 'pagedown', '35': 'end', '36': 'home', '37': 'left', '38': 'up',
-      '39': 'right', '40': 'down', '45': 'insert', '91': 'left window key', '92': 'right window key', '93': 'select',
-      '112': 'f1', '113': 'f2', '114': 'f3', '115': 'f4', '116': 'f5', '117': 'f6', '118': 'f7', '119': 'f8',
-      '120': 'f9', '121': 'f10', '122': 'f11', '123': 'f12', '144': 'numlock', '145': 'scrolllock'
-    };
-    this.apiInputBox.model = [];
-    this.getAvailableMethods();
-    this.apiInputBox.on('keyup', function (cm, e) {
-      if (!ExcludedIntelliSenseTriggerKeys[(e.keyCode || e.which).toString()]) {
-        cm.execCommand('autocomplete', null, {
-          completeSingle: false
-        });
-      }
-    });
-    this.apiOutputBox.setSize('auto', '100%');
-    const currentState = this.appState.getCurrentDevTools();
-    if (!currentState) {
-      const demoStr =
-        'GET /\n\n# Comment here\nGET /agents\n' +
-        JSON.stringify({ limit: 1 }, null, 2);
-      this.appState.setCurrentDevTools(demoStr);
-      this.apiInputBox.getDoc().setValue(demoStr);
-    } else {
-      this.apiInputBox.getDoc().setValue(currentState);
-    }
-    this.groups = this.analyzeGroups();
-    const currentGroup = this.calculateWhichGroup();
-    this.highlightGroup(currentGroup);
-
-    // Register our custom Codemirror hint plugin.
-    CodeMirror.registerHelper('hint', 'dictionaryHint', function (editor) {
-      const model = editor.model;
-      function getDictionary(line, word) {
-        let hints = {};
-        const exp = line.split(/\s+/g);
-        if (exp[0] && exp[0].match(/^(?:GET|PUT|POST|DELETE).*$/)) {
-          let method = model.find(function (item) {
-            return item.method === exp[0]
-          });
-          if (method) {
-            method.endpoints.forEach(function (endpoint) {
-              endpoint.path = endpoint.name;
-              if (endpoint.args && endpoint.args.length > 0) {
-                let argSubs = [];
-                endpoint.args.forEach(function (arg) {
-                  const pathSplitted = endpoint.name.split('/');
-                  const arrayIdx = pathSplitted.indexOf(arg.name);
-                  const wordSplitted = word.split('/');
-                  if (wordSplitted[arrayIdx] && wordSplitted[arrayIdx] != '') {
-                    argSubs.push({
-                      'id': arg.name,
-                      'value': wordSplitted[arrayIdx]
-                    });
-                  }
-                });
-                let auxPath = endpoint.name;
-                argSubs.forEach(function (arg) {
-                  auxPath = auxPath.replace(arg.id, arg.value);
-                });
-                endpoint.path = auxPath;
-              }
-            });
-            hints = method.endpoints.map(a => a.path);
-          } else {
-            hints = [];
-          }
-          if (exp[2]) {
-            hints = [];
-          }
-        } else {
-          hints = model.map(a => a.method);
-        }
-        return hints.map(a => a);
-      }
-
-      const cur = editor.getCursor();
-      const curLine = editor.getLine(cur.line);
-      let start = cur.ch;
-      let end = start;
-      const whiteSpace = /\s/;
-      while (end < curLine.length && !whiteSpace.test(curLine.charAt(end)))++end;
-      while (start && !whiteSpace.test(curLine.charAt(start - 1)))--start;
-      const curWord = start !== end && curLine.slice(start, end);
-      return {
-        list: (!curWord ? [] : getDictionary(curLine, curWord).filter(function (item) {
-          return item.toUpperCase().includes(curWord.toUpperCase());
-        })).sort(),
-        from: CodeMirror.Pos(cur.line, start),
-        to: CodeMirror.Pos(cur.line, end)
-      }
-    });
-  }
-
-  calculateWhichGroup(firstTime) {
-    try {
-      const selection = this.apiInputBox.getCursor();
-
-      const desiredGroup = firstTime
-        ? this.groups.filter(item => item.requestText)
-        : this.groups.filter(
-          item =>
-            item.requestText &&
-            (item.end >= selection.line && item.start <= selection.line)
-        );
-
-      // Place play button at first line from the selected group
-      const cords = this.apiInputBox.cursorCoords({
-        line: desiredGroup[0].start,
-        ch: 0
-      });
-      if (!$('#play_button').is(':visible')) $('#play_button').show();
-      const currentPlayButton = $('#play_button').offset();
-      $('#play_button').offset({
-        top: cords.top,
-        left: currentPlayButton.left
-      });
-      if (firstTime) this.highlightGroup(desiredGroup[0]);
-      return desiredGroup[0];
-    } catch (error) {
-      $('#play_button').hide();
-      return null;
-    }
-  }
-
-  async send(firstTime) {
-    try {
-      this.groups = this.analyzeGroups();
-
-      const desiredGroup = this.calculateWhichGroup(firstTime);
-
-      if (desiredGroup) {
-        if (firstTime) {
-          const cords = this.apiInputBox.cursorCoords({
-            line: desiredGroup.start,
-            ch: 0
-          });
-          const currentPlayButton = $('#play_button').offset();
-          $('#play_button').offset({
-            top: cords.top + 10,
-            left: currentPlayButton.left
-          });
-        }
-
-        const affectedGroups = this.checkJsonParseError();
-        const filteredAffectedGroups = affectedGroups.filter(
-          item => item === desiredGroup.requestText
-        );
-        if (filteredAffectedGroups.length) {
-          this.apiOutputBox.setValue('Error parsing JSON query');
-          return;
-        }
-
-        const method = desiredGroup.requestText.startsWith('GET')
-          ? 'GET'
-          : desiredGroup.requestText.startsWith('POST')
-            ? 'POST'
-            : desiredGroup.requestText.startsWith('PUT')
-              ? 'PUT'
-              : desiredGroup.requestText.startsWith('DELETE')
-                ? 'DELETE'
-                : 'GET';
-
-        const requestCopy = desiredGroup.requestText.includes(method)
-          ? desiredGroup.requestText.split(method)[1].trim()
-          : desiredGroup.requestText;
-
-        // Checks for inline parameters
-        const inlineSplit = requestCopy.split('?');
-
-        const extra =
-          inlineSplit && inlineSplit[1]
-            ? queryString.parse(inlineSplit[1])
-            : {};
-
-        const req = requestCopy
-          ? requestCopy.startsWith('/')
-            ? requestCopy
-            : `/${requestCopy}`
-          : '/';
-
-        let JSONraw = {};
-        try {
-          JSONraw = JSON.parse(desiredGroup.requestTextJson);
-        } catch (error) {
-          JSONraw = {};
-        }
-
-        if (typeof extra.pretty !== 'undefined') delete extra.pretty;
-        if (typeof JSONraw.pretty !== 'undefined') delete JSONraw.pretty;
-
-        // Assign inline parameters
-        for (const key in extra) JSONraw[key] = extra[key];
-
-        const path = req.includes('?') ? req.split('?')[0] : req;
-
-        if (typeof JSONraw === 'object') JSONraw.devTools = true;
-        const output = await this.apiReq.request(method, path, JSONraw);
-
-        this.apiOutputBox.setValue(JSON.stringify(output.data.data, null, 2));
-      } else {
-        this.apiOutputBox.setValue('Welcome!');
-      }
-    } catch (error) {
-      const parsedError = this.errorHandler.handle(error, null, null, true);
-      if (typeof parsedError === 'string') {
-        return this.apiOutputBox.setValue(parsedError);
-      } else if (error && error.data && typeof error.data === 'object') {
-        return this.apiOutputBox.setValue(JSON.stringify(error.data));
-      } else {
-        return this.apiOutputBox.setValue('Empty');
-      }
-    }
-  }
-}
-
-// Logs controller
-=======
->>>>>>> cafed65e
 app.controller('devToolsController', DevToolsController);