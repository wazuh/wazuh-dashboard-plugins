--- conflicted
+++ resolved
@@ -592,17 +592,11 @@
         const path = req.includes('?') ? req.split('?')[0] : req;
 
         if (!firstTime) {
-<<<<<<< HEAD
           const output = await this.apiReq.request(method, path, {
             params: params,
             body: body,
             devTools: true,
           });
-          this.apiOutputBox.setValue(
-            JSON.stringify((output || {}).data || {}, null, 2).replace(/\\\\/g, '\\')
-          );
-=======
-          const output = await this.apiReq.request(method, path, JSONraw);
           if(typeof output === 'string' && output.includes('3029')) {
             this.apiOutputBox.setValue('This method is not allowed without admin mode');
           }
@@ -614,7 +608,6 @@
               )
             );
           }
->>>>>>> e07840e0
         }
       }
 
