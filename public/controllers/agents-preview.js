/*
 * Wazuh app - Agents preview controller
 * Copyright (C) 2018 Wazuh, Inc.
 *
 * This program is free software; you can redistribute it and/or modify
 * it under the terms of the GNU General Public License as published by
 * the Free Software Foundation; either version 2 of the License, or
 * (at your option) any later version.
 *
 * Find more information about this on the LICENSE file.
 */
import * as modules   from 'ui/modules'
import * as FileSaver from '../services/file-saver'

const app = modules.get('app/wazuh', []);

app.controller('agentsPreviewController', function ($scope, $rootScope, $routeParams, genericReq, apiReq, appState, Agents, $location, errorHandler, csvReq, shareAgent) {
    $scope.isClusterEnabled = appState.getClusterInfo() && appState.getClusterInfo().status === 'enabled'
    $scope.loading     = true;
    $scope.agents      = Agents;
    $scope.status      = 'all';
    $scope.osPlatform  = 'all';
    $scope.version     = 'all'
    $scope.osPlatforms = [];
    $scope.versions    = [];
    $scope.groups      = [];
    $scope.nodes       = [];
    $scope.node_name   = 'all';
    $scope.mostActiveAgent = {
        name: '',
        id  : ''
    };

    // Load URL params
    if ($routeParams.tab){
        $scope.submenuNavItem = $routeParams.tab;
    }

    // Watcher for URL params
    $scope.$watch('submenuNavItem', () => {
        $location.search('tab', $scope.submenuNavItem);
    });

    let tmpUrl, tmpUrl2;
    if (appState.getClusterInfo().status === 'enabled') {
        tmpUrl  = `/api/wazuh-elastic/top/cluster/${appState.getClusterInfo().cluster}/agent.name`;
        tmpUrl2 = `/api/wazuh-elastic/top/cluster/${appState.getClusterInfo().cluster}/agent.id`;
    } else {
        tmpUrl  = `/api/wazuh-elastic/top/manager/${appState.getClusterInfo().manager}/agent.name`;
        tmpUrl2 = `/api/wazuh-elastic/top/manager/${appState.getClusterInfo().manager}/agent.id`;
    }

    $scope.applyFilters = filter => {
        $scope.agents.filters = [];
        if(filter.includes('Unknown')){
            $scope.agents.addFilter('status','Never connected');

        /** Pending API implementation */
        //} else if(filter.includes('group-')){
        //    $scope.agents.addFilter('group',filter.split('group-')[1]);
<<<<<<< HEAD

        } else if(filter.includes('node-')){
            $scope.agents.addFilter('node',filter.split('node-')[1]);
=======
        } else if(filter.includes('version-')) {
            $scope.agents.addFilter('version',filter.split('version-')[1]);
>>>>>>> ba6c85a3
        } else {
            const platform = filter.split(' - ')[0];
            const version  = filter.split(' - ')[1];
            $scope.agents.addMultipleFilters([
                { name:  'os.platform', value: platform },
                { name:  'os.version', value: version }
            ]);
        }
    }

    // Retrieve os list
    const retrieveList = agents => {
        for(const agent of agents){
<<<<<<< HEAD
            if(agent.id === '000') continue;
            if(agent.group && !$scope.groups.includes(agent.group)) $scope.groups.push(agent.group);
            if(agent.node_name && !$scope.nodes.includes(agent.node_name)) $scope.nodes.push(agent.node_name);
            if(agent.os && agent.os.name){
                const exists = $scope.osPlatforms.filter((e) => e.name === agent.os.name && e.platform === agent.os.platform && e.version === agent.os.version);
=======
            if(agent.id && agent.id==='000') continue;
            if(agent.group && !$scope.groups.includes(agent.group)) $scope.groups.push(agent.group);
            if(agent.version && !$scope.versions.includes(agent.version)) $scope.versions.push(agent.version);
            if(agent.os && agent.os.name){
                const exists = $scope.osPlatforms.filter(e => e.name === agent.os.name && e.platform === agent.os.platform && e.version === agent.os.version);
>>>>>>> ba6c85a3
                if(!exists.length){
                    $scope.osPlatforms.push({
                        name:     agent.os.name,
                        platform: agent.os.platform,
                        version:  agent.os.version
                    });
                }
            }
        }
    }

    $scope.downloadCsv = async () => {
        try {
            errorHandler.info('Your download should begin automatically...', 'CSV')
            const currentApi   = JSON.parse(appState.getCurrentAPI()).id;
            const output       = await csvReq.fetch('/agents', currentApi, $scope.agents ? $scope.agents.filters : null);
            const blob         = new Blob([output], {type: 'text/csv'});

            FileSaver.saveAs(blob, 'agents.csv');
            
            return;

        } catch (error) {
            errorHandler.handle(error,'Download CSV');
        }
        return;
    }

    const load = async () => {
        try{
            const data = await Promise.all([
                $scope.agents.nextPage(),
                apiReq.request('GET', '/agents/summary', { }),
                genericReq.request('GET', tmpUrl),
                apiReq.request('GET', '/agents', { sort:'-date_add', limit:9999999 })
            ]);

            // Agents summary
            if(parseInt(data[1].data.data['Never connected']) > 0){
                $scope.osPlatforms.push({
                    name:     'Unknown',
                    platform: 'Unknown',
                    version:  ''
                });
            }

            // Once Wazuh core fixes agent 000 issues, this should be adjusted
            const active = data[1].data.data.Active - 1;
            const total  = data[1].data.data.Total - 1;

            $scope.agentsCountActive         = active;
            $scope.agentsCountDisconnected   = data[1].data.data.Disconnected;
            $scope.agentsCountNeverConnected = data[1].data.data['Never connected'];
            $scope.agentsCountTotal          = total;
            $scope.agentsCoverity            = (active / total) * 100;

            // tmpUrl y tmpUrl2
            if (data[2].data.data === '') {
                $scope.mostActiveAgent.name = appState.getClusterInfo().manager;
                $scope.mostActiveAgent.id   = '000';
            } else {
                $scope.mostActiveAgent.name = data[2].data.data;
                const info = await genericReq.request('GET', tmpUrl2);
                if (info.data.data === '' && $scope.mostActiveAgent.name !== '') {
                    $scope.mostActiveAgent.id = '000';
                } else {
                    $scope.mostActiveAgent.id = info.data.data;
                }
            }

            // Last agent
            $scope.lastAgent = data[3].data.data.items[0];

            retrieveList(data[3].data.data.items);

            $scope.loading = false;
            if(!$scope.$$phase) $scope.$digest();
            return;
        } catch (error) {
            errorHandler.handle(error,'Agents Preview');
        }
        return;
    };

    $scope.goGroup = agent => {
        shareAgent.setAgent(agent);
        $location.search('tab', 'groups');
        $location.path('/manager');
    };

    $scope.showAgent = agent => {
        shareAgent.setAgent(agent);
        $location.path('/agents');
    };

    //Load
    load();

    //Destroy
    $scope.$on("$destroy", () => $scope.agents.reset());
});<|MERGE_RESOLUTION|>--- conflicted
+++ resolved
@@ -58,14 +58,11 @@
         /** Pending API implementation */
         //} else if(filter.includes('group-')){
         //    $scope.agents.addFilter('group',filter.split('group-')[1]);
-<<<<<<< HEAD
 
         } else if(filter.includes('node-')){
             $scope.agents.addFilter('node',filter.split('node-')[1]);
-=======
         } else if(filter.includes('version-')) {
             $scope.agents.addFilter('version',filter.split('version-')[1]);
->>>>>>> ba6c85a3
         } else {
             const platform = filter.split(' - ')[0];
             const version  = filter.split(' - ')[1];
@@ -79,19 +76,12 @@
     // Retrieve os list
     const retrieveList = agents => {
         for(const agent of agents){
-<<<<<<< HEAD
             if(agent.id === '000') continue;
             if(agent.group && !$scope.groups.includes(agent.group)) $scope.groups.push(agent.group);
             if(agent.node_name && !$scope.nodes.includes(agent.node_name)) $scope.nodes.push(agent.node_name);
+            if(agent.version && !$scope.versions.includes(agent.version)) $scope.versions.push(agent.version);
             if(agent.os && agent.os.name){
                 const exists = $scope.osPlatforms.filter((e) => e.name === agent.os.name && e.platform === agent.os.platform && e.version === agent.os.version);
-=======
-            if(agent.id && agent.id==='000') continue;
-            if(agent.group && !$scope.groups.includes(agent.group)) $scope.groups.push(agent.group);
-            if(agent.version && !$scope.versions.includes(agent.version)) $scope.versions.push(agent.version);
-            if(agent.os && agent.os.name){
-                const exists = $scope.osPlatforms.filter(e => e.name === agent.os.name && e.platform === agent.os.platform && e.version === agent.os.version);
->>>>>>> ba6c85a3
                 if(!exists.length){
                     $scope.osPlatforms.push({
                         name:     agent.os.name,
