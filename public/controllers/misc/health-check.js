--- conflicted
+++ resolved
@@ -106,11 +106,8 @@
         if (!patternData.status) {
           const patternList = await PatternHandler.getPatternList();
           if (patternList.length) {
-<<<<<<< HEAD
-=======
             const currentPattern = patternList[0].id;
             AppState.setCurrentPattern(currentPattern);
->>>>>>> 9defe0c3
             return this.checkPatterns();
           } else {
             this.errors.push('The selected index-pattern is not present.');
