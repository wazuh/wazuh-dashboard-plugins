--- conflicted
+++ resolved
@@ -18,11 +18,8 @@
 import { GenericRequest } from '../../react-services/generic-request';
 import { ApiCheck } from '../../react-services/wz-api-check';
 import { ApiRequest } from '../../react-services/api-request';
-<<<<<<< HEAD
 import { SavedObject } from '../../react-services/saved-objects';
-=======
 import { toastNotifications } from 'ui/notify';
->>>>>>> 0f9c52ad
 
 export class HealthCheck {
   /**
