--- conflicted
+++ resolved
@@ -72,12 +72,6 @@
     $scope.load    = true;
     $scope.isArray = angular.isArray;
 
-<<<<<<< HEAD
-=======
-    //Print Error
-    const printError = error => notify.error(error.message);
-
->>>>>>> 7df17c38
     //Functions
     const load = () => {
         apiReq
