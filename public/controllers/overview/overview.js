--- conflicted
+++ resolved
@@ -64,13 +64,8 @@
     this.commonData = commonData;
     this.reportingService = reportingService;
     this.visFactoryService = visFactoryService;
-<<<<<<< HEAD
     this.wazuhConfig = new WazuhConfig();
-    this.showingMitreTable = false
-=======
-    this.wazuhConfig = wazuhConfig;
-    this.isShowingSideNav = true
->>>>>>> f177030a
+    this.showingMitreTable = false;
     this.expandArray = [
       false,
       false,
@@ -136,8 +131,7 @@
 
     this.sideNavProps = {
       switchTab: (newTab, force = false) => this.switchTab(newTab, force),
-      extensions: this.extensions,
-      switchSideNav: (isShowing) => this.switchSideNavBar(isShowing)
+      extensions: this.extensions
     };
 
     this.addNewExtensionProps = {
@@ -291,10 +285,6 @@
     return false;
   }
 
-  switchSideNavBar(){
-    this.isShowingSideNav = !this.isShowingSideNav
-  } 
-
   // Switch tab
   async switchTab(newTab, force = false) {
     this.tabVisualizations.setTab(newTab);
