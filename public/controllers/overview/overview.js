/*
 * Wazuh app - Overview controller
 * Copyright (C) 2015-2020 Wazuh, Inc.
 *
 * This program is free software; you can redistribute it and/or modify
 * it under the terms of the GNU General Public License as published by
 * the Free Software Foundation; either version 2 of the License, or
 * (at your option) any later version.
 *
 * Find more information about this on the LICENSE file.
 */
import { FilterHandler } from '../../utils/filter-handler';
import { TabNames } from '../../utils/tab-names';
import { TabDescription } from '../../../server/reporting/tab-description';

import { timefilter } from 'ui/timefilter';
import { AppState } from '../../react-services/app-state';
import { WazuhConfig } from '../../react-services/wazuh-config';
import { VisFactoryHandler } from '../../react-services/vis-factory-handler'

export class OverviewController {
  /**
   * Class constructor
   * @param {*} $scope
   * @param {*} $location
   * @param {*} $rootScope
   * @param {*} appState
   * @param {*} errorHandler
   * @param {*} apiReq
   * @param {*} tabVisualizations
   * @param {*} commonData
   * @param {*} reportingService
   */
  constructor(
    $scope,
    $location,
    $rootScope,
    appState,
    errorHandler,
    apiReq,
    tabVisualizations,
    commonData,
    reportingService,
  ) {
    this.$scope = $scope;
    this.$location = $location;
    this.$rootScope = $rootScope;
    this.appState = appState;
    this.errorHandler = errorHandler;
    this.apiReq = apiReq;
    this.tabVisualizations = tabVisualizations;
    this.commonData = commonData;
    this.reportingService = reportingService;
    this.visFactoryService = VisFactoryHandler;
    this.wazuhConfig = new WazuhConfig();
    this.showingMitreTable = false;
  }

  /**
   * On controller loads
   */
  $onInit() {
    this.wodlesConfiguration = false;
    this.TabDescription = TabDescription;
    this.$rootScope.reportStatus = false;

    this.$location.search('_a', null);
    this.filterHandler = new FilterHandler(AppState.getCurrentPattern());
    this.visFactoryService.clearAll();

    const currentApi = JSON.parse(AppState.getCurrentAPI()).id;
    const extensions = AppState.getExtensions(currentApi);
    this.extensions = extensions;

    this.wzMonitoringEnabled = false;

    // Tab names
    this.tabNames = TabNames;

    this.tabView = this.commonData.checkTabViewLocation();
    this.tab = this.commonData.checkTabLocation();

    // This object represents the number of visualizations per tab; used to show a progress bar
    this.tabVisualizations.assign('overview');

    this.wodlesConfiguration = null;

    this.init();

    this.welcomeCardsProps = {
      api: AppState.getCurrentAPI(),
      switchTab: tab => this.switchTab(tab),
      extensions: this.extensions,
      setExtensions: (api, extensions) =>
        AppState.setExtensions(api, extensions)
    };

    this.visualizeTopMenuProps = {
      switchDiscover: tab => {
        this.switchSubtab(tab);
      },
      tab: this.tab,
      subtab: this.subtab,
      buildOverview: async () => {
        await this.updateSelectedAgents(false);
      },
      buildAgent: async () => {
        await this.visFactoryService.buildAgentsVisualizations(
          this.filterHandler,
          this.tab,
          null,
          true,
          1
        );
      },
      setAgent: async agentList => {
        this.updateSelectedAgents(agentList)
      },
    };

    this.visualizeProps = {
      selectedTab: this.tab,
      isAgent: this.isAgent,
      updateRootScope: (prop, value) => {
        this.$rootScope[prop] = value;
        this.$rootScope.$applyAsync();
      },
      cardReqs: {}
    }

    this.$scope.$on('$destroy', () => {
      this.visFactoryService.clearAll();
    });
  }

  async updateSelectedAgents(agentList){
    console.log("update selected agents")
    if(agentList && agentList.length){
      await this.visFactoryService.buildAgentsVisualizations(
        this.filterHandler,
        this.tab,
        null,
        true,
        agentList
      );
      this.isAgent = agentList[0];
      if(agentList.length === 1){
        this.$rootScope.$emit('selectAgent', {
          id: agentList[0]
        }); 
      }else if(agentList.length > 1){
        this.$rootScope.$emit('selectMultipleAgent', {
          agentsList: agentList
        });
      }
    }else{
      await this.visFactoryService.buildOverviewVisualizations(
        this.filterHandler,
        this.tab,
        null, //not needed
        true
      );
    }
    this.$rootScope.$emit('changeTabView', { tabView: this.tabView, tab: this.tab });

    this.visualizeProps["isAgent"] = agentList; //update dashboard visualizations depending if its an agent or not
    
  }

  /**
   * This check if given array of items contais a single given item
   * @param {Object} item
   * @param {Array<Object>} array
   */
  inArray(item, array) {
    return item && Array.isArray(array) && array.includes(item);
  }

  /**
   * Show/hide MITRE table
   */
  switchMitreTab() {
    this.showingMitreTable = !this.showingMitreTable
  }

  // Switch subtab
  async switchSubtab(
    subtab
  ) {
    try {
      this.tabVisualizations.clearDeadVis();
      this.visFactoryService.clear();
      this.$location.search('tabView', subtab);

      if (subtab === 'panels' && this.tab !== 'welcome') {
<<<<<<< HEAD
         await this.visFactoryService.buildOverviewVisualizations(
           this.filterHandler,
           this.tab,
           subtab,
           localChange || preserveDiscover
         );
          this.$rootScope.$emit('changeTabView', { tabView: subtab, tab:this.tab });
=======
        await this.visFactoryService.buildOverviewVisualizations(
          this.filterHandler,
          this.tab,
          subtab
        );
>>>>>>> 65a2c1ef
      } else {
        this.$scope.$emit('changeTabView', {
          tabView: subtab,
          tab: this.tab
        });
      }
      this.tabView = subtab;
    } catch (error) {
      this.errorHandler.handle(error.message || error);
    }
    this.visualizeTopMenuProps.subtab = subtab;
    this.$scope.$applyAsync();
    return;
  }

  /**
   * Calculate woodle depending on given tab
   * @param {*} tab
   */
  calculateWodleTagFromTab(tab) {
    if (tab === 'aws') return 'aws-s3';
    return false;
  }

  // Switch tab
  async switchTab(newTab, force = false) {
    this.tabVisualizations.setTab(newTab);
    if (newTab !== 'pci' && newTab !== 'gdpr' && newTab !== 'hipaa' && newTab !== 'nist'){
      this.visualizeProps.cardReqs = {};
    }
    if (newTab === 'pci') {
      this.visualizeProps.cardReqs = { items: await this.commonData.getPCI(), reqTitle: 'PCI DSS Requirement' };
    }
    if (newTab === 'gdpr') {
      this.visualizeProps.cardReqs = { items: await this.commonData.getGDPR(), reqTitle: 'GDPR Requirement' };
    }
    if (newTab === 'hipaa') {
      this.visualizeProps.cardReqs = { items: await this.commonData.getHIPAA(), reqTitle: 'HIPAA Requirement' };
    }
    if (newTab === 'nist') {
      this.visualizeProps.cardReqs = { items: await this.commonData.getNIST(), reqTitle: 'NIST 800-53 Requirement' };
    }
    this.visualizeProps.selectedTab = newTab;
    this.visualizeTopMenuProps.tab = newTab;
    this.showingMitreTable = false;
    this.$rootScope.rendered = false;
    this.$rootScope.$applyAsync();
    this.expandedVis = false;
    try {
      if (newTab === 'welcome') {
        this.commonData.setRefreshInterval(timefilter.getRefreshInterval());
        timefilter.setRefreshInterval({ pause: true, value: 0 });
      } else if (this.tab === 'welcome') {
        timefilter.setRefreshInterval(this.commonData.getRefreshInterval());
      }

      if (typeof this.agentsCountTotal === 'undefined') {
        await this.getSummary();
      }

      if (newTab === 'mitre') {
        const result = await this.apiReq.request('GET', '/rules/mitre', {});
        this.$scope.mitreIds = ((((result || {}).data) || {}).data || {}).items

        this.mitreCardsSliderProps = {
          items: this.$scope.mitreIds,
          attacksCount: this.$scope.attacksCount,
          reqTitle: "MITRE",
          wzReq: (method, path, body) => this.apiReq.request(method, path, body),
          addFilter: (id) => this.addMitrefilter(id)
        }

        this.mitreTableProps = {
          wzReq: (method, path, body) => this.apiReq.request(method, path, body),
          attacksCount: this.$scope.attacksCount,
        }
      }

      if (this.tab === newTab && !force) return;

      // Restore force value if we come from md-nav action
      if (force === 'nav') force = false;

      this.$location.search('tab', newTab);
      this.tab = newTab;

      await this.switchSubtab('panels', true);
    } catch (error) {
      this.errorHandler.handle(error.message || error);
    }
    this.$scope.$applyAsync();
    return;
  }

  /**
   * Transform a visualization into an image
   */
  startVis2Png() {
    return this.reportingService.startVis2Png(this.tab);
  }

  /**
   * This fetch de agents summary
   */
  async getSummary() {
    try {
      const data = await this.apiReq.request('GET', '/agents/summary', {});

      const result = ((data || {}).data || {}).data || false;

      if (result) {
        const active = result.Active - 1;
        const total = result.Total - 1;
        this.agentsCountActive = active;
        this.agentsCountDisconnected = result.Disconnected;
        this.agentsCountNeverConnected = result['Never connected'];
        this.agentsCountTotal = total;
        this.agentsCoverity = total ? (active / total) * 100 : 0;
      } else {
        throw new Error('Error fetching /agents/summary from Wazuh API');
      }
      return;
    } catch (error) {
      return Promise.reject(error);
    }
  }

  /**
   * This load the configuration settings
   */
  async loadConfiguration() {
    try {
      const configuration = this.wazuhConfig.getConfig();

      this.wzMonitoringEnabled = !!configuration['wazuh.monitoring.enabled'];

      return;
    } catch (error) {
      this.wzMonitoringEnabled = true;
      return Promise.reject(error);
    }
  }

  /**
   * Filter by Mitre.ID
   * @param {*} id 
   */
  addMitrefilter(id) {
    const filter = `{"meta":{"index":"wazuh-alerts-3.x-*"},"query":{"match":{"rule.mitre.id":{"query":"${id}","type":"phrase"}}}}`;
    this.$rootScope.$emit('addNewKibanaFilter', { filter: JSON.parse(filter) });
  }

  /**
   * On controller loads
   */
  async init() {
    try {
      await this.loadConfiguration();
      await this.switchTab(this.tab, true);

      this.$scope.$on('sendVisDataRows', (ev, param) => {
        const rows = (param || {}).mitreRows.tables[0].rows
        this.$scope.attacksCount = {}
        for (var i in rows) {
          this.$scope.attacksCount[rows[i]["col-0-2"]] = rows[i]["col-1-1"]
        }

        this.mitreTableProps = {
          wzReq: (method, path, body) => this.apiReq.request(method, path, body),
          attacksCount: this.$scope.attacksCount,
        }
        this.mitreCardsSliderProps = {
          items: this.$scope.mitreIds,
          attacksCount: this.$scope.attacksCount,
          reqTitle: "MITRE",
          wzReq: (method, path, body) => this.apiReq.request(method, path, body),
          addFilter: (id) => this.addMitrefilter(id)
        }
      });

    } catch (error) {
      this.errorHandler.handle(error.message || error);
    }
    this.$scope.$applyAsync();
    return;
  }
}<|MERGE_RESOLUTION|>--- conflicted
+++ resolved
@@ -193,21 +193,12 @@
       this.$location.search('tabView', subtab);
 
       if (subtab === 'panels' && this.tab !== 'welcome') {
-<<<<<<< HEAD
          await this.visFactoryService.buildOverviewVisualizations(
            this.filterHandler,
            this.tab,
-           subtab,
-           localChange || preserveDiscover
+           subtab
          );
           this.$rootScope.$emit('changeTabView', { tabView: subtab, tab:this.tab });
-=======
-        await this.visFactoryService.buildOverviewVisualizations(
-          this.filterHandler,
-          this.tab,
-          subtab
-        );
->>>>>>> 65a2c1ef
       } else {
         this.$scope.$emit('changeTabView', {
           tabView: subtab,
