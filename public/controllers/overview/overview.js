/*
 * Wazuh app - Overview controller
 * Copyright (C) 2018 Wazuh, Inc.
 *
 * This program is free software; you can redistribute it and/or modify
 * it under the terms of the GNU General Public License as published by
 * the Free Software Foundation; either version 2 of the License, or
 * (at your option) any later version.
 *
 * Find more information about this on the LICENSE file.
 */
import { FilterHandler } from '../../utils/filter-handler';
import { generateMetric } from '../../utils/generate-metric';
import { TabNames } from '../../utils/tab-names';
import { TabDescription } from '../../../server/reporting/tab-description';

import {
  metricsGeneral,
  metricsAudit,
  metricsVulnerability,
  metricsScap,
  metricsCiscat,
  metricsVirustotal,
  metricsOsquery
} from '../../utils/overview-metrics';

import { queryConfig } from '../../services/query-config';
import { timefilter } from 'ui/timefilter';

export class OverviewController {
  /**
   * Class constructor
   * @param {*} $scope 
   * @param {*} $location 
   * @param {*} $rootScope 
   * @param {*} appState 
   * @param {*} errorHandler 
   * @param {*} apiReq 
   * @param {*} tabVisualizations 
   * @param {*} commonData 
   * @param {*} reportingService 
   * @param {*} visFactoryService 
   * @param {*} wazuhConfig 
   */
  constructor(
    $scope,
    $location,
    $rootScope,
    appState,
    errorHandler,
    apiReq,
    tabVisualizations,
    commonData,
    reportingService,
    visFactoryService,
    wazuhConfig
  ) {
    this.$scope = $scope;
    this.$location = $location;
    this.$rootScope = $rootScope;
    this.appState = appState;
    this.errorHandler = errorHandler;
    this.apiReq = apiReq;
    this.tabVisualizations = tabVisualizations;
    this.commonData = commonData;
    this.reportingService = reportingService;
    this.visFactoryService = visFactoryService;
    this.wazuhConfig = wazuhConfig;
  }

  /**
   * On controller loads
   */
  $onInit() {
<<<<<<< HEAD
  
=======
    timefilter.setRefreshInterval({ pause: true, value: 0 })
>>>>>>> a83344e8
    this.wodlesConfiguration = false;
    this.TabDescription = TabDescription;
    this.$rootScope.reportStatus = false;

    this.$location.search('_a', null);
    this.filterHandler = new FilterHandler(this.appState.getCurrentPattern());
    this.visFactoryService.clearAll();

    const currentApi = JSON.parse(this.appState.getCurrentAPI()).id;
    const extensions = this.appState.getExtensions(currentApi);
    this.extensions = extensions;

    this.wzMonitoringEnabled = false;

    // Tab names
    this.tabNames = TabNames;

    this.tabView = this.commonData.checkTabViewLocation();
    this.tab = this.commonData.checkTabLocation();

    this.tabHistory = [];
    if (this.tab !== 'welcome') this.tabHistory.push(this.tab);

    // This object represents the number of visualizations per tab; used to show a progress bar
    this.tabVisualizations.assign('overview');

    this.hostMonitoringTabs = ['general', 'fim', 'aws'];
    this.systemAuditTabs = ['pm', 'audit', 'oscap', 'ciscat'];
    this.securityTabs = ['vuls', 'virustotal', 'osquery'];
    this.complianceTabs = ['pci', 'gdpr'];

    this.wodlesConfiguration = null;

    this.init();

    this.$scope.$on('$destroy', () => {
      this.visFactoryService.clearAll();
    });
  }

  /**
 * This check if given array of items contais a single given item
 * @param {Object} item 
 * @param {Array<Object>} array 
 */
  inArray(item, array) {
    return item && Array.isArray(array) && array.includes(item);
  }

  /**
 * Create metric for given object
 * @param {*} metricsObject 
 */
  createMetrics(metricsObject) {
    for (const key in metricsObject) {
      this[key] = () => generateMetric(metricsObject[key]);
    }
  }

  /**
 * Classify metrics for create the suitable one
 * @param {*} tab 
 * @param {*} subtab 
 */
  checkMetrics(tab, subtab) {
    if (subtab === 'panels') {
      switch (tab) {
        case 'general':
          this.createMetrics(metricsGeneral);
          break;
        case 'audit':
          this.createMetrics(metricsAudit);
          break;
        case 'vuls':
          this.createMetrics(metricsVulnerability);
          break;
        case 'oscap':
          this.createMetrics(metricsScap);
          break;
        case 'ciscat':
          this.createMetrics(metricsCiscat);
          break;
        case 'virustotal':
          this.createMetrics(metricsVirustotal);
          break;
        case 'osquery':
          this.createMetrics(metricsOsquery);
          break;
      }
    }
  }

  // Switch subtab
  async switchSubtab(
    subtab,
    force = false,
    sameTab = true,
    preserveDiscover = false
  ) {
    try {
      if (this.tabView === subtab && !force) return;

      this.visFactoryService.clear();
      this.$location.search('tabView', subtab);
      const localChange =
        subtab === 'panels' && this.tabView === 'discover' && sameTab;
      this.tabView = subtab;

      if (subtab === 'panels' && this.tab !== 'welcome') {
        await this.visFactoryService.buildOverviewVisualizations(
          this.filterHandler,
          this.tab,
          subtab,
          localChange || preserveDiscover
        );
      } else {
        this.$rootScope.$emit('changeTabView', { tabView: this.tabView });
      }

      this.checkMetrics(this.tab, subtab);
    } catch (error) {
      this.errorHandler.handle(error, 'Overview');
    }
    if (!this.$scope.$$phase) this.$scope.$digest();
    return;
  }

  /**
   * Calculate woodle depending on given tab
   * @param {*} tab 
   */
  calculateWodleTagFromTab(tab) {
    if (tab === 'aws') return 'aws-s3';
    return false;
  }

  /**
 * Classify woodle depending on given tab
 * @param {*} tab 
 */
  filterWodle(tab) {
    try {
      const tag = this.calculateWodleTagFromTab(tab);
      let result = [];
      if (
        tag &&
        this.wodlesConfiguration &&
        this.wodlesConfiguration['wmodules-wmodules'] &&
        this.wodlesConfiguration['wmodules-wmodules'].wmodules
      ) {
        result = this.wodlesConfiguration['wmodules-wmodules'].wmodules.filter(
          item => typeof item[tag] !== 'undefined'
        );
      }
      if (result.length) {
        this.wodlesConfiguration = result[0];
        if (tab === 'aws') {
          this.awsRegions = [];
          for (const bucket of this.wodlesConfiguration['aws-s3'].buckets) {
            if (bucket.regions) {
              const regions = bucket.regions.split(',');
              this.awsRegions.push(...regions);
            }
          }
          this.awsRegions = [...new Set(this.awsRegions)];
        }
      } else {
        this.wodlesConfiguration = false;
      }
    } catch (error) { } // eslint-disable-line

    if (!this.$scope.$$phase) this.$scope.$digest();
  }

  /**
   * This get all available woodles
   */
  async fetchWodles() {
    try {
      this.wodlesConfiguration = await queryConfig(
        '000',
        [{ component: 'wmodules', configuration: 'wmodules' }],
        this.apiReq
      );
    } catch (error) {
      this.wodlesConfiguration = false;
    }
    return;
  }

  // Switch tab
  async switchTab(newTab, force = false) {
    try {
<<<<<<< HEAD
      if(newTab === 'welcome') {    
        this.commonData.setRefreshInterval(timefilter.getRefreshInterval());    
        timefilter.setRefreshInterval({pause:true,value:0})
      } else if(this.tab === 'welcome') {
        timefilter.setRefreshInterval(this.commonData.getRefreshInterval())
=======
      if (newTab === 'welcome') {
        timefilter.setRefreshInterval({ pause: true, value: 0 })
>>>>>>> a83344e8
      }

      if (newTab !== 'welcome') {
        await this.fetchWodles();
      }

      if (
        newTab === 'welcome' &&
        typeof this.agentsCountTotal === 'undefined'
      ) {
        await this.getSummary();
      }

      if (newTab === 'pci') {
        const pciTabs = await this.commonData.getPCI();
        this.pciTabs = pciTabs;
        this.selectedPciIndex = 0;
      }

      if (newTab === 'gdpr') {
        const gdprTabs = await this.commonData.getGDPR();
        this.gdprTabs = gdprTabs;
        this.selectedGdprIndex = 0;
      }

      this.filterWodle(newTab);

      if (newTab !== 'welcome') this.tabHistory.push(newTab);

      if (this.tabHistory.length > 2)
        this.tabHistory = this.tabHistory.slice(-2);

      this.tabVisualizations.setTab(newTab);

      if (this.tab === newTab && !force) return;

      const sameTab =
        ((this.tab === newTab && this.tabHistory.length < 2) ||
          (this.tabHistory.length === 2 &&
            this.tabHistory[0] === this.tabHistory[1])) &&
        force !== 'nav';

      // Restore force value if we come from md-nav action
      if (force === 'nav') force = false;

      this.$location.search('tab', newTab);

      const preserveDiscover =
        this.tabHistory.length === 2 &&
        this.tabHistory[0] === this.tabHistory[1];

      this.tab = newTab;

      await this.switchSubtab('panels', true, sameTab, preserveDiscover);
    } catch (error) {
      this.errorHandler.handle(error, 'Overview');
    }
    if (!this.$scope.$$phase) this.$scope.$digest();
    return;
  }

  /**
 * Transform a visualization into an image
 */
  startVis2Png() {
    return this.reportingService.startVis2Png(this.tab);
  }

  /**
   * This fetch de agents summary
   */
  async getSummary() {
    try {
      const data = await this.apiReq.request('GET', '/agents/summary', {});
      const result =
        data && data.data && data.data.data ? data.data.data : false;
      if (result) {
        const active = result.Active - 1;
        const total = result.Total - 1;
        this.agentsCountActive = active;
        this.agentsCountDisconnected = result.Disconnected;
        this.agentsCountNeverConnected = result['Never connected'];
        this.agentsCountTotal = total;
        this.agentsCoverity = total ? (active / total) * 100 : 0;
      } else {
        throw new Error('Error fetching /agents/summary from Wazuh API');
      }
      return;
    } catch (error) {
      return Promise.reject(error);
    }
  }

  /**
   * This load the configuration settings
   */
  async loadConfiguration() {
    try {
      const configuration = this.wazuhConfig.getConfig();

      this.wzMonitoringEnabled = !!configuration['wazuh.monitoring.enabled'];

      return;
    } catch (error) {
      this.wzMonitoringEnabled = true;
      return Promise.reject(error);
    }
  }

  /**
   * On controller loads
   */
  async init() {
    try {
      await this.loadConfiguration();
      await this.switchTab(this.tab, true);
    } catch (error) {
      this.errorHandler.handle(error, 'Overview (init)');
    }
    if (!this.$scope.$$phase) this.$scope.$digest();
    return;
  }
}<|MERGE_RESOLUTION|>--- conflicted
+++ resolved
@@ -72,11 +72,6 @@
    * On controller loads
    */
   $onInit() {
-<<<<<<< HEAD
-  
-=======
-    timefilter.setRefreshInterval({ pause: true, value: 0 })
->>>>>>> a83344e8
     this.wodlesConfiguration = false;
     this.TabDescription = TabDescription;
     this.$rootScope.reportStatus = false;
@@ -270,16 +265,11 @@
   // Switch tab
   async switchTab(newTab, force = false) {
     try {
-<<<<<<< HEAD
       if(newTab === 'welcome') {    
         this.commonData.setRefreshInterval(timefilter.getRefreshInterval());    
         timefilter.setRefreshInterval({pause:true,value:0})
       } else if(this.tab === 'welcome') {
         timefilter.setRefreshInterval(this.commonData.getRefreshInterval())
-=======
-      if (newTab === 'welcome') {
-        timefilter.setRefreshInterval({ pause: true, value: 0 })
->>>>>>> a83344e8
       }
 
       if (newTab !== 'welcome') {
