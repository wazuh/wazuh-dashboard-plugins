--- conflicted
+++ resolved
@@ -150,14 +150,8 @@
         const formattedData = data.data.data.items[0];
         this.visualizeProps["isAgent"] = agent;
         store.dispatch(updateCurrentAgentData(formattedData));
-<<<<<<< HEAD
-=======
         this.$location.search('agentId', String(agent));
-      //this.$route.reload();
-      //this.$location.search('agentId', null);
->>>>>>> 8f04d2c2
-    }
-    //setTimeout(() => { this.$location.search('agentId', null); }, 1);
+    }
     
   }
 
