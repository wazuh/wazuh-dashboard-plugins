--- conflicted
+++ resolved
@@ -185,10 +185,6 @@
       this.oldFilteredTab = this.tab;
     }else if(!agentList && this.tab !== 'welcome'){ //&& this.rawVisualizations.getType() !== 'general'){ // this.tab !== 'welcome' prevents to load visualization in Overview welcome
       //this.$rootScope.resultState = "Fetching dashboard data...";
-<<<<<<< HEAD
-=======
-      console.log("ow")
->>>>>>> d38bed90
       if(!store.getState().appStateReducers.currentAgentData.id){
         await this.visFactoryService.buildOverviewVisualizations(
           this.filterHandler,
@@ -199,10 +195,7 @@
         this.oldFilteredTab = this.tab;
       }
     }
-<<<<<<< HEAD
-=======
     setTimeout(() => {  this.$location.search('agentId', store.getState().appStateReducers.currentAgentData.id ? String(store.getState().appStateReducers.currentAgentData.id):null) }, 1);
->>>>>>> d38bed90
 
     this.visualizeProps["isAgent"] = agentList ? agentList[0] : false;
     this.$rootScope.$applyAsync();
