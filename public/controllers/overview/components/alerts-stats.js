/*
 * Wazuh app - React component for alerts stats.
 *
 * Copyright (C) 2015-2020 Wazuh, Inc.
 *
 * This program is free software; you can redistribute it and/or modify
 * it under the terms of the GNU General Public License as published by
 * the Free Software Foundation; either version 2 of the License, or
 * (at your option) any later version.
 *
 * Find more information about this on the LICENSE file.
 */
import React, { Component } from 'react';
import { visualizations } from '../../../components/visualize/visualizations';
import PropTypes from 'prop-types';
import { EuiStat, EuiFlexItem, EuiFlexGroup } from '@elastic/eui';
import { connect } from 'react-redux';
import { getServices } from '../../../../../../src/plugins/discover/public/kibana_services';
import { buildPhrasesFilter, buildRangeFilter } from '../../../../../../src/plugins/data/common';
import { esFilters } from '../../../../../../src/plugins/data/common';
import { getIndexPattern } from '../../../../public/components/overview/mitre/lib';
import '../../../../public/less/loader';
<<<<<<< HEAD
import { WAZUH_ALERTS_PATTERN } from '../../../../util/constants';
=======
import { AppState } from '../../../react-services/app-state';
>>>>>>> 97f13a86


class AlertsStats extends Component {
  constructor(props) {
    super(props);
    this.visualizations = visualizations;
    this.state = {
      items: [],
    };
  }

  UNSAFE_componentWillReceiveProps(nextProps) {
    if (nextProps.state) {
      nextProps.items.forEach(x => {
        x.value = nextProps.state[x.id] || '-';
      });
    }
    this.setState({
      items: nextProps.items
    });
  }

  async componentDidMount() {
    const indexPattern = await getIndexPattern();
    this.setState({indexPattern: indexPattern})
  }

  buildStats() {
    const stats = (this.state.items || []).map((item, index) => {
      const title = typeof item.value !== 'undefined' ? item.value : '-';
      let auxFunction;
      switch(item.description) {
        case 'Level 12 or above alerts':
            auxFunction = () => this.filterLevel()
          break;
        case 'Authentication failure':
            auxFunction = () => this.filterAuthenticationFailure()
          break;
        case 'Authentication success':
          auxFunction = () => this.filterAuthenticationSuccess()
          break;
        default:
          auxFunction = () => {}
      }
      return (
        <EuiFlexItem key={`${item.description}${title}`}>
          <EuiStat
            title={<span className={index !== 0 && this.props.tab === 'general' ? 'cursor-pointer' : 'cursor-default' }>{title}</span>}
            description={item.description}
            titleColor={item.color || 'primary'}
            textAlign="center"
            onClick={() => item.value !== '-' && auxFunction()}
          />
        </EuiFlexItem>
      );
    });
    return stats;
  }

  addFilter(filter) {    
    const { filterManager } = getServices();
    const matchPhrase = {};
    matchPhrase[filter.key] = filter.value;
    const newFilter = {
      "meta": {
        "disabled": false,
        "key": filter.key,
        "params": { "query": filter.value },
        "type": "phrase",
        "negate": filter.negate || false,
<<<<<<< HEAD
        "index": WAZUH_ALERTS_PATTERN
=======
        "index": AppState.getCurrentPattern() || "wazuh-alerts-3.x-*"
>>>>>>> 97f13a86
      },
      "query": { "match_phrase": matchPhrase },
      "$state": { "store": "appState" }
    }
    filterManager.addFilters([newFilter]);
  }

  filterLevel() {
    const { indexPattern } = this.state;
    const { filterManager } = getServices();
    const valuesArray = {gte: 12, lt: null};
    const filters = {
      ...buildRangeFilter({ name: "rule.level", type: "integer" }, valuesArray, indexPattern),
      "$state": { "store": "appState" }
    }
    filterManager.addFilters(filters);
  }

  filterAuthenticationFailure() {
    const { indexPattern } = this.state;
    const { filterManager } = getServices();
    const valuesArray = ["win_authentication_failed", "authentication_failed", "authentication_failures"];
    const filters = {
      ...buildPhrasesFilter({ name: "rule.groups", type: "string" }, valuesArray, indexPattern),
      "$state": { "store": "appState" }
    }
    filterManager.addFilters(filters);
  }

  filterAuthenticationSuccess() {
    this.addFilter({key: 'rule.groups', value: "authentication_success", negate: false} );
  }

  render() {
    const items = this.buildStats();
    return (
      <div>
        <EuiFlexGroup>
          <EuiFlexItem />
          {items}
          <EuiFlexItem />
        </EuiFlexGroup>
      </div>
    );
  }
}

const mapStateToProps = state => {
  return {
    state: state.visualizationsReducers
  };
};

export default connect(mapStateToProps)(AlertsStats);

AlertsStats.propTypes = {
  items: PropTypes.array,
  tab: PropTypes.string
};<|MERGE_RESOLUTION|>--- conflicted
+++ resolved
@@ -20,11 +20,8 @@
 import { esFilters } from '../../../../../../src/plugins/data/common';
 import { getIndexPattern } from '../../../../public/components/overview/mitre/lib';
 import '../../../../public/less/loader';
-<<<<<<< HEAD
 import { WAZUH_ALERTS_PATTERN } from '../../../../util/constants';
-=======
 import { AppState } from '../../../react-services/app-state';
->>>>>>> 97f13a86
 
 
 class AlertsStats extends Component {
@@ -95,11 +92,7 @@
         "params": { "query": filter.value },
         "type": "phrase",
         "negate": filter.negate || false,
-<<<<<<< HEAD
-        "index": WAZUH_ALERTS_PATTERN
-=======
-        "index": AppState.getCurrentPattern() || "wazuh-alerts-3.x-*"
->>>>>>> 97f13a86
+        "index": AppState.getCurrentPattern() || WAZUH_ALERTS_PATTERN
       },
       "query": { "match_phrase": matchPhrase },
       "$state": { "store": "appState" }
