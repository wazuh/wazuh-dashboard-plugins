/*
 * Wazuh app - React component for Overview actions.
 * Copyright (C) 2015-2021 Wazuh, Inc.
 *
 * This program is free software; you can redistribute it and/or modify
 * it under the terms of the GNU General Public License as published by
 * the Free Software Foundation; either version 2 of the License, or
 * (at your option) any later version.
 *
 * Find more information about this on the LICENSE file.
 */
import React, { Component } from 'react';
import store from '../../../../redux/store';
import { connect } from 'react-redux';
import { showExploreAgentModal, updateCurrentAgentData } from '../../../../redux/actions/appStateActions';
import {
  EuiButtonEmpty,
  EuiButtonIcon,
  EuiFlexItem,
  EuiIcon,
<<<<<<< HEAD
  EuiOverlayMask,
  EuiOutsideClickDetector,
=======
>>>>>>> 1b2a7075
  EuiModal,
  EuiModalBody,
  EuiModalHeader,
  EuiModalHeaderTitle,
  EuiOverlayMask,
  EuiToolTip,
} from '@elastic/eui';
import './agents-selector.scss';
import { AgentSelectionTable } from './agents-selection-table';
import { WAZUH_ALERTS_PATTERN } from '../../../../../common/constants';
import { AppState } from '../../../../react-services/app-state';
import { getDataPlugin } from '../../../../kibana-services';

class OverviewActions extends Component {
  constructor(props) {
    super(props);
    this.state = {
      tab: this.props.tab || '',
      subtab: this.props.subtab || '',
      isAgentModalVisible: false,
    };
  }

  async removeAgentsFilter(shouldUpdate = true) {

    await this.props.setAgent(false);
    const currentAppliedFilters = this.state.filterManager.filters;
    const agentFilters = currentAppliedFilters.filter(x => {
      return x.meta.key !== 'agent.id';
    });
    this.state.filterManager.setFilters(agentFilters);
  }

  componentDidMount() {
    const agentId = store.getState().appStateReducers.currentAgentData.id;
    const { filterManager } = getDataPlugin().query;

    this.setState({ filterManager: filterManager }, () => {
      if (this.props.initialFilter) this.agentTableSearch([this.props.initialFilter])
      if (agentId) this.agentTableSearch([agentId])
    });
  }

  componentDidUpdate(){
    const agent = store.getState().appStateReducers.currentAgentData;
    if(this.state.isAgent && !agent.id){
      this.setState({isAgent: false})
    }else if(agent.id && this.state.isAgent !== agent.id){
      this.setState({isAgent: agent.id})
    }
  }

  UNSAFE_componentWillReceiveProps(nextProps) {
    if (nextProps.tab) {
      this.setState({
        tab: nextProps.tab,
      });
    }
    if (nextProps.subtab) {
      this.setState({
        subtab: nextProps.subtab,
      });
    }
  }

  closeAgentModal() {
    this.setState({ isAgentModalVisible: false });
    store.dispatch(showExploreAgentModal(false));
  }

  showAgentModal() {
    this.setState({ isAgentModalVisible: true });
  }

  updateAgentSearch(agentsIdList) {
    if (agentsIdList) {
      this.setState({ isAgent: agentsIdList });
    }
  }

  agentTableSearch(agentIdList) {
    if (agentIdList && agentIdList.length) {
      if (agentIdList.length === 1) {
        const currentAppliedFilters = this.state.filterManager.filters;
        const agentFilters = currentAppliedFilters.filter(x => {
          return x.meta.key !== 'agent.id';
        });
        const filter = {
          "meta": {
            "alias": null,
            "disabled": false,
            "key": "agent.id",
            "negate": false,
            "params": { "query": agentIdList[0] },
            "type": "phrase",
            "index": AppState.getCurrentPattern() || WAZUH_ALERTS_PATTERN
          },
          "query": {
            "match": {
              'agent.id': {
                query: agentIdList[0],
                type: 'phrase'
              }
            }
          },
          "$state": { "store": "appState", "isImplicit": true},
        };
        agentFilters.push(filter);
        this.state.filterManager.setFilters(agentFilters);
        this.props.setAgent(agentIdList);
      }
    }

    this.setState({ isAgent: agentIdList }, () => this.closeAgentModal());
  }

  getSelectedAgents() {
    let selectedAgentsObject = {};
    for (var i = 0; this.state.isAgent && this.state.isAgent.length && i < this.state.isAgent.length; ++i) selectedAgentsObject[this.state.isAgent[i]] = true;
    return selectedAgentsObject;
  }

  render() {
    let modal;

    if (this.state.isAgentModalVisible || this.props.state.showExploreAgentModal) {
      modal = (
<<<<<<< HEAD
        <EuiOverlayMask>
          <EuiOutsideClickDetector onOutsideClick={() => this.closeAgentModal()}>
            <EuiModal
              className="wz-select-agent-modal"
              onClose={() => this.closeAgentModal()}
              initialFocus="[name=popswitch]"
            >
              <EuiModalHeader>
                <EuiModalHeaderTitle>Explore agent</EuiModalHeaderTitle>
              </EuiModalHeader>

              <EuiModalBody>
                <AgentSelectionTable
                  updateAgentSearch={agentsIdList => this.agentTableSearch(agentsIdList)}
                  removeAgentsFilter={(shouldUpdate) => this.removeAgentsFilter(shouldUpdate)}
                  selectedAgents={this.getSelectedAgents()}
                ></AgentSelectionTable>
              </EuiModalBody>
            </EuiModal>
          </EuiOutsideClickDetector>
=======
        <EuiOverlayMask onClick={() => this.closeAgentModal()}>
          <EuiModal
            className="wz-select-agent-modal"
            onClose={() => this.closeAgentModal()}
            initialFocus="[name=popswitch]"
          >
            <EuiModalHeader>
              <EuiModalHeaderTitle>Explore agent</EuiModalHeaderTitle>
            </EuiModalHeader>

            <EuiModalBody>
              <AgentSelectionTable
                updateAgentSearch={(agentsIdList) => this.agentTableSearch(agentsIdList)}
                removeAgentsFilter={(shouldUpdate) => this.removeAgentsFilter(shouldUpdate)}
                selectedAgents={this.getSelectedAgents()}
              />
            </EuiModalBody>
          </EuiModal>
>>>>>>> 1b2a7075
        </EuiOverlayMask>
      );
    }
    const agent = store.getState().appStateReducers.currentAgentData;
    return (
      <div>
        <EuiFlexItem>
          {!this.state.isAgent && (
            <EuiToolTip position='bottom' content='Select an agent to explore its modules' >
              <EuiButtonEmpty
                isLoading={this.state.loadingReport}
                color='primary'
                onClick={() => this.showAgentModal()}>
                <EuiIcon type="watchesApp" color="primary" style={{ marginBottom: 3 }} />&nbsp; Explore agent
            </EuiButtonEmpty>
            </EuiToolTip>
          )}
          {this.state.isAgent && (
            <div style={{ display: "inline-flex" }}>
              <EuiToolTip position='bottom' content='Change agent selected' >
                <EuiButtonEmpty
                  style={{background: 'rgba(0, 107, 180, 0.1)'}}
                  isLoading={this.state.loadingReport}
                  onClick={() => this.showAgentModal()}>
                  {agent.name} ({agent.id})
                  </EuiButtonEmpty>
              </EuiToolTip>
              <EuiToolTip position='bottom' content='Unpin agent'>
                <EuiButtonIcon
                  className="wz-unpin-agent"
                  iconType='pinFilled'
                  onClick={() => {
                    store.dispatch(updateCurrentAgentData({}));
                    this.removeAgentsFilter();
                  }}
                  aria-label='Unpin agent' />
              </EuiToolTip>
            </div>
          )}
        </EuiFlexItem>
        {modal}
      </div>
    );
  }
}

const mapStateToProps = state => {
  return {
    state: state.appStateReducers,
  };
};

export default connect(mapStateToProps, null)(OverviewActions);<|MERGE_RESOLUTION|>--- conflicted
+++ resolved
@@ -18,11 +18,8 @@
   EuiButtonIcon,
   EuiFlexItem,
   EuiIcon,
-<<<<<<< HEAD
   EuiOverlayMask,
   EuiOutsideClickDetector,
-=======
->>>>>>> 1b2a7075
   EuiModal,
   EuiModalBody,
   EuiModalHeader,
@@ -150,7 +147,6 @@
 
     if (this.state.isAgentModalVisible || this.props.state.showExploreAgentModal) {
       modal = (
-<<<<<<< HEAD
         <EuiOverlayMask>
           <EuiOutsideClickDetector onOutsideClick={() => this.closeAgentModal()}>
             <EuiModal
@@ -171,26 +167,6 @@
               </EuiModalBody>
             </EuiModal>
           </EuiOutsideClickDetector>
-=======
-        <EuiOverlayMask onClick={() => this.closeAgentModal()}>
-          <EuiModal
-            className="wz-select-agent-modal"
-            onClose={() => this.closeAgentModal()}
-            initialFocus="[name=popswitch]"
-          >
-            <EuiModalHeader>
-              <EuiModalHeaderTitle>Explore agent</EuiModalHeaderTitle>
-            </EuiModalHeader>
-
-            <EuiModalBody>
-              <AgentSelectionTable
-                updateAgentSearch={(agentsIdList) => this.agentTableSearch(agentsIdList)}
-                removeAgentsFilter={(shouldUpdate) => this.removeAgentsFilter(shouldUpdate)}
-                selectedAgents={this.getSelectedAgents()}
-              />
-            </EuiModalBody>
-          </EuiModal>
->>>>>>> 1b2a7075
         </EuiOverlayMask>
       );
     }
