--- conflicted
+++ resolved
@@ -13,26 +13,13 @@
 import { connect } from 'react-redux';
 import { showExploreAgentModal, updateCurrentAgentData } from '../../../../redux/actions/appStateActions';
 import {
-<<<<<<< HEAD
-
-=======
-  EuiButtonEmpty,
-  EuiButtonIcon,
-  EuiFlexItem,
-  EuiIcon,
   EuiOverlayMask,
   EuiOutsideClickDetector,
->>>>>>> 46b91073
   EuiModal,
   EuiModalBody,
   EuiModalHeader,
   EuiModalHeaderTitle,
-<<<<<<< HEAD
-  EuiOverlayMask,
-  EuiPopover
-=======
-  EuiToolTip,
->>>>>>> 46b91073
+  EuiPopover,
 } from '@elastic/eui';
 import { WzButton } from '../../../../components/common/buttons';
 import './agents-selector.scss';
@@ -227,37 +214,6 @@
 
           ) || buttonUnpinAgent
         )}
-        {/* {!this.state.isAgent && (
-          <EuiToolTip position='bottom' content='Select an agent to explore its modules' >
-            <EuiButtonEmpty
-              isLoading={this.state.loadingReport}
-              color='primary'
-              onClick={() => this.showAgentModal()}>
-              <EuiIcon type="watchesApp" color="primary" style={{ marginBottom: 3 }} />&nbsp; Explore agent
-          </EuiButtonEmpty>
-          </EuiToolTip>
-        )}
-        {this.state.isAgent && (
-          <div style={{ display: "inline-flex" }}>
-            <EuiToolTip position='bottom' content='Change agent selected' >
-              <EuiButtonEmpty
-                style={{background: 'rgba(0, 107, 180, 0.1)'}}
-                isLoading={this.state.loadingReport}
-                isDisabled={true}
-                onClick={() => this.showAgentModal()}>
-                {agent.name} ({agent.id})
-                </EuiButtonEmpty>
-            </EuiToolTip>
-            <EuiToolTip position='bottom' content='Unpin agent'>
-              <EuiPopover
-                button={}
-                isOpen={Boolean(agent)}
-                closePopover={()=> {}}>
-                  This module is not supported for agents. Remove the pinned agent.
-              </EuiPopover>
-            </EuiToolTip> */}
-          {/* </div>
-        )} */}
         {modal}
       </div>
     );
