import React, { Component, Fragment } from 'react';

import {
  EuiBadge,
  EuiHealth,
  EuiButton,
  EuiCheckbox,
  EuiFieldSearch,
  EuiFlexGroup,
  EuiFlexItem,
  EuiSpacer,
  EuiTable,
  EuiTableBody,
  EuiTableFooterCell,
  EuiTableHeader,
  EuiTableHeaderCell,
  EuiTableHeaderCellCheckbox,
  EuiTablePagination,
  EuiTableRow,
  EuiTableRowCell,
  EuiTableRowCellCheckbox,
  EuiTableSortMobile,
  EuiKeyPadMenu,
  EuiKeyPadMenuItem,
  EuiTableHeaderMobile,
  EuiButtonIcon,
  EuiIcon,
  EuiPopover,
  EuiText,
  EuiToolTip
} from '@elastic/eui';

import { WzRequest } from '../../../../react-services/wz-request';
import { LEFT_ALIGNMENT, RIGHT_ALIGNMENT, SortableProperties } from '@elastic/eui/lib/services';
import {  updateCurrentAgentData } from '../../../../redux/actions/appStateActions';
import  store  from '../../../../redux/store';
import chrome from 'ui/chrome';
import { AgentGroupTruncate } from '../../../../components/common/util/agent-group-truncate/agent_group_truncate'
import { WzSearchBar, filtersToObject } from '../../../../components/wz-search-bar';
import { getAgentFilterValues } from '../../../../controllers/management/components/management/groups/get-agents-filters-values';
import _ from 'lodash';

const checkField = field => {
  return field !== undefined ? field : '-';
};

export class AgentSelectionTable extends Component {
  constructor(props) {
    super(props);

    // const selectedOptions = JSON.parse(
    //   sessionStorage.getItem('agents_preview_selected_options')
    // );
    this.state = {
      itemIdToSelectedMap: {},
      itemIdToOpenActionsPopoverMap: {},
      sortedColumn: 'title',
      itemsPerPage: 10,
      pageIndex: 0,
      totalItems: 0,
      isLoading: false,
      sortDirection: 'asc',
      sortField: 'id',
      agents: [],
      selectedOptions: [],
      filters: []
    };

    this.columns = [
      {
        id: 'id',
        label: 'ID',
        alignment: LEFT_ALIGNMENT,
        width: '60px',
        mobileOptions: {
          show: true,
        },
        isSortable: true,
      },
      {
        id: 'name',
        label: 'Name',
        alignment: LEFT_ALIGNMENT,
        mobileOptions: {
          show: true,
        },
        isSortable: true
      },
      {
        id: 'group',
        label: 'Group',
        alignment: LEFT_ALIGNMENT,
        mobileOptions: {
          show: false,
        },
        isSortable: true,
        render: this.renderGroups
      },
      {
        id: 'version',
        label: 'Version',
        width: '80px',
        alignment: LEFT_ALIGNMENT,
        mobileOptions: {
          show: true,
        },
        isSortable: true,
      },
      {
        id: 'os',
        label: 'OS',
        alignment: LEFT_ALIGNMENT,
        mobileOptions: {
          show: false,
        },
        isSortable: true,
        render: os => this.addIconPlatformRender(os)
      },
      {
        id: 'status',
        label: 'Status',
        alignment: LEFT_ALIGNMENT,
        mobileOptions: {
          show: true,
        },
        isSortable: true,
        width: 'auto',
        render: status => this.addHealthStatusRender(status),
      },
    ];
    this.suggestions = [
      { type: 'q', label: 'status', description: 'Filter by agent connection status', operators: ['=', '!=',], values: ['Active', 'Disconnected', 'Never connected'] },
      { type: 'q', label: 'os.platform', description: 'Filter by OS platform', operators: ['=', '!=',], values: async (value) => getAgentFilterValues('os.platform', value, { q: 'id!=000'})},
      { type: 'q', label: 'ip', description: 'Filter by agent IP', operators: ['=', '!=',], values: async (value) => getAgentFilterValues('ip', value, { q: 'id!=000'})},
      { type: 'q', label: 'name', description: 'Filter by agent name', operators: ['=', '!=',], values: async (value) => getAgentFilterValues('name', value, { q: 'id!=000'})},
      { type: 'q', label: 'id', description: 'Filter by agent id', operators: ['=', '!=',], values: async (value) => getAgentFilterValues('id', value, { q: 'id!=000'})},
      { type: 'q', label: 'group', description: 'Filter by agent group', operators: ['=', '!=',], values: async (value) => getAgentFilterValues('group', value, { q: 'id!=000'})},
      { type: 'q', label: 'node_name', description: 'Filter by node name', operators: ['=', '!=',], values: async (value) => getAgentFilterValues('node_name', value, { q: 'id!=000'})},
      { type: 'q', label: 'manager', description: 'Filter by manager', operators: ['=', '!=',], values: async (value) => getAgentFilterValues('manager', value, { q: 'id!=000'})},
      { type: 'q', label: 'version', description: 'Filter by agent version', operators: ['=', '!=',], values: async (value) => getAgentFilterValues('version', value, { q: 'id!=000'})},
      { type: 'q', label: 'configSum', description: 'Filter by agent config sum', operators: ['=', '!=',], values: async (value) => getAgentFilterValues('configSum', value, { q: 'id!=000'})},
      { type: 'q', label: 'mergedSum', description: 'Filter by agent merged sum', operators: ['=', '!=',], values: async (value) => getAgentFilterValues('mergedSum', value, { q: 'id!=000'})},
      { type: 'q', label: 'dateAdd', description: 'Filter by add date', operators: ['=', '!=',], values: async (value) => getAgentFilterValues('dateAdd', value, { q: 'id!=000'})},
      { type: 'q', label: 'lastKeepAlive', description: 'Filter by last keep alive', operators: ['=', '!=',], values: async (value) => getAgentFilterValues('lastKeepAlive', value, { q: 'id!=000'})},
    ];
  }

  onChangeItemsPerPage = async itemsPerPage => {
    this._isMounted && this.setState({ itemsPerPage }, async () => await this.getItems());
  };

  onChangePage = async pageIndex => {
    this._isMounted && this.setState({ pageIndex }, async () => await this.getItems());
  };

  async componentDidMount() {
    this._isMounted = true;
    const $injector = await chrome.dangerouslyGetActiveInjector();
    this.router = $injector.get('$route');
    const tmpSelectedAgents = {};
    if(!store.getState().appStateReducers.currentAgentData.id){
      tmpSelectedAgents[store.getState().appStateReducers.currentAgentData.id] = true;
    }
    this._isMounted && this.setState({itemIdToSelectedMap: this.props.selectedAgents});
    try{
      await this.getItems();
    }catch(error){}
  }

  componentWillUnmount(){
    this._isMounted = false;
  }

  async componentDidUpdate(prevProps, prevState) {
    if(!(_.isEqual(prevState.filters,this.state.filters))){
      await this.getItems();
    }
  }

  getArrayFormatted(arrayText) {
    try {
      const stringText = arrayText.toString();
      const splitString = stringText.split(',');
      const resultString = splitString.join(', ');
      return resultString;
    } catch (err) {
      return arrayText;
    }
  }

  async getItems() {
    try{
<<<<<<< HEAD
      this.setState({isLoading: true});
      const rawData = await WzRequest.apiReq('GET', '/agents', { params: this.buildFilter() } );
      const data = (((rawData || {}).data || {}).data || {}).affected_items;
      const totalItems = (((rawData || {}).data || {}).data || {}).total_affected_items;
=======
      this._isMounted && this.setState({isLoading: true});
      const rawData = await WzRequest.apiReq('GET', '/agents', this.buildFilter());
      const data = (((rawData || {}).data || {}).data || {}).items;
      const totalItems = (((rawData || {}).data || {}).data || {}).totalItems;
>>>>>>> fac504a6
      const formattedData = data.map((item, id) => {
        return {
          id: item.id,
          name: item.name,
          version: item.version !== undefined ? item.version.split(' ')[1] : '-',
          os: item.os || '-',
          status: item.status,
          group: item.group || '-',
        };
      });
      this._isMounted && this.setState({ agents: formattedData, totalItems, isLoading: false });
    }catch(err){
      this._isMounted && this.setState({ isLoading: false });
    }
  }

  agentStatusColor(status){
    if (status.toLowerCase() === 'active') {
      return 'success';
    } else if (status.toLowerCase() === 'disconnected') {
      return 'danger';
    } else if (status.toLowerCase() === 'never connected') {
      return 'subdued';
    }
  }

  agentStatusBadgeColor(status){
    if (status.toLowerCase() === 'active') {
      return 'secondary';
    } else if (status.toLowerCase() === 'disconnected') {
      return 'danger';
    } else if (status.toLowerCase() === 'never connected') {
      return 'default';
    }
  }

  addHealthStatusRender(status) {
    return (
      <EuiHealth color={this.agentStatusColor(status)} style={{ whiteSpace: 'no-wrap' }}>
        {status}
      </EuiHealth>
    );
  }

  buildFilter() {
    const { itemsPerPage, pageIndex, filters } = this.state;
    const filter = {
      ...filtersToObject(filters),
      offset: (pageIndex * itemsPerPage) || 0,
      limit: pageIndex * itemsPerPage + itemsPerPage,
      ...this.buildSortFilter()
    };
    filter.q = !filter.q ? `id!=000` : `id!=000;${filter.q}`;
    return filter;
  }

  buildSortFilter() {
    const { sortDirection, sortField } = this.state;
    const sortFilter = {};
    if (sortField) {
      const direction = sortDirection === 'asc' ? '+' : '-';
      sortFilter['sort'] = direction + sortField;
    }

    return sortFilter;
  }

  onSort = async prop => {
    const sortField = prop;
    const sortDirection =
      this.state.sortField === prop && this.state.sortDirection === 'asc'
        ? 'desc'
        : this.state.sortDirection === 'asc'
        ? 'desc'
        : 'asc';

    this._isMounted && this.setState({ sortField, sortDirection }, async () => await this.getItems());
  };

  toggleItem = itemId => {
    this._isMounted && this.setState(previousState => {
      const newItemIdToSelectedMap = {
        [itemId]: !previousState.itemIdToSelectedMap[itemId],
      };

      return {
        itemIdToSelectedMap: newItemIdToSelectedMap,
      };
    });
  };

  toggleAll = () => {
    const allSelected = this.areAllItemsSelected();
    const newItemIdToSelectedMap = {};
    this.state.agents.forEach(item => (newItemIdToSelectedMap[item.id] = !allSelected));
    this._isMounted && this.setState({
      itemIdToSelectedMap: newItemIdToSelectedMap,
    });
  };

  isItemSelected = itemId => {
    return this.state.itemIdToSelectedMap[itemId];
  };

  areAllItemsSelected = () => {
    const indexOfUnselectedItem = this.state.agents.findIndex(item => !this.isItemSelected(item.id));
    return indexOfUnselectedItem === -1;
  };

  areAnyRowsSelected = () => {
    return (
      Object.keys(this.state.itemIdToSelectedMap).findIndex(id => {
        return this.state.itemIdToSelectedMap[id];
      }) !== -1
    );
  };

  togglePopover = itemId => {
    this._isMounted && this.setState(previousState => {
      const newItemIdToOpenActionsPopoverMap = {
        ...previousState.itemIdToOpenActionsPopoverMap,
        [itemId]: !previousState.itemIdToOpenActionsPopoverMap[itemId],
      };

      return {
        itemIdToOpenActionsPopoverMap: newItemIdToOpenActionsPopoverMap,
      };
    });
  };

  closePopover = itemId => {
    // only update the state if this item's popover is open
    if (this.isPopoverOpen(itemId)) {
      this._isMounted && this.setState(previousState => {
        const newItemIdToOpenActionsPopoverMap = {
          ...previousState.itemIdToOpenActionsPopoverMap,
          [itemId]: false,
        };

        return {
          itemIdToOpenActionsPopoverMap: newItemIdToOpenActionsPopoverMap,
        };
      });
    }
  };

  isPopoverOpen = itemId => {
    return this.state.itemIdToOpenActionsPopoverMap[itemId];
  };

  renderSelectAll = mobile => {
    if (!this.state.isLoading && this.state.agents.length) {
      return (
        <EuiCheckbox
          id="selectAllCheckbox"
          label={mobile ? 'Select all' : null}
          checked={this.areAllItemsSelected()}
          onChange={this.toggleAll.bind(this)}
          type={mobile ? null : 'inList'}
        />
      );
    }
  };

  getTableMobileSortItems() {
    const items = [];
    this.columns.forEach(column => {
      if (column.isCheckbox || !column.isSortable) {
        return;
      }
      items.push({
        name: column.label,
        key: column.id,
        onSort: this.onSort.bind(this, column.id),
        isSorted: this.state.sortField === column.id,
        isSortAscending: this.state.sortDirection === 'asc',
      });
    });
    return items.length ? items : null;
  }

  renderHeaderCells() {
    const headers = [];

    this.columns.forEach((column, columnIndex) => {
      if (column.isCheckbox) {
        headers.push(
          <EuiTableHeaderCellCheckbox key={column.id} width={column.width}>
          </EuiTableHeaderCellCheckbox>
        );
      } else {
        headers.push(
          <EuiTableHeaderCell
            key={column.id}
            align={this.columns[columnIndex].alignment}
            width={column.width}
            onSort={column.isSortable ? this.onSort.bind(this, column.id) : undefined}
            isSorted={this.state.sortField === column.id}
            isSortAscending={this.state.sortDirection === 'asc'}
            mobileOptions={column.mobileOptions}
          >
            {column.label}
          </EuiTableHeaderCell>
        );
      }
    });
    return headers.length ? headers : null;
  }

  renderRows() {
    const renderRow = item => {
      const cells = this.columns.map(column => {
        const cell = item[column.id];

        let child;

        if (column.isCheckbox) {
          return (
            <EuiTableRowCellCheckbox key={column.id}>
              <EuiCheckbox
                id={`${item.id}-checkbox`}
                checked={this.isItemSelected(item.id)}
                onChange={() => {}}
                type="inList"
              />
            </EuiTableRowCellCheckbox>
          );
        }

        if (column.render) {
          child = column.render(item[column.id]);
        } else {
          child = cell;
        }

        return (
          <EuiTableRowCell
            key={column.id}
            align={column.alignment}
            truncateText={cell && cell.truncateText}
            textOnly={cell ? cell.textOnly : true}
            mobileOptions={{
              header: column.label,
              ...column.mobileOptions,
            }}
          >
            {child}
          </EuiTableRowCell>
        );
      });

      return (
        <EuiTableRow
          key={item.id}
          isSelected={this.isItemSelected(item.id)}
          isSelectable={true}
          onClick={async () => await this.selectAgentAndApply(item.id)}
          hasActions={true}
        >
          {cells}
        </EuiTableRow>
      );
    };

    const rows = [];

    for (
      let itemIndex = (this.state.pageIndex * this.state.itemsPerPage) % this.state.itemsPerPage;
      itemIndex <
        ((this.state.pageIndex * this.state.itemsPerPage) % this.state.itemsPerPage) +
          this.state.itemsPerPage && this.state.agents[itemIndex];
      itemIndex++
    ) {
      const item = this.state.agents[itemIndex];
      rows.push(renderRow(item));
    }

    return rows;
  }

  renderFooterCells() {
    const footers = [];

    const items = this.state.agents;
    const pagination = {
      pageIndex: this.state.pageIndex,
      pageSize: this.state.itemsPerPage,
      totalItemCount: this.state.totalItems,
    };

    this.columns.forEach(column => {
      const footer = this.getColumnFooter(column, { items, pagination });
      if (column.mobileOptions && column.mobileOptions.only) {
        return; // exclude columns that only exist for mobile headers
      }

      if (footer) {
        footers.push(
          <EuiTableFooterCell key={`footer_${column.id}`} align={column.alignment}>
            {footer}
          </EuiTableFooterCell>
        );
      } else {
        footers.push(
          <EuiTableFooterCell key={`footer_empty_${footers.length - 1}`} align={column.alignment}>
            {undefined}
          </EuiTableFooterCell>
        );
      }
    });
    return footers;
  }

  getColumnFooter = (column, { items, pagination }) => {
    if (column.footer === null) {
      return null;
    }
    if (column.footer) {
      return column.footer;
    }

    return undefined;
  };

  async onQueryChange(result){
    // sessionStorage.setItem(
    //   'agents_preview_selected_options',
    //   JSON.stringify(result.selectedOptions)
    // );
    this._isMounted && this.setState({ isLoading: true, ...result}, async () => {
      try{
        await this.getItems()
      }catch(error){
        this._isMounted && this.setState({ isLoading: false});
      }
    });
  }

  getSelectedItems(){
    return Object.keys(this.state.itemIdToSelectedMap).filter(x => {
      return (this.state.itemIdToSelectedMap[x] === true)
    })
  }

  unselectAgents(){
    this._isMounted && this.setState({itemIdToSelectedMap: {}});
    this.props.removeAgentsFilter(true);      
    store.dispatch(updateCurrentAgentData({}));
  }

  getSelectedCount(){
    return this.getSelectedItems().length;
  }

  async selectAgentAndApply(agentID){
    try{
      const data = await WzRequest.apiReq('GET', '/agents', { params: { q: 'id=' + agentID}});
      const formattedData = data.data.data.affected_items[0] //TODO: do it correctly
      store.dispatch(updateCurrentAgentData(formattedData));
      this.props.updateAgentSearch([agentID]);
    }catch(error){
      store.dispatch(updateCurrentAgentData({}));
      this.props.removeAgentsFilter(true);      
    }
  }

  showContextMenu(id){
    this._isMounted && this.setState({contextMenuId: id})
  }

  addIconPlatformRender(os) {
    if(typeof os === "string" ){ return os};
    let icon = false;

    if (((os || {}).uname || '').includes('Linux')) {
      icon = 'linux';
    } else if ((os || {}).platform === 'windows') {
      icon = 'windows';
    } else if ((os || {}).platform === 'darwin') {
      icon = 'apple';
    }
    const os_name =
      checkField((os || {}).name) +
      ' ' +
      checkField((os || {}).version);
    return (
      <span className="euiTableCellContent__text euiTableCellContent--truncateText">
        <i
          className={`fa fa-${icon} AgentsTable__soBadge AgentsTable__soBadge--${icon}`}
          aria-hidden="true"
        ></i>{' '}
        {os_name === '--' ? '-' : os_name}
      </span>
    );
  }

  renderGroups(groups){
    return Array.isArray(groups) ? (
      <AgentGroupTruncate groups={groups} length={25} label={'more'}/>
    ) : groups
  }
<<<<<<< HEAD
  
  filterBarModelStatus() {
    return {
      label: 'Status',
      options: [
        {
          label: 'Active',
          group: 'status'
        },
        {
          label: 'Disconnected',
          group: 'status'
        },
        {
          label: 'Never connected',
          group: 'status'
        }
      ]
    };
  }

  async filterBarModelGroups() {
    const rawGroups = await WzRequest.apiReq('GET', '/groups', {});
    const itemsGroups = (((rawGroups || {}).data || {}).data || {}).affected_items;
    const groups = itemsGroups
      .filter(item => {
        return item.count > 0;
      })
      .map(item => {
        return { label: item.name, group: 'group' };
      });
    return {
      label: 'Groups',
      options: groups
    };
  }

  async filterBarModelOs() {
    const rawOs = await WzRequest.apiReq(
      'GET',
      '/agents/stats/distinct',
      { 
        params: {
          fields: 'os.name,os.version',
          q: 'id!=000'
        }
      }
    );
    const itemsOs = (((rawOs || {}).data || {}).data || {}).affected_items;
    const os = itemsOs
      .filter(item => {
        return Object.keys(item).includes('os');
      })
      .map(item => {
        const { name, version } = item.os;
        return {
          label: `${name}-${version}`,
          group: 'osname',
          query: `os.name=${name};os.version=${version}`
        };
      });
    return {
      label: 'OS Name',
      options: os
    };
  }

  async filterBarModelOsPlatform() {
    const rawOsPlatform = await WzRequest.apiReq(
      'GET',
      '/agents/stats/distinct',
      { 
        params: 
        {
          fields: 'os.platform',
          q: 'id!=000'
        }
      }
    );
    
    const itemsOsPlatform = (((rawOsPlatform || {}).data || {}).data || {})
      .affected_items;
    const osPlatform = itemsOsPlatform
      .filter(item => {
        return Object.keys(item).includes('os');
      })
      .map(item => {
        const { platform } = item.os;
        return {
          label: platform,
          group: 'osplatform',
          query: `os.platform=${platform}`
        };
      });
    return {
      label: 'OS Platform',
      options: osPlatform
    };
  }

  async filterBarModelNodes() {
    const rawNodes = await WzRequest.apiReq(
      'GET',
      '/agents/stats/distinct',
      {
        params: {
          fields: 'node_name',
          q: 'id!=000;node_name!=unknown'
        }
      }
    );
    const itemsNodes = (((rawNodes || {}).data || {}).data || {}).affected_items;
    const nodes = itemsNodes
      .filter(item => {
        return Object.keys(item).includes('node_name');
      })
      .map(item => {
        const { node_name } = item;
        return {
          label: node_name,
          group: 'nodename',
          query: `node_name=${node_name}`
        };
      });
    return {
      label: 'Nodes',
      options: nodes
    };
  }

  async filterBarModelWazuhVersion() {
    const rawVersions = await WzRequest.apiReq(
      'GET',
      '/agents/stats/distinct',
      {
        params: {
            fields: 'version',
            q: 'id!=000'
          }
      }
    );
    const itemsVersions = (((rawVersions || {}).data || {}).data || {}).affected_items;
    const versions = itemsVersions
      .filter(item => {
        return Object.keys(item).includes('version');
      })
      .map(item => {
        return {
          label: item.version,
          group: 'version'
        };
      });
    return {
      label: 'Version',
      options: versions
    };
  }
=======
>>>>>>> fac504a6

  render() {
    const pagination = {
      pageIndex: this.state.pageIndex,
      pageSize: this.state.itemsPerPage,
      totalItemCount: this.state.totalItems,
      pageCount:
        this.state.totalItems % this.state.itemsPerPage === 0
          ? this.state.totalItems / this.state.itemsPerPage
          : parseInt(this.state.totalItems / this.state.itemsPerPage) + 1,
    };
    const selectedAgent = store.getState().appStateReducers.currentAgentData;

    return (
      <div>
        <EuiFlexGroup gutterSize="m">
          <EuiFlexItem>
            <WzSearchBar
              filters={this.state.filters}
              suggestions={this.suggestions}
              onFiltersChange={filters => this.setState({filters, pageIndex: 0})}
              placeholder="Filter or search agent"
            />
          </EuiFlexItem>
        </EuiFlexGroup>
        <EuiSpacer size="m" />
        {selectedAgent && Object.keys(selectedAgent).length > 0 && (
          <Fragment>
            <EuiFlexGroup responsive={false} justifyContent="flexEnd">
              {/* agent name (agent id) Unpin button right aligned, require justifyContent="flexEnd" in the EuiFlexGroup */}
              <EuiFlexItem grow={false} style={{marginRight: 0}}>
                <EuiHealth color={this.agentStatusColor(selectedAgent.status)} style={{ whiteSpace: 'no-wrap' }}>
                  {selectedAgent.name} ({selectedAgent.id})
                </EuiHealth>
              </EuiFlexItem>
              <EuiFlexItem grow={false} style={{marginTop: 10, marginLeft: 4}}>
                <EuiToolTip position='top' content='Unpin agent'>
                  <EuiButtonIcon
                    color='danger'
                    onClick={() => this.unselectAgents()}
                    iconType="pinFilled"
                    aria-label="unpin agent"
                  />
                </EuiToolTip> 
              </EuiFlexItem>
            </EuiFlexGroup>
            <EuiSpacer size="m" />
          </Fragment>
        )}

        <EuiTableHeaderMobile>
          <EuiFlexGroup responsive={false} justifyContent="spaceBetween" alignItems="baseline">
            <EuiFlexItem grow={false}></EuiFlexItem>
            <EuiFlexItem grow={false}>
              <EuiTableSortMobile items={this.getTableMobileSortItems()} />
            </EuiFlexItem>
          </EuiFlexGroup>
        </EuiTableHeaderMobile>

        <EuiTable>
          <EuiTableHeader>{this.renderHeaderCells()}</EuiTableHeader>
          {(this.state.agents.length && (
            <EuiTableBody className={this.state.isLoading ? 'agent-selection-table-loading' : ''}>
              {this.renderRows()}
            </EuiTableBody>
          )) || (
            <EuiTableBody className={this.state.isLoading ? 'agent-selection-table-loading' : ''}>
              <EuiTableRow key={0}>
                <EuiTableRowCell colSpan="10" isMobileFullWidth={true} align="center">
                  {this.state.isLoading ? 'Loading agents' : 'No results found'}
                </EuiTableRowCell>
              </EuiTableRow>
            </EuiTableBody>
          )}
        </EuiTable>

        <EuiSpacer size="m" />

        <EuiTablePagination
          activePage={pagination.pageIndex}
          itemsPerPage={pagination.pageSize}
          itemsPerPageOptions={[10]}
          pageCount={pagination.pageCount}
          onChangeItemsPerPage={this.onChangeItemsPerPage}
          onChangePage={this.onChangePage}
        />
      </div>
    );
  }
}<|MERGE_RESOLUTION|>--- conflicted
+++ resolved
@@ -190,17 +190,10 @@
 
   async getItems() {
     try{
-<<<<<<< HEAD
-      this.setState({isLoading: true});
-      const rawData = await WzRequest.apiReq('GET', '/agents', { params: this.buildFilter() } );
+      this._isMounted && this.setState({isLoading: true});
+      const rawData = await WzRequest.apiReq('GET', '/agents', { params: this.buildFilter() });
       const data = (((rawData || {}).data || {}).data || {}).affected_items;
       const totalItems = (((rawData || {}).data || {}).data || {}).total_affected_items;
-=======
-      this._isMounted && this.setState({isLoading: true});
-      const rawData = await WzRequest.apiReq('GET', '/agents', this.buildFilter());
-      const data = (((rawData || {}).data || {}).data || {}).items;
-      const totalItems = (((rawData || {}).data || {}).data || {}).totalItems;
->>>>>>> fac504a6
       const formattedData = data.map((item, id) => {
         return {
           id: item.id,
@@ -602,166 +595,6 @@
       <AgentGroupTruncate groups={groups} length={25} label={'more'}/>
     ) : groups
   }
-<<<<<<< HEAD
-  
-  filterBarModelStatus() {
-    return {
-      label: 'Status',
-      options: [
-        {
-          label: 'Active',
-          group: 'status'
-        },
-        {
-          label: 'Disconnected',
-          group: 'status'
-        },
-        {
-          label: 'Never connected',
-          group: 'status'
-        }
-      ]
-    };
-  }
-
-  async filterBarModelGroups() {
-    const rawGroups = await WzRequest.apiReq('GET', '/groups', {});
-    const itemsGroups = (((rawGroups || {}).data || {}).data || {}).affected_items;
-    const groups = itemsGroups
-      .filter(item => {
-        return item.count > 0;
-      })
-      .map(item => {
-        return { label: item.name, group: 'group' };
-      });
-    return {
-      label: 'Groups',
-      options: groups
-    };
-  }
-
-  async filterBarModelOs() {
-    const rawOs = await WzRequest.apiReq(
-      'GET',
-      '/agents/stats/distinct',
-      { 
-        params: {
-          fields: 'os.name,os.version',
-          q: 'id!=000'
-        }
-      }
-    );
-    const itemsOs = (((rawOs || {}).data || {}).data || {}).affected_items;
-    const os = itemsOs
-      .filter(item => {
-        return Object.keys(item).includes('os');
-      })
-      .map(item => {
-        const { name, version } = item.os;
-        return {
-          label: `${name}-${version}`,
-          group: 'osname',
-          query: `os.name=${name};os.version=${version}`
-        };
-      });
-    return {
-      label: 'OS Name',
-      options: os
-    };
-  }
-
-  async filterBarModelOsPlatform() {
-    const rawOsPlatform = await WzRequest.apiReq(
-      'GET',
-      '/agents/stats/distinct',
-      { 
-        params: 
-        {
-          fields: 'os.platform',
-          q: 'id!=000'
-        }
-      }
-    );
-    
-    const itemsOsPlatform = (((rawOsPlatform || {}).data || {}).data || {})
-      .affected_items;
-    const osPlatform = itemsOsPlatform
-      .filter(item => {
-        return Object.keys(item).includes('os');
-      })
-      .map(item => {
-        const { platform } = item.os;
-        return {
-          label: platform,
-          group: 'osplatform',
-          query: `os.platform=${platform}`
-        };
-      });
-    return {
-      label: 'OS Platform',
-      options: osPlatform
-    };
-  }
-
-  async filterBarModelNodes() {
-    const rawNodes = await WzRequest.apiReq(
-      'GET',
-      '/agents/stats/distinct',
-      {
-        params: {
-          fields: 'node_name',
-          q: 'id!=000;node_name!=unknown'
-        }
-      }
-    );
-    const itemsNodes = (((rawNodes || {}).data || {}).data || {}).affected_items;
-    const nodes = itemsNodes
-      .filter(item => {
-        return Object.keys(item).includes('node_name');
-      })
-      .map(item => {
-        const { node_name } = item;
-        return {
-          label: node_name,
-          group: 'nodename',
-          query: `node_name=${node_name}`
-        };
-      });
-    return {
-      label: 'Nodes',
-      options: nodes
-    };
-  }
-
-  async filterBarModelWazuhVersion() {
-    const rawVersions = await WzRequest.apiReq(
-      'GET',
-      '/agents/stats/distinct',
-      {
-        params: {
-            fields: 'version',
-            q: 'id!=000'
-          }
-      }
-    );
-    const itemsVersions = (((rawVersions || {}).data || {}).data || {}).affected_items;
-    const versions = itemsVersions
-      .filter(item => {
-        return Object.keys(item).includes('version');
-      })
-      .map(item => {
-        return {
-          label: item.version,
-          group: 'version'
-        };
-      });
-    return {
-      label: 'Version',
-      options: versions
-    };
-  }
-=======
->>>>>>> fac504a6
 
   render() {
     const pagination = {
