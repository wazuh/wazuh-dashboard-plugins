--- conflicted
+++ resolved
@@ -121,8 +121,6 @@
       <EuiPage style={{padding:0}}>
         <EuiFlexGroup>
           <EuiFlexItem>
-<<<<<<< HEAD
-=======
             <EuiPanel betaBadgeLabel="Security Information Management">
               <EuiFlexGroup gutterSize="xs">
                 <EuiFlexItem />
@@ -188,7 +186,6 @@
               </EuiFlexGrid>
             </EuiPanel>
           </EuiFlexItem>
->>>>>>> 6f830ae0
 
             <EuiFlexGroup>
               <EuiFlexItem>
