/*
 * Wazuh app - React component for the adding an API entry form.
 *
 * Copyright (C) 2015-2019 Wazuh, Inc.
 *
 * This program is free software; you can redistribute it and/or modify
 * it under the terms of the GNU General Public License as published by
 * the Free Software Foundation; either version 2 of the License, or
 * (at your option) any later version.
 *
 * Find more information about this on the LICENSE file.
 */
import React, { Component } from 'react';
import PropTypes from 'prop-types';
import {
  EuiFlexGroup,
  EuiFlexItem,
  EuiCodeBlock,
  EuiText,
  EuiSpacer,
  EuiCode,
  EuiButton,
  EuiButtonEmpty,
  EuiSteps,
<<<<<<< HEAD
  EuiCallOut
=======
  EuiCallOut,
  EuiPanel
>>>>>>> ceec2eaa
} from '@elastic/eui';

export class AddApi extends Component {
  constructor(props) {
    super(props);
    this.state = {
      status: 'incomplete',
      fetchingData: false,
      blockClose: false
    };
  }

  componentDidMount() {
    this.setState({ enableClose: this.props.enableClose });
    this.checkErrorsAtInit();
  }

  /**
   * Checks if the component was initialized with some error in order to show it
   */
  checkErrorsAtInit() {
    if (this.props.errorsAtInit) {
      const error = this.props.errorsAtInit;
      this.setState({
        status: error.type || 'danger',
        blockClose: true,
        message:
          (error.data || error).message ||
          'Wazuh API not reachable, please review your configuration',
        fetchingData: false
      });
    }
  }

  /**
   * Check the APIs connections
   */
  async checkConnection() {
    //TODO handle this
    try {
      this.setState({
        status: 'incomplete',
        fetchingData: true,
        blockClose: false
      });

      await this.props.checkForNewApis();

      this.setState({
        status: 'complete',
        fetchingData: false,
        closedEnabled: true
      });
    } catch (error) {
      const close =
        error.data && error.data.code && error.data.code === 2001
          ? false
          : error.closedEnabled || false;
      this.setState({
        status: error.type || 'danger',
        closedEnabled: close,
        blockClose: !close,
        enableClose: false,
        message:
          (error.data || error).message ||
          'Wazuh API not reachable, please review your configuration',
        fetchingData: false
      });
    }
  }

  render() {
    const apiExample = `hosts:  
  - <id>:
     url: <api_url>
     port: <api_port>
     user: <api_user>
     password: <api_password>`;

    const checkConnectionChildren = (
      <div>
        {(this.state.status === 'warning' ||
          this.state.status === 'danger') && (
          <EuiCallOut
            color={this.state.status}
            iconType="help"
            title={this.state.message}
          />
        )}
        {(this.state.status === 'warning' ||
          this.state.status === 'danger') && <EuiSpacer />}
        <EuiText>
          Check that the Kibana server can reach the configured Wazuh API(s).
        </EuiText>
        <EuiSpacer />
        <EuiButton
          onClick={async () => await this.checkConnection()}
          isLoading={this.state.fetchingData}
        >
          Check connection
        </EuiButton>
        {(this.state.closedEnabled || this.state.enableClose) &&
          !this.state.blockClose && (
            <EuiButtonEmpty onClick={() => this.props.closeAddApi()}>
              Close
            </EuiButtonEmpty>
          )}
      </div>
    );

    const editConfigChildren = (
      <div>
        <EuiText>
          Modify <EuiCode>kibana/plugins/wazuh/wazuh.yml</EuiCode> to set the
          connection information.
        </EuiText>
        <EuiSpacer />
        <EuiCodeBlock language="yaml">{apiExample}</EuiCodeBlock>
        <EuiSpacer />
        <EuiText>
          Where <EuiCode>{'<id>'}</EuiCode> is an arbitrary ID,{' '}
          <EuiCode>{'<api_url>'}</EuiCode> is the URL of the Wazuh API,{' '}
          <EuiCode>{'<api_port>'}</EuiCode> is the port,{' '}
          <EuiCode>{'<api_user>'}</EuiCode> and{' '}
          <EuiCode>{'<api_password>'}</EuiCode> are the credentials to
          authenticate.
        </EuiText>
      </div>
    );

    const steps = [
      {
        title: 'Edit the configuration',
        children: editConfigChildren
      },
      {
        title: 'Test the configuration',
        children: checkConnectionChildren,
        status: this.state.status
      }
    ];

    const view = (
      <EuiFlexGroup>
        <EuiFlexItem />
<<<<<<< HEAD
        <EuiFlexItem>
          <EuiFlexGroup>
            <EuiFlexItem grow={false}>
              <EuiText>
                <h2>Getting started</h2>
              </EuiText>
            </EuiFlexItem>
            <EuiFlexItem />
            <EuiFlexItem grow={false}>
              {this.state.enableClose && !this.state.blockClose && (
                <EuiButtonEmpty
                  size="s"
                  onClick={() => this.props.closeAddApi()}
                  iconType="cross"
                >
                  close
                </EuiButtonEmpty>
              )}
            </EuiFlexItem>
          </EuiFlexGroup>
          <EuiSpacer />
          <EuiSteps firstStepNumber={1} steps={steps} />
=======
        <EuiFlexItem className="min-guide-width">
          <EuiPanel>
            <EuiFlexGroup>
              <EuiFlexItem grow={false}>
                <EuiText>
                  <h2>Getting started</h2>
                </EuiText>
              </EuiFlexItem>
              <EuiFlexItem />
              <EuiFlexItem grow={false}>
                {this.state.enableClose && !this.state.blockClose && (
                  <EuiButtonEmpty
                    size="s"
                    onClick={() => this.props.closeAddApi()}
                    iconType="cross"
                  >
                    close
                  </EuiButtonEmpty>
                )}
              </EuiFlexItem>
            </EuiFlexGroup>
            <EuiSpacer />
            <EuiSteps firstStepNumber={1} steps={steps} />
          </EuiPanel>
>>>>>>> ceec2eaa
        </EuiFlexItem>
        <EuiFlexItem />
      </EuiFlexGroup>
    );

    return view;
  }
}

AddApi.propTypes = {
  checkForNewApis: PropTypes.func,
  closeAddApi: PropTypes.func,
  enableClose: PropTypes.bool
};<|MERGE_RESOLUTION|>--- conflicted
+++ resolved
@@ -22,12 +22,8 @@
   EuiButton,
   EuiButtonEmpty,
   EuiSteps,
-<<<<<<< HEAD
-  EuiCallOut
-=======
   EuiCallOut,
   EuiPanel
->>>>>>> ceec2eaa
 } from '@elastic/eui';
 
 export class AddApi extends Component {
@@ -173,30 +169,6 @@
     const view = (
       <EuiFlexGroup>
         <EuiFlexItem />
-<<<<<<< HEAD
-        <EuiFlexItem>
-          <EuiFlexGroup>
-            <EuiFlexItem grow={false}>
-              <EuiText>
-                <h2>Getting started</h2>
-              </EuiText>
-            </EuiFlexItem>
-            <EuiFlexItem />
-            <EuiFlexItem grow={false}>
-              {this.state.enableClose && !this.state.blockClose && (
-                <EuiButtonEmpty
-                  size="s"
-                  onClick={() => this.props.closeAddApi()}
-                  iconType="cross"
-                >
-                  close
-                </EuiButtonEmpty>
-              )}
-            </EuiFlexItem>
-          </EuiFlexGroup>
-          <EuiSpacer />
-          <EuiSteps firstStepNumber={1} steps={steps} />
-=======
         <EuiFlexItem className="min-guide-width">
           <EuiPanel>
             <EuiFlexGroup>
@@ -221,7 +193,6 @@
             <EuiSpacer />
             <EuiSteps firstStepNumber={1} steps={steps} />
           </EuiPanel>
->>>>>>> ceec2eaa
         </EuiFlexItem>
         <EuiFlexItem />
       </EuiFlexGroup>
