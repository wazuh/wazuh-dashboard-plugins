/*
 * Wazuh app - React component for the adding an API entry form.
 *
 * Copyright (C) 2015-2019 Wazuh, Inc.
 *
 * This program is free software; you can redistribute it and/or modify
 * it under the terms of the GNU General Public License as published by
 * the Free Software Foundation; either version 2 of the License, or
 * (at your option) any later version.
 *
 * Find more information about this on the LICENSE file.
 */
import React, { Component } from 'react';
import PropTypes from 'prop-types';
import {
  EuiFlexGroup,
  EuiFlexItem,
  EuiCodeBlock,
  EuiText,
  EuiSpacer,
  EuiCode,
  EuiButton,
  EuiButtonEmpty,
  EuiSteps,
  EuiCallOut,
  EuiPanel
} from '@elastic/eui';

export class AddApi extends Component {
  constructor(props) {
    super(props);
    this.state = {
      status: 'incomplete',
      fetchingData: false,
      blockClose: false
    };
  }

  componentDidMount() {
    this.setState({ enableClose: this.props.enableClose });
    this.checkErrorsAtInit();
  }

  /**
   * Checks if the component was initialized with some error in order to show it
   */
  checkErrorsAtInit() {
    if (this.props.errorsAtInit) {
      const error = this.props.errorsAtInit;
      this.setState({
        status: error.type || 'danger',
        blockClose: true,
        message:
          (error.data || error).message ||
          'Wazuh API not reachable, please review your configuration',
        fetchingData: false
      });
    }
  }

  /**
   * Check the APIs connections
   */
  async checkConnection() {
    //TODO handle this
    try {
      this.setState({
        status: 'incomplete',
        fetchingData: true,
        blockClose: false
      });

      await this.props.checkForNewApis();

      this.setState({
        status: 'complete',
        fetchingData: false,
        closedEnabled: true
      });
    } catch (error) {
      const close =
        error.data && error.data.code && error.data.code === 2001
          ? false
          : error.closedEnabled || false;
      this.setState({
        status: error.type || 'danger',
        closedEnabled: close,
        blockClose: !close,
        enableClose: false,
        message:
          (error.data || error).message ||
          'Wazuh API not reachable, please review your configuration',
        fetchingData: false
      });
    }
  }

  render() {
    const apiExample = `hosts:  
  - <id>:
     url: <api_url>
     port: <api_port>
     user: <api_user>
     password: <api_password>`;

    const checkConnectionChildren = (
      <div>
        {(this.state.status === 'warning' ||
          this.state.status === 'danger') && (
          <EuiCallOut
            color={this.state.status}
            iconType="help"
            title={this.state.message}
          />
        )}
        {(this.state.status === 'warning' ||
          this.state.status === 'danger') && <EuiSpacer />}
        <EuiText>
          Check that the Kibana server can reach the configured Wazuh API(s).
        </EuiText>
        <EuiSpacer />
        <EuiButton
          onClick={async () => await this.checkConnection()}
          isLoading={this.state.fetchingData}
        >
          Check connection
        </EuiButton>
        {(this.state.closedEnabled || this.state.enableClose) &&
          !this.state.blockClose && (
            <EuiButtonEmpty onClick={() => this.props.closeAddApi()}>
              Close
            </EuiButtonEmpty>
          )}
      </div>
    );

    const editConfigChildren = (
      <div>
        <EuiText>
          Modify <EuiCode>kibana/plugins/wazuh/wazuh.yml</EuiCode> to set the
          connection information.
        </EuiText>
        <EuiSpacer />
        <EuiCodeBlock language="yaml">{apiExample}</EuiCodeBlock>
        <EuiSpacer />
        <EuiText>
          Where <EuiCode>{'<id>'}</EuiCode> is an arbitrary ID,{' '}
          <EuiCode>{'<api_url>'}</EuiCode> is the URL of the Wazuh API,{' '}
          <EuiCode>{'<api_port>'}</EuiCode> is the port,{' '}
          <EuiCode>{'<api_user>'}</EuiCode> and{' '}
          <EuiCode>{'<api_password>'}</EuiCode> are the credentials to
          authenticate.
        </EuiText>
      </div>
    );

    const steps = [
      {
        title: 'Edit the configuration',
        children: editConfigChildren
      },
      {
        title: 'Test the configuration',
        children: checkConnectionChildren,
        status: this.state.status
      }
    ];

    const view = (
      <EuiFlexGroup>
        <EuiFlexItem />
<<<<<<< HEAD
        <EuiFlexItem>
          <EuiFlexGroup>
            <EuiFlexItem grow={false}>
              <EuiText>
                <h2>Getting started</h2>
              </EuiText>
            </EuiFlexItem>
            <EuiFlexItem />
            <EuiFlexItem grow={false}>
              {this.state.enableClose && !this.state.blockClose && (
                <EuiButtonEmpty
                  size="s"
                  onClick={() => this.props.closeAddApi()}
                  iconType="cross"
                >
                  close
                </EuiButtonEmpty>
              )}
            </EuiFlexItem>
          </EuiFlexGroup>
          <EuiSpacer />
          <EuiSteps firstStepNumber={1} steps={steps} />
=======
        <EuiFlexItem className="min-guide-width">
          <EuiPanel>
            <EuiFlexGroup>
              <EuiFlexItem grow={false}>
                <EuiText>
                  <h2>Getting started</h2>
                </EuiText>
              </EuiFlexItem>
              <EuiFlexItem />
              <EuiFlexItem grow={false}>
                {this.state.enableClose && !this.state.blockClose && (
                  <EuiButtonEmpty
                    size="s"
                    onClick={() => this.props.closeAddApi()}
                    iconType="cross"
                  >
                    close
                  </EuiButtonEmpty>
                )}
              </EuiFlexItem>
            </EuiFlexGroup>
            <EuiSpacer />
            <EuiSteps firstStepNumber={1} steps={steps} />
          </EuiPanel>
>>>>>>> 24bebca3
        </EuiFlexItem>
        <EuiFlexItem />
      </EuiFlexGroup>
    );

    return view;
  }
}

AddApi.propTypes = {
  checkForNewApis: PropTypes.func,
  closeAddApi: PropTypes.func,
  enableClose: PropTypes.bool
};<|MERGE_RESOLUTION|>--- conflicted
+++ resolved
@@ -169,30 +169,6 @@
     const view = (
       <EuiFlexGroup>
         <EuiFlexItem />
-<<<<<<< HEAD
-        <EuiFlexItem>
-          <EuiFlexGroup>
-            <EuiFlexItem grow={false}>
-              <EuiText>
-                <h2>Getting started</h2>
-              </EuiText>
-            </EuiFlexItem>
-            <EuiFlexItem />
-            <EuiFlexItem grow={false}>
-              {this.state.enableClose && !this.state.blockClose && (
-                <EuiButtonEmpty
-                  size="s"
-                  onClick={() => this.props.closeAddApi()}
-                  iconType="cross"
-                >
-                  close
-                </EuiButtonEmpty>
-              )}
-            </EuiFlexItem>
-          </EuiFlexGroup>
-          <EuiSpacer />
-          <EuiSteps firstStepNumber={1} steps={steps} />
-=======
         <EuiFlexItem className="min-guide-width">
           <EuiPanel>
             <EuiFlexGroup>
@@ -217,7 +193,6 @@
             <EuiSpacer />
             <EuiSteps firstStepNumber={1} steps={steps} />
           </EuiPanel>
->>>>>>> 24bebca3
         </EuiFlexItem>
         <EuiFlexItem />
       </EuiFlexGroup>
