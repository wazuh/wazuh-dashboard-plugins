/*
 * Wazuh app - Settings controller
 * Copyright (C) 2015-2019 Wazuh, Inc.
 *
 * This program is free software; you can redistribute it and/or modify
 * it under the terms of the GNU General Public License as published by
 * the Free Software Foundation; either version 2 of the License, or
 * (at your option) any later version.
 *
 * Find more information about this on the LICENSE file.
 */
import { TabNames } from '../../utils/tab-names';
import { configEquivalences } from '../../utils/config-equivalences';
import { kibana } from '../../../package.json';

export class SettingsController {
  /**
   * Class constructor
   * @param {*} $scope
   * @param {*} $window
   * @param {*} $location
   * @param {*} testAPI
   * @param {*} appState
   * @param {*} genericReq
   * @param {*} errorHandler
   * @param {*} wzMisc
   * @param {*} wazuhConfig
   */
  constructor(
    $scope,
    $window,
    $location,
    testAPI,
    appState,
    genericReq,
    errorHandler,
    wzMisc,
    wazuhConfig
  ) {
    this.kibanaVersion = (kibana || {}).version || false;
    this.$scope = $scope;
    this.$window = $window;
    this.$location = $location;
    this.testAPI = testAPI;
    this.appState = appState;
    this.genericReq = genericReq;
    this.errorHandler = errorHandler;
    this.wzMisc = wzMisc;
    this.wazuhConfig = wazuhConfig;

    if (this.wzMisc.getWizard()) {
      $window.sessionStorage.removeItem('healthCheck');
      this.wzMisc.setWizard(false);
    }

    this.apiIsDown = this.wzMisc.getApiIsDown();
    this.currentApiEntryIndex = false;
    this.tab = 'api';
    this.load = true;
    this.loadingLogs = true;
    this.editingKey = false;
    this.tabNames = TabNames;
    this.configuration = { ...(wazuhConfig.getConfig() || {}) };
    this.configurationTypes = [];
    this.indexPatterns = [];
    this.apiEntries = [];
  }

  /**
   * On controller loads
   */
  async $onInit() {
    try {
      for (const key in this.configuration) {
        this.configurationTypes[key] = typeof this.configuration[key];
        if (key.includes('extension') || key.includes('hosts')) {
          delete this.configuration[key];
        }
      }
      // Set component props
      this.setComponentProps();
      // Loading data
      await this.getSettings();
      const down = await this.checkApisStatus();
      //Checks if all the API entries are down
      this.apiIsDown =
        down >= this.apiEntries.length && this.apiEntries.length > 0;

      const location = this.$location.search();
      if (location && location.tab) {
        this.tab = location.tab;
        this.settingsTabsProps.selectedTab = this.tab;
      }

      await this.getAppInfo();
    } catch (error) {
      this.errorHandler.handle('Cannot initialize Settings');
    }
  }

  /**
   * Sets the component props
   */
  setComponentProps() {
    this.apiTableProps = {
      currentDefault: this.currentDefault,
      apiEntries: this.apiEntries,
      compressed: true,
      setDefault: entry => this.setDefault(entry),
      checkManager: entry => this.checkManager(entry),
      showAddApi: () => this.showAddApi(),
      getHosts: () => this.getHosts(),
      testApi: entry => this.testAPI.check(entry),
      showAddApiWithInitialError: error =>
        this.showAddApiWithInitialError(error),
      updateClusterInfoInRegistry: (id, clusterInfo) =>
        this.updateClusterInfoInRegistry(id, clusterInfo),
      showApiIsDown: () => this.showApiIsDown(),
      copyToClipBoard: msg => this.copyToClipBoard(msg)
    };

    this.addApiProps = {
      checkForNewApis: () => this.checkForNewApis(),
      closeAddApi: () => this.closeAddApi()
    };

    this.apiIsDownProps = {
      apiEntries: this.apiEntries,
      testApi: entry => this.testAPI.check(entry),
      closeApiIsDown: () => this.closeApiIsDown(),
      getHosts: () => this.getHosts(),
      updateClusterInfoInRegistry: (id, clusterInfo) =>
        this.updateClusterInfoInRegistry(id, clusterInfo),
      copyToClipBoard: msg => this.copyToClipBoard(msg)
    };

    this.settingsTabsProps = {
      clickAction: tab => {
        this.switchTab(tab, true);
        if (tab === 'logs') {
          this.refreshLogs();
        }
      },
      selectedTab: this.tab || 'api',
      tabs: [
        { id: 'api', name: 'API' },
        { id: 'configuration', name: 'Configuration' },
        { id: 'logs', name: 'Logs' },
        { id: 'about', name: 'About' }
      ]
    };
  }

  /**
   * This switch to a selected tab
   * @param {Object} tab
   */
  switchTab(tab, setNav = false) {
    if (setNav) {
      this.appState.setNavigation({ status: true });
    }
    this.tab = tab;
    this.$location.search('tab', this.tab);
  }

  // Get current API index
  getCurrentAPIIndex() {
    if (this.apiEntries.length) {
      const idx = this.apiEntries
        .map(entry => entry.id)
        .indexOf(this.currentDefault);
      this.currentApiEntryIndex = idx;
    }
  }

  /**
   * Returns the index of the API in the entries array
   * @param {Object} api
   */
  getApiIndex(api) {
    return this.apiEntries.map(entry => entry.id).indexOf(api.id);
  }

  /**
   * Checks the API entries status in order to set if there are online, offline or unknown.
   */
  async checkApisStatus() {
    try {
      let numError = 0;
      for (let idx in this.apiEntries) {
        try {
          await this.checkManager(this.apiEntries[idx], false, true);
          this.apiEntries[idx].status = 'online';
        } catch (error) {
          const code = ((error || {}).data || {}).code;
          const downReason =
            ((error || {}).data || {}).message || 'Wazuh is not reachable';
          const status = code === 3099 ? 'down' : 'unknown';
          this.apiEntries[idx].status = { status, downReason };
          numError = numError + 1;
        }
      }
      return numError;
    } catch (error) {}
  }

  // Set default API
  async setDefault(item) {
    try {
      await this.checkManager(item, false, true);
      const index = this.getApiIndex(item);
      const api = this.apiEntries[index];
      const { cluster_info, id } = api;
      const { manager, cluster, status } = cluster_info;

      // Check the connection before set as default
      this.appState.setClusterInfo(cluster_info);
      const clusterEnabled = status === 'disabled';
      this.appState.setCurrentAPI(
        JSON.stringify({
          name: clusterEnabled ? manager : cluster,
          id: id
        })
      );

      this.$scope.$emit('updateAPI', {});

      const currentApi = this.appState.getCurrentAPI();
      this.currentDefault = JSON.parse(currentApi).id;
      this.apiTableProps.currentDefault = this.currentDefault;
      this.$scope.$applyAsync();

      this.errorHandler.info(`API ${manager} set as default`);

      this.getCurrentAPIIndex();
      if (currentApi && !this.appState.getExtensions(id)) {
        const { id, extensions } = this.apiEntries[this.currentApiEntryIndex];
        this.appState.setExtensions(id, extensions);
      }

      this.$scope.$applyAsync();
      return this.currentDefault;
    } catch (error) {
      this.errorHandler.handle(error);
    }
  }

  // Get settings function
  async getSettings() {
    try {
      const patternList = await this.genericReq.request(
        'GET',
        '/elastic/index-patterns',
        {}
      );

      this.indexPatterns = patternList.data.data;

      if (!this.indexPatterns.length) {
        this.wzMisc.setBlankScr('Sorry but no valid index patterns were found');
        this.$location.search('tab', null);
        this.$location.path('/blank-screen');
        return;
      }

      await this.getHosts();

      // Set the addingApi flag based on if there is any API entry
      this.addingApi = !this.apiEntries.length;
      const currentApi = this.appState.getCurrentAPI();

      if (currentApi) {
        const { id } = JSON.parse(currentApi);
        this.currentDefault = id;
      }

      this.$scope.$applyAsync();
      this.apiTableProps.currentDefault = this.currentDefault;
      this.getCurrentAPIIndex();

      if (!this.currentApiEntryIndex && this.currentApiEntryIndex !== 0) {
        return;
      }

      if (currentApi && !this.appState.getExtensions(this.currentDefault)) {
        const { id, extensions } = this.apiEntries[this.currentApiEntryIndex];
        const apiExtensions = extensions || {};
        this.appState.setExtensions(id, apiExtensions);
      }

      this.$scope.$applyAsync();
    } catch (error) {
      this.errorHandler.handle('Error getting API entries', 'Settings');
    }
    // Every time that the API entries are required in the settings the registry will be checked in order to remove orphan host entries
    await this.genericReq.request('POST', '/hosts/remove-orphan-entries', {
      entries: this.apiEntries
    });
    return;
  }

  /**
   * @param {String} id
   * @param {Object} clusterInfo
   */
  async updateClusterInfoInRegistry(id, clusterInfo) {
    try {
      const url = `/hosts/update-hostname/${id}`;
      await this.genericReq.request('PUT', url, {
        cluster_info: clusterInfo
      });
    } catch (error) {
      return Promise.reject(error);
    }
  }

  // Check manager connectivity
  async checkManager(item, isIndex, silent = false) {
    try {
      // Get the index of the API in the entries
      const index = isIndex ? item : this.getApiIndex(item);

      // Get the Api information
      const api = this.apiEntries[index];
      const { user, url, port, id } = api;
      const tmpData = {
        user: user,
        url: url,
        port: port,
        cluster_info: {},
        insecure: 'true',
        id: id
      };

      // Test the connection
      const data = await this.testAPI.check(tmpData);
      tmpData.cluster_info = data.data;
      const { cluster_info } = tmpData;
      // Updates the cluster-information in the registry
      await this.updateClusterInfoInRegistry(id, cluster_info);
      this.$scope.$emit('updateAPI', { cluster_info });
      this.apiEntries[index].cluster_info = cluster_info;
      this.apiEntries[index].status = 'online';
      this.wzMisc.setApiIsDown(false);
      this.apiIsDown = false;
      !silent && this.errorHandler.info('Connection success', 'Settings');
      this.$scope.$applyAsync();
      return;
    } catch (error) {
      if (!silent) {
        this.errorHandler.handle(error);
      }
      return Promise.reject(error);
    }
  }

  /**
   * This set the error, and checks if is updating
   * @param {*} error
   * @param {*} updating
   */
  printError(error, updating) {
    const text = this.errorHandler.handle(error, 'Settings');
    if (!updating) this.messageError = text;
    else this.messageErrorUpdate = text;
  }

  /**
   * Returns Wazuh app logs
   */
  async getAppLogs() {
    try {
      this.loadingLogs = true;
      const logs = await this.genericReq.request('GET', '/utils/logs', {});
      this.logs = logs.data.lastLogs.map(item => JSON.parse(item));
      this.loadingLogs = false;
      this.$scope.$applyAsync();
    } catch (error) {
      this.logs = [
        {
          date: new Date(),
          level: 'error',
          message: 'Error when loading Wazuh app logs'
        }
      ];
    }
  }

  /**
   * Returns Wazuh app info
   */
  async getAppInfo() {
    try {
      const data = await this.genericReq.request('GET', '/api/setup');
      const response = data.data.data;
      this.appInfo = {
        'app-version': response['app-version'],
        installationDate: response['installationDate'],
        revision: response['revision']
      };

      this.load = false;
      const config = this.wazuhConfig.getConfig();
      this.appState.setPatternSelector(config['ip.selector']);
      const pattern = this.appState.getCurrentPattern();
      this.selectedIndexPattern = pattern || config['pattern'];

      if (this.tab === 'logs') {
        this.getAppLogs();
      }

      this.getCurrentAPIIndex();
      if (
        (this.currentApiEntryIndex || this.currentApiEntryIndex === 0) &&
        this.currentApiEntryIndex >= 0
      ) {
        await this.checkManager(this.currentApiEntryIndex, true, true);
      }
      this.$scope.$applyAsync();
    } catch (error) {
      this.errorHandler.handle(
        'Error when loading Wazuh setup info',
        'Settings'
      );
    }
    return;
  }

  /**
   * This ask again for wazuh logs
   */
  refreshLogs() {
    return this.getAppLogs();
  }

  /**
   * This get the string equivalence for a given key
   * @param {String} key
   */
  configEquivalence(key) {
    return configEquivalences[key] || '-';
  }

  /**
   * Cancel edition of a configuration entry
   */
  cancelEditingKey() {
    this.editingKey = false;
    this.editingNewValue = '';
  }

  /**
   * Enable edition for a given key
   * @param {String} key Configuration key
   */
  setEditingKey(key, value) {
    if (typeof value === 'object') {
      try {
        value = JSON.stringify(value);
      } catch (err) {
        this.errorHandler.handle('Error parsing value', key);
      }
    }
    this.editingKey = key;
    this.editingNewValue = value;
  }

  /**
   * Change value for a given configuration key
   * @param {String} key Configuration key
   * @param {String} value New configuration value for key
   */
  async editKey(key, value) {
    try {
      this.loadingChange = true;
      const data = await this.genericReq.request(
        'PUT',
        '/utils/configuration',
        { key, value }
      );
      const response = data.data.data;
      if (response) {
        this.errorHandler.handle(
          'You must restart Kibana for the changes to take effect',
          '',
          true
        );
      } else {
        this.errorHandler.info(
          'The configuration has been successfully updated'
        );
      }
      this.configuration[key] = value;
      this.cancelEditingKey();
      this.loadingChange = false;
    } catch (error) {
      this.cancelEditingKey();
      this.loadingChange = false;
      this.errorHandler.handle(error);
    }
  }

  /**
   * Checks if there are new APIs entries in the wazuh.yml
   */
  async checkForNewApis() {
    try {
      this.addingApi = true;
      this.addApiProps.errorsAtInit = false;
      const hosts = await this.getHosts();
      //Tries to check if there are new APIs entries in the wazuh.yml also, checks if some of them have connection
      if (!hosts.length)
        throw {
          message: 'There were not found any API entry in the wazuh.yml',
          type: 'warning',
          closedEnabled: false
        };
      const notRecheable = await this.checkApisStatus();
      if (notRecheable) {
        if (notRecheable >= hosts.length) {
          this.apiIsDown = true;
          throw {
            message:
              'Wazuh API not recheable, please review your configuration',
            type: 'danger',
            closedEnabled: true
          };
        }
        throw {
<<<<<<< HEAD
          message: 'Some API entries are not reachable',
=======
          message: `Some of the API entries are not reachable. You can still use the Wazuh APP but please, review your hosts configuration.`,
>>>>>>> 24bebca3
          type: 'warning',
          closedEnabled: true
        };
      }
      return;
    } catch (error) {
      return Promise.reject(error);
    }
  }

  /**
   * Get the hosts in the wazuh.yml
   */
  async getHosts() {
    try {
      const result = await this.genericReq.request('GET', '/hosts/apis', {});
      const hosts = result.data || [];
      this.apiEntries = this.apiTableProps.apiEntries = this.apiIsDownProps.apiEntries = hosts;
      if (!hosts.length) {
        this.apiIsDown = false;
        this.addingApi = true;
        this.$scope.$applyAsync();
      }
      return hosts;
    } catch (error) {
      return Promise.reject(error);
    }
  }

  /**
   * Closes the add API component
   */
  closeAddApi() {
    this.addingApi = false;
    this.$scope.$applyAsync();
  }

  /**
   * Shows the add API component
   */
  showAddApi() {
    this.addingApi = true;
    this.addApiProps.enableClose = true;
    this.$scope.$applyAsync();
  }

  /**
   * Shows the add API component
   */
  showApiIsDown() {
    this.apiIsDown = true;
    this.$scope.$applyAsync();
  }

  /**
   * Closes the API is down component
   */
  closeApiIsDown() {
    this.apiIsDown = false;
    this.$scope.$applyAsync();
  }

  /**
   * Shows the add api component with an initial error
   */
  showAddApiWithInitialError(error) {
    this.addApiProps.errorsAtInit = error;
    this.apiEntries = [];
    this.addingApi = true;
    this.$scope.$applyAsync();
  }

  /**
   * Refresh the API entries
   */
  async refreshApiEntries() {
    try {
      this.apiEntries = await this.getHosts();
      const down = await this.checkApisStatus();
      //Checks if all the API entries are down
      this.apiIsDown =
        down >= this.apiEntries.length && this.apiEntries.length > 0;
      this.$scope.$applyAsync();
      return this.apiEntries;
    } catch (error) {
      this.showAddApiWithInitialError(error);
      return Promise.reject(error);
    }
  }

  /**
   * Copy to the clickboard the string passed
   * @param {String} msg
   */
  copyToClipBoard(msg) {
    const el = document.createElement('textarea');
    el.value = msg;
    document.body.appendChild(el);
    el.select();
    document.execCommand('copy');
    document.body.removeChild(el);
    this.errorHandler.info('Error copied to the clipboard');
  }
}<|MERGE_RESOLUTION|>--- conflicted
+++ resolved
@@ -527,11 +527,7 @@
           };
         }
         throw {
-<<<<<<< HEAD
-          message: 'Some API entries are not reachable',
-=======
           message: `Some of the API entries are not reachable. You can still use the Wazuh APP but please, review your hosts configuration.`,
->>>>>>> 24bebca3
           type: 'warning',
           closedEnabled: true
         };
