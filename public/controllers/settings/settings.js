--- conflicted
+++ resolved
@@ -219,13 +219,7 @@
     this.$scope.$applyAsync();
 
     this.errorHandler.info(
-<<<<<<< HEAD
-      `API ${
-      this.apiEntries[index]._source.cluster_info.manager
-      } set as default`,
-=======
       `API ${this.apiEntries[index]._source.cluster_info.manager} set as default`,
->>>>>>> c84cac88
       'Settings'
     );
 
