--- conflicted
+++ resolved
@@ -69,8 +69,6 @@
 
   public async setup(core: CoreSetup, plugins: PluginSetup) {
     this.logger.debug('Wazuh-wui: Setup');
-    
-    const wazuhSecurity = SecurityObj(plugins);
 
     const wazuhSecurity = SecurityObj(plugins);
 
@@ -97,32 +95,6 @@
     // Routes
     const router = core.http.createRouter();
     setupRoutes(router);
-<<<<<<< HEAD
-
-    return {};
-  }
-
-
-  public start(core: CoreStart) {
-    const wazuhApiClient = {
-      client: {
-        asInternalUser: {
-          authenticate: async (apiHostID) => await ApiInterceptor.authenticate(apiHostID),
-          request: async (method, path, data, options) => await ApiInterceptor.requestAsInternalUser(method, path, data, options),
-        }
-      }
-    };
-
-    // Monitoring
-    jobMonitoringRun({
-      core,
-      wazuh: {
-        logger: this.logger.get('monitoring'),
-        api: wazuhApiClient
-      }
-    });
-
-=======
 
     return {};
   }
@@ -141,7 +113,7 @@
 
     // Monitoring
     jobMonitoringRun({
-      core, 
+      core,
       wazuh: {
         logger: this.logger.get('monitoring'),
         api: wazuhApiClient
@@ -153,7 +125,7 @@
 
     // Scheduler
     jobSchedulerRun({
-      core, 
+      core,
       wazuh: {
         logger: this.logger.get('cron-scheduler'),
         api: wazuhApiClient
@@ -165,7 +137,7 @@
 
     // Initialize
     jobInitializeRun({
-      core, 
+      core,
       wazuh: {
         logger: this.logger.get('initialize'),
         api: wazuhApiClient
@@ -174,7 +146,6 @@
         config: globalConfiguration
       }
     })
->>>>>>> 6b06ecf3
     return {};
   }
 
