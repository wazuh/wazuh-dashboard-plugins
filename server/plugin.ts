--- conflicted
+++ resolved
@@ -30,10 +30,6 @@
 import { SecurityObj, ISecurityFactory } from './lib/security-factory';
 import { setupRoutes } from './routes';
 import { jobMonitoringRun } from './start/monitoring';
-<<<<<<< HEAD
-import { getCookieValueByName } from './lib/cookie';
-import * as ApiInterceptor  from './lib/api-interceptor';
-=======
 import { jobSchedulerRun } from './lib/cron-scheduler';
 import { jobInitializeRun } from './start/initialize';
 import { getCookieValueByName } from './lib/cookie';
@@ -42,7 +38,6 @@
 import type { Observable } from 'rxjs';
 import { first } from 'rxjs/operators';
 
->>>>>>> d554639e
 declare module 'kibana/server' {
   interface RequestHandlerContext {
     wazuh: {
@@ -74,7 +69,7 @@
 
   public async setup(core: CoreSetup, plugins: PluginSetup) {
     this.logger.debug('Wazuh-wui: Setup');
-    
+
     const wazuhSecurity = SecurityObj(plugins);
 
     core.http.registerRouteHandlerContext('wazuh', (context, request) => {
@@ -104,19 +99,7 @@
     return {};
   }
 
-  public async start(core: CoreStart) {
-    const globalConfiguration: SharedGlobalConfig = await this.initializerContext.config.legacy.globalConfig$.pipe(first()).toPromise();
 
-    const wazuhApiClient = {
-      client: {
-        asInternalUser: {
-          authenticate: async (apiHostID) => await ApiInterceptor.authenticate(apiHostID),
-          request: async (method, path, data, options) => await ApiInterceptor.requestAsInternalUser(method, path, data, options),
-        }
-      }
-    };
-
-<<<<<<< HEAD
   public start(core: CoreStart) {
     const wazuhApiClient = {
       client: {
@@ -127,49 +110,15 @@
       }
     };
 
-=======
->>>>>>> d554639e
     // Monitoring
     jobMonitoringRun({
-      core, 
+      core,
       wazuh: {
         logger: this.logger.get('monitoring'),
         api: wazuhApiClient
-<<<<<<< HEAD
       }
     });
 
-=======
-      },
-      server: {
-        config: globalConfiguration
-      }
-    });
-
-    // Scheduler
-    jobSchedulerRun({
-      core, 
-      wazuh: {
-        logger: this.logger.get('cron-scheduler'),
-        api: wazuhApiClient
-      },
-      server: {
-        config: globalConfiguration
-      }
-    });
-
-    // Initialize
-    jobInitializeRun({
-      core, 
-      wazuh: {
-        logger: this.logger.get('initialize'),
-        api: wazuhApiClient
-      },
-      server: {
-        config: globalConfiguration
-      }
-    })
->>>>>>> d554639e
     return {};
   }
 
