--- conflicted
+++ resolved
@@ -116,16 +116,6 @@
       config: globalConfiguration
     };
 
-    // Jobs queue
-    jobQueueRun({
-      core, 
-      wazuh: {
-        logger: this.logger.get('queue'),
-        api: wazuhApiClient
-      },
-      server: contextServer
-    });
-
     // Initialize
     jobInitializeRun({
       core, 
@@ -156,20 +146,15 @@
       server: contextServer
     });
 
-<<<<<<< HEAD
-    // Initialize
-    jobInitializeRun({
-      core,
+    // Queue
+    jobQueueRun({
+      core, 
       wazuh: {
-        logger: this.logger.get('initialize'),
+        logger: this.logger.get('queue'),
         api: wazuhApiClient
       },
-      server: {
-        config: globalConfiguration
-      }
-    })
-=======
->>>>>>> 4d9d32e6
+      server: contextServer
+    });
     return {};
   }
 
