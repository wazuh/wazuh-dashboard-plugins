--- conflicted
+++ resolved
@@ -159,7 +159,7 @@
             }
         }
     };
-    
+
     var getPath = function(wapi_config){
         var path = wapi_config.url;
         var protocol;
@@ -169,7 +169,7 @@
         else if(wapi_config.url.startsWith("http://")){
             protocol = "http://";
         }
-        
+
         if(path.lastIndexOf("/") > protocol.length){
             path = path.substr(0, path.substr(protocol.length).indexOf("/") + protocol.length) +
             ":" + wapi_config.port + path.substr(path.substr(protocol.length).indexOf("/") + protocol.length);
@@ -179,7 +179,7 @@
         }
         return path;
     }
-    
+
     var testApiAux1 = function (error, response, wapi_config, needle, callback) {
         if (!error && response && response.body.data) {
             callback({ 'statusCode': 200, 'data': 'ok', 'manager' : wapi_config.manager, 'extensions' : wapi_config.extensions});
@@ -342,8 +342,7 @@
                 reply({ 'statusCode': 500, 'error': 8, 'message': 'Could not save data in elasticsearch' }).code(500);
             });
     };
-<<<<<<< HEAD
-    
+
    	//Handlers - Update API Hostname
 
     var updateApiHostname = function (req,reply) {
@@ -352,12 +351,9 @@
                 reply({ 'statusCode': 200, 'message': 'ok' });
             }, function (error) {
                 reply({ 'statusCode': 500, 'error': 8, 'message': 'Could not save data in elasticsearch' }).code(500);
-            });		
+            });
     };
 	
-=======
-
->>>>>>> 95545989
 	//Handlers - Get API Settings
 
     var getApiSettings = function (req, reply) {
@@ -546,10 +542,9 @@
         method: 'GET',
         path: '/api/wazuh-api/fetchAgents',
         handler: fetchAgents
-<<<<<<< HEAD
-    });	
-	
-    /* 
+    });
+
+    /*
     * PUT /api/wazuh-api/updateApiHostname/apiId
     * Update the API hostname
     *
@@ -559,8 +554,5 @@
         path: '/api/wazuh-api/updateApiHostname/{id}',
         handler: updateApiHostname
     });
-=======
-    });
-
->>>>>>> 95545989
+
 };