const needle = require('needle');
const colors = require('ansicolors');
const blueWazuh = colors.blue('wazuh');
const fs = require('fs');
const yml = require('js-yaml');
const path = require('path');
const { log } = require('./logger');

const APP_OBJECTS_FILE = './integration-files/app-objects-file-alerts';
const KIBANA_TEMPLATE = './integration-files/kibana-template';
const knownFields = require('./integration-files/known-fields')


module.exports = (server, options) => {

    log('initialize.js', 'Initializing', 'info');

    // Elastic JS Client
    const elasticRequest = server.plugins.elasticsearch.getCluster('data');

    let objects = {};
    let app_objects = {};
    let kibana_template = {};
    let packageJSON = {};
    let configurationFile = {};
    let pattern = null;

    // Read config from package.json and config.yml
    try {
        configurationFile = yml.load(fs.readFileSync(path.join(__dirname, '../config.yml'), { encoding: 'utf-8' }));

        global.loginEnabled = (configurationFile && typeof configurationFile['login.enabled'] !== 'undefined') ? configurationFile['login.enabled'] : false;
        pattern = (configurationFile && typeof configurationFile.pattern !== 'undefined') ? configurationFile.pattern : 'wazuh-alerts-3.x-*';

        packageJSON = require('../package.json');
    } catch (e) {
        log('initialize.js', e.message || e);
        server.log([blueWazuh, 'initialize', 'error'], 'Something went wrong while reading the configuration.' + e.message);
    }

    if (typeof global.sessions === 'undefined') {
        global.sessions = {};
    }

    global.protectedRoute = req => {
        if (!loginEnabled) return true;
        const session = (req.headers && req.headers.code) ? sessions[req.headers.code] : null;
        if (!session) return false;
        const timeElapsed = (new Date() - session.created) / 1000;
        if (timeElapsed >= session.exp) {
            delete sessions[req.payload.code];
            return false;
        }
        return true;
    }

    let index_pattern = pattern || "wazuh-alerts-3.x-*";

    /**
     * This function creates a new index pattern with a custom ID.
     * @param {*} patternId 'index-pattern:' + id;
     * @param {*} id Eg: 'wazuh-alerts'
     */
    const createCustomPattern = async (patternId,id) => {
        try{
            if(!id) return Promise.reject(new Error('No valid id for index pattern'));
            if(!patternId) return Promise.reject(new Error('No valid patternId for index pattern'));
            
            const customPatternRegex = new RegExp(/[a-zA-Z0-9]{8}-[a-zA-Z0-9]{4}-[a-zA-Z0-9]{4}-[a-zA-Z0-9]{4}-[a-zA-Z0-9]{12}/g);
            if(id && customPatternRegex.test(id.trim())){
                server.log([blueWazuh, 'initialize', 'info'], 'Custom id detected for index pattern...');
                id        = (configurationFile && typeof configurationFile.pattern !== 'undefined') ? configurationFile.pattern : 'wazuh-alerts-3.x-*';
                patternId = 'index-pattern:' + id.trim();
                server.log([blueWazuh, 'initialize', 'info'], 'Modified values to be default values, now checking if default index pattern exists...');
                const data = await elasticRequest
                .callWithInternalUser('search', {
                    index: '.kibana',
                    type: 'doc',
                    body: {
                        "query": {
                            "match": {
                                "_id":"index-pattern:" + id 
                            }
                        }
                    }
                });
                if(data && data.hits && data.hits.total > 0) {
                    server.log([blueWazuh, 'initialize', 'info'], 'Default index pattern exists, skipping its creation...');
                    return id;
                }
            }



            await elasticRequest
            .callWithInternalUser('create', {
                index: '.kibana',
                type: 'doc',
                id: patternId,
                body: {
                    "type": 'index-pattern',
                    "index-pattern": {
                        "title": id,
                        "timeFieldName": '@timestamp'
                    }
                }
            });
            return id;
        }catch(error){
            return Promise.reject(error)
        }
    }

    /**
     * This function checks if an index pattern exists, 
     * you should check response.hits.total
     * @param {*} id Eg: 'wazuh-alerts'
     */
    const searchIndexPatternById = async id => {
        try {
            if(!id) return Promise.reject(new Error('No valid id for search index pattern'))
            const data = await elasticRequest
                        .callWithInternalUser('search', {
                            index: '.kibana',
                            type: 'doc',
                            body: {
                                "query": {
                                    "match": {
                                        "_id":"index-pattern:" + id 
                                    }
                                }
                            }
                        });        
            return data;
        } catch (error) {
            return Promise.reject(error);
        }
    }

    /**
     * Updates .kibana index known fields
     * @param {*} patternId 'index-pattern:' + id
     */
    const updateKibanaIndexWithKnownFields = async patternId => {
        try {
            if(!patternId) return Promise.reject(new Error('No valid patternId for update index pattern'))
            const newFields = JSON.stringify(knownFields);
            await elasticRequest
            .callWithInternalUser('update', {
                index: '.kibana',
                type: 'doc',
                id: patternId,
                body: {
                    doc: {
                        "type": 'index-pattern',
                        "index-pattern": {  
                            "fields": newFields,
                            "fieldFormatMap": '{"data.virustotal.permalink":{"id":"url"},"data.vulnerability.reference":{"id":"url"},"data.url":{"id":"url"}}'
                        }
                     }
                }
             });
             return;
        } catch (error) {
            return Promise.reject(error);
        }
    }

    /**
     * Replaces our visualizations main fields to fit our pattern needs.
     * @param {*} app_objects Object with the visualizations raw content.
     * @param {*} id Eg: 'wazuh-alerts'
     */
    const buildVisualizationsBulk = (app_objects,id) => {
        let body = '';
        for (let element of app_objects) {
            body += '{ "index":  { "_index": ".kibana", "_type": "doc", ' + '"_id": "' + element._type + ':' + element._id + '" } }\n';

            let temp = {};
            let aux = JSON.stringify(element._source);
            aux = aux.replace("wazuh-alerts", id);
            aux = JSON.parse(aux);
            temp[element._type] = aux;

            if (temp[element._type].kibanaSavedObjectMeta.searchSourceJSON.index) {
                temp[element._type].kibanaSavedObjectMeta.searchSourceJSON.index = id;
            }

            temp["type"] = element._type;
            body += JSON.stringify(temp) + "\n";
        }
        return body;
    }

    /**
     * Importing Wazuh app visualizations and dashboards
     * @param {*} id Eg: 'wazuh-alerts'
     * @param {*} firstTime Optional, if true it means that is the very first time of execution.
     */
    const importAppObjects = async (id,firstTime) => {
        try {
<<<<<<< HEAD
            const xpack = await elasticRequest.callWithInternalUser('cat.plugins', { });
            log('initialize.js importAppObjects', `x-pack enabled: ${typeof xpack === 'string' && xpack.includes('x-pack') ? 'yes' : 'no'}`,'info')
            server.log([blueWazuh, 'initialize', 'info'], `x-pack enabled: ${typeof xpack === 'string' && xpack.includes('x-pack') ? 'yes' : 'no'}`);  
            
            const patternId        = 'index-pattern:' + id;
=======
            let patternId        = 'index-pattern:' + id;
>>>>>>> 33fb5da3
            let indexPatternList = await searchIndexPatternById(id);

            if (!firstTime && indexPatternList.hits.total < 1) {  
                log('initialize.js importAppObjects', 'Visualizations pattern not found. Creating it...','info')
                server.log([blueWazuh, 'initialize', 'info'], 'Visualizations pattern not found. Creating it...');              
                id = await createCustomPattern(patternId,id)
                firstTime = true;
            }
            patternId = 'index-pattern:' + id;

            if(firstTime && indexPatternList.hits.total < 1){
                log('initialize.js importAppObjects', 'Waiting for index pattern creation to complete...','info')
                server.log([blueWazuh, 'initialize', 'info'], 'Waiting for index pattern creation to complete...');   
                let waitTill = new Date(new Date().getTime() + 0.5 * 1000);
                while(waitTill > new Date()){
                    indexPatternList = await searchIndexPatternById(id);
                    if(indexPatternList.hits.total >= 1) break;
                    else waitTill = new Date(new Date().getTime() + 0.5 * 1000);
                }
                server.log([blueWazuh, 'initialize', 'info'], 'Index pattern created...');
            }

            log('initialize.js importAppObjects', 'Importing/Updating index pattern known fields...','info')
            server.log([blueWazuh, 'initialize', 'info'], 'Importing/Updating index pattern known fields...');
            await updateKibanaIndexWithKnownFields(patternId)

            log('initialize.js importAppObjects', 'Importing/Updating Wazuh app visualizations...','info')
            server.log([blueWazuh, 'initialize', 'info'], 'Importing/Updating Wazuh app visualizations...');
    
            try {
                app_objects = require(APP_OBJECTS_FILE);
            } catch (e) {
                log('initialize.js importAppObjects', e.message || e)
                server.log([blueWazuh, 'initialize', 'error'], 'Could not read the objects file.');
                server.log([blueWazuh, 'initialize', 'error'], 'Path: ' + APP_OBJECTS_FILE);
                server.log([blueWazuh, 'initialize', 'error'], 'Exception: ' + e);
            }
    
            
            const body = buildVisualizationsBulk(app_objects,id);
    
            await elasticRequest.callWithInternalUser('bulk', { index: '.kibana', body: body });
            await elasticRequest.callWithInternalUser('indices.refresh', { index: ['.kibana', index_pattern]})
                
            log('initialize.js importAppObjects', 'Wazuh app visualizations were successfully installed. App ready to be used.','info')
            server.log([blueWazuh, 'initialize', 'info'], 'Wazuh app visualizations were successfully installed. App ready to be used.');

            return;
        } catch (error){
            log('initialize.js importAppObjects', error.message || error);
            server.log([blueWazuh, 'server', 'error'], 'Error importing objects into elasticsearch.' +  error.message || error);
        }
    };

    // Create index pattern TODO: remove hardcoded index-patterns ids
    const createIndexPattern = () => {        
        log('initialize.js createIndexPattern', `Creating index pattern: ${index_pattern}`,'info')
        server.log([blueWazuh, 'initialize', 'info'], `Creating index pattern: ${index_pattern}`);

        let patternId = 'index-pattern:' + index_pattern;
        elasticRequest.callWithInternalUser('create', {
            index: '.kibana',
            type: 'doc',
            id: patternId,
            body: {
                "type": 'index-pattern',
                "index-pattern": {
                    "title": index_pattern,
                    "timeFieldName": '@timestamp'
                }
            }
        })
            .then(resp => {
                log('initialize.js createIndexPattern', `Created index pattern: ${index_pattern}`,'info')
                server.log([blueWazuh, 'initialize', 'info'], 'Created index pattern: ' + index_pattern);
                importAppObjects(index_pattern,true);
            })
            .catch(error => {
                log('initialize.js createIndexPattern', error.message || error);
                server.log([blueWazuh, 'initialize', 'error'], 'Error creating index-pattern.');
            });
    };

    // Configure Kibana status: Index pattern, default index pattern, default time, import dashboards.
    const configureKibana = (type) => {
        if (type === "install") {
            elasticRequest.callWithInternalUser('search', {
                index: '.kibana',
                type: 'doc',
                q: `index-pattern.title:"${index_pattern}"`
            })
                .then(data => {
                    if (data.hits.total >= 1) {
                        log('initialize.js configureKibana', 'Skipping index-pattern creation. Already exists.','info')
                        server.log([blueWazuh, 'initialize', 'info'], 'Skipping index-pattern creation. Already exists.');
                    }
                    else createIndexPattern();
                })
                .catch(error => {
                    log('initialize.js configureKibana', error.message || error);
                    server.log([blueWazuh, 'initialize', 'error'], 'Could not reach elasticsearch.');
                });
        }
    };

    // Save Wazuh App setup
    const saveConfiguration = () => {

        let shards = 1;
        let replicas = 1;

        if (configurationFile) {
            if (configurationFile["wazuh-version.shards"]) {
                shards = configurationFile["wazuh-version.shards"];
            }
            if (configurationFile["wazuh-version.replicas"]) {
                replicas = configurationFile["wazuh-version.replicas"];
            }
        }

        let shard_configuration = {
            "settings": {
                "index": {
                    "number_of_shards": shards,
                    "number_of_replicas": replicas
                }
            }
        };

        elasticRequest.callWithInternalUser('indices.create', {
            index: '.wazuh-version',
            body: shard_configuration
        })
        .then(() => {
            const commonDate = new Date().toISOString();

            const configuration = {
                name            : 'Wazuh App',
                'app-version'   : packageJSON.version,
                revision        : packageJSON.revision,
                installationDate: commonDate,
                lastRestart     : commonDate
            };

            elasticRequest.callWithInternalUser('create', {
                index: ".wazuh-version",
                type:  'wazuh-version',
                id:    1,
                body:  configuration
            })
            .then(() => {
                log('initialize.js saveConfiguration', 'Wazuh configuration inserted','info')
                server.log([blueWazuh, 'initialize', 'info'], 'Wazuh configuration inserted');
            })
            .catch(error => {
                log('initialize.js saveConfiguration', error.message || error);
                server.log([blueWazuh, 'initialize', 'error'], 'Could not insert Wazuh configuration');
            });
        })
        .catch(error => {
            log('initialize.js saveConfiguration', error.message || error);
            server.log([blueWazuh, 'initialize', 'error'], 'Error creating index .wazuh-version.');
        });
    };

    // Init function. Check for "wazuh-version" document existance.
    const init = () => {
        elasticRequest.callWithInternalUser('indices.exists', {
            index: '.wazuh'
        })
        .then(result => {
            if (!result) {
                let shards = 1;
                let replicas = 1;

                if (configurationFile) {
                    if (configurationFile["wazuh.shards"]) {
                        shards = configurationFile["wazuh.shards"];
                    }
                    if (configurationFile["wazuh.replicas"]) {
                        replicas = configurationFile["wazuh.replicas"];
                    }
                }

                let configuration = {
                    "settings": {
                        "index": {
                            "number_of_shards": shards,
                            "number_of_replicas": replicas
                        }
                    }
                };

                elasticRequest.callWithInternalUser('indices.create', {
                    index: '.wazuh',
                    body: configuration
                })
                    .then(() => {
                        log('initialize.js init', 'Index .wazuh created.','info')
                        server.log([blueWazuh, 'initialize', 'info'], 'Index .wazuh created.');
                    })
                    .catch(error => {
                        server.log([blueWazuh, 'initialize', 'error'], 'Error creating index .wazuh.');
                    });
            } else { // The .wazuh index exists, we now proceed to check whether it's from an older version
                elasticRequest.callWithInternalUser('get', {
                    index: ".wazuh",
                    type: "wazuh-setup",
                    id: "1"
                })
                    .then(data => {
                        // Reindex!
                        reindexOldVersion();
                    })
                    .catch(error => {
                        if (error.message && error.message !== 'Not Found') {
                            log('initialize.js init 1', error.message || error);
                        }
                        log('initialize.js init', 'No older .wazuh index found -> no need to reindex.','info')
                        server.log([blueWazuh, 'initialize', 'info'], 'No older .wazuh index found -> no need to reindex.');
                    });
            }
        })
        .catch(error => {
            log('initialize.js init 2', error.message || error);
            server.log([blueWazuh, 'initialize', 'error'], 'Could not check if .wazuh index exists due to ' + error);
        });

        elasticRequest.callWithInternalUser('get', {
            index: ".wazuh-version",
            type: "wazuh-version",
            id: "1"
        })
        .then(data => {
            server.log([blueWazuh, 'initialize', 'info'], '.wazuh-version document already exists. Updating version information and visualizations...');
            
            elasticRequest.callWithInternalUser('update', { 
                index: '.wazuh-version', 
                type : 'wazuh-version',
                id   : 1,
                body : {
                    doc: {
                        'app-version': packageJSON.version,
                        revision     : packageJSON.revision,
                        lastRestart: new Date().toISOString() // Indice exists so we update the lastRestarted date only
                    }
                } 
            })
            .then((response) => {
                server.log([blueWazuh, 'initialize', 'info'], 'Successfully updated version information');
            })
            .catch((error) => {
                server.log([blueWazuh, 'initialize', 'error'], 'Could not update version information due to ' + error);
            });

            // We search for the currently applied pattern in the visualizations
            elasticRequest.callWithInternalUser('search', {
                index: '.kibana',
                type: 'doc',
                q: `visualization.title:"Wazuh App Overview General Metric alerts"`
            })
            .then(data => {

                elasticRequest.callWithInternalUser('deleteByQuery', {
                    index: '.kibana',
                    body: {
                        'query': {
                            'bool': {
                                'must': {
                                    'match': {
                                        "visualization.title": 'Wazuh App*'
                                    }
                                },
                                'must_not': {
                                    "match": {
                                        "visualization.title": 'Wazuh App Overview General Agents status'
                                    }
                                }
                            }
                        }
                    }
                })
                .then((response) => {
                    // Update the visualizations
                    importAppObjects(JSON.parse(data.hits.hits[0]._source.visualization.kibanaSavedObjectMeta.searchSourceJSON).index);
                })
                .catch(error => {
                    log('initialize.js init 4', error.message || error);
                    server.log([blueWazuh, 'initialize', 'error'], 'Could not update visualizations due to ' + error);
                });

            })
            .catch(error => {
                log('initialize.js init 5', error.message || error);
                server.log([blueWazuh, 'initialize', 'error'], 'Could not get a sample for the pattern due to ' + error);
            });
        })
        .catch(error => {
            log('initialize.js init 6', error.message || error);
            server.log([blueWazuh, 'initialize', 'info'], '.wazuh-version document does not exist. Initializating configuration...');

            // Save Setup Info
            saveConfiguration(index_pattern);
            configureKibana("install");
        });
    };

    const createKibanaTemplate = () => {
        log('initialize.js createKibanaTemplate', 'Creating template for .kibana.','info')
        server.log([blueWazuh, 'initialize', 'info'], 'Creating template for .kibana.');

        try {
            kibana_template = require(KIBANA_TEMPLATE);
        } catch (error) {
            log('initialize.js init 6', error.message || error);
            server.log([blueWazuh, 'initialize', 'error'], 'Could not read the .kibana template file.');
            server.log([blueWazuh, 'initialize', 'error'], 'Path: ' + KIBANA_TEMPLATE);
            server.log([blueWazuh, 'initialize', 'error'], 'Exception: ' + error);
        }

        return elasticRequest.callWithInternalUser('indices.putTemplate',
            {
                name: 'wazuh-kibana',
                order: 0,
                create: true,
                body: kibana_template
            });
    };

    // Does .kibana index exist?
    const checkKibanaStatus = () => {
        elasticRequest.callWithInternalUser('indices.exists', {
            index: ".kibana"
        })
            .then(data => {
                if (data) { // It exists, initialize!
                    init();
                }
                else { // No .kibana index created...
                    log('initialize.js checkKibanaStatus', 'Didn\'t find .kibana index...','info')
                    server.log([blueWazuh, 'initialize', 'info'], "Didn't find .kibana index...");

                    elasticRequest.callWithInternalUser('indices.getTemplate',
                        {
                            name: 'wazuh-kibana'
                        })
                        .then(data => {
                            log('initialize.js checkKibanaStatus', 'No need to create the .kibana template, already exists.','info')
                            server.log([blueWazuh, 'initialize', 'info'], 'No need to create the .kibana template, already exists.');

                            elasticRequest.callWithInternalUser('indices.create', { index: '.kibana' })
                                .then(data => {
                                    log('initialize.js checkKibanaStatus', 'Successfully created .kibana index.','info')
                                    server.log([blueWazuh, 'initialize', 'info'], 'Successfully created .kibana index.');
                                    init();
                                })
                                .catch(error => {
                                    log('initialize.js checkKibanaStatus',error.message || error);
                                    server.log([blueWazuh, 'initialize', 'error'], 'Error creating .kibana index due to ' + error);
                                });
                        })
                        .catch(error => {
                            log('initialize.js checkKibanaStatus',
                                error.message || error
                            );
                            createKibanaTemplate()
                                .then(data => {
                                    log('initialize.js checkKibanaStatus', 'Successfully created .kibana template.','info')
                                    server.log([blueWazuh, 'initialize', 'info'], 'Successfully created .kibana template.');

                                    elasticRequest.callWithInternalUser('indices.create', { index: '.kibana' })
                                        .then(data => {
                                            log('initialize.js checkKibanaStatus', 'Successfully created .kibana index.','info')
                                            server.log([blueWazuh, 'initialize', 'info'], 'Successfully created .kibana index.');
                                            init();
                                        })
                                        .catch(error => {
                                            log('initialize.js checkKibanaStatus',error.message || error);
                                            server.log([blueWazuh, 'initialize', 'error'], 'Error creating .kibana index due to ' + error);
                                        });
                                }).catch(error => {
                                    log('initialize.js checkKibanaStatus',error.message || error);
                                    server.log([blueWazuh, 'initialize', 'error'], 'Error creating template for .kibana due to ' + error);
                                });
                        });
                }
            })
            .catch(error => {
                log('initialize.js checkKibanaStatus',error.message || error);
                server.log([blueWazuh, 'initialize', 'error'], 'Could not check .kibana index due to ' + error);
            });
    };

    // Wait until Elasticsearch js is ready
    const checkStatus = () => {
        server.plugins.elasticsearch.waitUntilReady().then(data => { checkKibanaStatus() })
            .catch(error => {
                log('initialize.js checkStatus',error.message || error);
                server.log([blueWazuh, 'initialize', 'info'], 'Waiting for elasticsearch plugin to be ready...');
                setTimeout(() => checkStatus(), 3000);
            });
    };

    const reachAPI = (wapi_config) => {
        // Now, let's see whether they have a 2.x or 3.x version
        let id = wapi_config._id;
        wapi_config = wapi_config._source;
        log('initialize.js reachAPI', 'Reaching ' + wapi_config.manager,'info')
        server.log([blueWazuh, 'reindex', 'info'], 'Reaching ' + wapi_config.manager);
        let decoded_password = Buffer.from(wapi_config.api_password, 'base64').toString("ascii");
        if (wapi_config.cluster_info === undefined) { // No cluster_info in the API configuration data -> 2.x version
            needle('get', `${wapi_config.url}:${wapi_config.api_port}/version`, {}, {
                username: wapi_config.api_user,
                password: decoded_password,
                rejectUnauthorized: !wapi_config.insecure
            })
                .then(response => {
                    log('initialize.js reachAPI', 'API is reachable ' + wapi_config.manager,'info')
                    server.log([blueWazuh, 'reindex', 'info'], 'API is reachable ' + wapi_config.manager);
                    if (parseInt(response.body.error) === 0 && response.body.data) {
                        needle('get', `${wapi_config.url}:${wapi_config.api_port}/cluster/status`, {}, { // Checking the cluster status
                            username: wapi_config.api_user,
                            password: decoded_password,
                            rejectUnauthorized: !wapi_config.insecure
                        })
                            .then((response) => {
                                if (!response.body.error) {
                                    if (response.body.data.enabled === 'yes') { // If cluster mode is active
                                        needle('get', `${wapi_config.url}:${wapi_config.api_port}/cluster/node`, {}, {
                                            username: wapi_config.api_user,
                                            password: decoded_password,
                                            rejectUnauthorized: !wapi_config.insecure
                                        })
                                            .then((response) => {
                                                if (!response.body.error) {
                                                    wapi_config.cluster_info = {};
                                                    wapi_config.cluster_info.status = 'enabled';
                                                    wapi_config.cluster_info.manager = wapi_config.manager;
                                                    wapi_config.cluster_info.node = response.body.data.node;
                                                    wapi_config.cluster_info.cluster = response.body.data.cluster;
                                                } else if (response.body.error) {
                                                    log('initialize.js reachAPI', response.body.error || response.body);
                                                    server.log([blueWazuh, 'reindex', 'error'], 'Could not get cluster/node information for ', wapi_config.manager);
                                                }
                                            });
                                    }
                                    else { // Cluster mode is not active
                                        wapi_config.cluster_info = {};
                                        wapi_config.cluster_info.status = 'disabled';
                                        wapi_config.cluster_info.cluster = 'Disabled';
                                        wapi_config.cluster_info.manager = wapi_config.manager;
                                    }

                                    // We filled data for the API, let's insert it now
                                    elasticRequest.callWithInternalUser('update', {
                                        index: '.wazuh',
                                        type: 'wazuh-configuration',
                                        id: id,
                                        body: {
                                            'doc': {
                                                "api_user": wapi_config.api_user,
                                                "api_password": wapi_config.api_password,
                                                "url": wapi_config.url,
                                                "api_port": wapi_config.api_port,
                                                "manager": wapi_config.manager,
                                                "cluster_info": {
                                                    "manager": wapi_config.manager,
                                                    "node": wapi_config.cluster_info.node,
                                                    "cluster": wapi_config.cluster_info.cluster,
                                                    "status": wapi_config.cluster_info.status
                                                },
                                            }
                                        }
                                    })
                                        .then(resp => {
                                            log('initialize.js reachAPI', 'Successfully updated proper cluster information for ' + wapi_config.manager,'info')
                                            server.log([blueWazuh, 'reindex', 'info'], 'Successfully updated proper cluster information for ' + wapi_config.manager);
                                        })
                                        .catch(error => {
                                            log('initialize.js reachAPI', error.message || error);
                                            server.log([blueWazuh, 'reindex', 'error'], 'Could not update proper cluster information for ' + wapi_config.manager + 'due to ' + err);
                                        });
                                } else {
                                    log('initialize.js reachAPI', 'Could not get cluster/status information for ' + wapi_config.manager)
                                    server.log([blueWazuh, 'reindex', 'error'], 'Could not get cluster/status information for ' + wapi_config.manager);
                                }
                            });
                    } else {
                        log('initialize.js reachAPI', 'The API responded with some kind of error for ' + wapi_config.manager)
                        server.log([blueWazuh, 'reindex', 'error'], 'The API responded with some kind of error for ' + wapi_config.manager);
                    }
                })
                .catch(error => {
                    log('initialize.js reachAPI', error.message || error);
                    server.log([blueWazuh, 'reindex', 'info'], 'API is NOT reachable ' + wapi_config.manager);
                    // We weren't able to reach the API, reorganize data and fill with sample node and cluster name information
                    elasticRequest.callWithInternalUser('update', {
                        index: '.wazuh',
                        type: 'wazuh-configuration',
                        id: id,
                        body: {
                            'doc': {
                                "api_user": wapi_config.api_user,
                                "api_password": wapi_config.api_password,
                                "url": wapi_config.url,
                                "api_port": wapi_config.api_port,
                                "manager": wapi_config.manager,
                                "cluster_info": {
                                    "manager": wapi_config.manager,
                                    "node": "nodata",
                                    "cluster": "nodata",
                                    "status": "disabled"
                                },
                            }
                        }
                    })
                        .then(resp => {
                            log('initialize.js reachAPI',  'Successfully updated sample cluster information for ' + wapi_config.manager,'info')
                            server.log([blueWazuh, 'reindex', 'info'], 'Successfully updated sample cluster information for ' + wapi_config.manager);
                        })
                        .catch(error => {
                            log('initialize.js reachAPI', error.message || error);
                            server.log([blueWazuh, 'reindex', 'error'], 'Could not update sample cluster information for ' + wapi_config.manager + 'due to ' + err);
                        });
                });
        } else { // 3.x version
            // Nothing to be done, cluster_info is present
            log('initialize.js reachAPI',  'Nothing to be done for ' + wapi_config.manager + ' as it is already a 3.x version.' + wapi_config.manager,'info')   
            server.log([blueWazuh, 'reindex', 'info'], 'Nothing to be done for ' + wapi_config.manager + ' as it is already a 3.x version.');
        }
    };

    // Reindex a .wazuh index from 2.x-5.x or 3.x-5.x to .wazuh and .wazuh-version in 3.x-6.x
    const reindexOldVersion = () => {
        log('initialize.js reindexOldVersion',  `Old version detected. Proceeding to reindex.`,'info')  
        server.log([blueWazuh, 'reindex', 'info'], `Old version detected. Proceeding to reindex.`);

        let configuration = {
            "source": {
                "index": ".wazuh",
                "type": "wazuh-configuration"
            },
            "dest": {
                "index": ".old-wazuh"
            }
        };

        // Backing up .wazuh index
        elasticRequest.callWithInternalUser('reindex', { body: configuration })
            .then(result => {
                log('initialize.js reindexOldVersion',  'Successfully backed up .wazuh index','info')  
                // And...this response does not take into acount new index population so...let's wait for it
                server.log([blueWazuh, 'reindex', 'info'], 'Successfully backed up .wazuh index');
                setTimeout(() => swapIndex(), 3000);
            })
            .catch(error => {
                log('initialize.js reindexOldVersion', error.message || error);
                server.log([blueWazuh, 'reindex', 'error'], 'Could not begin the reindex process: ' + error);
            });
    };

    const swapIndex = () => {
        // Deleting old .wazuh index
        log('initialize.js swapIndex', 'Deleting old .wazuh index','info');
        server.log([blueWazuh, 'reindex', 'info'], 'Deleting old .wazuh index.');

        elasticRequest.callWithInternalUser('indices.delete', { index: ".wazuh" })
            .then(data => {
                let configuration = {
                    "source": {
                        "index": ".old-wazuh",
                        "type": "wazuh-configuration"
                    },
                    "dest": {
                        "index": ".wazuh"
                    },
                    "script": {
                        "source": "ctx._id = new Date().getTime()",
                        "lang": "painless"
                    }
                };
                log('initialize.js swapIndex', 'Reindexing into the new .wazuh','info');
                server.log([blueWazuh, 'reindex', 'info'], 'Reindexing into the new .wazuh');
                // Reindexing from .old-wazuh where the type of document is wazuh-configuration into the new index .wazuh
                elasticRequest.callWithInternalUser('reindex', { body: configuration })
                    .then((result) => {
                        // Now we need to properly replace the cluster_info into the configuration -> improvement: pagination?
                        // And...this response does not take into acount new index population so...let's wait for it
                        setTimeout(() => reachAPIs(), 3000);
                    })
                    .catch(error => {
                        log('initialize.js swapIndex', error.message || error);
                        server.log([blueWazuh, 'reindex', 'error'], 'Could not reindex the new .wazuh: ' + error);
                    });
            })
            .catch(error => {
                log('initialize.js swapIndex', error.message || error);
                server.log([blueWazuh, 'reindex', 'error'], 'Could not delete the old .wazuh index: ' + error);
            });
    };

    const reachAPIs = () => {
        elasticRequest.callWithInternalUser('search', { index: ".wazuh" })
            .then(data => {
                for (var i = 0; i < data.hits.hits.length; i++) {
                    reachAPI(data.hits.hits[i]);
                }
            })
            .catch(error => {
                log('initialize.js reachAPIs', error.message || error);
                server.log([blueWazuh, 'reindex', 'error'], 'Something happened while getting old API configuration data: ' + error);
            });
    };

    // Check Kibana index and if it is prepared, start the initialization of Wazuh App.
    checkStatus();

    module.exports = importAppObjects;
};<|MERGE_RESOLUTION|>--- conflicted
+++ resolved
@@ -199,15 +199,11 @@
      */
     const importAppObjects = async (id,firstTime) => {
         try {
-<<<<<<< HEAD
             const xpack = await elasticRequest.callWithInternalUser('cat.plugins', { });
             log('initialize.js importAppObjects', `x-pack enabled: ${typeof xpack === 'string' && xpack.includes('x-pack') ? 'yes' : 'no'}`,'info')
             server.log([blueWazuh, 'initialize', 'info'], `x-pack enabled: ${typeof xpack === 'string' && xpack.includes('x-pack') ? 'yes' : 'no'}`);  
             
             const patternId        = 'index-pattern:' + id;
-=======
-            let patternId        = 'index-pattern:' + id;
->>>>>>> 33fb5da3
             let indexPatternList = await searchIndexPatternById(id);
 
             if (!firstTime && indexPatternList.hits.total < 1) {  
