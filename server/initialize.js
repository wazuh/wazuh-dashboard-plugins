--- conflicted
+++ resolved
@@ -239,7 +239,6 @@
             index: '.wazuh-version',
             body: shard_configuration
         })
-<<<<<<< HEAD
         .then(() => {
             const commonDate = new Date().toISOString();
 
@@ -257,8 +256,6 @@
                 id:    1,
                 body:  configuration
             })
-=======
->>>>>>> 7d99b57b
             .then(() => {
 
                 let configuration = {
@@ -294,7 +291,6 @@
         elasticRequest.callWithInternalUser('indices.exists', {
             index: '.wazuh'
         })
-<<<<<<< HEAD
         .then(result => {
             if (!result) {
 
@@ -309,10 +305,6 @@
                         replicas = configurationFile["wazuh.replicas"];
                     }
                 }
-=======
-            .then((result) => {
-                if (!result) {
->>>>>>> 7d99b57b
 
                     let shards = 1;
                     let replicas = 1;
@@ -375,7 +367,6 @@
             type: "wazuh-version",
             id: "1"
         })
-<<<<<<< HEAD
         .then(data => {
             server.log([blueWazuh, 'initialize', 'info'], '.wazuh-version document already exists. Updating version information and visualizations...');
             
@@ -397,10 +388,6 @@
             .catch((error) => {
                 server.log([blueWazuh, 'initialize', 'error'], 'Could not update version information due to ' + error);
             });
-=======
-            .then(data => {
-                server.log([blueWazuh, 'initialize', 'info'], '.wazuh-version document already exists. Updating version information and visualizations...');
->>>>>>> 7d99b57b
 
                 elasticRequest.callWithInternalUser('update', {
                     index: '.wazuh-version',
