/*
 * Wazuh app - Module for app initialization
 * Copyright (C) 2015-2019 Wazuh, Inc.
 *
 * This program is free software; you can redistribute it and/or modify
 * it under the terms of the GNU General Public License as published by
 * the Free Software Foundation; either version 2 of the License, or
 * (at your option) any later version.
 *
 * Find more information about this on the LICENSE file.
 */
import { log } from './logger';
import { ElasticWrapper } from './lib/elastic-wrapper';
import packageJSON from '../package.json';
import { kibanaTemplate } from './integration-files/kibana-template';
import { getConfiguration } from './lib/get-configuration';
import { defaultExt } from './lib/default-ext';
import { BuildBody } from './lib/replicas-shards-helper';
import { checkKnownFields } from './lib/refresh-known-fields';
import { totalmem } from 'os';
import fs from 'fs';
import path from 'path';

export function Initialize(server) {
  const wazuhVersion = path.join(__dirname, '/wazuh-version.json');
  const blueWazuh = '\u001b[34mwazuh\u001b[39m';
<<<<<<< HEAD
=======
  const initializeErrorLogColors = [blueWazuh, 'initialize', 'error'];
>>>>>>> 3e2a348f
  // Elastic JS Client
  const wzWrapper = new ElasticWrapper(server);
  log('initialize', `Kibana index: ${wzWrapper.WZ_KIBANA_INDEX}`, 'info');
  log('initialize', `App revision: ${packageJSON.revision}`, 'info');

  let configurationFile = {};
  let pattern = null;
  // Read config from package.json and config.yml
  try {
    configurationFile = getConfiguration();

    pattern =
      configurationFile && typeof configurationFile.pattern !== 'undefined'
        ? configurationFile.pattern
        : 'wazuh-alerts-3.x-*';
    global.XPACK_RBAC_ENABLED =
      configurationFile &&
        typeof configurationFile['xpack.rbac.enabled'] !== 'undefined'
        ? configurationFile['xpack.rbac.enabled']
        : true;
  } catch (e) {
    log('initialize', e.message || e);
    server.log(
      initializeErrorLogColors,
      'Something went wrong while reading the configuration.' + e.message
    );
  }

  try {
    // RAM in MB
    const ram = Math.ceil(totalmem() / 1024 / 1024);
    log('initialize', `Total RAM: ${ram}MB`, 'info');
  } catch (error) {
    log(
      'initialize',
      `Could not check total RAM due to: ${error.message || error}`
    );
  }

  const defaultIndexPattern = pattern || 'wazuh-alerts-3.x-*';

  // Save Wazuh App setup
  const saveConfiguration = () => {
    try {
      const commonDate = new Date().toISOString();

      const configuration = {
        name: 'Wazuh App',
        'app-version': packageJSON.version,
        revision: packageJSON.revision,
        installationDate: commonDate,
        lastRestart: commonDate
      };

      try {
<<<<<<< HEAD
        fs.writeFileSync(wazuhVersion, JSON.stringify(configuration), (err) => {
=======
        fs.writeFileSync(wazuhVersion, JSON.stringify(configuration), err => {
>>>>>>> 3e2a348f
          if (err) {
            throw new Error(err);
          }
        });
        log(
          'initialize:saveConfiguration',
          'Wazuh configuration registry inserted',
          'debug'
        );
      } catch (error) {
        log('initialize:saveConfiguration', error.message || error);
        server.log(
<<<<<<< HEAD
          [blueWazuh, 'initialize', 'error'],
=======
          initializeErrorLogColors,
>>>>>>> 3e2a348f
          'Could not create Wazuh configuration registry'
        );
      }

      return;
    } catch (error) {
      log('initialize:saveConfiguration', error.message || error);
      server.log(
<<<<<<< HEAD
        [blueWazuh, 'initialize', 'error'],
=======
        initializeErrorLogColors,
>>>>>>> 3e2a348f
        'Error creating wazuh-version registry'
      );
    }
  };

  /**
   * Checks for new extensions added to the config.yml,
   * useful whenever a new extension is added and it's enabled by default.
   * An old app package needs to update its stored API entries, this way we have consistency
   * with the new extensions.
   */
  const checkAPIEntriesExtensions = async () => {
    try {
      log(
        'initialize:checkAPIEntriesExtensions',
        `Checking extensions consistency for all API entries`,
        'debug'
      );

      const apiEntries = await wzWrapper.getWazuhAPIEntries();
      const configFile = await getConfiguration();

      if ((((apiEntries || {}).hits || {}).total || {}).value > 0) {
        const currentExtensions = !configFile ? defaultExt : {};

        if (configFile) {
          for (const key in defaultExt) {
            currentExtensions[key] =
              typeof configFile['extensions.' + key] !== 'undefined'
                ? configFile['extensions.' + key]
                : defaultExt[key];
          }
        }

        for (const item of apiEntries.hits.hits) {
          for (const key in currentExtensions) {
            if ((((item || {})._source || {}).extensions || {})[key]) {
              continue;
            } else {
              if (((item || {})._source || {}).extensions) {
                item._source.extensions[key] = currentExtensions[key];
              }
            }
          }
          try {
            await wzWrapper.updateWazuhIndexDocument(null, item._id, {
              doc: { extensions: item._source.extensions }
            });
            log(
              'initialize:checkAPIEntriesExtensions',
              `Successfully updated API entry extensions with ID: ${item._id}`,
              'debug'
            );
          } catch (error) {
            log(
              'initialize:checkAPIEntriesExtensions',
              `Error updating API entry extensions with ID: ${
              item._id
              } due to ${error.message || error}`
            );
            server.log(
              initializeErrorLogColors,
              `Error updating API entry extensions with ID: ${
              item._id
              } due to ${error.message || error}`
            );
          }
        }
      } else {
        log(
          'initialize:checkAPIEntriesExtensions',
          'There are no API entries, skipping extensions check',
          'debug'
        );
      }

      return;
    } catch (error) {
      return Promise.reject(error);
    }
  };

  const checkWazuhIndex = async () => {
    try {
      log('initialize:checkWazuhIndex', 'Checking .wazuh index.', 'debug');

      const result = await wzWrapper.checkIfIndexExists('.wazuh');

      const shardConfiguration = BuildBody(configurationFile, 'wazuh');

      if (!result) {
        try {
          await wzWrapper.createWazuhIndex(shardConfiguration);

          log('initialize:checkWazuhIndex', 'Index .wazuh created.', 'debug');
        } catch (error) {
          throw new Error('Error creating index .wazuh.');
        }
      } else {
        await wzWrapper.updateIndexSettings('.wazuh', shardConfiguration);
        await checkAPIEntriesExtensions();
      }
    } catch (error) {
      return Promise.reject(error);
    }
  };

  const checkWazuhVersionRegistry = async () => {
    try {
      log(
        'initialize[checkWazuhVersionRegistry]',
        'Checking wazuh-version registry.',
        'debug'
      );
      try {
        await wzWrapper.deleteWazuhVersionIndex();
        log(
          'initialize[checkWazuhVersionRegistry]',
          'Successfully deleted old .wazuh-version index.',
          'debug'
<<<<<<< HEAD
        );
      } catch (error) {
        log(
          'initialize[checkWazuhVersionRegistry]',
          'No need to delete old .wazuh-version index',
          'debug'
=======
>>>>>>> 3e2a348f
        );
      }

      try {
        if (!fs.existsSync(wazuhVersion)) {
          throw new Error;
        }
      } catch (error) {
        log(
          'initialize[checkWazuhVersionRegistry]',
<<<<<<< HEAD
          'wazuh-version registry does not exist. Initializating configuration...',
=======
          'No need to delete old .wazuh-version index',
>>>>>>> 3e2a348f
          'debug'
        );
      }

<<<<<<< HEAD
      let source = JSON.parse(fs.readFileSync(wazuhVersion, 'utf8'));
      source['app-version'] = packageJSON.version;
      source.revision = packageJSON.revision;
      source.lastRestart = new Date().toISOString(); // Registry exists so we update the lastRestarted date only

      fs.writeFileSync(wazuhVersion, JSON.stringify(source), (err) => {
        if (err) {
          throw new Error(err);
        }
      });
=======
      if (!fs.existsSync(wazuhVersion)) {
        log(
          'initialize[checkWazuhVersionRegistry]',
          'wazuh-version registry does not exist. Initializing configuration.',
          'debug'
        );

        // Create the app registry file for the very first time
        saveConfiguration();
      } else {
        // App registry file exists, just update it
        const currentDate = new Date().toISOString();

        // If this function fails, it throws an exception
        const source = JSON.parse(fs.readFileSync(wazuhVersion, 'utf8'));

        // Check if the stored revision differs from the package.json revision
        const isNewApp = packageJSON.revision !== source.revision;

        // If it's an app with a different revision, it's a new installation
        source['installationDate'] = isNewApp
          ? currentDate
          : source['installationDate'];

        source['app-version'] = packageJSON.version;
        source.revision = packageJSON.revision;
        source.lastRestart = currentDate;

        // If this function fails, it throws an exception
        fs.writeFileSync(wazuhVersion, JSON.stringify(source), 'utf-8');
      }
>>>>>>> 3e2a348f
    } catch (error) {
      return Promise.reject(error);
    }
  };

  // Init function. Check for "wazuh-version" document existance.
  const init = async () => {
    try {
      await Promise.all([
        checkWazuhIndex(),
        checkWazuhVersionRegistry(),
        checkKnownFields(wzWrapper, log, server, defaultIndexPattern)
      ]);
      const reindexResult = await wzWrapper.reindexAppIndices();
      Array.isArray(reindexResult) &&
        reindexResult.length === 2 &&
        log(
          'initialize:init',
          `${reindexResult[0].value} (${reindexResult[0].result}) / ${reindexResult[1].value} (${reindexResult[1].result})`,
          'debug'
        );
    } catch (error) {
      log('initialize:init', error.message || error);
      server.log(initializeErrorLogColors, error.message || error);
      return Promise.reject(error);
    }
  };

  const createKibanaTemplate = () => {
    log(
      'initialize:createKibanaTemplate',
      `Creating template for ${wzWrapper.WZ_KIBANA_INDEX}`,
      'debug'
    );

    try {
      kibanaTemplate.template = wzWrapper.WZ_KIBANA_INDEX + '*';
    } catch (error) {
      log('initialize:createKibanaTemplate', error.message || error);
      server.log(
        initializeErrorLogColors,
        'Exception: ' + error.message || error
      );
    }

    return wzWrapper.putWazuhKibanaTemplate(kibanaTemplate);
  };

  const createEmptyKibanaIndex = async () => {
    try {
      await wzWrapper.createEmptyKibanaIndex();
      log(
        'initialize:checkKibanaStatus',
        `Successfully created ${wzWrapper.WZ_KIBANA_INDEX} index.`,
        'debug'
      );
      await init();
      return;
    } catch (error) {
      return Promise.reject(
        new Error(
          `Error creating ${
          wzWrapper.WZ_KIBANA_INDEX
          } index due to ${error.message || error}`
        )
      );
    }
  };

  const fixKibanaTemplate = async () => {
    try {
      await createKibanaTemplate();
      log(
        'initialize:checkKibanaStatus',
        `Successfully created ${wzWrapper.WZ_KIBANA_INDEX} template.`,
        'debug'
      );
      await createEmptyKibanaIndex();
      return;
    } catch (error) {
      return Promise.reject(
        new Error(
          `Error creating template for ${
          wzWrapper.WZ_KIBANA_INDEX
          } due to ${error.message || error}`
        )
      );
    }
  };

  const getTemplateByName = async () => {
    try {
      await wzWrapper.getTemplateByName('wazuh-kibana');
      log(
        'initialize:checkKibanaStatus',
        `No need to create the ${wzWrapper.WZ_KIBANA_INDEX} template, already exists.`,
        'debug'
      );
      await createEmptyKibanaIndex();
      return;
    } catch (error) {
      log('initialize:checkKibanaStatus', error.message || error);
      return fixKibanaTemplate();
    }
  };

  // Does Kibana index exist?
  const checkKibanaStatus = async () => {
    try {
      const data = await wzWrapper.checkIfIndexExists(
        wzWrapper.WZ_KIBANA_INDEX
      );
      if (data) {
        // It exists, initialize!
        await init();
      } else {
        // No Kibana index created...
        log(
          'initialize:checkKibanaStatus',
          "Didn't find " + wzWrapper.WZ_KIBANA_INDEX + ' index...',
          'info'
        );
        await getTemplateByName();
      }
    } catch (error) {
      log('initialize:checkKibanaStatus', error.message || error);
      server.log(initializeErrorLogColors, error.message || error);
    }
  };

  // Wait until Elasticsearch js is ready
  const checkStatus = async () => {
    try {
      await server.plugins.elasticsearch.waitUntilReady();
      return checkKibanaStatus();
    } catch (error) {
      log(
        'initialize:checkStatus',
        'Waiting for elasticsearch plugin to be ready...',
        'debug'
      );
      setTimeout(() => checkStatus(), 3000);
    }
  };

  // Check Kibana index and if it is prepared, start the initialization of Wazuh App.
  checkStatus();
}<|MERGE_RESOLUTION|>--- conflicted
+++ resolved
@@ -24,10 +24,7 @@
 export function Initialize(server) {
   const wazuhVersion = path.join(__dirname, '/wazuh-version.json');
   const blueWazuh = '\u001b[34mwazuh\u001b[39m';
-<<<<<<< HEAD
-=======
   const initializeErrorLogColors = [blueWazuh, 'initialize', 'error'];
->>>>>>> 3e2a348f
   // Elastic JS Client
   const wzWrapper = new ElasticWrapper(server);
   log('initialize', `Kibana index: ${wzWrapper.WZ_KIBANA_INDEX}`, 'info');
@@ -45,7 +42,7 @@
         : 'wazuh-alerts-3.x-*';
     global.XPACK_RBAC_ENABLED =
       configurationFile &&
-        typeof configurationFile['xpack.rbac.enabled'] !== 'undefined'
+      typeof configurationFile['xpack.rbac.enabled'] !== 'undefined'
         ? configurationFile['xpack.rbac.enabled']
         : true;
   } catch (e) {
@@ -83,11 +80,7 @@
       };
 
       try {
-<<<<<<< HEAD
-        fs.writeFileSync(wazuhVersion, JSON.stringify(configuration), (err) => {
-=======
         fs.writeFileSync(wazuhVersion, JSON.stringify(configuration), err => {
->>>>>>> 3e2a348f
           if (err) {
             throw new Error(err);
           }
@@ -100,11 +93,7 @@
       } catch (error) {
         log('initialize:saveConfiguration', error.message || error);
         server.log(
-<<<<<<< HEAD
-          [blueWazuh, 'initialize', 'error'],
-=======
           initializeErrorLogColors,
->>>>>>> 3e2a348f
           'Could not create Wazuh configuration registry'
         );
       }
@@ -113,11 +102,7 @@
     } catch (error) {
       log('initialize:saveConfiguration', error.message || error);
       server.log(
-<<<<<<< HEAD
-        [blueWazuh, 'initialize', 'error'],
-=======
         initializeErrorLogColors,
->>>>>>> 3e2a348f
         'Error creating wazuh-version registry'
       );
     }
@@ -175,13 +160,13 @@
             log(
               'initialize:checkAPIEntriesExtensions',
               `Error updating API entry extensions with ID: ${
-              item._id
+                item._id
               } due to ${error.message || error}`
             );
             server.log(
               initializeErrorLogColors,
               `Error updating API entry extensions with ID: ${
-              item._id
+                item._id
               } due to ${error.message || error}`
             );
           }
@@ -238,46 +223,15 @@
           'initialize[checkWazuhVersionRegistry]',
           'Successfully deleted old .wazuh-version index.',
           'debug'
-<<<<<<< HEAD
         );
       } catch (error) {
         log(
           'initialize[checkWazuhVersionRegistry]',
           'No need to delete old .wazuh-version index',
           'debug'
-=======
->>>>>>> 3e2a348f
-        );
-      }
-
-      try {
-        if (!fs.existsSync(wazuhVersion)) {
-          throw new Error;
-        }
-      } catch (error) {
-        log(
-          'initialize[checkWazuhVersionRegistry]',
-<<<<<<< HEAD
-          'wazuh-version registry does not exist. Initializating configuration...',
-=======
-          'No need to delete old .wazuh-version index',
->>>>>>> 3e2a348f
-          'debug'
-        );
-      }
-
-<<<<<<< HEAD
-      let source = JSON.parse(fs.readFileSync(wazuhVersion, 'utf8'));
-      source['app-version'] = packageJSON.version;
-      source.revision = packageJSON.revision;
-      source.lastRestart = new Date().toISOString(); // Registry exists so we update the lastRestarted date only
-
-      fs.writeFileSync(wazuhVersion, JSON.stringify(source), (err) => {
-        if (err) {
-          throw new Error(err);
-        }
-      });
-=======
+        );
+      }
+
       if (!fs.existsSync(wazuhVersion)) {
         log(
           'initialize[checkWazuhVersionRegistry]',
@@ -309,7 +263,6 @@
         // If this function fails, it throws an exception
         fs.writeFileSync(wazuhVersion, JSON.stringify(source), 'utf-8');
       }
->>>>>>> 3e2a348f
     } catch (error) {
       return Promise.reject(error);
     }
@@ -372,7 +325,7 @@
       return Promise.reject(
         new Error(
           `Error creating ${
-          wzWrapper.WZ_KIBANA_INDEX
+            wzWrapper.WZ_KIBANA_INDEX
           } index due to ${error.message || error}`
         )
       );
@@ -393,7 +346,7 @@
       return Promise.reject(
         new Error(
           `Error creating template for ${
-          wzWrapper.WZ_KIBANA_INDEX
+            wzWrapper.WZ_KIBANA_INDEX
           } due to ${error.message || error}`
         )
       );
