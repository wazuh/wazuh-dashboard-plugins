/*
 * Wazuh app - Module for app initialization
 * Copyright (C) 2018 Wazuh, Inc.
 *
 * This program is free software; you can redistribute it and/or modify
 * it under the terms of the GNU General Public License as published by
 * the Free Software Foundation; either version 2 of the License, or
 * (at your option) any later version.
 *
 * Find more information about this on the LICENSE file.
 */
import needle             from 'needle'
import colors             from 'ansicolors'
import log                from './logger'
import ElasticWrapper     from './lib/elastic-wrapper'
import packageJSON        from '../package.json'
import kibana_template    from './integration-files/kibana-template'
import getConfiguration   from './lib/get-configuration'
import defaultExt         from './lib/default-ext'

export default (server, options) => {
    const blueWazuh = colors.blue('wazuh');

    // Elastic JS Client
    const wzWrapper = new ElasticWrapper(server);
    log('[initialize]', `Kibana index: ${wzWrapper.WZ_KIBANA_INDEX}`, 'info');
    server.log([blueWazuh, 'initialize', 'info'], `Kibana index: ${wzWrapper.WZ_KIBANA_INDEX}`);

    log('[initialize]', `App revision: ${packageJSON.revision || 'missing revision'}`, 'info');

    let configurationFile = {};
    let pattern = null;
    // Read config from package.json and config.yml
    try {
        configurationFile = getConfiguration();

        pattern = (configurationFile && typeof configurationFile.pattern !== 'undefined') ? configurationFile.pattern : 'wazuh-alerts-3.x-*';
        global.XPACK_RBAC_ENABLED = (configurationFile && typeof configurationFile['xpack.rbac.enabled'] !== 'undefined') ? configurationFile['xpack.rbac.enabled'] : true;

    } catch (e) {
        log('[initialize]', e.message || e);
        server.log([blueWazuh, 'initialize', 'error'], 'Something went wrong while reading the configuration.' + e.message);
    }

    const defaultIndexPattern = pattern || "wazuh-alerts-3.x-*";


    /**
     * Refresh known fields for all valid index patterns.
     * Optionally forces the wazuh-alerts-3.x-* creation.
     */
    const checkKnownFields = async () => {
        try {
            const xpack = await wzWrapper.getPlugins();
<<<<<<< HEAD
            log('[initialize][checkKnownFields]', `x-pack enabled and using security: ${typeof xpack === 'string' && xpack.includes('x-pack') ? 'yes' : 'no'}`,'info')
            server.log([blueWazuh, 'initialize', 'info'], `x-pack enabled and using security: ${typeof xpack === 'string' && xpack.includes('x-pack') ? 'yes' : 'no'}`);

=======

            log('[initialize][checkKnownFields]', `x-pack enabled: ${typeof xpack === 'string' && xpack.includes('x-pack') ? 'yes' : 'no'}`,'info');
            server.log([blueWazuh, 'initialize', 'info'], `x-pack enabled: ${typeof xpack === 'string' && xpack.includes('x-pack') ? 'yes' : 'no'}`);  
                    
>>>>>>> 2c9df99a
            const indexPatternList = await wzWrapper.getAllIndexPatterns();

            log('[initialize][checkKnownFields]', `Found ${indexPatternList.hits.total} index patterns`,'info')
            server.log([blueWazuh, 'initialize', 'info'], `Found ${indexPatternList.hits.total} index patterns`);
            let list = [];
            if(indexPatternList && indexPatternList.hits && indexPatternList.hits.hits){
                const minimum = ["@timestamp", "full_log", "manager.name", "agent.id"];

                if(indexPatternList.hits.hits.length > 0) {
                    for(const index of indexPatternList.hits.hits){
                        let valid, parsed;
                        try{
                            parsed = JSON.parse(index._source['index-pattern'].fields)
                        } catch (error){
                            continue;
                        }
                        valid = parsed.filter(item => minimum.includes(item.name));

                        if(valid.length === 4){
                            list.push({
                                id   : index._id.split('index-pattern:')[1],
                                title: index._source['index-pattern'].title
                            })
                        }

                    }
                }
            }
            log('[initialize][checkKnownFields]', `Found ${list.length} valid index patterns for Wazuh alerts`,'info')
            server.log([blueWazuh, 'initialize', 'info'], `Found ${list.length} valid index patterns for Wazuh alerts`);
            const defaultExists = list.filter(item => item.title === defaultIndexPattern);

            if(defaultExists.length === 0){
                log('[initialize][checkKnownFields]', `Default index pattern not found, creating it...`,'info')
                server.log([blueWazuh, 'initialize', 'info'], `Default index pattern not found, creating it...`);
                await createIndexPattern();
                log('[initialize][checkKnownFields]', 'Waiting for default index pattern creation to complete...','info')
                server.log([blueWazuh, 'initialize', 'info'], 'Waiting for default index pattern creation to complete...');
                let waitTill = new Date(new Date().getTime() + 0.5 * 1000);
                let tmplist = null;
                while(waitTill > new Date()){
                    tmplist = await wzWrapper.searchIndexPatternById(defaultIndexPattern);
                    if(tmplist.hits.total >= 1) break;
                    else waitTill = new Date(new Date().getTime() + 0.5 * 1000);
                }
                server.log([blueWazuh, 'initialize', 'info'], 'Index pattern created...');
                list.push({
                    id   : tmplist.hits.hits[0]._id.split('index-pattern:')[1],
                    title: tmplist.hits.hits[0]._source['index-pattern'].title
                })
            } else {
                log('[initialize][checkKnownFields]', `Default index pattern found`,'info')
                server.log([blueWazuh, 'initialize', 'info'], `Default index pattern found`);
            }

            for(const item of list){
                if(item.title.includes('wazuh-monitoring-*') || item.id.includes('wazuh-monitoring-*')) continue;
                log('[initialize][checkKnownFields]', `Refreshing known fields for "index-pattern:${item.title}"`,'info')
                server.log([blueWazuh, 'initialize', 'info'], `Refreshing known fields for "index-pattern:${item.title}"`);
                await wzWrapper.updateIndexPatternKnownFields('index-pattern:' + item.id);
            }

            log('[initialize][checkKnownFields]', 'App ready to be used.','info')
            server.log([blueWazuh, 'initialize', 'info'], 'App ready to be used.');

            return;
        } catch (error){
            log('[initialize][checkKnownFields]', error.message || error);
            server.log([blueWazuh, 'server', 'error'], 'Error importing objects into elasticsearch.' +  error.message || error);
        }
    };

    // Creates the default index pattern
    const createIndexPattern = async () => {
        try {
            log('[initialize][createIndexPattern]', `Creating index pattern: ${defaultIndexPattern}`,'info')
            server.log([blueWazuh, 'initialize', 'info'], `Creating index pattern: ${defaultIndexPattern}`);

            await wzWrapper.createIndexPattern(defaultIndexPattern);

            log('[initialize][createIndexPattern]', `Created index pattern: ${defaultIndexPattern}`,'info')
            server.log([blueWazuh, 'initialize', 'info'], 'Created index pattern: ' + defaultIndexPattern);

        } catch (error){
            log('[initialize][createIndexPattern]', error.message || error);
            server.log([blueWazuh, 'initialize', 'error'], 'Error creating index-pattern.');
        }
    };



    // Save Wazuh App setup
    const saveConfiguration = async () => {
        try{
            const shards = configurationFile && typeof configurationFile["wazuh-version.shards"] !== 'undefined' ?
                           configurationFile["wazuh-version.shards"] :
                           1;

            const replicas = configurationFile && typeof configurationFile["wazuh-version.replicas"] !== 'undefined' ?
                             configurationFile["wazuh-version.replicas"] :
                             1;


            const shard_configuration = {
                settings: {
                    index: {
                        number_of_shards  : shards,
                        number_of_replicas: replicas
                    }
                }
            };

            await wzWrapper.createWazuhVersionIndex(shard_configuration);

            const commonDate = new Date().toISOString();

            const configuration = {
                name            : 'Wazuh App',
                'app-version'   : packageJSON.version,
                revision        : packageJSON.revision,
                installationDate: commonDate,
                lastRestart     : commonDate
            };

            try{

                await wzWrapper.insertWazuhVersionConfiguration(configuration);

                log('[initialize][saveConfiguration]', 'Wazuh configuration inserted','info')
                server.log([blueWazuh, 'initialize', 'info'], 'Wazuh configuration inserted');

            } catch (error){
                log('[initialize][saveConfiguration]', error.message || error);
                server.log([blueWazuh, 'initialize', 'error'], 'Could not insert Wazuh configuration');
            }

            return;

        } catch (error){
            log('[initialize][saveConfiguration]', error.message || error);
            server.log([blueWazuh, 'initialize', 'error'], 'Error creating index .wazuh-version.');
        }
    };

    /**
     * Checks for new extensions added to the config.yml,
     * useful whenever a new extension is added and it's enabled by default.
     * An old app package needs to update its stored API entries, this way we have consistency
     * with the new extensions.
     */
    const checkAPIEntriesExtensions = async () => {
        try {
            log('[initialize][checkAPIEntriesExtensions]', `Checking extensions consistency for all API entries`,'info')
            server.log([blueWazuh, '[initialize][checkAPIEntriesExtensions]', 'info'],  `Checking extensions consistency for all API entries`)
             
            const apiEntries = await wzWrapper.getWazuhAPIEntries();
            const configFile = await getConfiguration();

            if (apiEntries && apiEntries.hits && apiEntries.hits.total > 0) {
                
                const currentExtensions = !configFile ? defaultExt : {};

                if(configFile) {
                    for(const key in defaultExt){
                        currentExtensions[key]  = typeof configFile['extensions.' + key] !== 'undefined' ?
                                                  configFile['extensions.' + key] :
                                                  defaultExt[key];
                    }
                }

                for(const item of apiEntries.hits.hits) {
                    for(const key in currentExtensions){ 
                        if(item && item._source && item._source.extensions && typeof item._source.extensions[key] !== 'undefined'){
                            continue;
                        } else {
                            if(item._source && item._source.extensions) {
                                item._source.extensions[key] = currentExtensions[key];
                            }
                        }
                    }
                    try {
                        await wzWrapper.updateWazuhIndexDocument(item._id,{ doc: { extensions: item._source.extensions } });
                        log('[initialize][checkAPIEntriesExtensions]', `Successfully updated API entry extensions with ID: ${item._id}`,'info')
                        server.log([blueWazuh, '[initialize][checkAPIEntriesExtensions]', 'info'],  `Successfully updated API entry extensions with ID: ${item._id}`)
                    } catch (error) {
                        log('[initialize][checkAPIEntriesExtensions]', `Error updating API entry with ID: ${item._id} due to ${error.message || error}`)
                        server.log([blueWazuh, '[initialize][checkAPIEntriesExtensions]', 'error'], `Error updating API entry extensions with ID: ${item._id} due to ${error.message || error}`);
                    }
                    
                }
            } else {
                log('[initialize][checkAPIEntriesExtensions]', 'There are no API entries, skipping extensions check','info')
                server.log([blueWazuh, '[initialize][checkAPIEntriesExtensions]', 'info'], 'There are no API entries, skipping extensions check')
            }

            return;
        } catch (error) {
            return Promise.reject(error);
        }
    }

    const checkWazuhIndex = async () => {
            try{
                log('[initialize][checkWazuhIndex]', 'Checking .wazuh index.','info')
                server.log([blueWazuh, 'initialize', 'info'], 'Checking .wazuh index.');

                const result = await wzWrapper.checkIfIndexExists('.wazuh');

                if (!result) {
                    const shards = configurationFile && typeof configurationFile["wazuh.shards"] !== 'undefined' ?
                                   configurationFile["wazuh.shards"] :
                                   1;

                    const replicas = configurationFile && typeof configurationFile["wazuh.replicas"] !== 'undefined' ?
                                     configurationFile["wazuh.replicas"] :
                                     1;

                    let configuration = {
                        "settings": {
                            "index": {
                                "number_of_shards": shards,
                                "number_of_replicas": replicas
                            }
                        }
                    };

                    try{
                        await wzWrapper.createWazuhIndex(configuration);

                        log('[initialize][checkWazuhIndex]', 'Index .wazuh created.','info')
                        server.log([blueWazuh, 'initialize', 'info'], 'Index .wazuh created.');

                    } catch(error) {
                        throw new Error('Error creating index .wazuh.');
                    }

                } else { 
                    
                    await checkAPIEntriesExtensions();
                
                    // The .wazuh index exists, we now proceed to check whether it's from an older version
                    try{
                        await wzWrapper.getOldWazuhSetup();

                        // Reindex!
                        return reindexOldVersion();

                    } catch(error) {
                        if (error.message && error.message !== 'Not Found') {
                            throw new Error(error.message || error);
                        }
                        server.log([blueWazuh, 'initialize', 'info'], 'No older .wazuh index found -> no need to reindex.');
                    }
                }

            } catch (error) {
                return Promise.reject(error);
            }
    }


    const checkWazuhVersionIndex = async () => {
        try {
            log('[initialize][checkWazuhVersionIndex]', 'Checking .wazuh-version index.','info')
            server.log([blueWazuh, 'initialize', 'info'], 'Checking .wazuh-version index.');

            try{
                await wzWrapper.getWazuhVersionIndex();
            } catch (error) {
                log('[initialize][checkWazuhVersionIndex]','.wazuh-version document does not exist. Initializating configuration...','info');
                server.log([blueWazuh, 'initialize', 'info'], '.wazuh-version document does not exist. Initializating configuration...');

                // Save Setup Info
                await saveConfiguration(defaultIndexPattern);
            }

            server.log([blueWazuh, 'initialize', 'info'], '.wazuh-version document already exists. Updating version information...');

            await wzWrapper.updateWazuhVersionIndexLastRestart(packageJSON.version,packageJSON.revision);

            server.log([blueWazuh, 'initialize', 'info'], 'Successfully updated .wazuh-version index');

        } catch (error) {
            return Promise.reject(error);
        }
    }

    // Init function. Check for "wazuh-version" document existance.
    const init = async () => {
        try {
            await Promise.all([
                checkWazuhIndex(),
                checkWazuhVersionIndex(),
                checkKnownFields()
            ]);
        } catch (error){
            log('[initialize][init]', error.message || error);
            server.log([blueWazuh, '[initialize][init]', 'error'], error.message || error);
            return Promise.reject(error)
        }
    };

    const createKibanaTemplate = () => {
        log('[initialize][createKibanaTemplate]', `Creating template for ${wzWrapper.WZ_KIBANA_INDEX}`,'info')
        server.log([blueWazuh, 'initialize', 'info'], `Creating template for ${wzWrapper.WZ_KIBANA_INDEX}`);

        try {
            kibana_template.template = wzWrapper.WZ_KIBANA_INDEX + '*'
        } catch (error) {
            log('[initialize][createKibanaTemplate]', error.message || error);
            server.log([blueWazuh, 'initialize', 'error'], `Could not read the ${wzWrapper.WZ_KIBANA_INDEX} template file.`);
            server.log([blueWazuh, 'initialize', 'error'], 'Exception: ' + error.message || error);
        }

        return wzWrapper.putWazuhKibanaTemplate(kibana_template);
    };



    const createEmptyKibanaIndex = async () => {
        try {
            await wzWrapper.createEmptyKibanaIndex()
            log('[initialize][checkKibanaStatus]', `Successfully created ${wzWrapper.WZ_KIBANA_INDEX} index.`,'info')
            server.log([blueWazuh, 'initialize', 'info'], `Successfully created ${wzWrapper.WZ_KIBANA_INDEX} index.`);
            await init();
            return;
        } catch (error) {
            return Promise.reject(new Error(`Error creating ${wzWrapper.WZ_KIBANA_INDEX} index due to ${error.message || error}`))
        }
    }

    const fixKibanaTemplate = async () => {
        try {
            await createKibanaTemplate();
            log('[initialize][checkKibanaStatus]', `Successfully created ${wzWrapper.WZ_KIBANA_INDEX} template.`,'info')
            server.log([blueWazuh, 'initialize', 'info'], `Successfully created ${wzWrapper.WZ_KIBANA_INDEX} template.`);
            await createEmptyKibanaIndex();
            return;
        } catch (error) {
            return Promise.reject(new Error(`Error creating template for ${wzWrapper.WZ_KIBANA_INDEX} due to ${error.message || error}`))
        }
    }

    const getTemplateByName = async () => {
        try {
            await wzWrapper.getTemplateByName('wazuh-kibana')
            log('[initialize][checkKibanaStatus]', `No need to create the ${wzWrapper.WZ_KIBANA_INDEX} template, already exists.`,'info')
            server.log([blueWazuh, 'initialize', 'info'], `No need to create the ${wzWrapper.WZ_KIBANA_INDEX} template, already exists.`);
            await createEmptyKibanaIndex();
            return;
        } catch (error) {
            log('[initialize][checkKibanaStatus]', error.message || error);
            return fixKibanaTemplate();
        }
    }

    // Does Kibana index exist?
    const checkKibanaStatus = async () => {
        try {
            const data = await wzWrapper.checkIfIndexExists(wzWrapper.WZ_KIBANA_INDEX);
            if (data) {
                // It exists, initialize!
                await init();
            } else {
                // No Kibana index created...
                log('[initialize][checkKibanaStatus]', 'Didn\'t find ' + wzWrapper.WZ_KIBANA_INDEX + ' index...','info')
                server.log([blueWazuh, 'initialize', 'info'], 'Didn\'t find ' + wzWrapper.WZ_KIBANA_INDEX + ' index...');
                await getTemplateByName();
            }
        } catch (error) {
            log('[initialize][checkKibanaStatus]',error.message || error);
            server.log([blueWazuh, 'initialize (checkKibanaStatus)', 'error'], error.message || error);
        }
    };

    // Wait until Elasticsearch js is ready
    const checkStatus = async () => {
        try{
            await server.plugins.elasticsearch.waitUntilReady();
            return checkKibanaStatus();
        } catch (error){
            log('[initialize][checkStatus]','Waiting for elasticsearch plugin to be ready...','info');
            server.log([blueWazuh, 'initialize', 'info'], 'Waiting for elasticsearch plugin to be ready...');
            setTimeout(() => checkStatus(), 3000);
        }
    };

    const updateClusterInformation = async config => {
        try {
            await wzWrapper.updateWazuhIndexDocument(config.id,{
                'doc': {
                    "api_user"    : config.api_user,
                    "api_password": config.api_password,
                    "url"         : config.url,
                    "api_port"    : config.api_port,
                    "manager"     : config.manager,
                    "cluster_info": {
                        "manager": config.manager,
                        "node"   : config.cluster_info.node,
                        "cluster": config.cluster_info.cluster,
                        "status" : config.cluster_info.status
                    },
                }
            })

            log('[initialize][updateClusterInformation]', `Successfully updated proper cluster information for ${config.manager}`,'info')
            server.log([blueWazuh, 'updateClusterInformation', 'info'], `Successfully updated proper cluster information for ${config.manager}`);

            return;

        } catch (error) {
            return Promise.reject(new Error(`Could not update proper cluster information for ${config.manager} due to ${error.message || error}`))
        }
    }

    const updateSingleHostInformation = async config => {
        try {
            await wzWrapper.updateWazuhIndexDocument(config.id, {
                'doc': {
                    "api_user"    : config.api_user,
                    "api_password": config.api_password,
                    "url"         : config.url,
                    "api_port"    : config.api_port,
                    "manager"     : config.manager,
                    "cluster_info": {
                        "manager": config.manager,
                        "node"   : "nodata",
                        "cluster": "nodata",
                        "status" : "disabled"
                    },
                }
            })

            log('[initialize][updateSingleHostInformation]', `Successfully updated proper single host information for ${config.manager}`,'info')
            server.log([blueWazuh, 'updateSingleHostInformation', 'info'], `Successfully updated proper single host information for ${config.manager}`);

            return;

        } catch (error) {
            return Promise.reject(new Error(`Could not update proper single host information for ${config.manager} due to ${error.message || error}`))
        }
    }

    const getNodeInformation = async config => {
        try {
            const response = await needle('get', `${config.url}:${config.api_port}/cluster/node`, {}, {
                headers: {
                    'wazuh-app-version': packageJSON.version
                },
                username: config.api_user,
                password:  Buffer.from(config.api_password, 'base64').toString("ascii"),
                rejectUnauthorized: !config.insecure
            })

            if (!response.body.error) {
                config.cluster_info = {};
                config.cluster_info.status = 'enabled';
                config.cluster_info.manager = config.manager;
                config.cluster_info.node = response.body.data.node;
                config.cluster_info.cluster = response.body.data.cluster;
            } else if (response.body.error) {
                log('[initialize][getNodeInformation]', `Could not get cluster/node information for ${config.manager} due to ${response.body.error || response.body}`);
                server.log([blueWazuh, 'reindex', 'error'], `Could not get cluster/node information for ${config.manager}`);
            }

            return;

        } catch (error) {
            return Promise.reject(error)
        }
    }

    const getClusterStatus = async config => {
        try {
            const response = await needle('get', `${config.url}:${config.api_port}/cluster/status`, {}, { // Checking the cluster status
                headers: {
                    'wazuh-app-version': packageJSON.version
                },
                username: config.api_user,
                password: Buffer.from(config.api_password, 'base64').toString("ascii"),
                rejectUnauthorized: !config.insecure
            })

            if (!response.body.error) {
                if (response.body.data.enabled === 'yes') { // If cluster mode is active
                    return getNodeInformation(config)
                }
                else { // Cluster mode is not active
                    config.cluster_info = {};
                    config.cluster_info.status = 'disabled';
                    config.cluster_info.cluster = 'Disabled';
                    config.cluster_info.manager = config.manager;
                }

                // We filled data for the API, let's insert it now
                return updateClusterInformation(config)
            } else {
                log('[initialize][getClusterStatus]', `Could not get cluster/status information for ${config.manager}`)
                server.log([blueWazuh, 'reindex', 'error'], `Could not get cluster/status information for ${config.manager}`);
                return;
            }

        } catch (error) {
            return Promise.reject(error);
        }
    }

    const checkVersion = async config => {
        try {
            const response = await needle('get', `${config.url}:${config.api_port}/version`, {}, {
                headers: {
                    'wazuh-app-version': packageJSON.version
                },
                username: config.api_user,
                password: Buffer.from(config.api_password, 'base64').toString("ascii"),
                rejectUnauthorized: !config.insecure
            })

            log('[initialize][checkVersion]', `API is reachable ${config.manager}`,'info')
            server.log([blueWazuh, 'reindex', 'info'], `API is reachable ${config.manager}`);
            if (parseInt(response.body.error) === 0 && response.body.data) {
                return getClusterStatus(config)
            } else {
                log('[initialize][checkVersion]', `The API responded with some kind of error for ${config.manager}`)
                server.log([blueWazuh, 'reindex', 'error'], `The API responded with some kind of error for ${config.manager}`);
                return;
            }
        } catch (error) {
            log('[initialize][checkVersion]', `API is NOT reachable ${config.manager} due to ${error.message || error}`);
            server.log([blueWazuh, 'reindex', 'info'], `API is NOT reachable ${config.manager}`);
            // We weren't able to reach the API, reorganize data and fill with sample node and cluster name information
            return updateSingleHostInformation(config);
        }
    }

    const reachAPI = async config => {
        try {
            const id = config._id;
            config = config._source;
            config.id = id;
            log('[initialize][reachAPI]', `Reaching ${config.manager}`,'info')
            server.log([blueWazuh, 'reindex', 'info'], `Reaching ${config.manager}`);

            if (config.cluster_info === undefined) {
                // No cluster_info in the API configuration data -> 2.x version
                await checkVersion(config)
            } else { // 3.x version
                // Nothing to be done, cluster_info is present
                log('[initialize][reachAPI]', `Nothing to be done for ${config.manager} as it is already a 3.x version.`,'info')
                server.log([blueWazuh, 'reindex', 'info'], `Nothing to be done for ${config.manager} as it is already a 3.x version.`);
            }

            return;
        } catch (error) {
            return Promise.reject(error);
        }
    };

    // Reindex a .wazuh index from 2.x-5.x or 3.x-5.x to .wazuh and .wazuh-version in 3.x-6.x
    const reindexOldVersion = async () => {
        try {
            log('[initialize][reindexOldVersion]',  `Old version detected. Proceeding to reindex.`,'info')
            server.log([blueWazuh, 'reindex', 'info'], `Old version detected. Proceeding to reindex.`);

            const configuration = {
                source: {
                    index: '.wazuh',
                    type : 'wazuh-configuration'
                },
                dest: {
                    index: '.old-wazuh'
                }
            };

            // Backing up .wazuh index
            await wzWrapper.reindexWithCustomConfiguration(configuration);

            log('[initialize][reindexOldVersion]',  'Successfully backed up .wazuh index','info')
            // And...this response does not take into acount new index population so...let's wait for it
            server.log([blueWazuh, 'reindex', 'info'], 'Successfully backed up .wazuh index');
            setTimeout(() => swapIndex(), 3000);

        } catch(error) {
            log('[initialize][reindexOldVersion]', `Could not begin the reindex process due to ${error.message || error}`);
            server.log([blueWazuh, 'reindex', 'error'], `Could not begin the reindex process due to ${error.message || error}`);
        }
    };

    const swapIndex = async () => {
        try {
            // Deleting old .wazuh index
            log('[initialize][swapIndex]', 'Deleting old .wazuh index','info');
            server.log([blueWazuh, 'reindex', 'info'], 'Deleting old .wazuh index.');

            await wzWrapper.deleteIndexByName('.wazuh');

            const configuration = {
                "source": {
                    "index": ".old-wazuh",
                    "type": "wazuh-configuration"
                },
                "dest": {
                    "index": ".wazuh"
                },
                "script": {
                    "source": "ctx._id = new Date().getTime()",
                    "lang": "painless"
                }
            };

            log('[initialize][swapIndex]', 'Reindexing into the new .wazuh','info');
            server.log([blueWazuh, 'reindex', 'info'], 'Reindexing into the new .wazuh');
            // Reindexing from .old-wazuh where the type of document is wazuh-configuration into the new index .wazuh
            await wzWrapper.reindexWithCustomConfiguration(configuration);

            // Now we need to properly replace the cluster_info into the configuration -> improvement: pagination?
            // And...this response does not take into acount new index population so...let's wait for it
            setTimeout(() => reachAPIs(), 3000);

        } catch(error) {
            log('[initialize][swapIndex]', `Could not reindex the new .wazuh due to ${error.message || error}`);
            server.log([blueWazuh, 'reindex', 'error'], `Could not reindex the new .wazuh due to ${error.message || error}`);
        }
    };

    const reachAPIs = async () => {
        try{
            const data = await wzWrapper.searchIndexByName('.wazuh');
            const promises = [];
            for (let item of data.hits.hits) {
                promises.push(reachAPI(item));
            }
            await Promise.all(promises);
        } catch(error){
            log('[initialize][reachAPIs]',`Something happened while getting old API configuration data due to ${error.message || error}`);
            server.log([blueWazuh, 'reindex', 'error'], `Something happened while getting old API configuration data due to ${error.message || error}`);
        }
    };

    // Check Kibana index and if it is prepared, start the initialization of Wazuh App.
    checkStatus();

};<|MERGE_RESOLUTION|>--- conflicted
+++ resolved
@@ -52,16 +52,10 @@
     const checkKnownFields = async () => {
         try {
             const xpack = await wzWrapper.getPlugins();
-<<<<<<< HEAD
-            log('[initialize][checkKnownFields]', `x-pack enabled and using security: ${typeof xpack === 'string' && xpack.includes('x-pack') ? 'yes' : 'no'}`,'info')
-            server.log([blueWazuh, 'initialize', 'info'], `x-pack enabled and using security: ${typeof xpack === 'string' && xpack.includes('x-pack') ? 'yes' : 'no'}`);
-
-=======
 
             log('[initialize][checkKnownFields]', `x-pack enabled: ${typeof xpack === 'string' && xpack.includes('x-pack') ? 'yes' : 'no'}`,'info');
-            server.log([blueWazuh, 'initialize', 'info'], `x-pack enabled: ${typeof xpack === 'string' && xpack.includes('x-pack') ? 'yes' : 'no'}`);  
-                    
->>>>>>> 2c9df99a
+            server.log([blueWazuh, 'initialize', 'info'], `x-pack enabled: ${typeof xpack === 'string' && xpack.includes('x-pack') ? 'yes' : 'no'}`);
+
             const indexPatternList = await wzWrapper.getAllIndexPatterns();
 
             log('[initialize][checkKnownFields]', `Found ${indexPatternList.hits.total} index patterns`,'info')
@@ -216,12 +210,12 @@
         try {
             log('[initialize][checkAPIEntriesExtensions]', `Checking extensions consistency for all API entries`,'info')
             server.log([blueWazuh, '[initialize][checkAPIEntriesExtensions]', 'info'],  `Checking extensions consistency for all API entries`)
-             
+
             const apiEntries = await wzWrapper.getWazuhAPIEntries();
             const configFile = await getConfiguration();
 
             if (apiEntries && apiEntries.hits && apiEntries.hits.total > 0) {
-                
+
                 const currentExtensions = !configFile ? defaultExt : {};
 
                 if(configFile) {
@@ -233,7 +227,7 @@
                 }
 
                 for(const item of apiEntries.hits.hits) {
-                    for(const key in currentExtensions){ 
+                    for(const key in currentExtensions){
                         if(item && item._source && item._source.extensions && typeof item._source.extensions[key] !== 'undefined'){
                             continue;
                         } else {
@@ -250,7 +244,7 @@
                         log('[initialize][checkAPIEntriesExtensions]', `Error updating API entry with ID: ${item._id} due to ${error.message || error}`)
                         server.log([blueWazuh, '[initialize][checkAPIEntriesExtensions]', 'error'], `Error updating API entry extensions with ID: ${item._id} due to ${error.message || error}`);
                     }
-                    
+
                 }
             } else {
                 log('[initialize][checkAPIEntriesExtensions]', 'There are no API entries, skipping extensions check','info')
@@ -298,10 +292,10 @@
                         throw new Error('Error creating index .wazuh.');
                     }
 
-                } else { 
-                    
+                } else {
+
                     await checkAPIEntriesExtensions();
-                
+
                     // The .wazuh index exists, we now proceed to check whether it's from an older version
                     try{
                         await wzWrapper.getOldWazuhSetup();
