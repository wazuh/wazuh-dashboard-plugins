<<<<<<< HEAD
export default [
=======
/*
 * Wazuh app - Module for Agents/Audit visualizations
 * Copyright (C) 2018 Wazuh, Inc.
 *
 * This program is free software; you can redistribute it and/or modify
 * it under the terms of the GNU General Public License as published by
 * the Free Software Foundation; either version 2 of the License, or
 * (at your option) any later version.
 *
 * Find more information about this on the LICENSE file.
 */

module.exports = [{
        "_id": "Wazuh-App-Agents-Audit-New-files-metric",
        "_source": {
            "title": "Wazuh App Agents Audit New files metric",
            "visState": "{\"title\":\"Wazuh App Agents Audit New files metric\",\"type\":\"metric\",\"params\":{\"addTooltip\":true,\"addLegend\":false,\"type\":\"gauge\",\"gauge\":{\"verticalSplit\":false,\"autoExtend\":false,\"percentageMode\":false,\"gaugeType\":\"Metric\",\"gaugeStyle\":\"Full\",\"backStyle\":\"Full\",\"orientation\":\"vertical\",\"colorSchema\":\"Green to Red\",\"gaugeColorMode\":\"None\",\"useRange\":false,\"colorsRange\":[{\"from\":0,\"to\":100}],\"invertColors\":false,\"labels\":{\"show\":true,\"color\":\"black\"},\"scale\":{\"show\":false,\"labels\":false,\"color\":\"#333\",\"width\":2},\"type\":\"simple\",\"style\":{\"fontSize\":20,\"bgColor\":false,\"labelColor\":false,\"subText\":\"\"}}},\"aggs\":[{\"id\":\"1\",\"enabled\":true,\"type\":\"count\",\"schema\":\"metric\",\"params\":{\"customLabel\":\"New files\"}}]}",
            "uiStateJSON": "{\"vis\":{\"defaultColors\":{\"0 - 100\":\"rgb(0,104,55)\"}}}",
            "description": "",
            "version": 1,
            "kibanaSavedObjectMeta": {
                "searchSourceJSON": "{\"index\":\"wazuh-alerts\",\"filter\":[],\"query\":{\"query\":\"\",\"language\":\"lucene\"}}"
            }
        },
        "_type": "visualization"
    },
>>>>>>> 1c733de0
    {
        "_id": "Wazuh-App-Agents-Audit-Read-files-metric",
        "_source": {
            "title": "Wazuh App Agents Audit Read files metric",
            "visState": "{\"title\":\"Wazuh App Agents Audit Read files metric\",\"type\":\"metric\",\"params\":{\"addTooltip\":true,\"addLegend\":false,\"type\":\"gauge\",\"gauge\":{\"verticalSplit\":false,\"autoExtend\":false,\"percentageMode\":false,\"gaugeType\":\"Metric\",\"gaugeStyle\":\"Full\",\"backStyle\":\"Full\",\"orientation\":\"vertical\",\"colorSchema\":\"Green to Red\",\"gaugeColorMode\":\"None\",\"useRange\":false,\"colorsRange\":[{\"from\":0,\"to\":100}],\"invertColors\":false,\"labels\":{\"show\":true,\"color\":\"black\"},\"scale\":{\"show\":false,\"labels\":false,\"color\":\"#333\",\"width\":2},\"type\":\"simple\",\"style\":{\"fontSize\":20,\"bgColor\":false,\"labelColor\":false,\"subText\":\"\"}}},\"aggs\":[{\"id\":\"1\",\"enabled\":true,\"type\":\"count\",\"schema\":\"metric\",\"params\":{\"customLabel\":\"Read files\"}}]}",
            "uiStateJSON": "{\"vis\":{\"defaultColors\":{\"0 - 100\":\"rgb(0,104,55)\"}}}",
            "description": "",
            "version": 1,
            "kibanaSavedObjectMeta": {
                "searchSourceJSON": "{\"index\":\"wazuh-alerts\",\"filter\":[],\"query\":{\"query\":\"rule.groups: audit AND rule.id: 80784\",\"language\":\"lucene\"}}"
            }
        },
        "_type": "visualization"
    },
    {
        "_id": "Wazuh-App-Agents-Audit-Modified-files-metric",
        "_source": {
            "title": "Wazuh App Agents Audit Modified files metric",
            "visState": "{\"title\":\"Wazuh App Agents Audit Modified files metric\",\"type\":\"metric\",\"params\":{\"addTooltip\":true,\"addLegend\":false,\"type\":\"gauge\",\"gauge\":{\"verticalSplit\":false,\"autoExtend\":false,\"percentageMode\":false,\"gaugeType\":\"Metric\",\"gaugeStyle\":\"Full\",\"backStyle\":\"Full\",\"orientation\":\"vertical\",\"colorSchema\":\"Green to Red\",\"gaugeColorMode\":\"None\",\"useRange\":false,\"colorsRange\":[{\"from\":0,\"to\":100}],\"invertColors\":false,\"labels\":{\"show\":true,\"color\":\"black\"},\"scale\":{\"show\":false,\"labels\":false,\"color\":\"#333\",\"width\":2},\"type\":\"simple\",\"style\":{\"fontSize\":20,\"bgColor\":false,\"labelColor\":false,\"subText\":\"\"}}},\"aggs\":[{\"id\":\"1\",\"enabled\":true,\"type\":\"count\",\"schema\":\"metric\",\"params\":{\"customLabel\":\"Modified files\"}}]}",
            "uiStateJSON": "{\"vis\":{\"defaultColors\":{\"0 - 100\":\"rgb(0,104,55)\"}}}",
            "description": "",
            "version": 1,
            "kibanaSavedObjectMeta": {
                "searchSourceJSON": "{\"index\":\"wazuh-alerts\",\"filter\":[],\"query\":{\"query\":\"rule.groups: audit AND rule.id: 80781\",\"language\":\"lucene\"}}"
            }
        },
        "_type": "visualization"
    },
    {
        "_id": "Wazuh-App-Agents-Audit-Removed-files-metric",
        "_source": {
            "title": "Wazuh App Agents Audit Removed files metric",
            "visState": "{\"title\":\"Wazuh App Agents Audit Removed files metric\",\"type\":\"metric\",\"params\":{\"addTooltip\":true,\"addLegend\":false,\"type\":\"gauge\",\"gauge\":{\"verticalSplit\":false,\"autoExtend\":false,\"percentageMode\":false,\"gaugeType\":\"Metric\",\"gaugeStyle\":\"Full\",\"backStyle\":\"Full\",\"orientation\":\"vertical\",\"colorSchema\":\"Green to Red\",\"gaugeColorMode\":\"None\",\"useRange\":false,\"colorsRange\":[{\"from\":0,\"to\":100}],\"invertColors\":false,\"labels\":{\"show\":true,\"color\":\"black\"},\"scale\":{\"show\":false,\"labels\":false,\"color\":\"#333\",\"width\":2},\"type\":\"simple\",\"style\":{\"fontSize\":20,\"bgColor\":false,\"labelColor\":false,\"subText\":\"\"}}},\"aggs\":[{\"id\":\"1\",\"enabled\":true,\"type\":\"count\",\"schema\":\"metric\",\"params\":{\"customLabel\":\"Removed files\"}}]}",
            "uiStateJSON": "{\"vis\":{\"defaultColors\":{\"0 - 100\":\"rgb(0,104,55)\"}}}",
            "description": "",
            "version": 1,
            "kibanaSavedObjectMeta": {
                "searchSourceJSON": "{\"index\":\"wazuh-alerts\",\"filter\":[],\"query\":{\"query\":\"rule.groups: audit AND rule.id: 80791\",\"language\":\"lucene\"}}"
            }
        },
        "_type": "visualization"
    },
    {
        "_id": "Wazuh-App-Agents-Audit-Latest-alert",
        "_source": {
            "title": "Wazuh App Agents Audit Latest alert",
            "visState": "{\"title\":\"Wazuh App Agents Audit Latest alert\",\"type\":\"table\",\"params\":{\"perPage\":10,\"showPartialRows\":false,\"showMeticsAtAllLevels\":false,\"sort\":{\"columnIndex\":null,\"direction\":null},\"showTotal\":false,\"totalFunc\":\"sum\"},\"aggs\":[{\"id\":\"1\",\"enabled\":true,\"type\":\"max\",\"schema\":\"metric\",\"params\":{\"field\":\"@timestamp\"}},{\"id\":\"2\",\"enabled\":true,\"type\":\"terms\",\"schema\":\"bucket\",\"params\":{\"field\":\"rule.description\",\"size\":1,\"order\":\"desc\",\"orderBy\":\"1\",\"customLabel\":\"Rule description\"}}]}",
            "uiStateJSON": "{\"vis\":{\"params\":{\"sort\":{\"columnIndex\":null,\"direction\":null}}}}",
            "description": "",
            "version": 1,
            "kibanaSavedObjectMeta": {
                "searchSourceJSON": "{\"index\":\"wazuh-alerts\",\"filter\":[],\"query\":{\"query\":\"rule.groups: audit\",\"language\":\"lucene\"}}"
            }
        },
        "_type": "visualization"
    },
    {
        "_id": "Wazuh-App-Agents-Audit-Groups",
        "_source": {
            "title": "Wazuh App Agents Audit Groups",
            "visState": "{\"title\":\"Wazuh App Agents Audit Groups\",\"type\":\"pie\",\"params\":{\"type\":\"pie\",\"addTooltip\":true,\"addLegend\":true,\"legendPosition\":\"right\",\"isDonut\":true},\"aggs\":[{\"id\":\"1\",\"enabled\":true,\"type\":\"count\",\"schema\":\"metric\",\"params\":{}},{\"id\":\"2\",\"enabled\":true,\"type\":\"terms\",\"schema\":\"segment\",\"params\":{\"field\":\"rule.groups\",\"size\":5,\"order\":\"desc\",\"orderBy\":\"1\"}}]}",
            "uiStateJSON": "{}",
            "description": "",
            "version": 1,
            "kibanaSavedObjectMeta": {
                "searchSourceJSON": "{\"index\":\"wazuh-alerts\",\"filter\":[],\"query\":{\"query\":\"rule.groups: audit\",\"language\":\"lucene\"}}"
            }
        },
        "_type": "visualization"
    },
    {
        "_id": "Wazuh-App-Agents-Audit-Directories",
        "_source": {
            "title": "Wazuh App Agents Audit Directories",
            "visState": "{\"title\":\"Wazuh App Agents Audit Directories\",\"type\":\"pie\",\"params\":{\"type\":\"pie\",\"addTooltip\":true,\"addLegend\":true,\"legendPosition\":\"right\",\"isDonut\":true},\"aggs\":[{\"id\":\"1\",\"enabled\":true,\"type\":\"count\",\"schema\":\"metric\",\"params\":{}},{\"id\":\"2\",\"enabled\":true,\"type\":\"terms\",\"schema\":\"segment\",\"params\":{\"field\":\"data.audit.directory.name\",\"size\":5,\"order\":\"desc\",\"orderBy\":\"1\"}}]}",
            "uiStateJSON": "{}",
            "description": "",
            "version": 1,
            "kibanaSavedObjectMeta": {
                "searchSourceJSON": "{\"index\":\"wazuh-alerts\",\"filter\":[],\"query\":{\"query\":\"rule.groups: audit\",\"language\":\"lucene\"}}"
            }
        },
        "_type": "visualization"
    },
    {
        "_id": "Wazuh-App-Agents-Audit-Files",
        "_source": {
            "title": "Wazuh App Agents Audit Files",
            "visState": "{\"title\":\"Wazuh App Agents Audit Files\",\"type\":\"pie\",\"params\":{\"type\":\"pie\",\"addTooltip\":true,\"addLegend\":true,\"legendPosition\":\"right\",\"isDonut\":true},\"aggs\":[{\"id\":\"1\",\"enabled\":true,\"type\":\"count\",\"schema\":\"metric\",\"params\":{}},{\"id\":\"2\",\"enabled\":true,\"type\":\"terms\",\"schema\":\"segment\",\"params\":{\"field\":\"data.audit.file.name\",\"size\":5,\"order\":\"desc\",\"orderBy\":\"1\"}}]}",
            "uiStateJSON": "{}",
            "description": "",
            "version": 1,
            "kibanaSavedObjectMeta": {
                "searchSourceJSON": "{\"index\":\"wazuh-alerts\",\"filter\":[],\"query\":{\"query\":\"rule.groups: audit\",\"language\":\"lucene\"}}"
            }
        },
        "_type": "visualization"
    },
    {
        "_id": "Wazuh-App-Agents-Audit-Alerts-over-time",
        "_source": {
            "title": "Wazuh App Agents Audit Alerts over time",
            "visState": "{\"title\":\"Wazuh App Agents Audit Alerts over time\",\"type\":\"area\",\"params\":{\"type\":\"area\",\"grid\":{\"categoryLines\":false,\"style\":{\"color\":\"#eee\"}},\"categoryAxes\":[{\"id\":\"CategoryAxis-1\",\"type\":\"category\",\"position\":\"bottom\",\"show\":true,\"style\":{},\"scale\":{\"type\":\"linear\"},\"labels\":{\"show\":true,\"truncate\":100},\"title\":{}}],\"valueAxes\":[{\"id\":\"ValueAxis-1\",\"name\":\"LeftAxis-1\",\"type\":\"value\",\"position\":\"left\",\"show\":true,\"style\":{},\"scale\":{\"type\":\"linear\",\"mode\":\"normal\"},\"labels\":{\"show\":true,\"rotate\":0,\"filter\":false,\"truncate\":100},\"title\":{\"text\":\"Count\"}}],\"seriesParams\":[{\"show\":\"true\",\"type\":\"area\",\"mode\":\"stacked\",\"data\":{\"label\":\"Count\",\"id\":\"1\"},\"drawLinesBetweenPoints\":true,\"showCircles\":true,\"interpolate\":\"linear\",\"valueAxis\":\"ValueAxis-1\"}],\"addTooltip\":true,\"addLegend\":true,\"legendPosition\":\"right\",\"times\":[],\"addTimeMarker\":false},\"aggs\":[{\"id\":\"1\",\"enabled\":true,\"type\":\"count\",\"schema\":\"metric\",\"params\":{}},{\"id\":\"3\",\"enabled\":true,\"type\":\"terms\",\"schema\":\"group\",\"params\":{\"field\":\"rule.description\",\"size\":5,\"order\":\"desc\",\"orderBy\":\"1\"}},{\"id\":\"2\",\"enabled\":true,\"type\":\"date_histogram\",\"schema\":\"segment\",\"params\":{\"field\":\"@timestamp\",\"interval\":\"h\",\"customInterval\":\"2h\",\"min_doc_count\":1,\"extended_bounds\":{}}}]}",
            "uiStateJSON": "{}",
            "description": "",
            "version": 1,
            "kibanaSavedObjectMeta": {
                "searchSourceJSON": "{\"index\":\"wazuh-alerts\",\"filter\":[],\"query\":{\"query\":\"rule.groups: audit\",\"language\":\"lucene\"}}"
            }
        },
        "_type": "visualization"
    },
    {
        "_id": "Wazuh-App-Agents-Audit-File-read-access",
        "_source": {
            "title": "Wazuh App Agents Audit File read access",
            "visState": "{\"title\":\"Wazuh App Agents Audit File read access\",\"type\":\"pie\",\"params\":{\"type\":\"pie\",\"addTooltip\":true,\"addLegend\":true,\"legendPosition\":\"right\",\"isDonut\":true},\"aggs\":[{\"id\":\"1\",\"enabled\":true,\"type\":\"count\",\"schema\":\"metric\",\"params\":{}},{\"id\":\"2\",\"enabled\":true,\"type\":\"terms\",\"schema\":\"segment\",\"params\":{\"field\":\"data.audit.file.name\",\"size\":5,\"order\":\"desc\",\"orderBy\":\"1\"}}]}",
            "uiStateJSON": "{}",
            "description": "",
            "version": 1,
            "kibanaSavedObjectMeta": {
                "searchSourceJSON": "{\"index\":\"wazuh-alerts\",\"filter\":[],\"query\":{\"query\":\"rule.groups: audit AND rule.id: 80784\",\"language\":\"lucene\"}}"
            }
        },
        "_type": "visualization"
    },
    {
        "_id": "Wazuh-App-Agents-Audit-File-write-access",
        "_source": {
            "title": "Wazuh App Agents Audit File write access",
            "visState": "{\"title\":\"Wazuh App Agents Audit File write access\",\"type\":\"pie\",\"params\":{\"type\":\"pie\",\"addTooltip\":true,\"addLegend\":true,\"legendPosition\":\"right\",\"isDonut\":true},\"aggs\":[{\"id\":\"1\",\"enabled\":true,\"type\":\"count\",\"schema\":\"metric\",\"params\":{}},{\"id\":\"2\",\"enabled\":true,\"type\":\"terms\",\"schema\":\"segment\",\"params\":{\"field\":\"data.audit.file.name\",\"size\":5,\"order\":\"desc\",\"orderBy\":\"1\"}}]}",
            "uiStateJSON": "{}",
            "description": "",
            "version": 1,
            "kibanaSavedObjectMeta": {
                "searchSourceJSON": "{\"index\":\"wazuh-alerts\",\"filter\":[],\"query\":{\"query\":\"rule.groups: audit AND rule.id: 80781\",\"language\":\"lucene\"}}"
            }
        },
        "_type": "visualization"
    },
    {
        "_id": "Wazuh-App-Agents-Audit-Commands",
        "_source": {
            "title": "Wazuh App Agents Audit Commands",
            "visState": "{\"title\":\"Wazuh App Agents Audit Commands\",\"type\":\"pie\",\"params\":{\"type\":\"pie\",\"addTooltip\":true,\"addLegend\":true,\"legendPosition\":\"right\",\"isDonut\":true},\"aggs\":[{\"id\":\"1\",\"enabled\":true,\"type\":\"count\",\"schema\":\"metric\",\"params\":{}},{\"id\":\"2\",\"enabled\":true,\"type\":\"terms\",\"schema\":\"segment\",\"params\":{\"field\":\"data.audit.command\",\"size\":10,\"order\":\"desc\",\"orderBy\":\"1\"}}]}",
            "uiStateJSON": "{}",
            "description": "",
            "version": 1,
            "kibanaSavedObjectMeta": {
                "searchSourceJSON": "{\"index\":\"wazuh-alerts\",\"filter\":[],\"query\":{\"query\":\"rule.groups: audit\",\"language\":\"lucene\"}}"
            }
        },
        "_type": "visualization"
    },
    {
        "_id": "Wazuh-App-Agents-Audit-Created-files",
        "_source": {
            "title": "Wazuh App Agents Audit Created files",
            "visState": "{\"title\":\"Wazuh App Agents Audit Created files\",\"type\":\"pie\",\"params\":{\"type\":\"pie\",\"addTooltip\":true,\"addLegend\":true,\"legendPosition\":\"right\",\"isDonut\":true},\"aggs\":[{\"id\":\"1\",\"enabled\":true,\"type\":\"count\",\"schema\":\"metric\",\"params\":{}},{\"id\":\"2\",\"enabled\":true,\"type\":\"terms\",\"schema\":\"segment\",\"params\":{\"field\":\"data.audit.file.name\",\"size\":5,\"order\":\"desc\",\"orderBy\":\"1\"}}]}",
            "uiStateJSON": "{}",
            "description": "",
            "version": 1,
            "kibanaSavedObjectMeta": {
                "searchSourceJSON": "{\"index\":\"wazuh-alerts\",\"filter\":[],\"query\":{\"query\":\"rule.groups: audit AND rule.id: 80790\",\"language\":\"lucene\"}}"
            }
        },
        "_type": "visualization"
    },
    {
        "_id": "Wazuh-App-Agents-Audit-Removed-files",
        "_source": {
            "title": "Wazuh App Agents Audit Removed files",
            "visState": "{\"title\":\"Wazuh App Agents Audit Removed files\",\"type\":\"pie\",\"params\":{\"type\":\"pie\",\"addTooltip\":true,\"addLegend\":true,\"legendPosition\":\"right\",\"isDonut\":true},\"aggs\":[{\"id\":\"1\",\"enabled\":true,\"type\":\"count\",\"schema\":\"metric\",\"params\":{}},{\"id\":\"2\",\"enabled\":true,\"type\":\"terms\",\"schema\":\"segment\",\"params\":{\"field\":\"data.audit.file.name\",\"size\":5,\"order\":\"desc\",\"orderBy\":\"1\"}}]}",
            "uiStateJSON": "{}",
            "description": "",
            "version": 1,
            "kibanaSavedObjectMeta": {
                "searchSourceJSON": "{\"index\":\"wazuh-alerts\",\"filter\":[],\"query\":{\"query\":\"rule.groups: audit AND rule.id: 80791\",\"language\":\"lucene\"}}"
            }
        },
        "_type": "visualization"
    },
    {
        "_id": "Wazuh-App-Agents-Audit-Last-alerts",
        "_type": "visualization",
        "_source": {
            "title": "Wazuh App Agents Audit Last alerts",
            "visState": "{\"title\":\"Wazuh App Agents Audit Last alerts\",\"type\":\"table\",\"params\":{\"perPage\":10,\"showPartialRows\":false,\"showMeticsAtAllLevels\":false,\"sort\":{\"columnIndex\":null,\"direction\":null},\"showTotal\":false,\"totalFunc\":\"sum\"},\"aggs\":[{\"id\":\"1\",\"enabled\":true,\"type\":\"count\",\"schema\":\"metric\",\"params\":{}},{\"id\":\"3\",\"enabled\":true,\"type\":\"terms\",\"schema\":\"bucket\",\"params\":{\"field\":\"rule.description\",\"otherBucket\":false,\"otherBucketLabel\":\"Other\",\"missingBucket\":false,\"missingBucketLabel\":\"Missing\",\"size\":50,\"order\":\"desc\",\"orderBy\":\"1\",\"customLabel\":\"Event\"}},{\"id\":\"4\",\"enabled\":true,\"type\":\"terms\",\"schema\":\"bucket\",\"params\":{\"field\":\"data.audit.exe\",\"otherBucket\":false,\"otherBucketLabel\":\"Other\",\"missingBucket\":false,\"missingBucketLabel\":\"Missing\",\"size\":10,\"order\":\"desc\",\"orderBy\":\"1\",\"customLabel\":\"Command\"}},{\"id\":\"5\",\"enabled\":true,\"type\":\"terms\",\"schema\":\"bucket\",\"params\":{\"field\":\"data.audit.type\",\"otherBucket\":false,\"otherBucketLabel\":\"Other\",\"missingBucket\":false,\"missingBucketLabel\":\"Missing\",\"size\":5,\"order\":\"desc\",\"orderBy\":\"1\",\"customLabel\":\"Type\"}}]}",
            "uiStateJSON": "{\"vis\":{\"params\":{\"sort\":{\"columnIndex\":null,\"direction\":null}}}}",
            "description": "",
            "version": 1,
            "kibanaSavedObjectMeta": {
                "searchSourceJSON": "{\"index\":\"wazuh-alerts\",\"filter\":[],\"query\":{\"query\":\"rule.groups: audit\",\"language\":\"lucene\"}}"
            }
        }
    }
]<|MERGE_RESOLUTION|>--- conflicted
+++ resolved
@@ -1,6 +1,3 @@
-<<<<<<< HEAD
-export default [
-=======
 /*
  * Wazuh app - Module for Agents/Audit visualizations
  * Copyright (C) 2018 Wazuh, Inc.
@@ -12,22 +9,7 @@
  *
  * Find more information about this on the LICENSE file.
  */
-
-module.exports = [{
-        "_id": "Wazuh-App-Agents-Audit-New-files-metric",
-        "_source": {
-            "title": "Wazuh App Agents Audit New files metric",
-            "visState": "{\"title\":\"Wazuh App Agents Audit New files metric\",\"type\":\"metric\",\"params\":{\"addTooltip\":true,\"addLegend\":false,\"type\":\"gauge\",\"gauge\":{\"verticalSplit\":false,\"autoExtend\":false,\"percentageMode\":false,\"gaugeType\":\"Metric\",\"gaugeStyle\":\"Full\",\"backStyle\":\"Full\",\"orientation\":\"vertical\",\"colorSchema\":\"Green to Red\",\"gaugeColorMode\":\"None\",\"useRange\":false,\"colorsRange\":[{\"from\":0,\"to\":100}],\"invertColors\":false,\"labels\":{\"show\":true,\"color\":\"black\"},\"scale\":{\"show\":false,\"labels\":false,\"color\":\"#333\",\"width\":2},\"type\":\"simple\",\"style\":{\"fontSize\":20,\"bgColor\":false,\"labelColor\":false,\"subText\":\"\"}}},\"aggs\":[{\"id\":\"1\",\"enabled\":true,\"type\":\"count\",\"schema\":\"metric\",\"params\":{\"customLabel\":\"New files\"}}]}",
-            "uiStateJSON": "{\"vis\":{\"defaultColors\":{\"0 - 100\":\"rgb(0,104,55)\"}}}",
-            "description": "",
-            "version": 1,
-            "kibanaSavedObjectMeta": {
-                "searchSourceJSON": "{\"index\":\"wazuh-alerts\",\"filter\":[],\"query\":{\"query\":\"\",\"language\":\"lucene\"}}"
-            }
-        },
-        "_type": "visualization"
-    },
->>>>>>> 1c733de0
+export default [
     {
         "_id": "Wazuh-App-Agents-Audit-Read-files-metric",
         "_source": {
