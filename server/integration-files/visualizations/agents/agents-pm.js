--- conflicted
+++ resolved
@@ -1,6 +1,3 @@
-<<<<<<< HEAD
-export default [
-=======
 /*
  * Wazuh app - Module for Agents/PM visualizations
  * Copyright (C) 2018 Wazuh, Inc.
@@ -12,22 +9,7 @@
  *
  * Find more information about this on the LICENSE file.
  */
-
-module.exports = [{
-        "_id": "Wazuh-App-Agents-PM-Alerts-over-time",
-        "_source": {
-            "title": "Wazuh App Agents PM Alerts over time",
-            "visState": "{\"title\":\"Wazuh App Agents PM Alerts over time\",\"type\":\"histogram\",\"params\":{\"type\":\"histogram\",\"grid\":{\"categoryLines\":false,\"style\":{\"color\":\"#eee\"}},\"categoryAxes\":[{\"id\":\"CategoryAxis-1\",\"type\":\"category\",\"position\":\"bottom\",\"show\":true,\"style\":{},\"scale\":{\"type\":\"linear\"},\"labels\":{\"show\":true,\"truncate\":100},\"title\":{}}],\"valueAxes\":[{\"id\":\"ValueAxis-1\",\"name\":\"LeftAxis-1\",\"type\":\"value\",\"position\":\"left\",\"show\":true,\"style\":{},\"scale\":{\"type\":\"linear\",\"mode\":\"normal\"},\"labels\":{\"show\":true,\"rotate\":0,\"filter\":false,\"truncate\":100},\"title\":{\"text\":\"Count\"}}],\"seriesParams\":[{\"show\":\"true\",\"type\":\"histogram\",\"mode\":\"stacked\",\"data\":{\"label\":\"Count\",\"id\":\"1\"},\"valueAxis\":\"ValueAxis-1\",\"drawLinesBetweenPoints\":true,\"showCircles\":true}],\"addTooltip\":true,\"addLegend\":false,\"legendPosition\":\"right\",\"times\":[],\"addTimeMarker\":false},\"aggs\":[{\"id\":\"1\",\"enabled\":true,\"type\":\"count\",\"schema\":\"metric\",\"params\":{}},{\"id\":\"2\",\"enabled\":true,\"type\":\"date_histogram\",\"schema\":\"segment\",\"params\":{\"field\":\"@timestamp\",\"interval\":\"h\",\"customInterval\":\"2h\",\"min_doc_count\":1,\"extended_bounds\":{}}}]}",
-            "uiStateJSON": "{\"vis\":{\"legendOpen\":false}}",
-            "description": "",
-            "version": 1,
-            "kibanaSavedObjectMeta": {
-                "searchSourceJSON": "{\"index\":\"wazuh-alerts\",\"filter\":[],\"query\":{\"query\":\"rule.groups: rootcheck\",\"language\":\"lucene\"}}"
-            }
-        },
-        "_type": "visualization"
-    },
->>>>>>> 1c733de0
+export default [
     {
         "_id": "Wazuh-App-Agents-PM-Top-5-CIS-Requirements",
         "_source": {
