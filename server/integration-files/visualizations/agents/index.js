--- conflicted
+++ resolved
@@ -20,11 +20,7 @@
 import virustotal from './agents-virustotal';
 import vuls from './agents-vuls';
 import osquery from './agents-osquery';
-<<<<<<< HEAD
-import configurationAssessment from './agents-configuration-assessment';
-=======
 import sca from './agents-sca';
->>>>>>> bc1dac71
 
 export {
   audit,
@@ -38,9 +34,5 @@
   virustotal,
   vuls,
   osquery,
-<<<<<<< HEAD
-  configurationAssessment
-=======
   sca
->>>>>>> bc1dac71
 };