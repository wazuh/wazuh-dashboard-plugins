--- conflicted
+++ resolved
@@ -1,6 +1,3 @@
-<<<<<<< HEAD
-export default [
-=======
 /*
  * Wazuh app - Module for Agents/Vulnerabilities visualizations
  * Copyright (C) 2018 Wazuh, Inc.
@@ -12,22 +9,7 @@
  *
  * Find more information about this on the LICENSE file.
  */
-
-module.exports = [{
-        "_id": "Wazuh-App-Agents-VULS-Alerts-severity-over-time",
-        "_type": "visualization",
-        "_source": {
-            "title": "Wazuh App Agents VULS Alerts severity over time",
-            "visState": "{\"title\":\"Wazuh App Agents VULS Alerts severity over time\",\"type\":\"area\",\"params\":{\"type\":\"area\",\"grid\":{\"categoryLines\":false,\"style\":{\"color\":\"#eee\"}},\"categoryAxes\":[{\"id\":\"CategoryAxis-1\",\"type\":\"category\",\"position\":\"bottom\",\"show\":true,\"style\":{},\"scale\":{\"type\":\"linear\"},\"labels\":{\"show\":true,\"truncate\":100},\"title\":{}}],\"valueAxes\":[{\"id\":\"ValueAxis-1\",\"name\":\"LeftAxis-1\",\"type\":\"value\",\"position\":\"left\",\"show\":true,\"style\":{},\"scale\":{\"type\":\"linear\",\"mode\":\"normal\"},\"labels\":{\"show\":true,\"rotate\":0,\"filter\":false,\"truncate\":100},\"title\":{\"text\":\"Count\"}}],\"seriesParams\":[{\"show\":\"true\",\"type\":\"area\",\"mode\":\"stacked\",\"data\":{\"label\":\"Count\",\"id\":\"1\"},\"drawLinesBetweenPoints\":true,\"showCircles\":true,\"interpolate\":\"linear\",\"valueAxis\":\"ValueAxis-1\"}],\"addTooltip\":true,\"addLegend\":true,\"legendPosition\":\"right\",\"times\":[],\"addTimeMarker\":false},\"aggs\":[{\"id\":\"1\",\"enabled\":true,\"type\":\"count\",\"schema\":\"metric\",\"params\":{}},{\"id\":\"2\",\"enabled\":true,\"type\":\"date_histogram\",\"schema\":\"segment\",\"params\":{\"field\":\"@timestamp\",\"interval\":\"auto\",\"customInterval\":\"2h\",\"min_doc_count\":1,\"extended_bounds\":{}}},{\"id\":\"3\",\"enabled\":true,\"type\":\"terms\",\"schema\":\"group\",\"params\":{\"field\":\"data.vulnerability.severity\",\"size\":5,\"order\":\"desc\",\"orderBy\":\"1\",\"customLabel\":\"Severity\"}}]}",
-            "uiStateJSON": "{}",
-            "description": "",
-            "version": 1,
-            "kibanaSavedObjectMeta": {
-                "searchSourceJSON": "{\"index\":\"wazuh-alerts\",\"filter\":[],\"query\":{\"query\":\"rule.groups: vulnerability-detector\",\"language\":\"lucene\"}}"
-            }
-        }
-    },
->>>>>>> 1c733de0
+export default [
     {
         "_id": "Wazuh-App-Agents-VULS-Alerts-summary",
         "_type": "visualization",
