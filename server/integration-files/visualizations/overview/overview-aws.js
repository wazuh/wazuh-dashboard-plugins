<<<<<<< HEAD
export default [
=======
/*
 * Wazuh app - Module for Overview/AWS visualizations
 * Copyright (C) 2018 Wazuh, Inc.
 *
 * This program is free software; you can redistribute it and/or modify
 * it under the terms of the GNU General Public License as published by
 * the Free Software Foundation; either version 2 of the License, or
 * (at your option) any later version.
 *
 * Find more information about this on the LICENSE file.
 */

module.exports = [{
        "_id": "Wazuh-App-Overview-AWS-Metric-Authorize-security",
        "_source": {
            "title": "Wazuh App Overview AWS Metric Authorize security",
            "visState": "{\"title\":\"Wazuh App Overview AWS Metric Authorize security\",\"type\":\"metric\",\"params\":{\"addTooltip\":true,\"addLegend\":false,\"type\":\"metric\",\"metric\":{\"percentageMode\":false,\"useRanges\":false,\"colorSchema\":\"Green to Red\",\"metricColorMode\":\"None\",\"colorsRange\":[{\"from\":0,\"to\":10000}],\"labels\":{\"show\":true},\"invertColors\":false,\"style\":{\"bgFill\":\"#000\",\"bgColor\":false,\"labelColor\":false,\"subText\":\"\",\"fontSize\":20}}},\"aggs\":[{\"id\":\"1\",\"enabled\":true,\"type\":\"count\",\"schema\":\"metric\",\"params\":{\"customLabel\":\"Authorized security groups\"}}]}",
            "uiStateJSON": "{}",
            "description": "",
            "version": 1,
            "kibanaSavedObjectMeta": {
                "searchSourceJSON": "{\"index\":\"wazuh-alerts\",\"filter\":[],\"query\":{\"query\":\"rule.groups: amazon AND rule.description: *AuthorizeSecurity*\",\"language\":\"lucene\"}}"
            }
        },
        "_type": "visualization"
    },
>>>>>>> 1c733de0
    {
        "_id": "Wazuh-App-Overview-AWS-Metric-Revoke-security",
        "_source": {
            "title": "Wazuh App Overview AWS Metric Revoke security",
            "visState": "{\"title\":\"Wazuh App Overview AWS Metric Revoke security\",\"type\":\"metric\",\"params\":{\"addTooltip\":true,\"addLegend\":false,\"type\":\"metric\",\"metric\":{\"percentageMode\":false,\"useRanges\":false,\"colorSchema\":\"Green to Red\",\"metricColorMode\":\"None\",\"colorsRange\":[{\"from\":0,\"to\":10000}],\"labels\":{\"show\":true},\"invertColors\":false,\"style\":{\"bgFill\":\"#000\",\"bgColor\":false,\"labelColor\":false,\"subText\":\"\",\"fontSize\":20}}},\"aggs\":[{\"id\":\"1\",\"enabled\":true,\"type\":\"count\",\"schema\":\"metric\",\"params\":{\"customLabel\":\"Revoked security groups\"}}]}",
            "uiStateJSON": "{}",
            "description": "",
            "version": 1,
            "kibanaSavedObjectMeta": {
                "searchSourceJSON": "{\"index\":\"wazuh-alerts\",\"filter\":[],\"query\":{\"query\":\"rule.groups: amazon AND rule.description: *RevokeSecurity*\",\"language\":\"lucene\"}}"
            }
        },
        "_type": "visualization"
    },
    {
        "_id": "Wazuh-App-Overview-AWS-Instances",
        "_source": {
            "title": "Wazuh App Overview AWS Instances",
            "visState": "{\"title\":\"Wazuh App Overview AWS Instances\",\"type\":\"histogram\",\"params\":{\"type\":\"histogram\",\"grid\":{\"categoryLines\":false,\"style\":{\"color\":\"#eee\"}},\"categoryAxes\":[{\"id\":\"CategoryAxis-1\",\"type\":\"category\",\"position\":\"bottom\",\"show\":true,\"style\":{},\"scale\":{\"type\":\"linear\"},\"labels\":{\"show\":true,\"truncate\":100},\"title\":{}}],\"valueAxes\":[{\"id\":\"ValueAxis-1\",\"name\":\"LeftAxis-1\",\"type\":\"value\",\"position\":\"left\",\"show\":true,\"style\":{},\"scale\":{\"type\":\"linear\",\"mode\":\"normal\"},\"labels\":{\"show\":true,\"rotate\":0,\"filter\":false,\"truncate\":100},\"title\":{\"text\":\"Count\"}}],\"seriesParams\":[{\"show\":\"true\",\"type\":\"histogram\",\"mode\":\"stacked\",\"data\":{\"label\":\"Count\",\"id\":\"1\"},\"valueAxis\":\"ValueAxis-1\",\"drawLinesBetweenPoints\":true,\"showCircles\":true}],\"addTooltip\":true,\"addLegend\":false,\"legendPosition\":\"right\",\"times\":[],\"addTimeMarker\":false},\"aggs\":[{\"id\":\"1\",\"enabled\":true,\"type\":\"count\",\"schema\":\"metric\",\"params\":{}},{\"id\":\"2\",\"enabled\":true,\"type\":\"terms\",\"schema\":\"segment\",\"params\":{\"field\":\"data.aws.eventName\",\"size\":5,\"order\":\"desc\",\"orderBy\":\"1\",\"customLabel\":\"Instance state\"}}]}",
            "uiStateJSON": "{}",
            "description": "",
            "version": 1,
            "kibanaSavedObjectMeta": {
                "searchSourceJSON": "{\"index\":\"wazuh-alerts\",\"filter\":[],\"query\":{\"query\":\"rule.groups: amazon AND data.aws.eventName: *Instances*\",\"language\":\"lucene\"}}"
            }
        },
        "_type": "visualization"
    },
    {
        "_id": "Wazuh-App-Overview-AWS-Metric-Successful-logins",
        "_source": {
            "title": "Wazuh App Overview AWS Metric Successful logins",
            "visState": "{\"title\":\"Wazuh App Overview AWS Metric Successful logins\",\"type\":\"metric\",\"params\":{\"addTooltip\":true,\"addLegend\":false,\"type\":\"metric\",\"metric\":{\"percentageMode\":false,\"useRanges\":false,\"colorSchema\":\"Green to Red\",\"metricColorMode\":\"None\",\"colorsRange\":[{\"from\":0,\"to\":10000}],\"labels\":{\"show\":true},\"invertColors\":false,\"style\":{\"bgFill\":\"#000\",\"bgColor\":false,\"labelColor\":false,\"subText\":\"\",\"fontSize\":20}}},\"aggs\":[{\"id\":\"1\",\"enabled\":true,\"type\":\"count\",\"schema\":\"metric\",\"params\":{\"customLabel\":\"Successful logins\"}}]}",
            "uiStateJSON": "{}",
            "description": "",
            "version": 1,
            "kibanaSavedObjectMeta": {
                "searchSourceJSON": "{\"index\":\"wazuh-alerts\",\"filter\":[],\"query\":{\"query\":\"rule.groups: amazon AND rule.description: *Login?Success*\",\"language\":\"lucene\"}}"
            }
        },
        "_type": "visualization"
    },
    {
        "_id": "Wazuh-App-Overview-AWS-Most-active-user",
        "_source": {
            "title": "Wazuh App Overview AWS Most active user",
            "visState": "{\"title\":\"Wazuh App Overview AWS Most active user\",\"type\":\"table\",\"params\":{\"perPage\":10,\"showPartialRows\":false,\"showMeticsAtAllLevels\":false,\"sort\":{\"columnIndex\":null,\"direction\":null},\"showTotal\":false,\"totalFunc\":\"sum\"},\"aggs\":[{\"id\":\"1\",\"enabled\":true,\"type\":\"count\",\"schema\":\"metric\",\"params\":{}},{\"id\":\"2\",\"enabled\":true,\"type\":\"terms\",\"schema\":\"bucket\",\"params\":{\"field\":\"data.aws.userIdentity.userName\",\"size\":1,\"order\":\"desc\",\"orderBy\":\"1\",\"customLabel\":\"User name\"}}]}",
            "uiStateJSON": "{\"vis\":{\"params\":{\"sort\":{\"columnIndex\":null,\"direction\":null}}}}",
            "description": "",
            "version": 1,
            "kibanaSavedObjectMeta": {
                "searchSourceJSON": "{\"index\":\"wazuh-alerts\",\"filter\":[],\"query\":{\"query\":\"\",\"language\":\"lucene\"}}"
            }
        },
        "_type": "visualization"
    },
    {
        "_id": "Wazuh-App-Overview-AWS-Security-groups-over-time",
        "_source": {
            "title": "Wazuh App Overview AWS Security groups over time",
            "visState": "{\"title\":\"Wazuh App Overview AWS Security groups over time\",\"type\":\"area\",\"params\":{\"type\":\"area\",\"grid\":{\"categoryLines\":false,\"style\":{\"color\":\"#eee\"}},\"categoryAxes\":[{\"id\":\"CategoryAxis-1\",\"type\":\"category\",\"position\":\"bottom\",\"show\":true,\"style\":{},\"scale\":{\"type\":\"linear\"},\"labels\":{\"show\":true,\"truncate\":100},\"title\":{}}],\"valueAxes\":[{\"id\":\"ValueAxis-1\",\"name\":\"LeftAxis-1\",\"type\":\"value\",\"position\":\"left\",\"show\":true,\"style\":{},\"scale\":{\"type\":\"linear\",\"mode\":\"normal\"},\"labels\":{\"show\":true,\"rotate\":0,\"filter\":false,\"truncate\":100},\"title\":{\"text\":\"Count\"}}],\"seriesParams\":[{\"show\":\"true\",\"type\":\"area\",\"mode\":\"stacked\",\"data\":{\"label\":\"Count\",\"id\":\"1\"},\"drawLinesBetweenPoints\":true,\"showCircles\":true,\"interpolate\":\"linear\",\"valueAxis\":\"ValueAxis-1\"}],\"addTooltip\":true,\"addLegend\":true,\"legendPosition\":\"right\",\"times\":[],\"addTimeMarker\":false},\"aggs\":[{\"id\":\"1\",\"enabled\":true,\"type\":\"count\",\"schema\":\"metric\",\"params\":{}},{\"id\":\"3\",\"enabled\":true,\"type\":\"terms\",\"schema\":\"group\",\"params\":{\"field\":\"rule.description\",\"size\":2,\"order\":\"desc\",\"orderBy\":\"1\"}},{\"id\":\"2\",\"enabled\":true,\"type\":\"date_histogram\",\"schema\":\"segment\",\"params\":{\"field\":\"@timestamp\",\"interval\":\"auto\",\"customInterval\":\"2h\",\"min_doc_count\":1,\"extended_bounds\":{}}}]}",
            "uiStateJSON": "{}",
            "description": "",
            "version": 1,
            "kibanaSavedObjectMeta": {
                "searchSourceJSON": "{\"index\":\"wazuh-alerts\",\"filter\":[],\"query\":{\"query\":\"rule.groups: amazon AND rule.description: *Security*\",\"language\":\"lucene\"}}"
            }
        },
        "_type": "visualization"
    },
    {
        "_id": "Wazuh-App-Overview-AWS-Success-login-Top-5-countries",
        "_source": {
            "title": "Wazuh App Overview AWS Success login Top 5 countries",
            "visState": "{\"title\":\"Wazuh App Overview AWS Success login Top 5 countries\",\"type\":\"pie\",\"params\":{\"type\":\"pie\",\"addTooltip\":true,\"addLegend\":true,\"legendPosition\":\"right\",\"isDonut\":true,\"labels\":{\"show\":false,\"values\":true,\"last_level\":true,\"truncate\":100}},\"aggs\":[{\"id\":\"1\",\"enabled\":true,\"type\":\"count\",\"schema\":\"metric\",\"params\":{}},{\"id\":\"2\",\"enabled\":true,\"type\":\"terms\",\"schema\":\"segment\",\"params\":{\"field\":\"GeoLocation.country_name\",\"size\":5,\"order\":\"desc\",\"orderBy\":\"1\",\"customLabel\":\"Country\"}}]}",
            "uiStateJSON": "{}",
            "description": "",
            "version": 1,
            "kibanaSavedObjectMeta": {
                "searchSourceJSON": "{\"index\":\"wazuh-alerts\",\"filter\":[],\"query\":{\"query\":\"rule.groups: amazon AND rule.description: *Login?Success*\",\"language\":\"lucene\"}}"
            }
        },
        "_type": "visualization"
    },
    {
        "_id": "Wazuh-App-Overview-AWS-Events-over-time",
        "_source": {
            "title": "Wazuh App Overview AWS Events over time",
            "visState": "{\"title\":\"Wazuh App Overview AWS Events over time\",\"type\":\"area\",\"params\":{\"type\":\"area\",\"grid\":{\"categoryLines\":false,\"style\":{\"color\":\"#eee\"}},\"categoryAxes\":[{\"id\":\"CategoryAxis-1\",\"type\":\"category\",\"position\":\"bottom\",\"show\":true,\"style\":{},\"scale\":{\"type\":\"linear\"},\"labels\":{\"show\":true,\"truncate\":100},\"title\":{}}],\"valueAxes\":[{\"id\":\"ValueAxis-1\",\"name\":\"LeftAxis-1\",\"type\":\"value\",\"position\":\"left\",\"show\":true,\"style\":{},\"scale\":{\"type\":\"linear\",\"mode\":\"normal\"},\"labels\":{\"show\":true,\"rotate\":0,\"filter\":false,\"truncate\":100},\"title\":{\"text\":\"Count\"}}],\"seriesParams\":[{\"show\":\"true\",\"type\":\"area\",\"mode\":\"stacked\",\"data\":{\"label\":\"Count\",\"id\":\"1\"},\"drawLinesBetweenPoints\":true,\"showCircles\":true,\"interpolate\":\"linear\",\"valueAxis\":\"ValueAxis-1\"}],\"addTooltip\":true,\"addLegend\":true,\"legendPosition\":\"right\",\"times\":[],\"addTimeMarker\":false},\"aggs\":[{\"id\":\"1\",\"enabled\":true,\"type\":\"count\",\"schema\":\"metric\",\"params\":{}},{\"id\":\"2\",\"enabled\":true,\"type\":\"date_histogram\",\"schema\":\"segment\",\"params\":{\"field\":\"@timestamp\",\"interval\":\"auto\",\"customInterval\":\"2h\",\"min_doc_count\":1,\"extended_bounds\":{}}},{\"id\":\"3\",\"enabled\":true,\"type\":\"terms\",\"schema\":\"group\",\"params\":{\"field\":\"data.aws.eventName\",\"size\":5,\"order\":\"desc\",\"orderBy\":\"1\",\"customLabel\":\"Event name\"}}]}",
            "uiStateJSON": "{}",
            "description": "",
            "version": 1,
            "kibanaSavedObjectMeta": {
                "searchSourceJSON": "{\"index\":\"wazuh-alerts\",\"filter\":[],\"query\":{\"query\":\"rule.groups: amazon\",\"language\":\"lucene\"}}"
            }
        },
        "_type": "visualization"
    },
    {
        "_id": "Wazuh-App-Overview-AWS-Event-sources-over-time",
        "_source": {
            "title": "Wazuh App Overview AWS Event sources over time",
            "visState": "{\"title\":\"Wazuh App Overview AWS Event sources over time\",\"type\":\"area\",\"params\":{\"type\":\"area\",\"grid\":{\"categoryLines\":false,\"style\":{\"color\":\"#eee\"}},\"categoryAxes\":[{\"id\":\"CategoryAxis-1\",\"type\":\"category\",\"position\":\"bottom\",\"show\":true,\"style\":{},\"scale\":{\"type\":\"linear\"},\"labels\":{\"show\":true,\"truncate\":100},\"title\":{}}],\"valueAxes\":[{\"id\":\"ValueAxis-1\",\"name\":\"LeftAxis-1\",\"type\":\"value\",\"position\":\"left\",\"show\":true,\"style\":{},\"scale\":{\"type\":\"linear\",\"mode\":\"normal\"},\"labels\":{\"show\":true,\"rotate\":0,\"filter\":false,\"truncate\":100},\"title\":{\"text\":\"Count\"}}],\"seriesParams\":[{\"show\":\"true\",\"type\":\"area\",\"mode\":\"stacked\",\"data\":{\"label\":\"Count\",\"id\":\"1\"},\"drawLinesBetweenPoints\":true,\"showCircles\":true,\"interpolate\":\"linear\",\"valueAxis\":\"ValueAxis-1\"}],\"addTooltip\":true,\"addLegend\":true,\"legendPosition\":\"right\",\"times\":[],\"addTimeMarker\":false},\"aggs\":[{\"id\":\"1\",\"enabled\":true,\"type\":\"count\",\"schema\":\"metric\",\"params\":{}},{\"id\":\"2\",\"enabled\":true,\"type\":\"date_histogram\",\"schema\":\"segment\",\"params\":{\"field\":\"@timestamp\",\"interval\":\"auto\",\"customInterval\":\"2h\",\"min_doc_count\":1,\"extended_bounds\":{}}},{\"id\":\"3\",\"enabled\":true,\"type\":\"terms\",\"schema\":\"group\",\"params\":{\"field\":\"data.aws.eventSource\",\"size\":5,\"order\":\"desc\",\"orderBy\":\"1\",\"customLabel\":\"Event source\"}}]}",
            "uiStateJSON": "{}",
            "description": "",
            "version": 1,
            "kibanaSavedObjectMeta": {
                "searchSourceJSON": "{\"index\":\"wazuh-alerts\",\"filter\":[],\"query\":{\"query\":\"rule.groups: amazon\",\"language\":\"lucene\"}}"
            }
        },
        "_type": "visualization"
    },
    {
        "_id": "Wazuh-App-Overview-AWS-Alerts-summary",
        "_type": "visualization",
        "_source": {
            "title": "Wazuh App Overview AWS Alerts summary",
            "visState": "{\"title\":\"Wazuh App Overview AWS Alerts summary\",\"type\":\"table\",\"params\":{\"perPage\":10,\"showPartialRows\":false,\"showMeticsAtAllLevels\":false,\"sort\":{\"columnIndex\":3,\"direction\":\"desc\"},\"showTotal\":false,\"totalFunc\":\"sum\"},\"aggs\":[{\"id\":\"1\",\"enabled\":true,\"type\":\"count\",\"schema\":\"metric\",\"params\":{}},{\"id\":\"4\",\"enabled\":true,\"type\":\"terms\",\"schema\":\"bucket\",\"params\":{\"field\":\"manager.name\",\"otherBucket\":false,\"otherBucketLabel\":\"Other\",\"missingBucket\":false,\"missingBucketLabel\":\"Missing\",\"size\":50,\"order\":\"desc\",\"orderBy\":\"1\",\"customLabel\":\"Manager\"}},{\"id\":\"3\",\"enabled\":true,\"type\":\"terms\",\"schema\":\"bucket\",\"params\":{\"field\":\"GeoLocation.country_name\",\"otherBucket\":false,\"otherBucketLabel\":\"Other\",\"missingBucket\":false,\"missingBucketLabel\":\"Missing\",\"size\":10,\"order\":\"desc\",\"orderBy\":\"1\",\"customLabel\":\"Country\"}},{\"id\":\"2\",\"enabled\":true,\"type\":\"terms\",\"schema\":\"bucket\",\"params\":{\"field\":\"rule.description\",\"otherBucket\":false,\"otherBucketLabel\":\"Other\",\"missingBucket\":false,\"missingBucketLabel\":\"Missing\",\"size\":10,\"order\":\"desc\",\"orderBy\":\"1\",\"customLabel\":\"Description\"}}]}",
            "uiStateJSON": "{\"vis\":{\"params\":{\"sort\":{\"columnIndex\":3,\"direction\":\"desc\"}}},\"spy\":{\"mode\":{\"name\":null,\"fill\":false}}}",
            "description": "",
            "version": 1,
            "kibanaSavedObjectMeta": {
                "searchSourceJSON": "{\"index\":\"wazuh-alerts\",\"filter\":[],\"query\":{\"query\":\"rule.groups: amazon\",\"language\":\"lucene\"}}"
            }
        }
    }
]<|MERGE_RESOLUTION|>--- conflicted
+++ resolved
@@ -1,6 +1,3 @@
-<<<<<<< HEAD
-export default [
-=======
 /*
  * Wazuh app - Module for Overview/AWS visualizations
  * Copyright (C) 2018 Wazuh, Inc.
@@ -12,22 +9,7 @@
  *
  * Find more information about this on the LICENSE file.
  */
-
-module.exports = [{
-        "_id": "Wazuh-App-Overview-AWS-Metric-Authorize-security",
-        "_source": {
-            "title": "Wazuh App Overview AWS Metric Authorize security",
-            "visState": "{\"title\":\"Wazuh App Overview AWS Metric Authorize security\",\"type\":\"metric\",\"params\":{\"addTooltip\":true,\"addLegend\":false,\"type\":\"metric\",\"metric\":{\"percentageMode\":false,\"useRanges\":false,\"colorSchema\":\"Green to Red\",\"metricColorMode\":\"None\",\"colorsRange\":[{\"from\":0,\"to\":10000}],\"labels\":{\"show\":true},\"invertColors\":false,\"style\":{\"bgFill\":\"#000\",\"bgColor\":false,\"labelColor\":false,\"subText\":\"\",\"fontSize\":20}}},\"aggs\":[{\"id\":\"1\",\"enabled\":true,\"type\":\"count\",\"schema\":\"metric\",\"params\":{\"customLabel\":\"Authorized security groups\"}}]}",
-            "uiStateJSON": "{}",
-            "description": "",
-            "version": 1,
-            "kibanaSavedObjectMeta": {
-                "searchSourceJSON": "{\"index\":\"wazuh-alerts\",\"filter\":[],\"query\":{\"query\":\"rule.groups: amazon AND rule.description: *AuthorizeSecurity*\",\"language\":\"lucene\"}}"
-            }
-        },
-        "_type": "visualization"
-    },
->>>>>>> 1c733de0
+export default [
     {
         "_id": "Wazuh-App-Overview-AWS-Metric-Revoke-security",
         "_source": {
