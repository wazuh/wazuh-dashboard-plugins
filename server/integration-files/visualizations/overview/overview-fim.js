--- conflicted
+++ resolved
@@ -22,11 +22,7 @@
       version: 1,
       kibanaSavedObjectMeta: {
         searchSourceJSON:
-<<<<<<< HEAD
-        '{"index":"wazuh-alerts","query":{"query":"","language":"lucene"},"filter":[]}'
-=======
           '{"index":"wazuh-alerts","query":{"query":"","language":"lucene"},"filter":[]}'
->>>>>>> 342120db
       }
     }
   },
