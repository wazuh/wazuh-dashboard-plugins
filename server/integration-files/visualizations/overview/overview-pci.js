--- conflicted
+++ resolved
@@ -1,6 +1,3 @@
-<<<<<<< HEAD
-export default [
-=======
 /*
  * Wazuh app - Module for Overview/PCI visualizations
  * Copyright (C) 2018 Wazuh, Inc.
@@ -12,22 +9,7 @@
  *
  * Find more information about this on the LICENSE file.
  */
-
-module.exports = [{
-        "_id": "Wazuh-App-Overview-PCI-DSS-Requirements-heatmap",
-        "_source": {
-            "title": "Wazuh App Overview PCI DSS Requirements heatmap",
-            "visState": "{\"title\":\"Wazuh App Overview PCI DSS Requirements heatmap\",\"type\":\"heatmap\",\"params\":{\"type\":\"heatmap\",\"addTooltip\":true,\"addLegend\":true,\"enableHover\":false,\"legendPosition\":\"right\",\"times\":[],\"colorsNumber\":4,\"colorSchema\":\"Reds\",\"setColorRange\":false,\"colorsRange\":[],\"invertColors\":false,\"percentageMode\":false,\"valueAxes\":[{\"show\":false,\"id\":\"ValueAxis-1\",\"type\":\"value\",\"scale\":{\"type\":\"linear\",\"defaultYExtents\":false},\"labels\":{\"show\":false,\"rotate\":0,\"color\":\"#555\"}}]},\"aggs\":[{\"id\":\"1\",\"enabled\":true,\"type\":\"count\",\"schema\":\"metric\",\"params\":{}},{\"id\":\"3\",\"enabled\":true,\"type\":\"terms\",\"schema\":\"group\",\"params\":{\"field\":\"agent.name\",\"size\":5,\"order\":\"desc\",\"orderBy\":\"1\",\"customLabel\":\"Agents\"}},{\"id\":\"2\",\"enabled\":true,\"type\":\"terms\",\"schema\":\"segment\",\"params\":{\"field\":\"rule.pci_dss\",\"size\":5,\"order\":\"desc\",\"orderBy\":\"1\",\"customLabel\":\"PCI DSS Requirements\"}}]}",
-            "uiStateJSON": "{\"vis\":{\"defaultColors\":{\"0 - 60\":\"rgb(255,245,240)\",\"60 - 120\":\"rgb(252,187,161)\",\"120 - 180\":\"rgb(251,106,74)\",\"180 - 240\":\"rgb(203,24,29)\"}}}",
-            "description": "",
-            "version": 1,
-            "kibanaSavedObjectMeta": {
-                "searchSourceJSON": "{\"index\":\"wazuh-alerts\",\"filter\":[],\"query\":{\"language\":\"lucene\",\"query\":\"\"}}"
-            }
-        },
-        "_type": "visualization"
-    },
->>>>>>> 1c733de0
+export default [
     {
         "_id": "Wazuh-App-Overview-PCI-DSS-requirements",
         "_source": {
