<<<<<<< HEAD
export default {
	"1.1.1": "A formal process for approving and testing all network connections and changes to the firewall and router configurations",
	"1.3.4": "Do not allow unauthorized outbound traffic from the cardholder data environment to the Internet.",
	"1.4": "Install personal firewall software or equivalent functionality on any portable computing devices (including company and/or employee-owned) that connect to the Internet when outside the network (for example, laptops used by employees), and which are also used to access the CDE. Firewall (or equivalent) configurations include:<br><ul><li>Specific configuration settings are defined.</li><li>Personal firewall (or equivalent functionality) is actively running.</li><li>Personal firewall (or equivalent functionality) is not alterable by users of the portable computing devices.</li></ul>",
	"2.2": "Develop configuration standards for all system components. Assure that these standards address all known security vulnerabilities and are consistent with industry accepted system hardening standards (CIS, ISO, SANS, NIST).",
	"2.2.2": "Enable only necessary services, protocols, daemons, etc., as required for the function of the system. ",
	"2.2.3": "Implement additional security features for any required services, protocols, or daemons that are considered to be insecure",
	"2.2.4": "Configure system security parameters to prevent misuse.",
	"4.1": "Use strong cryptography and security protocols (for example, SSL/TLS, IPSEC, SSH, etc.) to safeguard sensitive cardholder data during transmission over open, public networks, including the following:<br><ul><li>Only trusted keys and certificates are accepted.</li><li>The protocol in use only supports secure versions or configurations.</li><li>The encryption strength is appropriate for the encryption methodology in use</li></ul>",
	"5.1": "Deploy anti-virus software on all systems commonly affected by malicious software (particularly personal computers and servers).",
	"5.2": "Ensure that all anti-virus mechanisms are maintained as follows:<br><ul><li>Are kept current</li><li>Perform periodic scans</li><li>Generate audit logs which are retained per PCI DSS Requirement 10.7.</li></ul>",
	"6.2": "Ensure that all system components and software are protected from known vulnerabilities by installing applicable vendor-supplied security patches. Install critical security patches within one month of release.",
	"6.5": "Address common coding vulnerabilities in software development processes as follows:<br><ul><li>Train developers in secure coding techniques, including how to avoid common coding vulnerabilities, and understanding how sensitive data is handled in memory.</li><li>Develop applications based on secure coding guidelines</li></ul>",
	"6.5.1": "Injection flaws, particularly SQL injection. Also consider OS Command Injection, LDAP and XPath injection flaws as well as other injection flaws.",
	"6.5.2": "Buffer overflows",
	"6.5.5": "Improper error handling",
	"6.5.7": "Cross-site scripting (XSS)",
	"6.5.8": "Improper access control (such an insecure direct object references, failure to restrict URL access, directory traversal, and failure to restrict user access to functions).",
	"6.5.10": "Broken authentication and session management.",
	"6.6": "For public-facing web applications, address new threats and vulnerabilities on an ongoing basis and ensure these applications are protected against known attacks by either of the following methods:<ul><li>Reviewing public-facing web applications via manual or automated application vulnerability security assessment tools or methods, at least annually and after any changes</li><li>Installing an automated technical solution that detects and prevents web-based attacks (for example, a web-application firewall) in front of public-facing web applications, to continually check all traffic.</li></ul>",
	"8.1.2": "Control addition, deletion, and modification of user IDs, credentials, and other identifier objects.",
	"8.1.4": "Remove/disable inactive user accounts within 90 days.",
	"8.1.5": "Manage IDs used by third parties to access, support, or maintain system components via remote access as follows:<ul><li>Enabled only during the time period needed and disabled when not in use.</li><li>Monitored when in use.</li></ul>",
	"8.1.6": "Limit repeated access attempts by locking out the user ID after not more than six attempts.",
	"8.1.8": "If a session has been idle for more than 15 minutes, require the user to reauthenticate to re-activate the terminal or session.",
	"8.2.4": "Change user passwords/passphrases at least once every 90 days.",
	"8.5.1": "Additional requirement for service providers: Service providers with remote access to customer premises (for example, for support of POS systems or servers) must use a unique authentication credential (such as a password/phrase) for each customer.",
	"8.7": "All access to any database containing cardholder data (including access by applications, administrators, and all other users) is restricted as follows:<ul><li>All user access to, user queries of, and user actions on databases are through programmatic methods.</li><li>Only database administrators have the ability to directly access or query databases.</li><li>Application IDs for database applications can only be used by the applications (and not by individual users or other non-application processes).</li></ul>",
	"10.1": "Implement audit trails to link all access to system components to each individual user.",
	"10.2.1": "All individual user accesses to cardholder data",
	"10.2.2": "All actions taken by any individual with root or administrative privileges.",
	"10.2.4": "Invalid logical access attempts",
	"10.2.5": "Use of and changes to identification and authentication mechanisms including but not limited to creation of new accounts and elevation of privileges and all changes, additions, or deletions to accounts with root or administrative privileges.",
	"10.2.6": "Initialization, stopping, or pausing of the audit logs",
	"10.2.7": "Creation and deletion of system level objects",
	"10.5.2": "Protect audit trail files from unauthorized modifications",
	"10.5.5": "Use file integrity monitoring or change detection software on logs to ensure that existing log data cannot be changed without generating alerts (although new data being added should not cause an alert).",
	"10.4": "Using time-synchronization technology, synchronize all critical system clocks and times and ensure that the following is implemented for acquiring, distributing, and storing time.",
	"10.6": "Review logs and security events for all system components to identify anomalies or suspicious activity",
	"10.6.1": "Review the following at least daily: <br><ul><li>All security events</li><li>Logs of all system components that store, process, or transmit CHD and/or SAD, or that could</li>impact the security of CHD and/or SAD</li><li>Logs of all critical system components</li><li>Logs of all servers and system components that perform security functions (for example, firewalls, intrusion detection systems/intrusion prevention systems (IDS/IPS), authentication servers, ecommerce redirection servers, etc.)</li></ul>",
	"11.4": "Use intrusion detection and/or intrusion prevention techniques to detect and/or prevent intrusions into the network.<br>Monitor all traffic at the perimeter of the cardholder data environment as well as at critical points in the cardholder data environment, and alert personnel to suspected compromises. Keep all intrusion detection and prevention engines, baselines, and signatures up to date.",
	"11.5": "Deploy a change detection mechanism (for example, file integrity monitoring tools) to alert personnel to unauthorized modification of critical system files, configuration files, or content files; and configure the software to perform critical file comparisons at least weekly."
=======
/*
 * Wazuh app - Module for PCI requirements
 * Copyright (C) 2018 Wazuh, Inc.
 *
 * This program is free software; you can redistribute it and/or modify
 * it under the terms of the GNU General Public License as published by
 * the Free Software Foundation; either version 2 of the License, or
 * (at your option) any later version.
 *
 * Find more information about this on the LICENSE file.
 */

module.exports = {
    "1.1.1": "A formal process for approving and testing all network connections and changes to the firewall and router configurations",
    "1.3.4": "Do not allow unauthorized outbound traffic from the cardholder data environment to the Internet.",
    "1.4": "Install personal firewall software or equivalent functionality on any portable computing devices (including company and/or employee-owned) that connect to the Internet when outside the network (for example, laptops used by employees), and which are also used to access the CDE. Firewall (or equivalent) configurations include:<br><ul><li>Specific configuration settings are defined.</li><li>Personal firewall (or equivalent functionality) is actively running.</li><li>Personal firewall (or equivalent functionality) is not alterable by users of the portable computing devices.</li></ul>",
    "2.2": "Develop configuration standards for all system components. Assure that these standards address all known security vulnerabilities and are consistent with industry accepted system hardening standards (CIS, ISO, SANS, NIST).",
    "2.2.2": "Enable only necessary services, protocols, daemons, etc., as required for the function of the system. ",
    "2.2.3": "Implement additional security features for any required services, protocols, or daemons that are considered to be insecure",
    "2.2.4": "Configure system security parameters to prevent misuse.",
    "4.1": "Use strong cryptography and security protocols (for example, SSL/TLS, IPSEC, SSH, etc.) to safeguard sensitive cardholder data during transmission over open, public networks, including the following:<br><ul><li>Only trusted keys and certificates are accepted.</li><li>The protocol in use only supports secure versions or configurations.</li><li>The encryption strength is appropriate for the encryption methodology in use</li></ul>",
    "5.1": "Deploy anti-virus software on all systems commonly affected by malicious software (particularly personal computers and servers).",
    "5.2": "Ensure that all anti-virus mechanisms are maintained as follows:<br><ul><li>Are kept current</li><li>Perform periodic scans</li><li>Generate audit logs which are retained per PCI DSS Requirement 10.7.</li></ul>",
    "6.2": "Ensure that all system components and software are protected from known vulnerabilities by installing applicable vendor-supplied security patches. Install critical security patches within one month of release.",
    "6.5": "Address common coding vulnerabilities in software development processes as follows:<br><ul><li>Train developers in secure coding techniques, including how to avoid common coding vulnerabilities, and understanding how sensitive data is handled in memory.</li><li>Develop applications based on secure coding guidelines</li></ul>",
    "6.5.1": "Injection flaws, particularly SQL injection. Also consider OS Command Injection, LDAP and XPath injection flaws as well as other injection flaws.",
    "6.5.2": "Buffer overflows",
    "6.5.5": "Improper error handling",
    "6.5.7": "Cross-site scripting (XSS)",
    "6.5.8": "Improper access control (such an insecure direct object references, failure to restrict URL access, directory traversal, and failure to restrict user access to functions).",
    "6.5.10": "Broken authentication and session management.",
    "6.6": "For public-facing web applications, address new threats and vulnerabilities on an ongoing basis and ensure these applications are protected against known attacks by either of the following methods:<ul><li>Reviewing public-facing web applications via manual or automated application vulnerability security assessment tools or methods, at least annually and after any changes</li><li>Installing an automated technical solution that detects and prevents web-based attacks (for example, a web-application firewall) in front of public-facing web applications, to continually check all traffic.</li></ul>",
    "8.1.2": "Control addition, deletion, and modification of user IDs, credentials, and other identifier objects.",
    "8.1.4": "Remove/disable inactive user accounts within 90 days.",
    "8.1.5": "Manage IDs used by third parties to access, support, or maintain system components via remote access as follows:<ul><li>Enabled only during the time period needed and disabled when not in use.</li><li>Monitored when in use.</li></ul>",
    "8.1.6": "Limit repeated access attempts by locking out the user ID after not more than six attempts.",
    "8.1.8": "If a session has been idle for more than 15 minutes, require the user to reauthenticate to re-activate the terminal or session.",
    "8.2.4": "Change user passwords/passphrases at least once every 90 days.",
    "8.5.1": "Additional requirement for service providers: Service providers with remote access to customer premises (for example, for support of POS systems or servers) must use a unique authentication credential (such as a password/phrase) for each customer.",
    "8.7": "All access to any database containing cardholder data (including access by applications, administrators, and all other users) is restricted as follows:<ul><li>All user access to, user queries of, and user actions on databases are through programmatic methods.</li><li>Only database administrators have the ability to directly access or query databases.</li><li>Application IDs for database applications can only be used by the applications (and not by individual users or other non-application processes).</li></ul>",
    "10.1": "Implement audit trails to link all access to system components to each individual user.",
    "10.2.1": "All individual user accesses to cardholder data",
    "10.2.2": "All actions taken by any individual with root or administrative privileges.",
    "10.2.4": "Invalid logical access attempts",
    "10.2.5": "Use of and changes to identification and authentication mechanisms including but not limited to creation of new accounts and elevation of privileges and all changes, additions, or deletions to accounts with root or administrative privileges.",
    "10.2.6": "Initialization, stopping, or pausing of the audit logs",
    "10.2.7": "Creation and deletion of system level objects",
    "10.5.2": "Protect audit trail files from unauthorized modifications",
    "10.5.5": "Use file integrity monitoring or change detection software on logs to ensure that existing log data cannot be changed without generating alerts (although new data being added should not cause an alert).",
    "10.4": "Using time-synchronization technology, synchronize all critical system clocks and times and ensure that the following is implemented for acquiring, distributing, and storing time.",
    "10.6": "Review logs and security events for all system components to identify anomalies or suspicious activity",
    "10.6.1": "Review the following at least daily: <br><ul><li>All security events</li><li>Logs of all system components that store, process, or transmit CHD and/or SAD, or that could</li>impact the security of CHD and/or SAD</li><li>Logs of all critical system components</li><li>Logs of all servers and system components that perform security functions (for example, firewalls, intrusion detection systems/intrusion prevention systems (IDS/IPS), authentication servers, ecommerce redirection servers, etc.)</li></ul>",
    "11.4": "Use intrusion detection and/or intrusion prevention techniques to detect and/or prevent intrusions into the network.<br>Monitor all traffic at the perimeter of the cardholder data environment as well as at critical points in the cardholder data environment, and alert personnel to suspected compromises. Keep all intrusion detection and prevention engines, baselines, and signatures up to date.",
    "11.5": "Deploy a change detection mechanism (for example, file integrity monitoring tools) to alert personnel to unauthorized modification of critical system files, configuration files, or content files; and configure the software to perform critical file comparisons at least weekly."
>>>>>>> 1c733de0
}<|MERGE_RESOLUTION|>--- conflicted
+++ resolved
@@ -1,4 +1,14 @@
-<<<<<<< HEAD
+/*
+ * Wazuh app - Module for PCI requirements
+ * Copyright (C) 2018 Wazuh, Inc.
+ *
+ * This program is free software; you can redistribute it and/or modify
+ * it under the terms of the GNU General Public License as published by
+ * the Free Software Foundation; either version 2 of the License, or
+ * (at your option) any later version.
+ *
+ * Find more information about this on the LICENSE file.
+ */
 export default {
 	"1.1.1": "A formal process for approving and testing all network connections and changes to the firewall and router configurations",
 	"1.3.4": "Do not allow unauthorized outbound traffic from the cardholder data environment to the Internet.",
@@ -41,60 +51,4 @@
 	"10.6.1": "Review the following at least daily: <br><ul><li>All security events</li><li>Logs of all system components that store, process, or transmit CHD and/or SAD, or that could</li>impact the security of CHD and/or SAD</li><li>Logs of all critical system components</li><li>Logs of all servers and system components that perform security functions (for example, firewalls, intrusion detection systems/intrusion prevention systems (IDS/IPS), authentication servers, ecommerce redirection servers, etc.)</li></ul>",
 	"11.4": "Use intrusion detection and/or intrusion prevention techniques to detect and/or prevent intrusions into the network.<br>Monitor all traffic at the perimeter of the cardholder data environment as well as at critical points in the cardholder data environment, and alert personnel to suspected compromises. Keep all intrusion detection and prevention engines, baselines, and signatures up to date.",
 	"11.5": "Deploy a change detection mechanism (for example, file integrity monitoring tools) to alert personnel to unauthorized modification of critical system files, configuration files, or content files; and configure the software to perform critical file comparisons at least weekly."
-=======
-/*
- * Wazuh app - Module for PCI requirements
- * Copyright (C) 2018 Wazuh, Inc.
- *
- * This program is free software; you can redistribute it and/or modify
- * it under the terms of the GNU General Public License as published by
- * the Free Software Foundation; either version 2 of the License, or
- * (at your option) any later version.
- *
- * Find more information about this on the LICENSE file.
- */
-
-module.exports = {
-    "1.1.1": "A formal process for approving and testing all network connections and changes to the firewall and router configurations",
-    "1.3.4": "Do not allow unauthorized outbound traffic from the cardholder data environment to the Internet.",
-    "1.4": "Install personal firewall software or equivalent functionality on any portable computing devices (including company and/or employee-owned) that connect to the Internet when outside the network (for example, laptops used by employees), and which are also used to access the CDE. Firewall (or equivalent) configurations include:<br><ul><li>Specific configuration settings are defined.</li><li>Personal firewall (or equivalent functionality) is actively running.</li><li>Personal firewall (or equivalent functionality) is not alterable by users of the portable computing devices.</li></ul>",
-    "2.2": "Develop configuration standards for all system components. Assure that these standards address all known security vulnerabilities and are consistent with industry accepted system hardening standards (CIS, ISO, SANS, NIST).",
-    "2.2.2": "Enable only necessary services, protocols, daemons, etc., as required for the function of the system. ",
-    "2.2.3": "Implement additional security features for any required services, protocols, or daemons that are considered to be insecure",
-    "2.2.4": "Configure system security parameters to prevent misuse.",
-    "4.1": "Use strong cryptography and security protocols (for example, SSL/TLS, IPSEC, SSH, etc.) to safeguard sensitive cardholder data during transmission over open, public networks, including the following:<br><ul><li>Only trusted keys and certificates are accepted.</li><li>The protocol in use only supports secure versions or configurations.</li><li>The encryption strength is appropriate for the encryption methodology in use</li></ul>",
-    "5.1": "Deploy anti-virus software on all systems commonly affected by malicious software (particularly personal computers and servers).",
-    "5.2": "Ensure that all anti-virus mechanisms are maintained as follows:<br><ul><li>Are kept current</li><li>Perform periodic scans</li><li>Generate audit logs which are retained per PCI DSS Requirement 10.7.</li></ul>",
-    "6.2": "Ensure that all system components and software are protected from known vulnerabilities by installing applicable vendor-supplied security patches. Install critical security patches within one month of release.",
-    "6.5": "Address common coding vulnerabilities in software development processes as follows:<br><ul><li>Train developers in secure coding techniques, including how to avoid common coding vulnerabilities, and understanding how sensitive data is handled in memory.</li><li>Develop applications based on secure coding guidelines</li></ul>",
-    "6.5.1": "Injection flaws, particularly SQL injection. Also consider OS Command Injection, LDAP and XPath injection flaws as well as other injection flaws.",
-    "6.5.2": "Buffer overflows",
-    "6.5.5": "Improper error handling",
-    "6.5.7": "Cross-site scripting (XSS)",
-    "6.5.8": "Improper access control (such an insecure direct object references, failure to restrict URL access, directory traversal, and failure to restrict user access to functions).",
-    "6.5.10": "Broken authentication and session management.",
-    "6.6": "For public-facing web applications, address new threats and vulnerabilities on an ongoing basis and ensure these applications are protected against known attacks by either of the following methods:<ul><li>Reviewing public-facing web applications via manual or automated application vulnerability security assessment tools or methods, at least annually and after any changes</li><li>Installing an automated technical solution that detects and prevents web-based attacks (for example, a web-application firewall) in front of public-facing web applications, to continually check all traffic.</li></ul>",
-    "8.1.2": "Control addition, deletion, and modification of user IDs, credentials, and other identifier objects.",
-    "8.1.4": "Remove/disable inactive user accounts within 90 days.",
-    "8.1.5": "Manage IDs used by third parties to access, support, or maintain system components via remote access as follows:<ul><li>Enabled only during the time period needed and disabled when not in use.</li><li>Monitored when in use.</li></ul>",
-    "8.1.6": "Limit repeated access attempts by locking out the user ID after not more than six attempts.",
-    "8.1.8": "If a session has been idle for more than 15 minutes, require the user to reauthenticate to re-activate the terminal or session.",
-    "8.2.4": "Change user passwords/passphrases at least once every 90 days.",
-    "8.5.1": "Additional requirement for service providers: Service providers with remote access to customer premises (for example, for support of POS systems or servers) must use a unique authentication credential (such as a password/phrase) for each customer.",
-    "8.7": "All access to any database containing cardholder data (including access by applications, administrators, and all other users) is restricted as follows:<ul><li>All user access to, user queries of, and user actions on databases are through programmatic methods.</li><li>Only database administrators have the ability to directly access or query databases.</li><li>Application IDs for database applications can only be used by the applications (and not by individual users or other non-application processes).</li></ul>",
-    "10.1": "Implement audit trails to link all access to system components to each individual user.",
-    "10.2.1": "All individual user accesses to cardholder data",
-    "10.2.2": "All actions taken by any individual with root or administrative privileges.",
-    "10.2.4": "Invalid logical access attempts",
-    "10.2.5": "Use of and changes to identification and authentication mechanisms including but not limited to creation of new accounts and elevation of privileges and all changes, additions, or deletions to accounts with root or administrative privileges.",
-    "10.2.6": "Initialization, stopping, or pausing of the audit logs",
-    "10.2.7": "Creation and deletion of system level objects",
-    "10.5.2": "Protect audit trail files from unauthorized modifications",
-    "10.5.5": "Use file integrity monitoring or change detection software on logs to ensure that existing log data cannot be changed without generating alerts (although new data being added should not cause an alert).",
-    "10.4": "Using time-synchronization technology, synchronize all critical system clocks and times and ensure that the following is implemented for acquiring, distributing, and storing time.",
-    "10.6": "Review logs and security events for all system components to identify anomalies or suspicious activity",
-    "10.6.1": "Review the following at least daily: <br><ul><li>All security events</li><li>Logs of all system components that store, process, or transmit CHD and/or SAD, or that could</li>impact the security of CHD and/or SAD</li><li>Logs of all critical system components</li><li>Logs of all servers and system components that perform security functions (for example, firewalls, intrusion detection systems/intrusion prevention systems (IDS/IPS), authentication servers, ecommerce redirection servers, etc.)</li></ul>",
-    "11.4": "Use intrusion detection and/or intrusion prevention techniques to detect and/or prevent intrusions into the network.<br>Monitor all traffic at the perimeter of the cardholder data environment as well as at critical points in the cardholder data environment, and alert personnel to suspected compromises. Keep all intrusion detection and prevention engines, baselines, and signatures up to date.",
-    "11.5": "Deploy a change detection mechanism (for example, file integrity monitoring tools) to alert personnel to unauthorized modification of critical system files, configuration files, or content files; and configure the software to perform critical file comparisons at least weekly."
->>>>>>> 1c733de0
 }