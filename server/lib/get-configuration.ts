--- conflicted
+++ resolved
@@ -57,18 +57,6 @@
  */
 function obfuscateHostsConfiguration(configuration: any, obfuscateHostConfigurationKeys: string[]){
   if(configuration.hosts){
-<<<<<<< HEAD
-    configuration.hosts = Object.entries(configuration.hosts)
-      .reduce((accum, [hostID, hostConfiguration]) => {
-        return {...accum, [hostID]: {
-          ...hostConfiguration,
-          ...(obfuscateHostConfigurationKeys
-              .reduce((accumObfuscateHostConfigurationKeys, obfuscateHostConfigurationKey) => 
-                ({...accumObfuscateHostConfigurationKeys, [obfuscateHostConfigurationKey]: '*****'}), {})
-            )
-        }}
-      }, {});
-=======
     configuration.hosts = configuration.hosts
       .map((host) => {
         const hostID = Object.keys(host)[0];
@@ -82,7 +70,6 @@
           }
         }
       });
->>>>>>> 94f76244
   };
   return configuration;
 };