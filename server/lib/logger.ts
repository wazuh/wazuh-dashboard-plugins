/*
 * Wazuh app - Module for logging functions
 * Copyright (C) 2015-2021 Wazuh, Inc.
 *
 * This program is free software; you can redistribute it and/or modify
 * it under the terms of the GNU General Public License as published by
 * the Free Software Foundation; either version 2 of the License, or
 * (at your option) any later version.
 *
 * Find more information about this on the LICENSE file.
 */
import { BaseLogger } from './base-logger';
import {
  WAZUH_DATA_LOGS_PLAIN_FILENAME,
<<<<<<< HEAD
  WAZUH_DATA_LOGS_RAW_FILENAME
} from '../../common/constants';

const logger = new BaseLogger(WAZUH_DATA_LOGS_PLAIN_FILENAME,WAZUH_DATA_LOGS_RAW_FILENAME);

export const log = (location, message, level) => {
  logger.log(location, message, level )
}
=======
  WAZUH_DATA_LOGS_RAW_FILENAME,
} from '../../common/constants';

const logger = new BaseLogger(WAZUH_DATA_LOGS_PLAIN_FILENAME, WAZUH_DATA_LOGS_RAW_FILENAME);

export const log = (location, message, level) => {
  logger.log(location, message, level);
};
>>>>>>> fa6ec972
<|MERGE_RESOLUTION|>--- conflicted
+++ resolved
@@ -12,16 +12,6 @@
 import { BaseLogger } from './base-logger';
 import {
   WAZUH_DATA_LOGS_PLAIN_FILENAME,
-<<<<<<< HEAD
-  WAZUH_DATA_LOGS_RAW_FILENAME
-} from '../../common/constants';
-
-const logger = new BaseLogger(WAZUH_DATA_LOGS_PLAIN_FILENAME,WAZUH_DATA_LOGS_RAW_FILENAME);
-
-export const log = (location, message, level) => {
-  logger.log(location, message, level )
-}
-=======
   WAZUH_DATA_LOGS_RAW_FILENAME,
 } from '../../common/constants';
 
@@ -29,5 +19,4 @@
 
 export const log = (location, message, level) => {
   logger.log(location, message, level);
-};
->>>>>>> fa6ec972
+};