/*
 * Wazuh app - Interceptor API entries
 * Copyright (C) 2015-2020 Wazuh, Inc.
 *
 * This program is free software; you can redistribute it and/or modify
 * it under the terms of the GNU General Public License as published by
 * the Free Software Foundation; either version 2 of the License, or
 * (at your option) any later version.
 *
 * Find more information about this on the LICENSE file.
 */

import axios, { AxiosResponse } from 'axios';
import { ManageHosts } from './manage-hosts';

process.env["NODE_TLS_REJECT_UNAUTHORIZED"] = 0;

interface APIHost{
  url: string
  port: string
  username: string
  password: string
}

export interface APIInterceptorRequestOptions{
  apiHostID: string
  token: string
  forceRefresh?: boolean
}

export interface APIInterceptorRequestOptionsInternalUser{
  apiHostID: string
  forceRefresh?: boolean
}

const manageHosts = new ManageHosts();

// Cache to save the token for the internal user by API host ID
const CacheInternalUserAPIHostToken = new Map<string,string>();

export const authenticate = async (apiHostID: string, authContext?: any): Promise<string> => {
  try{
    const api: APIHost = await manageHosts.getHostById(apiHostID);
    const optionsRequest = {
      method: !!authContext ? 'POST' : 'GET',
      headers: {
        'content-type': 'application/json',
      },
      auth: {
        username: api.username,
        password: api.password,
      },
      url: `${api.url}:${api.port}/security/user/authenticate${!!authContext ? '/run_as' : ''}`,
      ...(!!authContext ? { data: authContext } : {})
    };

    const response: AxiosResponse = await axios(optionsRequest);
    const token: string = (((response || {}).data || {}).data || {}).token;
    if (!authContext) {
      CacheInternalUserAPIHostToken.set(apiHostID, token);
    };
    return token;
  }catch(error){
    throw error;
  }
};

const buildRequestOptions = async (method: string, path: string, data: any, { apiHostID, forceRefresh, token }: APIInterceptorRequestOptions) => {
  const api = await manageHosts.getHostById(apiHostID);
<<<<<<< HEAD
  const {body, params, headers, ...rest} = data
=======
  const { body, params, headers, ...rest } = data;
>>>>>>> 6c086d8f
  return {
    method: method,
    headers: {
      'content-type': 'application/json',
      Authorization: 'Bearer ' + token,
      ...(headers ? headers : {})
    },
    data: body || rest || {},
    params: params || {},
    url: `${api.url}:${api.port}${path}`,
  }
}

export const requestAsInternalUser = async (method: string, path: string, data: any, options: APIInterceptorRequestOptionsInternalUser) => {
  try{
    const token = CacheInternalUserAPIHostToken.has(options.apiHostID) && !options.forceRefresh
      ? CacheInternalUserAPIHostToken.get(options.apiHostID)
      : await authenticate(options.apiHostID);
    return await request(method, path, data, {...options, token});
  }catch(error){
    if (error.response && error.response.status === 401) {
      try{
        const token: string = await authenticate(options.apiHostID);
        return await request(method, path, data, {...options, token});
      }catch(error){
        throw error;
      }
    }
    throw error;
  }
};

export const requestAsCurrentUser = async (method: string, path: string, data: any, options: APIInterceptorRequestOptions) => {
  return await request(method, path, data, options)
};

const request = async (method: string, path: string, data: any, options: any): Promise<AxiosResponse> => {
  try{
    const optionsRequest = await buildRequestOptions(method, path, data, options);
    const response: AxiosResponse = await axios(optionsRequest);
    return response;
  }catch(error){
    throw error;
  }
};<|MERGE_RESOLUTION|>--- conflicted
+++ resolved
@@ -67,11 +67,7 @@
 
 const buildRequestOptions = async (method: string, path: string, data: any, { apiHostID, forceRefresh, token }: APIInterceptorRequestOptions) => {
   const api = await manageHosts.getHostById(apiHostID);
-<<<<<<< HEAD
-  const {body, params, headers, ...rest} = data
-=======
   const { body, params, headers, ...rest } = data;
->>>>>>> 6c086d8f
   return {
     method: method,
     headers: {
