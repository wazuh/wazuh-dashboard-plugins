--- conflicted
+++ resolved
@@ -1,6 +1,3 @@
-<<<<<<< HEAD
-import knownFields from '../integration-files/known-fields';
-=======
 /*
  * Wazuh app - Class for the Elastic wrapper
  * Copyright (C) 2018 Wazuh, Inc.
@@ -12,9 +9,7 @@
  *
  * Find more information about this on the LICENSE file.
  */
-
-const knownFields = require('../integration-files/known-fields');
->>>>>>> 1c733de0
+import knownFields from '../integration-files/known-fields';
 
 export default class ElasticWrapper {
     constructor(server){
