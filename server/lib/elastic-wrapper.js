/*
 * Wazuh app - Class for the Elastic wrapper
 * Copyright (C) 2015-2019 Wazuh, Inc.
 *
 * This program is free software; you can redistribute it and/or modify
 * it under the terms of the GNU General Public License as published by
 * the Free Software Foundation; either version 2 of the License, or
 * (at your option) any later version.
 *
 * Find more information about this on the LICENSE file.
 */
import { monitoringKnownFields } from '../integration-files/monitoring-known-fields';

export class ElasticWrapper {
  constructor(server) {
    this.knownFields = [];
    this.cachedCredentials = {};
    this._server = server;
    this.usingSearchGuard = ((server || {}).plugins || {}).searchguard || false;
    this.elasticRequest = server.plugins.elasticsearch.getCluster('data');
    this.WZ_KIBANA_INDEX =
      ((((server || {}).registrations || {}).kibana || {}).options || {})
        .index || '.kibana';
  }

  /**
   * This function checks if an index pattern exists,
   * you should check response.hits.total
   * @param {*} id Eg: 'wazuh-alerts'
   */
  async searchIndexPatternById(id) {
    try {
      if (!id)
        return Promise.reject(
          new Error('No valid id for search index pattern')
        );

      const data = await this.elasticRequest.callWithInternalUser('search', {
        index: this.WZ_KIBANA_INDEX,
        type: '_doc',
        body: {
          query: {
            match: {
              _id: 'index-pattern:' + id
            }
          }
        }
      });

      return data;
    } catch (error) {
      return Promise.reject(error);
    }
  }

  /**
   * Search any index by name
   * @param {*} name
   */
  async searchIndexByName(name) {
    try {
      if (!name) return Promise.reject(new Error('No valid name given'));

      const data = await this.elasticRequest.callWithInternalUser('search', {
        index: name
      });

      return data;
    } catch (error) {
      return Promise.reject(error);
    }
  }

  /**
   * This function creates a new index pattern.
   * @param {*} title Eg: 'wazuh-alerts-3.x-*'
   * @param {*} id Optional.
   */
  async createIndexPattern(title, id) {
    try {
      if (!title)
        return Promise.reject(
          new Error('No valid title for create index pattern')
        );

      const data = await this.elasticRequest.callWithInternalUser('create', {
        index: this.WZ_KIBANA_INDEX,
        type: '_doc',
        id: id ? id : 'index-pattern:' + title,
        body: {
          type: 'index-pattern',
          'index-pattern': {
            title: title,
            timeFieldName: 'timestamp'
          }
        }
      });

      return data;
    } catch (error) {
      return Promise.reject(error);
    }
  }

  /**
   * Special function to create the wazuh-monitoring index pattern,
   * do not use for any other creation, use the right function instead.
   * @param {*} title
   * @param {*} id
   */
  async createMonitoringIndexPattern(title, id, namespace = undefined) {
    try {
      if (!title)
        return Promise.reject(
          new Error('No valid title for create index pattern')
        );

      const data = await this.elasticRequest.callWithInternalUser('create', {
        index: this.WZ_KIBANA_INDEX,
        type: '_doc',
        id: id ? id : 'index-pattern:' + title,
        body: {
          type: 'index-pattern',
          'index-pattern': {
            fields:
              '[{"name":"timestamp","type":"date","count":0,"scripted":false,"searchable":true,"aggregatable":true,"readFromDocValues":true},{"name":"_id","type":"string","count":0,"scripted":false,"searchable":true,"aggregatable":true,"readFromDocValues":false},{"name":"_index","type":"string","count":0,"scripted":false,"searchable":true,"aggregatable":true,"readFromDocValues":false},{"name":"_score","type":"number","count":0,"scripted":false,"searchable":false,"aggregatable":false,"readFromDocValues":false},{"name":"_source","type":"_source","count":0,"scripted":false,"searchable":false,"aggregatable":false,"readFromDocValues":false},{"name":"_type","type":"string","count":0,"scripted":false,"searchable":true,"aggregatable":true,"readFromDocValues":false},{"name":"dateAdd","type":"string","count":0,"scripted":false,"searchable":true,"aggregatable":false,"readFromDocValues":false},{"name":"group","type":"string","count":0,"scripted":false,"searchable":true,"aggregatable":false,"readFromDocValues":false},{"name":"host","type":"string","count":0,"scripted":false,"searchable":true,"aggregatable":true,"readFromDocValues":true},{"name":"id","type":"string","count":0,"scripted":false,"searchable":true,"aggregatable":true,"readFromDocValues":true},{"name":"ip","type":"string","count":0,"scripted":false,"searchable":true,"aggregatable":true,"readFromDocValues":true},{"name":"lastKeepAlive","type":"string","count":0,"scripted":false,"searchable":true,"aggregatable":false,"readFromDocValues":false},{"name":"cluster.name","type":"string","count":0,"scripted":false,"searchable":true,"aggregatable":false,"readFromDocValues":false},{"name":"mergedSum","type":"string","count":0,"scripted":false,"searchable":true,"aggregatable":false,"readFromDocValues":false},{"name":"configSum","type":"string","count":0,"scripted":false,"searchable":true,"aggregatable":false,"readFromDocValues":false},{"name":"node_name","type":"string","count":0,"scripted":false,"searchable":true,"aggregatable":false,"readFromDocValues":false},{"name":"manager","type":"string","count":0,"scripted":false,"searchable":true,"aggregatable":false,"readFromDocValues":false},{"name":"manager_host","type":"string","count":0,"scripted":false,"searchable":true,"aggregatable":false,"readFromDocValues":false},{"name":"name","type":"string","count":0,"scripted":false,"searchable":true,"aggregatable":true,"readFromDocValues":true},{"name":"os.arch","type":"string","count":0,"scripted":false,"searchable":true,"aggregatable":false,"readFromDocValues":false},{"name":"os.codename","type":"string","count":0,"scripted":false,"searchable":true,"aggregatable":false,"readFromDocValues":false},{"name":"os.major","type":"string","count":0,"scripted":false,"searchable":true,"aggregatable":false,"readFromDocValues":false},{"name":"os.name","type":"string","count":0,"scripted":false,"searchable":true,"aggregatable":false,"readFromDocValues":false},{"name":"os.platform","type":"string","count":0,"scripted":false,"searchable":true,"aggregatable":false,"readFromDocValues":false},{"name":"os.uname","type":"string","count":0,"scripted":false,"searchable":true,"aggregatable":false,"readFromDocValues":false},{"name":"os.version","type":"string","count":0,"scripted":false,"searchable":true,"aggregatable":false,"readFromDocValues":false},{"name":"status","type":"string","count":0,"scripted":false,"searchable":true,"aggregatable":true,"readFromDocValues":true},{"name":"version","type":"string","count":0,"scripted":false,"searchable":true,"aggregatable":false,"readFromDocValues":false}]',
            title: title,
            timeFieldName: 'timestamp'
          },
<<<<<<< HEAD
          namespace          
=======
          namespace
>>>>>>> 3e2a348f
        }
      });

      return data;
    } catch (error) {
      return Promise.reject(error);
    }
  }

  /**
   * Creates the .wazuh index with a custom configuration.
   * @param {*} config
   */
  async createWazuhIndex(configuration) {
    try {
      if (!configuration)
        return Promise.reject(
          new Error('No valid configuration for create .wazuh index')
        );

      const data = await this.elasticRequest.callWithInternalUser(
        'indices.create',
        {
          index: '.wazuh',
          body: configuration
        }
      );

      return data;
    } catch (error) {
      return Promise.reject(error);
    }
  }

  /**
<<<<<<< HEAD
 * Delete .wazuh-version index if exists
 */
=======
   * Delete .wazuh-version index if exists
   */
>>>>>>> 3e2a348f
  async deleteWazuhVersionIndex() {
    try {
      const data = await this.elasticRequest.callWithInternalUser(
        'indices.delete',
        {
          index: '.wazuh-version'
<<<<<<< HEAD
        });
=======
        }
      );
>>>>>>> 3e2a348f
      return data;
    } catch (error) {
      return Promise.reject(error);
    }
  }

  /**
   * Get all the index patterns
   */
  async getAllIndexPatterns() {
    try {
      const data = await this.elasticRequest.callWithInternalUser('search', {
        index: this.WZ_KIBANA_INDEX,
        type: '_doc',
        body: {
          query: {
            match: {
              type: 'index-pattern'
            }
          },
          size: 999
        }
      });

      return data;
    } catch (error) {
      return Promise.reject(error);
    }
  }

  /**
   * Updates index-pattern known fields
   * @param {*} id 'index-pattern:' + id
   */
  async updateIndexPatternKnownFields(id) {
    try {
      if (!id)
        return Promise.reject(
          new Error('No valid index pattern id for update index pattern')
        );

      const pattern = await this.getIndexPatternUsingGet(id);

      let detectedFields = [];
      try {
        const patternTitle =
          (((pattern || {})._source || {})['index-pattern'] || {}).title || '';
        detectedFields = await this.discoverNewFields(patternTitle);
      } catch (error) { } // eslint-disable-line

      let currentFields = [];

      // If true, it's an existing index pattern, we need to review its known fields
      const { fields } = ((pattern || {})._source || {})['index-pattern'] || {};
      if (fields) {
        currentFields = JSON.parse(fields);

        if (Array.isArray(currentFields)) {
          currentFields = currentFields.filter(
            item =>
              item.name &&
              item.name !==
              'data.aws.service.action.networkConnectionAction.remoteIpDetails.geoLocation.lat' &&
              item.name !==
              'data.aws.service.action.networkConnectionAction.remoteIpDetails.geoLocation.lon'
          );
        }
      } else {
        // It's a new index pattern
        currentFields = [];
      }

      // Iterate over dynamic fields
      this.mergeDetectedFields(detectedFields, currentFields);

      // This array always must has items
      if (!currentFields || !currentFields.length) {
        return Promise.reject(
          new Error(
            `Something went wrong while updating known fields for index pattern ${id}`
          )
        );
      }

      let currentFieldsString = null;

      // Ensure '@timestamp' field is always excluded, >= 7.0.0 is using 'timestamp'
      try {
        const idx = currentFields.map(item => item.name).indexOf('@timestamp');
        if (idx > -1) {
          currentFields[idx].excluded = true;
        }
      } catch (error) { } // eslint-disable-line

      try {
        currentFieldsString = JSON.stringify(currentFields);
      } catch (error) {
        return Promise.reject(
          new Error(`Could not stringify known fields for index pattern ${id}`)
        );
      }

      // Updating known fields
      const data = await this.elasticRequest.callWithInternalUser('update', {
        index: this.WZ_KIBANA_INDEX,
        type: '_doc',
        id: id.includes('index-pattern:') ? id : 'index-pattern:' + id,
        body: {
          doc: {
            type: 'index-pattern',
            'index-pattern': {
              timeFieldName: 'timestamp',
              fields: currentFieldsString,
              fieldFormatMap: `{
                  "data.virustotal.permalink":{"id":"url"},
                  "data.vulnerability.reference":{"id":"url"},
                  "data.url":{"id":"url"}
                }`,
              sourceFilters: '[{"value":"@timestamp"}]'
            }
          }
        }
      });

      return data;
    } catch (error) {
      return Promise.reject(error);
    }
  }

  /**
   * Updates wazuh-monitoring index-pattern known fields
   * @param {*} patternId 'index-pattern:' + id
   */
  async updateMonitoringIndexPatternKnownFields(id) {
    try {
      if (!id)
        return Promise.reject(
          new Error('No valid index pattern id for update index pattern')
        );

      let detectedFields = [];

      try {
        const patternTitle = id.split('index-pattern:')[1];
        detectedFields = await this.discoverNewFields(patternTitle);
      } catch (error) { } // eslint-disable-line

      const pattern = await this.getIndexPatternUsingGet(id);

      let currentFields = [];

      // If true, it's an existing index pattern, we need to review its known fields
      if ((((pattern || {})._source || {})['index-pattern'] || {}).fields) {
        currentFields = JSON.parse(pattern._source['index-pattern'].fields);

        if (
          Array.isArray(currentFields) &&
          Array.isArray(monitoringKnownFields)
        ) {
          this.mergeDetectedFields(monitoringKnownFields, currentFields);
        }
      } else {
        // It's a new index pattern, just add our known fields
        currentFields = monitoringKnownFields;
      }

      // Iterate over dynamic fields
      this.mergeDetectedFields(detectedFields, currentFields);

      // This array always must has items
      if (!currentFields || !currentFields.length) {
        return Promise.reject(
          new Error(
            `Something went wrong while updating known fields for index pattern ${id}`
          )
        );
      }

      let currentFieldsString = null;

      try {
        currentFieldsString = JSON.stringify(currentFields);
      } catch (error) {
        return Promise.reject(
          new Error(`Could not stringify known fields for index pattern ${id}`)
        );
      }

      // Updating known fields
      const data = await this.elasticRequest.callWithInternalUser('update', {
        index: this.WZ_KIBANA_INDEX,
        type: '_doc',
        id: id.includes('index-pattern:') ? id : 'index-pattern:' + id,
        body: {
          doc: {
            type: 'index-pattern',
            'index-pattern': {
              fields: currentFieldsString,
              timeFieldName: 'timestamp'
            }
          }
        }
      });

      return data;
    } catch (error) {
      return Promise.reject(error);
    }
  }

  /**
   *
   * @param {*} payload
   */
  async searchWazuhAlertsWithPayload(payload, namespace) {
    try {
      if (!payload) return Promise.reject(new Error('No valid payload given'));
      const pattern = payload.pattern;
      delete payload.pattern;
<<<<<<< HEAD
      const fullPattern = await this.getIndexPatternUsingGet(pattern, namespace);
=======
      const fullPattern = await this.getIndexPatternUsingGet(
        pattern,
        namespace
      );
>>>>>>> 3e2a348f

      const title =
        (((fullPattern || {})._source || {})['index-pattern'] || {}).title ||
        false;

      const data = await this.elasticRequest.callWithInternalUser('search', {
        index: title || 'wazuh-alerts-3.x-*',
        type: '_doc',
        body: payload
      });

      return data;
    } catch (error) {
      return Promise.reject(error);
    }
  }

  cleanCachedCredentials() {
    const now = new Date().getTime();
    for (const key in this.cachedCredentials) {
      if (now - this.cachedCredentials[key].fetched_at >= 2000)
        delete this.cachedCredentials[key];
    }
  }

  /**
   * Search for the Wazuh API configuration document using its own id (usually it's a timestamp)
   * @param {*} id Eg: 12396176723
   */
  async getWazuhConfigurationById(id) {
    try {
      if (!id) return Promise.reject(new Error('No valid document id given'));
      this.cleanCachedCredentials();
      if (!this.cachedCredentials[id]) {
        const data = await this.elasticRequest.callWithInternalUser('get', {
          index: '.wazuh',
          type: '_doc',
          id: id
        });
        const object = {
          user: data._source.api_user,
          secret: Buffer.from(data._source.api_password, 'base64').toString(
            'ascii'
          ),
          url: data._source.url,
          port: data._source.api_port,
          insecure: data._source.insecure,
          cluster_info: data._source.cluster_info,
          extensions: data._source.extensions,
          fetched_at: new Date().getTime()
        };
        this.cachedCredentials[id] = { ...object };
      }

      this.cachedCredentials[id].password = this.cachedCredentials[id].secret;

      return this.cachedCredentials[id];
    } catch (error) {
      return Promise.reject(error);
    }
  }

  /**
   * Get the Wazuh API entries stored on .wazuh index
   */
  async getWazuhAPIEntries() {
    try {
      const data = await this.elasticRequest.callWithInternalUser('search', {
        index: '.wazuh',
        type: '_doc',
        size: '100'
      });

      return data;
    } catch (error) {
      return Promise.reject(error);
    }
  }

  /**
   * Usually used to save a new Wazuh API entry
   * @param {*} doc
   * @param {*} req
   */
  async createWazuhIndexDocument(req, doc) {
    try {
      if (!doc) return Promise.reject(new Error('No valid document given'));

      const data = await this.elasticRequest.callWithRequest(req, 'create', {
        index: '.wazuh',
        type: '_doc',
        id: new Date().getTime(),
        body: doc,
        refresh: true
      });

      return data;
    } catch (error) {
      return Promise.reject(error);
    }
  }

  /**
   * Updates the a document from the .wazuh index using id and doc content
   * @param {*} req. Optional parameter to pass an incoming request (X-Pack related)
   * @param {*} id. Wazuh API entry ID (Elasticsearch ID)
   * @param {*} doc. The content to be used for updating the document.
   */
  async updateWazuhIndexDocument(req, id, doc) {
    try {
      if (!id || !doc) throw new Error('No valid parameters given');

      const data = req
        ? await this.elasticRequest.callWithRequest(req, 'update', {
          index: '.wazuh',
          type: '_doc',
          id: id,
          body: doc
        })
        : await this.elasticRequest.callWithInternalUser('update', {
          index: '.wazuh',
          type: '_doc',
          id: id,
          body: doc
        });

      return data;
    } catch (error) {
      return Promise.reject(error);
    }
  }

  /**
   * Delete a Wazuh API entry using incoming request
   * @param {*} req
   */
  async deleteWazuhAPIEntriesWithRequest(req) {
    try {
      if (!req.params || !req.params.id)
        return Promise.reject(new Error('No API id given'));

      const data = await this.elasticRequest.callWithRequest(req, 'delete', {
        index: '.wazuh',
        type: '_doc',
        id: req.params.id
      });

      return data;
    } catch (error) {
      return Promise.reject(error);
    }
  }

  /**
   * Same as curling the templates from Elasticsearch
   */
  async getTemplates() {
    try {
      const data = await this.elasticRequest.callWithInternalUser(
        'cat.templates',
        {}
      );

      return data;
    } catch (error) {
      return Promise.reject(error);
    }
  }

  async usingCredentials() {
    try {
      const data = await this.elasticRequest.callWithInternalUser(
        'cluster.getSettings',
        { includeDefaults: true }
      );

      return (
        this.usingSearchGuard ||
        ((((data || {}).defaults || {}).xpack || {}).security || {}).user !=
        null
      );
    } catch (error) {
      return Promise.reject(error);
    }
  }

  /**
   * Make a bulk request to update any index
   * @param {*} bulk
   */
  async pushBulkAnyIndex(index, bulk) {
    try {
      if (!bulk || !index)
        return Promise.reject(new Error('No valid parameters given given'));

      const data = await this.elasticRequest.callWithInternalUser('bulk', {
        index: index,
        type: '_doc',
        body: bulk
      });

      return data;
    } catch (error) {
      return Promise.reject(error);
    }
  }

  /**
   * Useful to search elements with "wazuh" as type giving an index as parameter
   * @param {*} req
   * @param {*} index
   */
  async searchWazuhElementsByIndexWithRequest(req, index) {
    try {
      if (!req || !index)
        return Promise.reject(new Error('No valid parameters given'));

      const data = await this.elasticRequest.callWithRequest(req, 'search', {
        index: index,
        type: '_doc'
      });

      return data;
    } catch (error) {
      return Promise.reject(error);
    }
  }

  /**
   * Check if an index exists
   * @param {*} index
   */
  async checkIfIndexExists(index) {
    try {
      if (!index) return Promise.reject(new Error('No valid index given'));

      const data = await this.elasticRequest.callWithInternalUser(
        'indices.exists',
        { index: index }
      );

      return data;
    } catch (error) {
      return Promise.reject(error);
    }
  }

  /**
   * Get a template by name
   * @param {*} name
   */
  async getTemplateByName(name) {
    try {
      if (!name) return Promise.reject(new Error('No valid name given'));

      const data = await this.elasticRequest.callWithInternalUser(
        'indices.getTemplate',
        { name: name }
      );

      return data;
    } catch (error) {
      return Promise.reject(error);
    }
  }

  /**
   * Creates the Kibana index with minimum content
   */
  async createEmptyKibanaIndex() {
    try {
      this.buildingKibanaIndex = true;
      const data = await this.elasticRequest.callWithInternalUser(
        'indices.create',
        { index: this.WZ_KIBANA_INDEX }
      );
      this.buildingKibanaIndex = false;
      return data;
    } catch (error) {
      this.buildingKibanaIndex = false;
      return Promise.reject(error);
    }
  }

  async createIndexByName(name, configuration = null) {
    try {
      if (!name) return Promise.reject(new Error('No valid name given'));

      const raw = {
        index: name,
        body: configuration
      };

      if (!configuration) delete raw.body;

      const data = await this.elasticRequest.callWithInternalUser(
        'indices.create',
        raw
      );

      return data;
    } catch (error) {
      return Promise.reject(error);
    }
  }

  /**
   * Deletes an Elasticsearch index by its name
   * @param {} name
   */
  async deleteIndexByName(name) {
    try {
      if (!name) return Promise.reject(new Error('No valid name given'));

      const data = await this.elasticRequest.callWithInternalUser(
        'indices.delete',
        { index: name }
      );

      return data;
    } catch (error) {
      return Promise.reject(error);
    }
  }

  /**
   * Deletes wazuh monitoring index pattern
   */
  async deleteMonitoring() {
    try {
      const data = await this.elasticRequest.callWithInternalUser('delete', {
        index: this.WZ_KIBANA_INDEX,
        type: '_doc',
        id: 'index-pattern:wazuh-monitoring-*'
      });

      return data;
    } catch (error) {
      return Promise.reject(error);
    }
  }

  /**
   * Get an index pattern by name and/or id
   * @param {*} id Could be id and/or title
   */
  async getIndexPatternUsingGet(id, namespace) {
    try {
      if (!id) return Promise.reject(new Error('No valid id given'));
      let idQuery = id.includes('index-pattern:') ? id : 'index-pattern:' + id;
      if (namespace && namespace !== 'default') {
        idQuery = `${namespace}:${idQuery}`;
      }
      const data = await this.elasticRequest.callWithInternalUser('get', {
        index: this.WZ_KIBANA_INDEX,
        type: '_doc',
        id: idQuery
      });

      return data;
    } catch (error) {
      return Promise.reject(error);
    }
  }

  /**
   * Inserts the wazuh-agent template
   * @param {*} template
   */
  async putMonitoringTemplate(template) {
    try {
      if (!template)
        return Promise.reject(new Error('No valid template given'));

      const data = await this.elasticRequest.callWithInternalUser(
        'indices.putTemplate',
        {
          name: 'wazuh-agent',
          body: template
        }
      );

      return data;
    } catch (error) {
      return Promise.reject(error);
    }
  }

  /**
   * Inserts the wazuh-kibana template.
   * Reindex purposes.
   * Do not use
   * @param {*} template
   */
  async putWazuhKibanaTemplate(template) {
    try {
      if (!template)
        return Promise.reject(new Error('No valid template given'));

      const data = await this.elasticRequest.callWithInternalUser(
        'indices.putTemplate',
        {
          name: 'wazuh-kibana',
          order: 0,
          create: true,
          body: template
        }
      );

      return data;
    } catch (error) {
      return Promise.reject(error);
    }
  }

  /**
   * Updates replicas and few other settings (if they are given) for specific index
   * @param {string} index Target index name
   * @param {object} configuration Settings to be updated
   */
  async updateIndexSettings(index, configuration) {
    try {
      if (!index) throw new Error('No valid index given');
      if (!configuration) throw new Error('No valid configuration given');

      // Number of shards is not dynamic so delete that setting if it's given
      if (
        (((configuration || {}).settings || {}).index || {}).number_of_shards
      ) {
        delete configuration.settings.index.number_of_shards;
      }

      const data = await this.elasticRequest.callWithInternalUser(
        'indices.putSettings',
        {
          index: index,
          body: configuration
        }
      );

      return data;
    } catch (error) {
      return Promise.reject(error);
    }
  }

  /**
   * Fetch new fields found for certain index pattern.
   * It always return an array, even if there are no results (empty array).
   * @param {*} pattern Index pattern title
   */
  async discoverNewFields(pattern) {
    let detectedFields = [];
    try {
      const metaFields = ['_source', '_id', '_type', '_index', '_score'];
      const callCluster = this.elasticRequest.callWithInternalUser;
      const patternService = await this._server.indexPatternsServiceFactory({
        callCluster
      });

      detectedFields = await patternService.getFieldsForWildcard({
        pattern,
        metaFields
      });
    } catch (error) { } // eslint-disable-line

    if (!Array.isArray(detectedFields)) {
      detectedFields = [];
    }

    return detectedFields;
  }

  /**
   * Merge :detectedFields into :currentFields.
   * @param {*} detectedFields Source. Array of index pattern fields
   * @param {*} currentFields Target. Array of index pattern fields
   */
  mergeDetectedFields(detectedFields, currentFields) {
    if (Array.isArray(detectedFields) && Array.isArray(currentFields)) {
      // Iterate over dynamic fields
      for (const field of detectedFields) {
        // It has this field?
        const index = currentFields.map(item => item.name).indexOf(field.name);

        if (index >= 0 && currentFields[index]) {
          // If field already exists, update its type
          currentFields[index].type = field.type;
        } else {
          // If field doesn't exist, add it
          currentFields.push(field);
        }
      }
    }
  }

  /**
   * Prevent from using types, reindex .wazuh index
   */
  async reindexAppIndices() {
    try {
      const appIndices = [
        { value: '.wazuh', copy: '.6x-wazuh', result: 'fail' }
      ];
      for (const index of appIndices) {
        try {
          const result = await this.elasticRequest.callWithInternalUser(
            'reindex',
            {
              refresh: true,
              body: {
                source: {
                  index: index.value
                },
                dest: {
                  index: index.copy
                }
              }
            }
          );

          if ((result || {}).total === 0) {
            index.result = 'total: 0';
            continue;
          }

          await this.elasticRequest.callWithInternalUser('indices.delete', {
            index: index.value
          });

          await this.elasticRequest.callWithInternalUser('reindex', {
            refresh: true,
            body: {
              source: {
                index: index.copy
              },
              dest: {
                index: index.value
              }
            }
          });

          await this.elasticRequest.callWithInternalUser('indices.delete', {
            index: index.copy
          });
          index.result = 'success';
        } catch (error) { } // eslint-disable-line
      }

      return appIndices;
    } catch (error) {
      return Promise.reject(error);
    }
  }
}<|MERGE_RESOLUTION|>--- conflicted
+++ resolved
@@ -127,11 +127,7 @@
             title: title,
             timeFieldName: 'timestamp'
           },
-<<<<<<< HEAD
-          namespace          
-=======
           namespace
->>>>>>> 3e2a348f
         }
       });
 
@@ -167,25 +163,16 @@
   }
 
   /**
-<<<<<<< HEAD
- * Delete .wazuh-version index if exists
- */
-=======
    * Delete .wazuh-version index if exists
    */
->>>>>>> 3e2a348f
   async deleteWazuhVersionIndex() {
     try {
       const data = await this.elasticRequest.callWithInternalUser(
         'indices.delete',
         {
           index: '.wazuh-version'
-<<<<<<< HEAD
-        });
-=======
-        }
-      );
->>>>>>> 3e2a348f
+        }
+      );
       return data;
     } catch (error) {
       return Promise.reject(error);
@@ -406,14 +393,10 @@
       if (!payload) return Promise.reject(new Error('No valid payload given'));
       const pattern = payload.pattern;
       delete payload.pattern;
-<<<<<<< HEAD
-      const fullPattern = await this.getIndexPatternUsingGet(pattern, namespace);
-=======
       const fullPattern = await this.getIndexPatternUsingGet(
         pattern,
         namespace
       );
->>>>>>> 3e2a348f
 
       const title =
         (((fullPattern || {})._source || {})['index-pattern'] || {}).title ||
