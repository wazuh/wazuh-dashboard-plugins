/*
 * Wazuh app - Class for the Elastic wrapper
 * Copyright (C) 2015-2019 Wazuh, Inc.
 *
 * This program is free software; you can redistribute it and/or modify
 * it under the terms of the GNU General Public License as published by
 * the Free Software Foundation; either version 2 of the License, or
 * (at your option) any later version.
 *
 * Find more information about this on the LICENSE file.
 */
import { knownFields } from '../integration-files/known-fields';
import { monitoringKnownFields } from '../integration-files/monitoring-known-fields';

export class ElasticWrapper {
  constructor(server) {
    this._server = server;
    this.usingSearchGuard = ((server || {}).plugins || {}).searchguard || false;
    this.elasticRequest = server.plugins.elasticsearch.getCluster('data');
    this.WZ_KIBANA_INDEX =
      ((((server || {}).registrations || {}).kibana || {}).options || {})
        .index || '.kibana';
  }

  /**
   * This function checks if an index pattern exists,
   * you should check response.hits.total
   * @param {*} id Eg: 'wazuh-alerts'
   */
  async searchIndexPatternById(id) {
    try {
      if (!id)
        return Promise.reject(
          new Error('No valid id for search index pattern')
        );

      const data = await this.elasticRequest.callWithInternalUser('search', {
        index: this.WZ_KIBANA_INDEX,
        type: '_doc',
        body: {
          query: {
            match: {
              _id: 'index-pattern:' + id
            }
          }
        }
      });

      return data;
    } catch (error) {
      return Promise.reject(error);
    }
  }

  /**
   * Search any index by name
   * @param {*} name
   */
  async searchIndexByName(name) {
    try {
      if (!name) return Promise.reject(new Error('No valid name given'));

      const data = await this.elasticRequest.callWithInternalUser('search', {
        index: name
      });

      return data;
    } catch (error) {
      return Promise.reject(error);
    }
  }

  /**
   * This function creates a new index pattern.
   * @param {*} title Eg: 'wazuh-alerts-3.x-*'
   * @param {*} id Optional.
   */
  async createIndexPattern(title, id) {
    try {
      if (!title)
        return Promise.reject(
          new Error('No valid title for create index pattern')
        );

      const data = await this.elasticRequest.callWithInternalUser('create', {
        index: this.WZ_KIBANA_INDEX,
        type: '_doc',
        id: id ? id : 'index-pattern:' + title,
        body: {
          type: 'index-pattern',
          'index-pattern': {
            title: title,
            timeFieldName: 'timestamp'
          }
        }
      });

      return data;
    } catch (error) {
      return Promise.reject(error);
    }
  }

  /**
   * Special function to create the wazuh-monitoring index pattern,
   * do not use for any other creation, use the right function instead.
   * @param {*} title
   * @param {*} id
   */
  async createMonitoringIndexPattern(title, id) {
    try {
      if (!title)
        return Promise.reject(
          new Error('No valid title for create index pattern')
        );

      const data = await this.elasticRequest.callWithInternalUser('create', {
        index: this.WZ_KIBANA_INDEX,
        type: '_doc',
        id: id ? id : 'index-pattern:' + title,
        body: {
          type: 'index-pattern',
          'index-pattern': {
            fields:
              '[{"name":"timestamp","type":"date","count":0,"scripted":false,"searchable":true,"aggregatable":true,"readFromDocValues":true},{"name":"_id","type":"string","count":0,"scripted":false,"searchable":true,"aggregatable":true,"readFromDocValues":false},{"name":"_index","type":"string","count":0,"scripted":false,"searchable":true,"aggregatable":true,"readFromDocValues":false},{"name":"_score","type":"number","count":0,"scripted":false,"searchable":false,"aggregatable":false,"readFromDocValues":false},{"name":"_source","type":"_source","count":0,"scripted":false,"searchable":false,"aggregatable":false,"readFromDocValues":false},{"name":"_type","type":"string","count":0,"scripted":false,"searchable":true,"aggregatable":true,"readFromDocValues":false},{"name":"dateAdd","type":"string","count":0,"scripted":false,"searchable":true,"aggregatable":false,"readFromDocValues":false},{"name":"group","type":"string","count":0,"scripted":false,"searchable":true,"aggregatable":false,"readFromDocValues":false},{"name":"host","type":"string","count":0,"scripted":false,"searchable":true,"aggregatable":true,"readFromDocValues":true},{"name":"id","type":"string","count":0,"scripted":false,"searchable":true,"aggregatable":true,"readFromDocValues":true},{"name":"ip","type":"string","count":0,"scripted":false,"searchable":true,"aggregatable":true,"readFromDocValues":true},{"name":"lastKeepAlive","type":"string","count":0,"scripted":false,"searchable":true,"aggregatable":false,"readFromDocValues":false},{"name":"cluster.name","type":"string","count":0,"scripted":false,"searchable":true,"aggregatable":false,"readFromDocValues":false},{"name":"mergedSum","type":"string","count":0,"scripted":false,"searchable":true,"aggregatable":false,"readFromDocValues":false},{"name":"configSum","type":"string","count":0,"scripted":false,"searchable":true,"aggregatable":false,"readFromDocValues":false},{"name":"node_name","type":"string","count":0,"scripted":false,"searchable":true,"aggregatable":false,"readFromDocValues":false},{"name":"manager","type":"string","count":0,"scripted":false,"searchable":true,"aggregatable":false,"readFromDocValues":false},{"name":"manager_host","type":"string","count":0,"scripted":false,"searchable":true,"aggregatable":false,"readFromDocValues":false},{"name":"name","type":"string","count":0,"scripted":false,"searchable":true,"aggregatable":true,"readFromDocValues":true},{"name":"os.arch","type":"string","count":0,"scripted":false,"searchable":true,"aggregatable":false,"readFromDocValues":false},{"name":"os.codename","type":"string","count":0,"scripted":false,"searchable":true,"aggregatable":false,"readFromDocValues":false},{"name":"os.major","type":"string","count":0,"scripted":false,"searchable":true,"aggregatable":false,"readFromDocValues":false},{"name":"os.name","type":"string","count":0,"scripted":false,"searchable":true,"aggregatable":false,"readFromDocValues":false},{"name":"os.platform","type":"string","count":0,"scripted":false,"searchable":true,"aggregatable":false,"readFromDocValues":false},{"name":"os.uname","type":"string","count":0,"scripted":false,"searchable":true,"aggregatable":false,"readFromDocValues":false},{"name":"os.version","type":"string","count":0,"scripted":false,"searchable":true,"aggregatable":false,"readFromDocValues":false},{"name":"status","type":"string","count":0,"scripted":false,"searchable":true,"aggregatable":true,"readFromDocValues":true},{"name":"version","type":"string","count":0,"scripted":false,"searchable":true,"aggregatable":false,"readFromDocValues":false}]',
            title: title,
            timeFieldName: 'timestamp'
          }
        }
      });

      return data;
    } catch (error) {
      return Promise.reject(error);
    }
  }

  /**
   * Creates the .wazuh index with a custom configuration.
   * @param {*} config
   */
  async createWazuhIndex(configuration) {
    try {
      if (!configuration)
        return Promise.reject(
          new Error('No valid configuration for create .wazuh index')
        );

      const data = await this.elasticRequest.callWithInternalUser(
        'indices.create',
        {
          index: '.wazuh',
          body: configuration
        }
      );

      return data;
    } catch (error) {
      return Promise.reject(error);
    }
  }

  /**
 * Delete .wazuh-version index if exists
 */
  async deleteWazuhVersionIndex() {
    try {
      const data = await this.elasticRequest.callWithInternalUser(
        'indices.delete',
        {
          index: '.wazuh-version'
        });
      return data;
    } catch (error) {
      return Promise.reject(error);
    }
  }

  /**
   * Get all the index patterns
   */
  async getAllIndexPatterns() {
    try {
      const data = await this.elasticRequest.callWithInternalUser('search', {
        index: this.WZ_KIBANA_INDEX,
        type: '_doc',
        body: {
          query: {
            match: {
              type: 'index-pattern'
            }
          },
          size: 999
        }
      });

      return data;
    } catch (error) {
      return Promise.reject(error);
    }
  }

  /**
   * Updates index-pattern known fields
   * @param {*} id 'index-pattern:' + id
   */
  async updateIndexPatternKnownFields(id) {
    try {
      if (!id)
        return Promise.reject(
          new Error('No valid index pattern id for update index pattern')
        );

      const pattern = await this.getIndexPatternUsingGet(id);

      let detectedFields = [];
      try {
        const patternTitle =
          (((pattern || {})._source || {})['index-pattern'] || {}).title || '';
        detectedFields = await this.discoverNewFields(patternTitle);
      } catch (error) { } // eslint-disable-line

      let currentFields = [];

      // If true, it's an existing index pattern, we need to review its known fields
      const { fields } = ((pattern || {})._source || {})['index-pattern'] || {};
      if (fields) {
        currentFields = JSON.parse(fields);

        if (Array.isArray(currentFields) && Array.isArray(knownFields)) {
          currentFields = currentFields.filter(
            item =>
              item.name &&
              item.name !==
              'data.aws.service.action.networkConnectionAction.remoteIpDetails.geoLocation.lat' &&
              item.name !==
              'data.aws.service.action.networkConnectionAction.remoteIpDetails.geoLocation.lon'
          );

          this.mergeDetectedFields(knownFields, currentFields);
        }
      } else {
        // It's a new index pattern, just add our known fields
        currentFields = knownFields;
      }

      // Iterate over dynamic fields
      this.mergeDetectedFields(detectedFields, currentFields);

      // This array always must has items
      if (!currentFields || !currentFields.length) {
        return Promise.reject(
          new Error(
            `Something went wrong while updating known fields for index pattern ${id}`
          )
        );
      }

      let currentFieldsString = null;

      // Ensure '@timestamp' field is always excluded, >= 7.0.0 is using 'timestamp'
      try {
        const idx = currentFields.map(item => item.name).indexOf('@timestamp');
        if (idx > -1) {
          currentFields[idx].excluded = true;
        }
      } catch (error) { } // eslint-disable-line

      try {
        currentFieldsString = JSON.stringify(currentFields);
      } catch (error) {
        return Promise.reject(
          new Error(`Could not stringify known fields for index pattern ${id}`)
        );
      }

      // Updating known fields
      const data = await this.elasticRequest.callWithInternalUser('update', {
        index: this.WZ_KIBANA_INDEX,
        type: '_doc',
        id: id.includes('index-pattern:') ? id : 'index-pattern:' + id,
        body: {
          doc: {
            type: 'index-pattern',
            'index-pattern': {
              timeFieldName: 'timestamp',
              fields: currentFieldsString,
              fieldFormatMap: `{
                  "data.virustotal.permalink":{"id":"url"},
                  "data.vulnerability.reference":{"id":"url"},"data.url":{"id":"url"},
                  "rule.id":{"id":"url"}
                }`,
              sourceFilters: '[{"value":"@timestamp"}]'
            }
          }
        }
      });

      return data;
    } catch (error) {
      return Promise.reject(error);
    }
  }

  /**
   * Updates wazuh-monitoring index-pattern known fields
   * @param {*} patternId 'index-pattern:' + id
   */
  async updateMonitoringIndexPatternKnownFields(id) {
    try {
      if (!id)
        return Promise.reject(
          new Error('No valid index pattern id for update index pattern')
        );

      let detectedFields = [];

      try {
        const patternTitle = id.split('index-pattern:')[1];
        detectedFields = await this.discoverNewFields(patternTitle);
      } catch (error) { } // eslint-disable-line

      const pattern = await this.getIndexPatternUsingGet(id);

      let currentFields = [];

      // If true, it's an existing index pattern, we need to review its known fields
      if ((((pattern || {})._source || {})['index-pattern'] || {}).fields) {
        currentFields = JSON.parse(pattern._source['index-pattern'].fields);

        if (
          Array.isArray(currentFields) &&
          Array.isArray(monitoringKnownFields)
        ) {
          this.mergeDetectedFields(monitoringKnownFields, currentFields);
        }
      } else {
        // It's a new index pattern, just add our known fields
        currentFields = monitoringKnownFields;
      }

      // Iterate over dynamic fields
      this.mergeDetectedFields(detectedFields, currentFields);

      // This array always must has items
      if (!currentFields || !currentFields.length) {
        return Promise.reject(
          new Error(
            `Something went wrong while updating known fields for index pattern ${id}`
          )
        );
      }

      let currentFieldsString = null;

      try {
        currentFieldsString = JSON.stringify(currentFields);
      } catch (error) {
        return Promise.reject(
          new Error(`Could not stringify known fields for index pattern ${id}`)
        );
      }

      // Updating known fields
      const data = await this.elasticRequest.callWithInternalUser('update', {
        index: this.WZ_KIBANA_INDEX,
        type: '_doc',
        id: id.includes('index-pattern:') ? id : 'index-pattern:' + id,
        body: {
          doc: {
            type: 'index-pattern',
            'index-pattern': {
              fields: currentFieldsString,
              timeFieldName: 'timestamp'
            }
          }
        }
      });

      return data;
    } catch (error) {
      return Promise.reject(error);
    }
  }

  /**
   *
   * @param {*} payload
   */
  async searchWazuhAlertsWithPayload(payload) {
    try {
      if (!payload) return Promise.reject(new Error('No valid payload given'));
      const pattern = payload.pattern;
      delete payload.pattern;
      const fullPattern = await this.getIndexPatternUsingGet(pattern);

      const title =
        (((fullPattern || {})._source || {})['index-pattern'] || {}).title ||
        false;

      const data = await this.elasticRequest.callWithInternalUser('search', {
        index: title || 'wazuh-alerts-3.x-*',
        type: '_doc',
        body: payload
      });

      return data;
    } catch (error) {
      return Promise.reject(error);
    }
  }

  /**
   * Search for the Wazuh API configuration document using its own id (usually it's a timestamp)
   * @param {*} id Eg: 12396176723
   */
  async getWazuhConfigurationById(id) {
    try {
      if (!id) return Promise.reject(new Error('No valid document id given'));

      const data = await this.elasticRequest.callWithInternalUser('get', {
        index: '.wazuh',
        type: '_doc',
        id: id
      });

      return {
        user: data._source.api_user,
        password: Buffer.from(data._source.api_password, 'base64').toString(
          'ascii'
        ),
        url: data._source.url,
        port: data._source.api_port,
        insecure: data._source.insecure,
        cluster_info: data._source.cluster_info,
        extensions: data._source.extensions
      };
    } catch (error) {
      return Promise.reject(error);
    }
  }

  /**
   * Get the Wazuh API entries stored on .wazuh index
   */
  async getWazuhAPIEntries() {
    try {
      const data = await this.elasticRequest.callWithInternalUser('search', {
        index: '.wazuh',
        type: '_doc',
        size: '100'
      });

      return data;
    } catch (error) {
      return Promise.reject(error);
    }
  }

  /**
   * Usually used to save a new Wazuh API entry
   * @param {*} doc
   * @param {*} req
   */
  async createWazuhIndexDocument(req, doc) {
    try {
      if (!doc) return Promise.reject(new Error('No valid document given'));

      const data = await this.elasticRequest.callWithRequest(req, 'create', {
        index: '.wazuh',
        type: '_doc',
        id: new Date().getTime(),
        body: doc,
        refresh: true
      });

      return data;
    } catch (error) {
      return Promise.reject(error);
    }
  }

  /**
   * Updates the a document from the .wazuh index using id and doc content
   * @param {*} req. Optional parameter to pass an incoming request (X-Pack related)
   * @param {*} id. Wazuh API entry ID (Elasticsearch ID)
   * @param {*} doc. The content to be used for updating the document.
   */
  async updateWazuhIndexDocument(req, id, doc) {
    try {
      if (!id || !doc) throw new Error('No valid parameters given');

      const data = req
        ? await this.elasticRequest.callWithRequest(req, 'update', {
          index: '.wazuh',
          type: '_doc',
          id: id,
          body: doc
        })
        : await this.elasticRequest.callWithInternalUser('update', {
<<<<<<< HEAD
          index: '.wazuh',
          type: '_doc',
          id: id,
          body: doc
        });
=======
            index: '.wazuh',
            type: '_doc',
            id: id,
            body: doc
          });
>>>>>>> 53e3eb2c

      return data;
    } catch (error) {
      return Promise.reject(error);
    }
  }

  /**
   * Delete a Wazuh API entry using incoming request
   * @param {*} req
   */
  async deleteWazuhAPIEntriesWithRequest(req) {
    try {
      if (!req.params || !req.params.id)
        return Promise.reject(new Error('No API id given'));

      const data = await this.elasticRequest.callWithRequest(req, 'delete', {
        index: '.wazuh',
        type: '_doc',
        id: req.params.id
      });

      return data;
    } catch (error) {
      return Promise.reject(error);
    }
  }

  /**
   * Same as curling the templates from Elasticsearch
   */
  async getTemplates() {
    try {
      const data = await this.elasticRequest.callWithInternalUser(
        'cat.templates',
        {}
      );

      return data;
    } catch (error) {
      return Promise.reject(error);
    }
  }

  async usingCredentials() {
    try {
      const data = await this.elasticRequest.callWithInternalUser(
        'cluster.getSettings',
        { includeDefaults: true }
      );

      return (
        this.usingSearchGuard ||
        ((((data || {}).defaults || {}).xpack || {}).security || {}).user !=
        null
      );
    } catch (error) {
      return Promise.reject(error);
    }
  }

  /**
   * Make a bulk request to update any index
   * @param {*} bulk
   */
  async pushBulkAnyIndex(index, bulk) {
    try {
      if (!bulk || !index)
        return Promise.reject(new Error('No valid parameters given given'));

      const data = await this.elasticRequest.callWithInternalUser('bulk', {
        index: index,
        type: '_doc',
        body: bulk
      });

      return data;
    } catch (error) {
      return Promise.reject(error);
    }
  }

  /**
   * Useful to search elements with "wazuh" as type giving an index as parameter
   * @param {*} req
   * @param {*} index
   */
  async searchWazuhElementsByIndexWithRequest(req, index) {
    try {
      if (!req || !index)
        return Promise.reject(new Error('No valid parameters given'));

      const data = await this.elasticRequest.callWithRequest(req, 'search', {
        index: index,
        type: '_doc'
      });

      return data;
    } catch (error) {
      return Promise.reject(error);
    }
  }

  /**
   * Check if an index exists
   * @param {*} index
   */
  async checkIfIndexExists(index) {
    try {
      if (!index) return Promise.reject(new Error('No valid index given'));

      const data = await this.elasticRequest.callWithInternalUser(
        'indices.exists',
        { index: index }
      );

      return data;
    } catch (error) {
      return Promise.reject(error);
    }
  }

  /**
   * Get a template by name
   * @param {*} name
   */
  async getTemplateByName(name) {
    try {
      if (!name) return Promise.reject(new Error('No valid name given'));

      const data = await this.elasticRequest.callWithInternalUser(
        'indices.getTemplate',
        { name: name }
      );

      return data;
    } catch (error) {
      return Promise.reject(error);
    }
  }

  /**
   * Creates the Kibana index with minimum content
   */
  async createEmptyKibanaIndex() {
    try {
      this.buildingKibanaIndex = true;
      const data = await this.elasticRequest.callWithInternalUser(
        'indices.create',
        { index: this.WZ_KIBANA_INDEX }
      );
      this.buildingKibanaIndex = false;
      return data;
    } catch (error) {
      this.buildingKibanaIndex = false;
      return Promise.reject(error);
    }
  }

  async createIndexByName(name, configuration = null) {
    try {
      if (!name) return Promise.reject(new Error('No valid name given'));

      const raw = {
        index: name,
        body: configuration
      };

      if (!configuration) delete raw.body;

      const data = await this.elasticRequest.callWithInternalUser(
        'indices.create',
        raw
      );

      return data;
    } catch (error) {
      return Promise.reject(error);
    }
  }

  /**
   * Deletes an Elasticsearch index by its name
   * @param {} name
   */
  async deleteIndexByName(name) {
    try {
      if (!name) return Promise.reject(new Error('No valid name given'));

      const data = await this.elasticRequest.callWithInternalUser(
        'indices.delete',
        { index: name }
      );

      return data;
    } catch (error) {
      return Promise.reject(error);
    }
  }

  /**
   * Deletes wazuh monitoring index pattern
   */
  async deleteMonitoring() {
    try {
      const data = await this.elasticRequest.callWithInternalUser('delete', {
        index: this.WZ_KIBANA_INDEX,
        type: '_doc',
        id: 'index-pattern:wazuh-monitoring-*'
      });

      return data;
    } catch (error) {
      return Promise.reject(error);
    }
  }

  /**
   * Get an index pattern by name and/or id
   * @param {*} id Could be id and/or title
   */
  async getIndexPatternUsingGet(id) {
    try {
      if (!id) return Promise.reject(new Error('No valid id given'));

      const data = await this.elasticRequest.callWithInternalUser('get', {
        index: this.WZ_KIBANA_INDEX,
        type: '_doc',
        id: id.includes('index-pattern:') ? id : 'index-pattern:' + id
      });

      return data;
    } catch (error) {
      return Promise.reject(error);
    }
  }

  /**
   * Inserts the wazuh-agent template
   * @param {*} template
   */
  async putMonitoringTemplate(template) {
    try {
      if (!template)
        return Promise.reject(new Error('No valid template given'));

      const data = await this.elasticRequest.callWithInternalUser(
        'indices.putTemplate',
        {
          name: 'wazuh-agent',
          body: template
        }
      );

      return data;
    } catch (error) {
      return Promise.reject(error);
    }
  }

  /**
   * Inserts the wazuh-kibana template.
   * Reindex purposes.
   * Do not use
   * @param {*} template
   */
  async putWazuhKibanaTemplate(template) {
    try {
      if (!template)
        return Promise.reject(new Error('No valid template given'));

      const data = await this.elasticRequest.callWithInternalUser(
        'indices.putTemplate',
        {
          name: 'wazuh-kibana',
          order: 0,
          create: true,
          body: template
        }
      );

      return data;
    } catch (error) {
      return Promise.reject(error);
    }
  }

  /**
   * Updates replicas and few other settings (if they are given) for specific index
   * @param {string} index Target index name
   * @param {object} configuration Settings to be updated
   */
  async updateIndexSettings(index, configuration) {
    try {
      if (!index) throw new Error('No valid index given');
      if (!configuration) throw new Error('No valid configuration given');

      // Number of shards is not dynamic so delete that setting if it's given
      if (
        (((configuration || {}).settings || {}).index || {}).number_of_shards
      ) {
        delete configuration.settings.index.number_of_shards;
      }

      const data = await this.elasticRequest.callWithInternalUser(
        'indices.putSettings',
        {
          index: index,
          body: configuration
        }
      );

      return data;
    } catch (error) {
      return Promise.reject(error);
    }
  }

  /**
   * Fetch new fields found for certain index pattern.
   * It always return an array, even if there are no results (empty array).
   * @param {*} pattern Index pattern title
   */
  async discoverNewFields(pattern) {
    let detectedFields = [];
    try {
      const metaFields = ['_source', '_id', '_type', '_index', '_score'];
      const callCluster = this.elasticRequest.callWithInternalUser;
      const patternService = await this._server.indexPatternsServiceFactory({
        callCluster
      });

      detectedFields = await patternService.getFieldsForWildcard({
        pattern,
        metaFields
      });
    } catch (error) { } // eslint-disable-line

    if (!Array.isArray(detectedFields)) {
      detectedFields = [];
    }

    return detectedFields;
  }

  /**
   * Merge :detectedFields into :currentFields.
   * @param {*} detectedFields Source. Array of index pattern fields
   * @param {*} currentFields Target. Array of index pattern fields
   */
  mergeDetectedFields(detectedFields, currentFields) {
    if (Array.isArray(detectedFields) && Array.isArray(currentFields)) {
      // Iterate over dynamic fields
      for (const field of detectedFields) {
        // It has this field?
        const index = currentFields.map(item => item.name).indexOf(field.name);

        if (index >= 0 && currentFields[index]) {
          // If field already exists, update its type
          currentFields[index].type = field.type;
        } else {
          // If field doesn't exist, add it
          currentFields.push(field);
        }
      }
    }
  }

  /**
   * Prevent from using types, reindex .wazuh index
   */
  async reindexAppIndices() {
    try {
      const appIndices = [
        { value: '.wazuh', copy: '.6x-wazuh', result: 'fail' }
      ];
      for (const index of appIndices) {
        try {
          const result = await this.elasticRequest.callWithInternalUser(
            'reindex',
            {
              refresh: true,
              body: {
                source: {
                  index: index.value
                },
                dest: {
                  index: index.copy
                }
              }
            }
          );

          if ((result || {}).total === 0) {
            index.result = 'total: 0';
            continue;
          }

          await this.elasticRequest.callWithInternalUser('indices.delete', {
            index: index.value
          });

          await this.elasticRequest.callWithInternalUser('reindex', {
            refresh: true,
            body: {
              source: {
                index: index.copy
              },
              dest: {
                index: index.value
              }
            }
          });

          await this.elasticRequest.callWithInternalUser('indices.delete', {
            index: index.copy
          });
          index.result = 'success';
        } catch (error) { } // eslint-disable-line
      }

      return appIndices;
    } catch (error) {
      return Promise.reject(error);
    }
  }
}<|MERGE_RESOLUTION|>--- conflicted
+++ resolved
@@ -498,19 +498,11 @@
           body: doc
         })
         : await this.elasticRequest.callWithInternalUser('update', {
-<<<<<<< HEAD
           index: '.wazuh',
           type: '_doc',
           id: id,
           body: doc
         });
-=======
-            index: '.wazuh',
-            type: '_doc',
-            id: id,
-            body: doc
-          });
->>>>>>> 53e3eb2c
 
       return data;
     } catch (error) {
