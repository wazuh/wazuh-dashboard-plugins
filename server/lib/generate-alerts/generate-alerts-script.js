--- conflicted
+++ resolved
@@ -315,48 +315,6 @@
   if (params.office) {
     const beforeDate = new Date(new Date(alert.timestamp) - 3 * 24 * 60 * 60 * 1000);
     const IntraID = randomArrayItem(Office.arrayUuidOffice);
-<<<<<<< HEAD
-    const InterID = randomArrayItem(Office.arrayUuidOffice);
-    const OrgID = randomArrayItem(Office.arrayUuidOffice);
-    const objID = randomArrayItem(Office.arrayUuidOffice);
-    const userID = randomArrayItem(Office.arrayUuidOffice);
-    const appID = randomArrayItem(Office.arrayUuidOffice);
-
-    alert.rule = randomArrayItem(Office.arrayRulesOffice);
-    alert.decoder = randomArrayItem(Office.arrayDecoderOffice);
-    alert.GeoLocation = randomArrayItem(GeoLocation);
-    alert.data.integration = "Office365";
-    alert.location = Office.arrayLocationOffice;
-    alert.data.office365 = {
-      CreationTime: formatDate(beforeDate, 'Y-M-DTh:m:s.lZ'),
-      Id: IntraID,
-      Operation: "UserLoggedIn",
-      OrganizationId: OrgID,
-      RecordType: "15",
-      ResultStatus: "Success",
-      UserKey: userID,
-      UserType: "0",
-      Version: "1",
-      Workload: "AzureActiveDirectory",
-      ClientIP: "77.231.182.17",
-      ObjectId: objID,
-      UserId: "testing.account@wazuh.com",
-      AzureActiveDirectoryEventType: "1",
-      ExtendedProperties: Office.arrayExtendedPropertiesOffice,
-      ModifiedProperties: [],
-      Actor: Office.arrayActorOffice,
-      ActorContextId: OrgID,
-      ActorIpAddress: "77.231.182.17",
-      InterSystemsId: InterID,
-      IntraSystemId: IntraID,
-      Target: Office.arrayTargetOffice,
-      TargetContextId: OrgID,
-      ApplicationId: appID,
-      DeviceProperties: Office.arrayDevicePropertiesOffice,
-      ErrorNumber: "0",
-      Subscription: "Audit.AzureActiveDirectory"
-    }
-=======
     const OrgID = randomArrayItem(Office.arrayUuidOffice);
     const objID = randomArrayItem(Office.arrayUuidOffice);
     const userKey = randomArrayItem(Office.arrayUuidOffice);
@@ -374,7 +332,7 @@
     alert.data.office365 = {
       ...log,
       ...ruleData.data.office365,
-      Id: IntraID,
+      Id: '000',
       CreationTime: formatDate(beforeDate, 'Y-M-DTh:m:s.lZ'),
       OrganizationId: OrgID,
       UserType: userType,
@@ -384,7 +342,6 @@
       UserId: userID,
       ClientIP: randomArrayItem(Office.arrayIp),
     };
->>>>>>> f55aeab8
   }
 
   if (params.gcp) {
