/*
 * Wazuh app - Script to generate sample alerts
 * Copyright (C) 2015-2021 Wazuh, Inc.
 *
 * This program is free software; you can redistribute it and/or modify
 * it under the terms of the GNU General Public License as published by
 * the Free Software Foundation; either version 2 of the License, or
 * (at your option) any later version.
 *
 * Find more information about this on the LICENSE file.
 */

// General
import {
  IPs,
  Users,
  Ports,
  Paths,
  Win_Hostnames,
  GeoLocation,
  Agents,
  randomElements,
  randomArrayItem,
} from './sample-data/common';
import { PCI_DSS, GDPR, HIPAA, GPG13, NIST_800_53, tsc } from './sample-data/regulatory-compliance';

import * as Audit from './sample-data/audit';
import * as Authentication from './sample-data/authentication';
import * as AWS from './sample-data/aws';
import * as IntegrityMonitoring from './sample-data/integrity-monitoring';
import * as CISCAT from './sample-data/ciscat';
import * as GCP from './sample-data/gcp';
import * as Docker from './sample-data/docker';
import * as Mitre from './sample-data/mitre';
import * as Osquery from './sample-data/osquery';
import * as OpenSCAP from './sample-data/openscap';
import * as PolicyMonitoring from './sample-data/policy-monitoring';
import * as Virustotal from './sample-data/virustotal';
import * as Vulnerability from './sample-data/vulnerabilities';
import * as SSH from './sample-data/ssh';
import * as Apache from './sample-data/apache';
import * as Web from './sample-data/web';
<<<<<<< HEAD
import * as GitHub from './sample-data/github';
=======
import * as Office from './sample-data/office';
>>>>>>> 1ac7cebc

//Alert
const alertIDMax = 6000;

// Rule
const ruleDescription = [
  'Sample alert 1',
  'Sample alert 2',
  'Sample alert 3',
  'Sample alert 4',
  'Sample alert 5',
];
const ruleMaxLevel = 14;

/**
 * Generate a alert
 * @param {any} params - params to configure the alert
 * @param {boolean} params.aws - if true, set aws fields
 * @param {boolean} params.audit - if true, set System Auditing fields
 * @param {boolean} params.office - if true, set office fields
 * @param {boolean} params.ciscat - if true, set CIS-CAT fields
 * @param {boolean} params.gcp - if true, set GCP fields
 * @param {boolean} params.docker - if true, set Docker fields
 * @param {boolean} params.mitre - if true, set Mitre att&ck fields
 * @param {boolean} params.openscap - if true, set OpenSCAP fields
 * @param {boolean} params.osquery - if true, set Osquery fields
 * @param {boolean} params.rootcheck - if true, set Policy monitoring fields
 * @param {boolean} params.syscheck - if true, set integrity monitoring fields
 * @param {boolean} params.virustotal - if true, set VirusTotal fields
 * @param {boolean} params.vulnerabilities - if true, set vulnerabilities fields
 * @param {boolean} params.pci_dss - if true, set pci_dss fields
 * @param {boolean} params.gdpr - if true, set gdpr fields
 * @param {boolean} params.gpg13 - if true, set gpg13 fields
 * @param {boolean} params.hipaa - if true, set hipaa fields
 * @param {boolean} params.nist_800_53 - if true, set nist_800_53 fields
 * @param {boolean} params.nist_800_53 - if true, set nist_800_53 fields
 * @param {boolean} params.win_authentication_failed - if true, add win_authentication_failed to rule.groups
 * @param {number} params.probability_win_authentication_failed - probability to add win_authentication_failed to rule.groups. Example: 20 will be 20% of probability to add this to rule.groups
 * @param {boolean} params.authentication_failed - if true, add win_authentication_failed to rule.groups
 * @param {number} params.probability_authentication_failed - probability to add authentication_failed to rule.groups
 * @param {boolean} params.authentication_failures - if true, add win_authentication_failed to rule.groups
 * @param {number} params.probability_authentication_failures - probability to add authentication_failures to rule.groups
 * @return {any} - Alert generated
 */
function generateAlert(params) {
  let alert = {
    ['@sampledata']: true,
    timestamp: '2020-01-27T11:08:47.777+0000',
    rule: {
      level: 3,
      description: 'Sample alert',
      id: '5502',
      mail: false,
      groups: [],
    },
    agent: {
      id: '000',
      name: 'master',
    },
    manager: {
      name: 'master',
    },
    cluster: {
      name: 'wazuh',
    },
    id: '1580123327.49031',
    predecoder: {},
    decoder: {},
    data: {},
    location: '',
  };
  alert.agent = randomArrayItem(Agents);
  alert.rule.description = randomArrayItem(ruleDescription);
  alert.rule.id = `${randomIntervalInteger(1, alertIDMax)}`;
  alert.rule.level = randomIntervalInteger(1, ruleMaxLevel);

  alert.timestamp = randomDate();

  if (params.manager) {
    if (params.manager.name) {
      alert.manager.name = params.manager.name;
    }
  }

  if (params.cluster) {
    if (params.cluster.name) {
      alert.cluster.name = params.cluster.name;
    }
    if (params.cluster.node) {
      alert.cluster.node = params.cluster.node;
    }
  }

  if (params.aws) {
    let randomType = randomArrayItem([
      'guarddutyPortProbe',
      'apiCall',
      'networkConnection',
      'iamPolicyGrantGlobal',
    ]);

    const beforeDate = new Date(new Date(alert.timestamp) - 3 * 24 * 60 * 60 * 1000);
    switch (randomType) {
      case 'guarddutyPortProbe': {
        const typeAlert = AWS.guarddutyPortProbe;

        alert.data = { ...typeAlert.data };
        alert.data.integration = 'aws';
        alert.data.aws.region = randomArrayItem(AWS.region);
        alert.data.aws.resource.instanceDetails = { ...randomArrayItem(AWS.instanceDetails) };
        alert.data.aws.resource.instanceDetails.iamInstanceProfile.arn = interpolateAlertProps(
          typeAlert.data.aws.resource.instanceDetails.iamInstanceProfile.arn,
          alert
        );
        alert.data.aws.title = interpolateAlertProps(alert.data.aws.title, alert);
        alert.data.aws.accountId = randomArrayItem(AWS.accountId);
        alert.data.aws.service.eventFirstSeen = formatDate(beforeDate, 'Y-M-DTh:m:s.lZ');
        alert.data.aws.service.eventLastSeen = formatDate(
          new Date(alert.timestamp),
          'Y-M-DTh:m:s.lZ'
        );
        alert.data.aws.service.action.portProbeAction.portProbeDetails.remoteIpDetails = {
          ...randomArrayItem(AWS.remoteIpDetails),
        };
        alert.data.aws.log_info = {
          s3bucket: randomArrayItem(AWS.buckets),
          log_file: `guardduty/${formatDate(
            new Date(alert.timestamp),
            'Y/M/D/h'
          )}/firehose_guardduty-1-${formatDate(
            new Date(alert.timestamp),
            'Y-M-D-h-m-s-l'
          )}b5b9b-ec62-4a07-85d7-b1699b9c031e.zip`,
        };
        alert.data.aws.service.count = `${randomIntervalInteger(400, 4000)}`;
        alert.data.aws.createdAt = formatDate(beforeDate, 'Y-M-DTh:m:s.lZ');

        alert.rule = { ...typeAlert.rule };
        alert.rule.firedtimes = randomIntervalInteger(1, 50);
        alert.rule.description = interpolateAlertProps(typeAlert.rule.description, alert);

        alert.decoder = { ...typeAlert.decoder };
        alert.location = typeAlert.location;
        break;
      }
      case 'apiCall': {
        const typeAlert = AWS.apiCall;

        alert.data = { ...typeAlert.data };
        alert.data.integration = 'aws';
        alert.data.aws.region = randomArrayItem(AWS.region);
        alert.data.aws.resource.accessKeyDetails.userName = randomArrayItem(Users);
        alert.data.aws.log_info = {
          s3bucket: randomArrayItem(AWS.buckets),
          log_file: `guardduty/${formatDate(
            new Date(alert.timestamp),
            'Y/M/D/h'
          )}/firehose_guardduty-1-${formatDate(
            new Date(alert.timestamp),
            'Y-M-D-h-m-s-l'
          )}b5b9b-ec62-4a07-85d7-b1699b9c031e.zip`,
        };
        alert.data.aws.accountId = randomArrayItem(AWS.accountId);
        alert.data.aws.service.action.awsApiCallAction.remoteIpDetails = {
          ...randomArrayItem(AWS.remoteIpDetails),
        };
        alert.data.aws.service.eventFirstSeen = formatDate(beforeDate, 'Y-M-DTh:m:s.lZ');
        alert.data.aws.service.eventLastSeen = formatDate(
          new Date(alert.timestamp),
          'Y-M-DTh:m:s.lZ'
        );
        alert.data.aws.createdAt = formatDate(beforeDate, 'Y-M-DTh:m:s.lZ');
        alert.data.aws.title = interpolateAlertProps(alert.data.aws.title, alert);
        alert.data.aws.description = interpolateAlertProps(alert.data.aws.description, alert);
        const count = `${randomIntervalInteger(400, 4000)}`;
        alert.data.aws.service.additionalInfo.recentApiCalls.count = count;
        alert.data.aws.service.count = count;

        alert.rule = { ...typeAlert.rule };
        alert.rule.firedtimes = randomIntervalInteger(1, 50);
        alert.rule.description = interpolateAlertProps(typeAlert.rule.description, alert);

        alert.decoder = { ...typeAlert.decoder };
        alert.location = typeAlert.location;
        break;
      }
      case 'networkConnection': {
        const typeAlert = AWS.networkConnection;

        alert.data = { ...typeAlert.data };
        alert.data.integration = 'aws';
        alert.data.aws.region = randomArrayItem(AWS.region);
        alert.data.aws.resource.instanceDetails = { ...randomArrayItem(AWS.instanceDetails) };
        alert.data.aws.log_info = {
          s3bucket: randomArrayItem(AWS.buckets),
          log_file: `guardduty/${formatDate(
            new Date(alert.timestamp),
            'Y/M/D/h'
          )}/firehose_guardduty-1-${formatDate(
            new Date(alert.timestamp),
            'Y-M-D-h-m-s-l'
          )}b5b9b-ec62-4a07-85d7-b1699b9c031e.zip`,
        };
        alert.data.aws.description = interpolateAlertProps(alert.data.aws.description, alert);
        alert.data.aws.title = interpolateAlertProps(alert.data.aws.title, alert);
        alert.data.aws.accountId = randomArrayItem(AWS.accountId);
        alert.data.aws.createdAt = formatDate(beforeDate, 'Y-M-DTh:m:s.lZ');
        alert.data.aws.service.action.networkConnectionAction.remoteIpDetails = {
          ...randomArrayItem(AWS.remoteIpDetails),
        };
        alert.data.aws.service.eventFirstSeen = formatDate(beforeDate, 'Y-M-DTh:m:s.lZ');
        alert.data.aws.service.eventLastSeen = formatDate(
          new Date(alert.timestamp),
          'Y-M-DTh:m:s.lZ'
        );
        alert.data.aws.service.additionalInfo = {
          localPort: `${randomArrayItem(Ports)}`,
          outBytes: `${randomIntervalInteger(1000, 3000)}`,
          inBytes: `${randomIntervalInteger(1000, 10000)}`,
          unusual: `${randomIntervalInteger(1000, 10000)}`,
        };
        alert.data.aws.service.count = `${randomIntervalInteger(400, 4000)}`;
        alert.data.aws.service.action.networkConnectionAction.localIpDetails.ipAddressV4 =
          alert.data.aws.resource.instanceDetails.networkInterfaces.privateIpAddress;
        alert.data.aws.arn = interpolateAlertProps(typeAlert.data.aws.arn, alert);
        alert.rule = { ...typeAlert.rule };
        alert.rule.firedtimes = randomIntervalInteger(1, 50);
        alert.rule.description = interpolateAlertProps(typeAlert.rule.description, alert);

        alert.decoder = { ...typeAlert.decoder };
        alert.location = typeAlert.location;
        break;
      }
      case 'iamPolicyGrantGlobal': {
        const typeAlert = AWS.iamPolicyGrantGlobal;

        alert.data = { ...typeAlert.data };
        alert.data.integration = 'aws';
        alert.data.aws.region = randomArrayItem(AWS.region);
        alert.data.aws.summary.Timestamps = formatDate(beforeDate, 'Y-M-DTh:m:s.lZ');
        alert.data.aws.log_info = {
          s3bucket: randomArrayItem(AWS.buckets),
          log_file: `macie/${formatDate(
            new Date(alert.timestamp),
            'Y/M/D/h'
          )}/firehose_macie-1-${formatDate(
            new Date(alert.timestamp),
            'Y-M-D-h-m-s'
          )}-0b1ede94-f399-4e54-8815-1c6587eee3b1//firehose_guardduty-1-${formatDate(
            new Date(alert.timestamp),
            'Y-M-D-h-m-s-l'
          )}b5b9b-ec62-4a07-85d7-b1699b9c031e.zip`,
        };
        alert.data.aws['created-at'] = formatDate(beforeDate, 'Y-M-DTh:m:s.lZ');
        alert.data.aws.url = interpolateAlertProps(typeAlert.data.aws.url, alert);
        alert.data.aws['alert-arn'] = interpolateAlertProps(typeAlert.data.aws['alert-arn'], alert);

        alert.rule = { ...typeAlert.rule };
        alert.rule.firedtimes = randomIntervalInteger(1, 50);

        alert.decoder = { ...typeAlert.decoder };
        alert.location = typeAlert.location;
        break;
      }
      default: {
      }
    }
    alert.input = { type: 'log' };
    alert.GeoLocation = randomArrayItem(GeoLocation);
  }

  if (params.office) {
    const beforeDate = new Date(new Date(alert.timestamp) - 3 * 24 * 60 * 60 * 1000);
    const IntraID = randomArrayItem(Office.arrayUuidOffice);
    const OrgID = randomArrayItem(Office.arrayUuidOffice);
    const objID = randomArrayItem(Office.arrayUuidOffice);
    const userKey = randomArrayItem(Office.arrayUuidOffice);
    const userID = randomArrayItem(Office.arrayUserId);
    const userType = randomArrayItem([0, 2, 4]);
    const resultStatus = randomArrayItem(['Succeeded', 'PartiallySucceeded', 'Failed']);
    const log = randomArrayItem(Office.arrayLogs);
    const ruleData = Office.officeRules[log.RecordType];

    alert.rule = ruleData.rule;
    alert.decoder = randomArrayItem(Office.arrayDecoderOffice);
    alert.GeoLocation = randomArrayItem(GeoLocation);
    alert.data.integration = 'Office365';
    alert.location = Office.arrayLocationOffice;
    alert.data.office365 = {
      ...log,
      ...ruleData.data.office365,
      Id: IntraID,
      CreationTime: formatDate(beforeDate, 'Y-M-DTh:m:s.lZ'),
      OrganizationId: OrgID,
      UserType: userType,
      UserKey: userKey,
      ResultStatus: resultStatus,
      ObjectId: objID,
      UserId: userID,
      ClientIP: randomArrayItem(Office.arrayIp),
    };
  }

  if (params.gcp) {
    alert.rule = randomArrayItem(GCP.arrayRules);
    alert.data.integration = 'gcp';
    alert.data.gcp = {
      insertId: 'uk1zpe23xcj',
      jsonPayload: {
        authAnswer: GCP.arrayAuthAnswer[Math.floor(GCP.arrayAuthAnswer.length * Math.random())],
        protocol: GCP.arrayProtocol[Math.floor(GCP.arrayProtocol.length * Math.random())],
        queryName: GCP.arrayQueryName[Math.floor(GCP.arrayQueryName.length * Math.random())],
        queryType: GCP.arrayQueryType[Math.floor(GCP.arrayQueryType.length * Math.random())],
        responseCode:
          GCP.arrayResponseCode[Math.floor(GCP.arrayResponseCode.length * Math.random())],
        sourceIP: GCP.arraySourceIP[Math.floor(GCP.arraySourceIP.length * Math.random())],
        vmInstanceId: '4980113928800839680.000000',
        vmInstanceName: '531339229531.instance-1',
      },
      logName: 'projects/wazuh-dev/logs/dns.googleapis.com%2Fdns_queries',
      receiveTimestamp: '2019-11-11T02:42:05.05853152Z',
      resource: {
        labels: {
          location: GCP.arrayLocation[Math.floor(GCP.arrayLocation.length * Math.random())],
          project_id: GCP.arrayProject[Math.floor(GCP.arrayProject.length * Math.random())],
          source_type: GCP.arraySourceType[Math.floor(GCP.arraySourceType.length * Math.random())],
          target_type: 'external',
        },
        type: GCP.arrayType[Math.floor(GCP.arrayType.length * Math.random())],
      },
      severity: GCP.arraySeverity[Math.floor(GCP.arraySeverity.length * Math.random())],
      timestamp: '2019-11-11T02:42:04.34921449Z',
    };

    alert.GeoLocation = randomArrayItem(GeoLocation);
  }

  if (params.audit) {
    let dataAudit = randomArrayItem(Audit.dataAudit);
    alert.data = dataAudit.data;
    alert.data.audit.file
      ? alert.data.audit.file.name === ''
        ? (alert.data.audit.file.name = randomArrayItem(Audit.fileName))
        : null
      : null;
    alert.rule = dataAudit.rule;
  }

  if (params.ciscat) {
    alert.rule.groups.push('ciscat');
    alert.data.cis = {};

    alert.data.cis.group = randomArrayItem(CISCAT.group);
    alert.data.cis.fail = randomIntervalInteger(0, 100);
    alert.data.cis.rule_title = randomArrayItem(CISCAT.ruleTitle);
    alert.data.cis.notchecked = randomIntervalInteger(0, 100);
    alert.data.cis.score = randomIntervalInteger(0, 100);
    alert.data.cis.pass = randomIntervalInteger(0, 100);
    alert.data.cis.timestamp = new Date(randomDate());
    alert.data.cis.error = randomIntervalInteger(0, 1);
    alert.data.cis.benchmark = randomArrayItem(CISCAT.benchmark);
    alert.data.cis.unknown = randomIntervalInteger(0, 100);
    alert.data.cis.notchecked = randomIntervalInteger(0, 5);
    alert.data.cis.result = randomArrayItem(CISCAT.result);
  }

  if (params.docker) {
    const dataDocker = randomArrayItem(Docker.dataDocker);
    alert.data = {};
    alert.data = dataDocker.data;
    alert.rule = dataDocker.rule;
  }

  if (params.mitre) {
    alert.rule = randomArrayItem(Mitre.arrayMitreRules);
    alert.location = randomArrayItem(Mitre.arrayLocation);
  }

  if (params.openscap) {
    alert.data = {};
    alert.data.oscap = {};
    const typeAlert = { ...randomArrayItem(OpenSCAP.data) };
    alert.data = { ...typeAlert.data };
    alert.rule = { ...typeAlert.rule };
    alert.rule.firedtimes = randomIntervalInteger(2, 10);
    alert.input = {
      type: 'log',
    };
    alert.decoder = { ...OpenSCAP.decoder };
    alert.location = OpenSCAP.location;
    if (typeAlert.full_log) {
      alert.full_log = interpolateAlertProps(typeAlert.full_log, alert);
    }
  }

  if (params.rootcheck) {
    alert.location = PolicyMonitoring.location;
    alert.decoder = { ...PolicyMonitoring.decoder };
    alert.input = {
      type: 'log',
    };

    const alertCategory = randomArrayItem(['Rootkit', 'Trojan']);

    switch (alertCategory) {
      case 'Rootkit': {
        const rootkitCategory = randomArrayItem(Object.keys(PolicyMonitoring.rootkits));
        const rootkit = randomArrayItem(PolicyMonitoring.rootkits[rootkitCategory]);
        alert.data = {
          title: interpolateAlertProps(PolicyMonitoring.rootkitsData.data.title, alert, {
            _rootkit_category: rootkitCategory,
            _rootkit_file: rootkit,
          }),
        };
        alert.rule = { ...PolicyMonitoring.rootkitsData.rule };
        alert.rule.firedtimes = randomIntervalInteger(1, 10);
        alert.full_log = alert.data.title;
        break;
      }
      case 'Trojan': {
        const trojan = randomArrayItem(PolicyMonitoring.trojans);
        alert.data = {
          file: trojan.file,
          title: 'Trojaned version of file detected.',
        };
        alert.rule = { ...PolicyMonitoring.trojansData.rule };
        alert.rule.firedtimes = randomIntervalInteger(1, 10);
        alert.full_log = interpolateAlertProps(PolicyMonitoring.trojansData.full_log, alert, {
          _trojan_signature: trojan.signature,
        });
        break;
      }
      default: {
      }
    }
  }

  if (params.syscheck) {
    alert.rule.groups.push('syscheck');
    alert.syscheck = {};
    alert.syscheck.event = randomArrayItem(IntegrityMonitoring.events);
    alert.syscheck.path = randomArrayItem(
      alert.agent.name === 'Windows'
        ? IntegrityMonitoring.pathsWindows
        : IntegrityMonitoring.pathsLinux
    );
    alert.syscheck.uname_after = randomArrayItem(Users);
    alert.syscheck.gname_after = 'root';
    alert.syscheck.mtime_after = new Date(randomDate());
    alert.syscheck.size_after = randomIntervalInteger(0, 65);
    alert.syscheck.uid_after = randomArrayItem(IntegrityMonitoring.uid_after);
    alert.syscheck.gid_after = randomArrayItem(IntegrityMonitoring.gid_after);
    alert.syscheck.perm_after = 'rw-r--r--';
    alert.syscheck.inode_after = randomIntervalInteger(0, 100000);
    switch (alert.syscheck.event) {
      case 'added':
        alert.rule = IntegrityMonitoring.regulatory[0];
        break;
      case 'modified':
        alert.rule = IntegrityMonitoring.regulatory[1];
        alert.syscheck.mtime_before = new Date(alert.syscheck.mtime_after.getTime() - 1000 * 60);
        alert.syscheck.inode_before = randomIntervalInteger(0, 100000);
        alert.syscheck.sha1_after = randomElements(40, 'abcdef0123456789');
        alert.syscheck.changed_attributes = [randomArrayItem(IntegrityMonitoring.attributes)];
        alert.syscheck.md5_after = randomElements(32, 'abcdef0123456789');
        alert.syscheck.sha256_after = randomElements(60, 'abcdef0123456789');
        break;
      case 'deleted':
        alert.rule = IntegrityMonitoring.regulatory[2];
        alert.syscheck.tags = [randomArrayItem(IntegrityMonitoring.tags)];
        alert.syscheck.sha1_after = randomElements(40, 'abcdef0123456789');
        alert.syscheck.audit = {
          process: {
            name: randomArrayItem(Paths),
            id: randomIntervalInteger(0, 100000),
            ppid: randomIntervalInteger(0, 100000),
          },
          effective_user: {
            name: randomArrayItem(Users),
            id: randomIntervalInteger(0, 100),
          },
          user: {
            name: randomArrayItem(Users),
            id: randomIntervalInteger(0, 100),
          },
          group: {
            name: randomArrayItem(Users),
            id: randomIntervalInteger(0, 100),
          },
        };
        alert.syscheck.md5_after = randomElements(32, 'abcdef0123456789');
        alert.syscheck.sha256_after = randomElements(60, 'abcdef0123456789');
        break;
      default: {
      }
    }
  }

  if (params.virustotal) {
    alert.rule.groups.push('virustotal');
    alert.location = 'virustotal';
    alert.data.virustotal = {};
    alert.data.virustotal.found = randomArrayItem(['0', '1', '1', '1']);

    alert.data.virustotal.source = {
      sha1: randomElements(40, 'abcdef0123456789'),
      file: randomArrayItem(Virustotal.sourceFile),
      alert_id: `${randomElements(10, '0123456789')}.${randomElements(7, '0123456789')}`,
      md5: randomElements(32, 'abcdef0123456789'),
    };

    if (alert.data.virustotal.found === '1') {
      alert.data.virustotal.malicious = randomArrayItem(Virustotal.malicious);
      alert.data.virustotal.positives = `${randomIntervalInteger(0, 65)}`;
      alert.data.virustotal.total =
        alert.data.virustotal.malicious + alert.data.virustotal.positives;
      alert.rule.description = `VirusTotal: Alert - ${alert.data.virustotal.source.file} - ${alert.data.virustotal.positives} engines detected this file`;
      alert.data.virustotal.permalink = randomArrayItem(Virustotal.permalink);
      alert.data.virustotal.scan_date = new Date(Date.parse(alert.timestamp) - 4 * 60000);
    } else {
      alert.data.virustotal.malicious = '0';
      alert.rule.description = 'VirusTotal: Alert - No records in VirusTotal database';
    }
  }

  if (params.vulnerabilities) {
    const dataVulnerability = randomArrayItem(Vulnerability.data);
    alert.rule = {
      ...dataVulnerability.rule,
      mail: false,
      groups: ['vulnerability-detector'],
      gdpr: ['IV_35.7.d'],
      pci_dss: ['11.2.1', '11.2.3'],
      tsc: ['CC7.1', 'CC7.2'],
    };
    alert.location = 'vulnerability-detector';
    alert.decoder = { name: 'json' };
    alert.data = {
      ...dataVulnerability.data,
    };
  }

  if (params.osquery) {
    alert.rule.groups.push('osquery');
    alert.data.osquery = {};
    if (randomIntervalInteger(0, 5) === 0) {
      alert.rule.description = 'osquery error message';
    } else {
      let dataOsquery = randomArrayItem(Osquery.dataOsquery);
      alert.data.osquery = dataOsquery.osquery;
      alert.data.osquery.calendarTime = alert.timestamp;
      alert.rule.description = dataOsquery.rule.description;
      randomIntervalInteger(0, 99) === 0 ? (alert.data.osquery.action = 'removed') : null;
    }
  }

  // Regulatory compliance
  if (
    params.pci_dss ||
    params.regulatory_compliance ||
    (params.random_probability_regulatory_compliance &&
      randomProbability(params.random_probability_regulatory_compliance))
  ) {
    alert.rule.pci_dss = [randomArrayItem(PCI_DSS)];
  }
  if (
    params.gdpr ||
    params.regulatory_compliance ||
    (params.random_probability_regulatory_compliance &&
      randomProbability(params.random_probability_regulatory_compliance))
  ) {
    alert.rule.gdpr = [randomArrayItem(GDPR)];
  }
  if (
    params.gpg13 ||
    params.regulatory_compliance ||
    (params.random_probability_regulatory_compliance &&
      randomProbability(params.random_probability_regulatory_compliance))
  ) {
    alert.rule.gpg13 = [randomArrayItem(GPG13)];
  }
  if (
    params.hipaa ||
    params.regulatory_compliance ||
    (params.random_probability_regulatory_compliance &&
      randomIntervalInteger(params.random_probability_regulatory_compliance))
  ) {
    alert.rule.hipaa = [randomArrayItem(HIPAA)];
  }
  if (
    params.nist_800_83 ||
    params.regulatory_compliance ||
    (params.random_probability_regulatory_compliance &&
      randomIntervalInteger(params.random_probability_regulatory_compliance))
  ) {
    alert.rule.nist_800_53 = [randomArrayItem(NIST_800_53)];
  }

  if (params.authentication) {
    alert.data = {
      srcip: randomArrayItem(IPs),
      srcuser: randomArrayItem(Users),
      srcport: randomArrayItem(Ports),
    };
    alert.GeoLocation = randomArrayItem(GeoLocation);
    alert.decoder = {
      name: 'sshd',
      parent: 'sshd',
    };
    alert.input = {
      type: 'log',
    };
    alert.predecoder = {
      program_name: 'sshd',
      timestamp: formatDate(new Date(alert.timestamp), 'N D h:m:s'),
      hostname: alert.manager.name,
    };
    let typeAlert = randomArrayItem([
      'invalidLoginPassword',
      'invalidLoginUser',
      'multipleAuthenticationFailures',
      'windowsInvalidLoginPassword',
      'userLoginFailed',
      'passwordCheckFailed',
      'nonExistentUser',
      'bruteForceTryingAccessSystem',
      'authenticationSuccess',
      'maximumAuthenticationAttemptsExceeded',
    ]);

    switch (typeAlert) {
      case 'invalidLoginPassword': {
        alert.location = Authentication.invalidLoginPassword.location;
        alert.rule = { ...Authentication.invalidLoginPassword.rule };
        alert.rule.groups = [...Authentication.invalidLoginPassword.rule.groups];
        alert.full_log = interpolateAlertProps(Authentication.invalidLoginPassword.full_log, alert);
        break;
      }
      case 'invalidLoginUser': {
        alert.location = Authentication.invalidLoginUser.location;
        alert.rule = { ...Authentication.invalidLoginUser.rule };
        alert.rule.groups = [...Authentication.invalidLoginUser.rule.groups];
        alert.full_log = interpolateAlertProps(Authentication.invalidLoginUser.full_log, alert);
        break;
      }
      case 'multipleAuthenticationFailures': {
        alert.location = Authentication.multipleAuthenticationFailures.location;
        alert.rule = { ...Authentication.multipleAuthenticationFailures.rule };
        alert.rule.groups = [...Authentication.multipleAuthenticationFailures.rule.groups];
        alert.rule.frequency = randomIntervalInteger(5, 50);
        alert.full_log = interpolateAlertProps(
          Authentication.multipleAuthenticationFailures.full_log,
          alert
        );
        break;
      }
      case 'windowsInvalidLoginPassword': {
        alert.location = Authentication.windowsInvalidLoginPassword.location;
        alert.rule = { ...Authentication.windowsInvalidLoginPassword.rule };
        alert.rule.groups = [...Authentication.windowsInvalidLoginPassword.rule.groups];
        alert.rule.frequency = randomIntervalInteger(5, 50);
        alert.data.win = { ...Authentication.windowsInvalidLoginPassword.data_win };
        alert.data.win.eventdata.ipAddress = randomArrayItem(IPs);
        alert.data.win.eventdata.ipPort = randomArrayItem(Ports);
        alert.data.win.system.computer = randomArrayItem(Win_Hostnames);
        alert.data.win.system.eventID = `${randomIntervalInteger(1, 600)}`;
        alert.data.win.system.eventRecordID = `${randomIntervalInteger(10000, 50000)}`;
        alert.data.win.system.processID = `${randomIntervalInteger(1, 1200)}`;
        alert.data.win.system.systemTime = alert.timestamp;
        alert.data.win.system.processID = `${randomIntervalInteger(1, 1200)}`;
        alert.data.win.system.task = `${randomIntervalInteger(1, 1800)}`;
        alert.data.win.system.threadID = `${randomIntervalInteger(1, 500)}`;
        alert.full_log = interpolateAlertProps(
          Authentication.windowsInvalidLoginPassword.full_log,
          alert
        );
        break;
      }
      case 'userLoginFailed': {
        alert.location = Authentication.userLoginFailed.location;
        alert.rule = { ...Authentication.userLoginFailed.rule };
        alert.rule.groups = [...Authentication.userLoginFailed.rule.groups];
        alert.data = {
          srcip: randomArrayItem(IPs),
          dstuser: randomArrayItem(Users),
          uid: `${randomIntervalInteger(0, 50)}`,
          euid: `${randomIntervalInteger(0, 50)}`,
          tty: 'ssh',
        };
        alert.decoder = { ...Authentication.userLoginFailed.decoder };
        alert.full_log = interpolateAlertProps(Authentication.userLoginFailed.full_log, alert);
        break;
      }
      case 'passwordCheckFailed': {
        alert.location = Authentication.passwordCheckFailed.location;
        alert.rule = { ...Authentication.passwordCheckFailed.rule };
        alert.rule.groups = [...Authentication.passwordCheckFailed.rule.groups];
        alert.data = {
          srcuser: randomArrayItem(Users),
        };
        alert.predecoder.program_name = 'unix_chkpwd';
        alert.decoder = { ...Authentication.passwordCheckFailed.decoder };
        alert.full_log = interpolateAlertProps(Authentication.passwordCheckFailed.full_log, alert);
        break;
      }
      case 'nonExistentUser': {
        alert.location = Authentication.nonExistentUser.location;
        alert.rule = { ...Authentication.nonExistentUser.rule };
        alert.rule.groups = [...Authentication.nonExistentUser.rule.groups];
        alert.full_log = interpolateAlertProps(Authentication.nonExistentUser.full_log, alert);
        break;
      }
      case 'bruteForceTryingAccessSystem': {
        alert.location = Authentication.bruteForceTryingAccessSystem.location;
        alert.rule = { ...Authentication.bruteForceTryingAccessSystem.rule };
        alert.rule.groups = [...Authentication.bruteForceTryingAccessSystem.rule.groups];
        alert.full_log = interpolateAlertProps(
          Authentication.bruteForceTryingAccessSystem.full_log,
          alert
        );
        break;
      }
      case 'reverseLoockupError': {
        alert.location = Authentication.reverseLoockupError.location;
        alert.rule = { ...Authentication.reverseLoockupError.rule };
        alert.rule.groups = [...Authentication.reverseLoockupError.rule.groups];
        alert.data = {
          srcip: randomArrayItem(IPs),
        };
        alert.full_log = interpolateAlertProps(Authentication.reverseLoockupError.full_log, alert);
      }
      case 'insecureConnectionAttempt': {
        alert.location = Authentication.insecureConnectionAttempt.location;
        alert.rule = { ...Authentication.insecureConnectionAttempt.rule };
        alert.rule.groups = [...Authentication.insecureConnectionAttempt.rule.groups];
        alert.data = {
          srcip: randomArrayItem(IPs),
          srcport: randomArrayItem(Ports),
        };
        alert.full_log = interpolateAlertProps(
          Authentication.insecureConnectionAttempt.full_log,
          alert
        );
      }
      case 'authenticationSuccess': {
        alert.location = Authentication.authenticationSuccess.location;
        alert.rule = { ...Authentication.authenticationSuccess.rule };
        alert.rule.groups = [...Authentication.authenticationSuccess.rule.groups];
        alert.data = {
          srcip: randomArrayItem(IPs),
          srcport: randomArrayItem(Ports),
          dstuser: randomArrayItem(Users),
        };
        alert.full_log = interpolateAlertProps(
          Authentication.authenticationSuccess.full_log,
          alert
        );
      }
      case 'maximumAuthenticationAttemptsExceeded': {
        alert.location = Authentication.maximumAuthenticationAttemptsExceeded.location;
        alert.rule = { ...Authentication.maximumAuthenticationAttemptsExceeded.rule };
        alert.rule.groups = [...Authentication.maximumAuthenticationAttemptsExceeded.rule.groups];
        alert.data = {
          srcip: randomArrayItem(IPs),
          srcport: randomArrayItem(Ports),
          dstuser: randomArrayItem(Users),
        };
        alert.full_log = interpolateAlertProps(
          Authentication.maximumAuthenticationAttemptsExceeded.full_log,
          alert
        );
      }
      default: {
      }
    }
    alert.rule.firedtimes = randomIntervalInteger(2, 15);
    alert.rule.tsc = [randomArrayItem(tsc)];
  }

  if (params.ssh) {
    alert.data = {
      srcip: randomArrayItem(IPs),
      srcuser: randomArrayItem(Users),
      srcport: randomArrayItem(Ports),
    };
    alert.GeoLocation = randomArrayItem(GeoLocation);
    alert.decoder = {
      name: 'sshd',
      parent: 'sshd',
    };
    alert.input = {
      type: 'log',
    };
    alert.predecoder = {
      program_name: 'sshd',
      timestamp: formatDate(new Date(alert.timestamp), 'N D h:m:s'),
      hostname: alert.manager.name,
    };
    const typeAlert = randomArrayItem(SSH.data);
    alert.location = typeAlert.location;
    alert.rule = { ...typeAlert.rule };
    alert.rule.groups = [...typeAlert.rule.groups];
    alert.rule.firedtimes = randomIntervalInteger(1, 15);
    alert.full_log = interpolateAlertProps(typeAlert.full_log, alert);
  }

  if (params.windows) {
    alert.rule.groups.push('windows');
    if (params.windows.service_control_manager) {
      alert.predecoder = {
        program_name: 'WinEvtLog',
        timestamp: '2020 Apr 17 05:59:05',
      };
      alert.input = {
        type: 'log',
      };
      alert.data = {
        extra_data: 'Service Control Manager',
        dstuser: 'SYSTEM',
        system_name: randomArrayItem(Win_Hostnames),
        id: '7040',
        type: 'type',
        status: 'INFORMATION',
      };
      alert.rule.description = 'Windows: Service startup type was changed.';
      alert.rule.firedtimes = randomIntervalInteger(1, 20);
      alert.rule.mail = false;
      alert.rule.level = 3;
      alert.rule.groups.push('windows', 'policy_changed');
      alert.rule.pci = ['10.6'];
      alert.rule.hipaa = ['164.312.b'];
      alert.rule.gdpr = ['IV_35.7.d'];
      alert.rule.nist_800_53 = ['AU.6'];
      alert.rule.info = 'This does not appear to be logged on Windows 2000.';
      alert.location = 'WinEvtLog';
      alert.decoder = {
        parent: 'windows',
        name: 'windows',
      };
      alert.full_log = `2020 Apr 17 05:59:05 WinEvtLog: type: INFORMATION(7040): Service Control Manager: SYSTEM: NT AUTHORITY: ${alert.data.system_name}: Background Intelligent Transfer Service auto start demand start BITS `; //TODO: date
      alert.id = 18145;
      alert.fields = {
        timestamp: alert.timestamp,
      };
    }
  }

  if (params.apache) {
    const typeAlert = { ...Apache.data[0] }; // there is only one type alert in data array at the moment. Randomize if add more type of alerts to data array
    alert.data = {
      srcip: randomArrayItem(IPs),
      srcport: randomArrayItem(Ports),
      id: `AH${randomIntervalInteger(10000, 99999)}`,
    };
    alert.GeoLocation = { ...randomArrayItem(GeoLocation) };
    alert.rule = { ...typeAlert.rule };
    alert.rule.firedtimes = randomIntervalInteger(2, 10);
    alert.input = { type: 'log' };
    alert.location = Apache.location;
    alert.decoder = { ...Apache.decoder };

    alert.full_log = interpolateAlertProps(typeAlert.full_log, alert, {
      _timestamp_apache: formatDate(new Date(alert.timestamp), 'E N D h:m:s.l Y'),
      _pi_id: randomIntervalInteger(10000, 30000),
    });
  }

  if (params.web) {
    alert.input = {
      type: 'log',
    };
    alert.data = {
      protocol: 'GET',
      srcip: randomArrayItem(IPs),
      id: '404',
      url: randomArrayItem(Web.urls),
    };
    alert.GeoLocation = { ...randomArrayItem(GeoLocation) };

    const typeAlert = randomArrayItem(Web.data);
    const userAgent = randomArrayItem(Web.userAgents);
    alert.rule = { ...typeAlert.rule };
    alert.rule.firedtimes = randomIntervalInteger(1, 10);
    alert.decoder = { ...typeAlert.decoder };
    alert.location = typeAlert.location;
    alert.full_log = interpolateAlertProps(typeAlert.full_log, alert, {
      _user_agent: userAgent,
      _date: formatDate(new Date(alert.timestamp), 'D/N/Y:h:m:s +0000'),
    });
    if (typeAlert.previous_output) {
      const previousOutput = [];
      const beforeSeconds = 4;
      for (let i = beforeSeconds; i > 0; i--) {
        const beforeDate = new Date(new Date(alert.timestamp) - (2 + i) * 1000);
        previousOutput.push(
          interpolateAlertProps(typeAlert.full_log, alert, {
            _user_agent: userAgent,
            _date: formatDate(new Date(beforeDate), 'D/N/Y:h:m:s +0000'),
          })
        );
      }
      alert.previous_output = previousOutput.join('\n');
    }
  }

  if (params.github){
    alert.location = GitHub.LOCATION;
    alert.decoder = GitHub.DECODER;
    const alertType = randomArrayItem(GitHub.ALERT_TYPES);
    const actor = randomArrayItem(GitHub.ACTORS);
    alert.data = {
      github : { ...alertType.data.github }
    };
    alert.data.github.org = randomArrayItem(GitHub.ORGANIZATION_NAMES);
    alert.data.github.repo && (alert.data.github.repo = `${alert.data.github.org}/${randomArrayItem(GitHub.REPOSITORY_NAMES)}`);
    alert.data.github.repository && (alert.data.github.repository = `${alert.data.github.org}/${randomArrayItem(GitHub.REPOSITORY_NAMES)}`);
    alert.data.github.actor = actor.name;
    alert.data.github.actor_location && alert.data.github.actor_location.country_code && (alert.data.github.actor_location.country_code = actor.country_code);
    alert.data.github.user && (alert.data.github.user = randomArrayItem(GitHub.USER_NAMES));
    alert.data.github.config && alert.data.github.config.url && (alert.data.github.config.url = randomArrayItem(GitHub.SERVER_ADDRESS_WEBHOOK));
    alert.data.github['@timestamp'] = alert.timestamp;
    alert.data.github.created_at && (alert.data.github.created_at = alert.timestamp);
    alert.rule = {
      ...alertType.rule
    };
  }
  
  return alert;
}

/**
 * Get a random array with unique values
 * @param {[]} array Array to extract the values
 * @param {*} randomMaxRepetitions Number max of random extractions
 * @param {function} sort Funciton to seort elements
 * @return {*} Array with random values extracted of paramater array passed
 */
function randomUniqueValuesFromArray(array, randomMaxRepetitions = 1, sort) {
  const repetitions = randomIntervalInteger(1, randomMaxRepetitions);
  const set = new Set();
  for (let i = 0; i < repetitions; i++) {
    set.add(array[randomIntervalInteger(0, array.length - 1)]);
  }
  return sort ? Array.from(set).sort(sort) : Array.from(set);
}

/**
 * Get a integer within a range
 * @param {number} min - Minimum limit
 * @param {number} max - Maximum limit
 * @returns {number} - Randomized number in interval
 */
function randomIntervalInteger(min, max) {
  return Math.floor(Math.random() * (max - (min - 1))) + min;
}

/**
 * Generate random alerts
 * @param {*} params
 * @param {number} numAlerts - Define number of alerts
 * @return {*} - Random generated alerts defined with params
 */
function generateAlerts(params, numAlerts = 1) {
  const alerts = [];
  for (let i = 0; i < numAlerts; i++) {
    alerts.push(generateAlert(params));
  }
  return alerts;
}

/**
 * Get a random Date in range(7 days ago - now)
 * @returns {date} - Random date in range (7 days ago - now)
 */
function randomDate(inf, sup) {
  const nowTimestamp = Date.now();
  const time = randomIntervalInteger(0, 604800000); // Random 7 days in miliseconds

  const unix_timestamp = nowTimestamp - time; // Last 7 days from now

  const lastWeek = new Date(unix_timestamp);
  return formatDate(lastWeek, 'Y-M-DTh:m:s.l+0000');
}

const formatterNumber = (number, zeros = 0) => ('0'.repeat(zeros) + `${number}`).slice(-zeros);
const monthNames = {
  long: [
    'January',
    'February',
    'March',
    'April',
    'May',
    'June',
    'July',
    'August',
    'September',
    'October',
    'November',
    'December',
  ],
  short: ['Jan', 'Feb', 'Mar', 'Apr', 'May', 'Jun', 'Jul', 'Aug', 'Sep', 'Oct', 'Nov', 'Dec'],
};

const dayNames = {
  long: ['Sunday', 'Monday', 'Tuesday', 'Wednesday', 'Thursday', 'Friday', 'Saturday'],
  short: ['Sun', 'Mon', 'Tue', 'Wed', 'Thu', 'Fri', 'Sat'],
};

function formatDate(date, format) {
  // It could use "moment" library to format strings too
  const tokens = {
    D: (d) => formatterNumber(d.getDate(), 2), // 01-31
    A: (d) => dayNames.long[d.getDay()], // 'Sunday', 'Monday', 'Tuesday', 'Wednesday', 'Thursday', 'Friday', 'Saturday'
    E: (d) => dayNames.short[d.getDay()], // 'Sun', 'Mon', 'Tue', 'Wed', 'Thu', 'Fri', 'Sat'
    M: (d) => formatterNumber(d.getMonth() + 1, 2), // 01-12
    J: (d) => monthNames.long[d.getMonth()], // 'January', 'February', 'March', 'April', 'May', 'June', 'July', 'August', 'September', 'October', 'November', 'December'
    N: (d) => monthNames.short[d.getMonth()], // 'Jan', 'Feb', 'Mar', 'Apr', 'May', 'Jun', 'Jul', 'Aug', 'Sep', 'Oct', 'Nov', 'Dec'
    Y: (d) => d.getFullYear(), // 2020
    h: (d) => formatterNumber(d.getHours(), 2), // 00-23
    m: (d) => formatterNumber(d.getMinutes(), 2), // 00-59
    s: (d) => formatterNumber(d.getSeconds(), 2), // 00-59
    l: (d) => formatterNumber(d.getMilliseconds(), 3), // 000-999
  };

  return format.split('').reduce((accum, token) => {
    if (tokens[token]) {
      return accum + tokens[token](date);
    }
    return accum + token;
  }, '');
}

/**
 *
 * @param {string} str String with interpolations
 * @param {*} alert Alert object
 * @param {*} extra Extra parameters to interpolate what aren't in alert objet. Only admit one level of depth
 */
function interpolateAlertProps(str, alert, extra = {}) {
  const matches = str.match(/{([\w\._]+)}/g);
  return (
    (matches &&
      matches.reduce((accum, cur) => {
        const match = cur.match(/{([\w\._]+)}/);
        const items = match[1].split('.');
        const value = items.reduce((a, c) => (a && a[c]) || extra[c] || undefined, alert) || cur;
        return accum.replace(cur, value);
      }, str)) ||
    str
  );
}

/**
 * Return a random probability
 * @param {number} probability
 * @param {number[=100]} maximum
 */
function randomProbability(probability, maximum = 100) {
  return randomIntervalInteger(0, maximum) <= probability;
}

export { generateAlert, generateAlerts };<|MERGE_RESOLUTION|>--- conflicted
+++ resolved
@@ -40,11 +40,8 @@
 import * as SSH from './sample-data/ssh';
 import * as Apache from './sample-data/apache';
 import * as Web from './sample-data/web';
-<<<<<<< HEAD
 import * as GitHub from './sample-data/github';
-=======
 import * as Office from './sample-data/office';
->>>>>>> 1ac7cebc
 
 //Alert
 const alertIDMax = 6000;
