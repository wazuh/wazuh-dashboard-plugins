--- conflicted
+++ resolved
@@ -26,10 +26,7 @@
   gte,
   lte,
   filters,
-<<<<<<< HEAD
-=======
   allowedAgentsFilter,
->>>>>>> acd47e3c
   pattern = getSettingDefaultValue('pattern')
 ) => {
   try {
@@ -97,10 +94,7 @@
   gte,
   lte,
   filters,
-<<<<<<< HEAD
-=======
   allowedAgentsFilter,
->>>>>>> acd47e3c
   pattern = getSettingDefaultValue('pattern')
 ) => {
   try {
@@ -180,10 +174,7 @@
   gte,
   lte,
   filters,
-<<<<<<< HEAD
-=======
   allowedAgentsFilter,
->>>>>>> acd47e3c
   pattern = getSettingDefaultValue('pattern')
 ) => {
   try {
