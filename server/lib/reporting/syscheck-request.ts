--- conflicted
+++ resolved
@@ -26,10 +26,7 @@
   gte, 
   lte, 
   filters,
-<<<<<<< HEAD
-=======
-  allowedAgentsFilter,
->>>>>>> acd47e3c
+  allowedAgentsFilter,
   pattern = getSettingDefaultValue('pattern')
 ) => {
   try {
@@ -82,10 +79,7 @@
   gte,
   lte,
   filters,
-<<<<<<< HEAD
-=======
-  allowedAgentsFilter,
->>>>>>> acd47e3c
+  allowedAgentsFilter,
   pattern = getSettingDefaultValue('pattern')
 ) => {
   try {
@@ -145,10 +139,7 @@
   gte,
   lte,
   filters,
-<<<<<<< HEAD
-=======
-  allowedAgentsFilter,
->>>>>>> acd47e3c
+  allowedAgentsFilter,
   pattern = getSettingDefaultValue('pattern')
 ) => {
   try {
@@ -202,10 +193,7 @@
   gte,
   lte,
   filters,
-<<<<<<< HEAD
-=======
-  allowedAgentsFilter,
->>>>>>> acd47e3c
+  allowedAgentsFilter,
   pattern = getSettingDefaultValue('pattern')
 ) => {
   try {
