--- conflicted
+++ resolved
@@ -11,21 +11,13 @@
 import * as TimSort from 'timsort';
 import { getConfiguration } from '../get-configuration';
 import { REPORTS_PRIMARY_COLOR} from '../../../common/constants';
-<<<<<<< HEAD
 import { getSettingDependOnCustomizationIsEnabled } from '../../../common/services/settings';
-=======
-import { getSettingDefaultValue } from '../../../common/services/settings';
->>>>>>> ce29034e
 
 const COLORS = {
   PRIMARY: REPORTS_PRIMARY_COLOR
 };
 
-<<<<<<< HEAD
-const pageConfiguration = ({pathToLogo, pageHeader, pageFooter}) => ({
-=======
 const pageConfiguration = ({ pathToLogo, pageHeader, pageFooter }) => ({
->>>>>>> ce29034e
   styles: {
     h1: {
       fontSize: 22,
@@ -64,11 +56,7 @@
     columns: [
       {
         image: path.join(__dirname, `../../../public/assets/${pathToLogo}`),
-<<<<<<< HEAD
-        fit: [190,50]
-=======
         fit: [190, 50]
->>>>>>> ce29034e
       },
       {
         text: pageHeader,
@@ -631,15 +619,9 @@
       try {
         const configuration = getConfiguration();
 
-<<<<<<< HEAD
         const pathToLogo = getSettingDependOnCustomizationIsEnabled(configuration, 'customization.logo.reports');
         const pageHeader = getSettingDependOnCustomizationIsEnabled(configuration, 'customization.reports.header');
         const pageFooter = getSettingDependOnCustomizationIsEnabled(configuration, 'customization.reports.footer');
-=======
-        const pathToLogo = configuration['customization.logo.reports'] || getSettingDefaultValue('customization.logo.reports');
-        const pageHeader = configuration['customization.reports.header'] || getSettingDefaultValue('customization.reports.header');
-        const pageFooter = configuration['customization.reports.footer'] || getSettingDefaultValue('customization.reports.footer');
->>>>>>> ce29034e
 
         const document = this._printer.createPdfKitDocument({ ...pageConfiguration({ pathToLogo, pageHeader, pageFooter }), content: this._content });
 
