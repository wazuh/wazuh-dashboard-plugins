/*
 * Wazuh app - Specific methods to fetch Wazuh rootcheck data from Elasticsearch
 * Copyright (C) 2015-2022 Wazuh, Inc.
 *
 * This program is free software; you can redistribute it and/or modify
 * it under the terms of the GNU General Public License as published by
 * the Free Software Foundation; either version 2 of the License, or
 * (at your option) any later version.
 *
 * Find more information about this on the LICENSE file.
 */
import { Base } from './base-query';
import { getSettingDefaultValue } from '../../../common/services/settings';

/**
 * Returns top 5 rootkits found along all agents
 * @param {*} context Endpoint context
 * @param {Number} gte Timestamp (ms) from
 * @param {Number} lte Timestamp (ms) to
 * @param {String} filters E.g: cluster.name: wazuh AND rule.groups: vulnerability
 * @returns {Array<String>}
 */
export const top5RootkitsDetected = async (
  context,
  gte,
  lte,
  filters,
<<<<<<< HEAD
=======
  allowedAgentsFilter,
>>>>>>> 4841223a
  pattern = getSettingDefaultValue('pattern'),
  size = 5
) => {
  try {
    const base = {};

    Object.assign(base, Base(pattern, filters, gte, lte, allowedAgentsFilter));

    Object.assign(base.aggs, {
      '2': {
        terms: {
          field: 'data.title',
          size: size,
          order: {
            _count: 'desc'
          }
        }
      }
    });

    base.query.bool.must[0].query_string.query =
      base.query.bool.must[0].query_string.query +
      ' AND "rootkit" AND "detected"';

    const response = await context.core.opensearch.client.asCurrentUser.search({
      index: pattern,
      body: base
    });
    const { buckets } = response.body.aggregations['2'];
    const mapped = buckets.map(item => item.key);
    const result = [];

    for (const item of mapped) {
      result.push(item.split("'")[1].split("'")[0]);
    };

    return result.filter((item, pos) => result.indexOf(item) === pos);
  } catch (error) {
    return Promise.reject(error);
  }
}

/**
 * Returns the number of agents that have one or more hidden processes
 * @param {*} context Endpoint context
 * @param {Number} gte Timestamp (ms) from
 * @param {Number} lte Timestamp (ms) to
 * @param {String} filters E.g: cluster.name: wazuh AND rule.groups: vulnerability
 * @returns {Array<String>}
 */
export const agentsWithHiddenPids = async (
  context,
  gte,
  lte,
  filters,
<<<<<<< HEAD
=======
  allowedAgentsFilter,
>>>>>>> 4841223a
  pattern = getSettingDefaultValue('pattern')
) => {
  try {
    const base = {};

    Object.assign(base, Base(pattern, filters, gte, lte, allowedAgentsFilter));

    Object.assign(base.aggs, {
      '1': {
        cardinality: {
          field: 'agent.id'
        }
      }
    });

    base.query.bool.must[0].query_string.query =
      base.query.bool.must[0].query_string.query +
      ' AND "process" AND "hidden"';

    // "aggregations": { "1": { "value": 1 } }
    const response = await context.core.opensearch.client.asCurrentUser.search({
      index: pattern,
      body: base
    });

    return response.body &&
      response.body.aggregations &&
      response.body.aggregations['1'] &&
      response.body.aggregations['1'].value
      ? response.body.aggregations['1'].value
      : 0;
  } catch (error) {
    return Promise.reject(error);
  }
}

/**
 * Returns the number of agents that have one or more hidden ports
 * @param {*} context Endpoint context
 * @param {Number} gte Timestamp (ms) from
 * @param {Number} lte Timestamp (ms) to
 * @param {String} filters E.g: cluster.name: wazuh AND rule.groups: vulnerability
 * @returns {Array<String>}
 */
export const agentsWithHiddenPorts = async(
  context,
  gte,
  lte,
  filters,
<<<<<<< HEAD
=======
  allowedAgentsFilter,
>>>>>>> 4841223a
  pattern = getSettingDefaultValue('pattern')
) => {
  try {
    const base = {};

    Object.assign(base, Base(pattern, filters, gte, lte, allowedAgentsFilter));

    Object.assign(base.aggs, {
      '1': {
        cardinality: {
          field: 'agent.id'
        }
      }
    });

    base.query.bool.must[0].query_string.query =
      base.query.bool.must[0].query_string.query + ' AND "port" AND "hidden"';

    // "aggregations": { "1": { "value": 1 } }
    const response = await context.core.opensearch.client.asCurrentUser.search({
      index: pattern,
      body: base
    });

    return response.body &&
      response.body.aggregations &&
      response.body.aggregations['1'] &&
      response.body.aggregations['1'].value
      ? response.body.aggregations['1'].value
      : 0;
  } catch (error) {
    return Promise.reject(error);
  }
}<|MERGE_RESOLUTION|>--- conflicted
+++ resolved
@@ -25,10 +25,7 @@
   gte,
   lte,
   filters,
-<<<<<<< HEAD
-=======
   allowedAgentsFilter,
->>>>>>> 4841223a
   pattern = getSettingDefaultValue('pattern'),
   size = 5
 ) => {
@@ -84,10 +81,7 @@
   gte,
   lte,
   filters,
-<<<<<<< HEAD
-=======
   allowedAgentsFilter,
->>>>>>> 4841223a
   pattern = getSettingDefaultValue('pattern')
 ) => {
   try {
@@ -137,10 +131,7 @@
   gte,
   lte,
   filters,
-<<<<<<< HEAD
-=======
   allowedAgentsFilter,
->>>>>>> 4841223a
   pattern = getSettingDefaultValue('pattern')
 ) => {
   try {
