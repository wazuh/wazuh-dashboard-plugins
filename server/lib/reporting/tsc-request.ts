--- conflicted
+++ resolved
@@ -25,10 +25,7 @@
   gte,
   lte,
   filters,
-<<<<<<< HEAD
-=======
   allowedAgentsFilter,
->>>>>>> ad396f24
   pattern = getSettingDefaultValue('pattern')
 ) => {
   if (filters.includes('rule.tsc: exists')) {
