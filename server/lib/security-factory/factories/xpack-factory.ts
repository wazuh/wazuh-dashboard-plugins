import { ISecurityFactory } from '../'
import { SecurityPluginSetup } from 'x-pack/plugins/security/server';
import { KibanaRequest } from 'src/core/server';
<<<<<<< HEAD
import { WAZUH_SECURITY_PLUGIN_XPACK_SECURITY } from '../../../../common/constants';
=======
import { WAZUH_SECURITY_PLUGIN_XPACK_SECURITY, ELASTIC_NAME } from '../../../../common/constants';
>>>>>>> 63e6b703
import md5 from 'md5';

export class XpackFactory implements ISecurityFactory {
  platform: string = WAZUH_SECURITY_PLUGIN_XPACK_SECURITY;
  constructor(private security: SecurityPluginSetup) {}

  async getCurrentUser(request: KibanaRequest) {
    try {
      const authContext = await this.security.authc.getCurrentUser(request);
      if(!authContext) return {hashUsername: md5(ELASTIC_NAME), username: ELASTIC_NAME, authContext: { username: ELASTIC_NAME}};
      const username = this.getUserName(authContext);
      return { username, authContext, hashUsername: md5(username) };
    } catch (error) {
      throw error; 
    }
  }

  getUserName(authContext:any) {
    return authContext['username'];
  }
}<|MERGE_RESOLUTION|>--- conflicted
+++ resolved
@@ -1,29 +1,33 @@
-import { ISecurityFactory } from '../'
+import { ISecurityFactory } from '../';
 import { SecurityPluginSetup } from 'x-pack/plugins/security/server';
 import { KibanaRequest } from 'src/core/server';
-<<<<<<< HEAD
-import { WAZUH_SECURITY_PLUGIN_XPACK_SECURITY } from '../../../../common/constants';
-=======
-import { WAZUH_SECURITY_PLUGIN_XPACK_SECURITY, ELASTIC_NAME } from '../../../../common/constants';
->>>>>>> 63e6b703
+import {
+  WAZUH_SECURITY_PLUGIN_OPENSEARCH_DASHBOARDS_SECURITY,
+  ELASTIC_NAME,
+} from '../../../../common/constants';
 import md5 from 'md5';
 
 export class XpackFactory implements ISecurityFactory {
-  platform: string = WAZUH_SECURITY_PLUGIN_XPACK_SECURITY;
+  platform: string = WAZUH_SECURITY_PLUGIN_OPENSEARCH_DASHBOARDS_SECURITY;
   constructor(private security: SecurityPluginSetup) {}
 
   async getCurrentUser(request: KibanaRequest) {
     try {
       const authContext = await this.security.authc.getCurrentUser(request);
-      if(!authContext) return {hashUsername: md5(ELASTIC_NAME), username: ELASTIC_NAME, authContext: { username: ELASTIC_NAME}};
+      if (!authContext)
+        return {
+          hashUsername: md5(ELASTIC_NAME),
+          username: ELASTIC_NAME,
+          authContext: { username: ELASTIC_NAME },
+        };
       const username = this.getUserName(authContext);
       return { username, authContext, hashUsername: md5(username) };
     } catch (error) {
-      throw error; 
+      throw error;
     }
   }
 
-  getUserName(authContext:any) {
+  getUserName(authContext: any) {
     return authContext['username'];
   }
 }