--- conflicted
+++ resolved
@@ -124,9 +124,6 @@
 # Customize the index prefix of predefined jobs
 # This change is not retroactive, if you change it new indexes will be created
 # cron.prefix: test
-<<<<<<< HEAD
-# 
-=======
 #
 # ------------------------------ wazuh-statistics -------------------------------
 #
@@ -149,7 +146,6 @@
 # ------------------------------- App privileges --------------------------------
 #admin: true
 #
->>>>>>> d949d411
 # ---------------------------- Hide manager alerts ------------------------------
 # Hide the alerts of the manager in all dashboards and discover
 #hideManagerAlerts: false
