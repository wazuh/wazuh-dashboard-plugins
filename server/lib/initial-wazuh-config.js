--- conflicted
+++ resolved
@@ -138,12 +138,9 @@
 # Default value: ''
 #enrollment.dns: ''
 #
-<<<<<<< HEAD
-=======
 # Wazuh registration password
 # Default value: ''
 #enrollment.password: ''
->>>>>>> 85f1884d
 #-------------------------------- API entries -----------------------------------
 #The following configuration is the default structure to define an API entry.
 #
