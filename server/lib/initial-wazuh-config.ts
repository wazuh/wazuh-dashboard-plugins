--- conflicted
+++ resolved
@@ -11,10 +11,7 @@
  */
 
 import {
-<<<<<<< HEAD
   PLUGIN_APP_NAME,
-=======
->>>>>>> 63e6b703
   WAZUH_ALERTS_PATTERN,
   WAZUH_DEFAULT_APP_CONFIG,
   WAZUH_MONITORING_DEFAULT_CREATION,
@@ -33,11 +30,7 @@
   WAZUH_STATISTICS_DEFAULT_STATUS,
 } from '../../common/constants';
 import { webDocumentationLink } from '../../common/services/web_documentation';
-<<<<<<< HEAD
-import { configEquivalences } from '../../public/utils/config-equivalences';
-=======
 import { configEquivalences } from '../../common/config-equivalences';
->>>>>>> 63e6b703
 
 /**
  * Given a string, this function builds a multine string, each line about 70
