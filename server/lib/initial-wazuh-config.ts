/*
 * Wazuh app - App configuration file
 * Copyright (C) 2015-2022 Wazuh, Inc.
 *
 * This program is free software; you can redistribute it and/or modify
 * it under the terms of the GNU General Public License as published by
 * the Free Software Foundation; either version 2 of the License, or
 * (at your option) any later version.
 *
 * Find more information about this on the LICENSE file.
 */

import {
  WAZUH_ALERTS_PATTERN,
  WAZUH_DEFAULT_APP_CONFIG,
  WAZUH_MONITORING_DEFAULT_CREATION,
  WAZUH_MONITORING_DEFAULT_ENABLED,
  WAZUH_MONITORING_DEFAULT_FREQUENCY,
  WAZUH_MONITORING_DEFAULT_INDICES_REPLICAS,
  WAZUH_MONITORING_DEFAULT_INDICES_SHARDS,
  WAZUH_MONITORING_PATTERN,
  WAZUH_SAMPLE_ALERT_PREFIX,
  WAZUH_STATISTICS_DEFAULT_CREATION,
  WAZUH_STATISTICS_DEFAULT_CRON_FREQ,
  WAZUH_STATISTICS_DEFAULT_INDICES_REPLICAS,
  WAZUH_STATISTICS_DEFAULT_INDICES_SHARDS,
  WAZUH_STATISTICS_DEFAULT_NAME,
  WAZUH_STATISTICS_DEFAULT_PREFIX,
  WAZUH_STATISTICS_DEFAULT_STATUS,
} from '../../common/constants';
import { webDocumentationLink } from '../../common/services/web_documentation';
<<<<<<< HEAD
import { configEquivalences } from '../../public/utils/config-equivalences';
=======
import { configEquivalences } from '../../common/config-equivalences';
>>>>>>> 63e6b703

/**
 * Given a string, this function builds a multine string, each line about 70
 * characters long, splitted at the closest whitespace character to that lentgh.
 *
 * This function is used to transform the settings description stored in the
 * configEquivalences map into a multiline string to be used as the setting
 * documentation.
 *
 * The # character is also appended to the beginning of each line.
 *
 * @param text
 * @returns multine string
 */
function splitDescription(text: string = ''): string {
  const lines = text.match(/.{1,80}(?=\s|$)/g) || [];
  return lines.map((z) => '# ' + z.trim()).join('\n');
}

export const initialWazuhConfig: string = `---
#
# Wazuh app - App configuration file
# Copyright (C) 2015-2022 Wazuh, Inc.
#
# This program is free software; you can redistribute it and/or modify
# it under the terms of the GNU General Public License as published by
# the Free Software Foundation; either version 2 of the License, or
# (at your option) any later version.
#
# Find more information about this on the LICENSE file.
#
# ======================== Wazuh app configuration file ========================
#
# Please check the documentation for more information about configuration options:
# ${webDocumentationLink('user-manual/wazuh-dashboard/config-file.html')}
#
# Also, you can check our repository:
# https://github.com/wazuh/wazuh-kibana-app
#
# ---------------------------- Unauthorized roles ------------------------------
#
# Disable Wazuh for the Elasticsearch / OpenSearch roles defined here.
# disabled_roles:
#   - wazuh_disabled
#
# ------------------------------- Index patterns -------------------------------
#
${splitDescription(configEquivalences.pattern)}
# pattern: ${WAZUH_ALERTS_PATTERN}
#
# ----------------------------------- Checks -----------------------------------
#
# Define which checks will be executed by the App's HealthCheck.
# Allowed values are: true, false
#
${splitDescription(configEquivalences['checks.pattern'])}
# checks.pattern: ${WAZUH_DEFAULT_APP_CONFIG['checks.pattern']}
#
${splitDescription(configEquivalences['checks.template'])}
# checks.template: ${WAZUH_DEFAULT_APP_CONFIG['checks.template']}
#
${splitDescription(configEquivalences['checks.api'])}
# checks.api: ${WAZUH_DEFAULT_APP_CONFIG['checks.api']}
#
${splitDescription(configEquivalences['checks.setup'])}
# checks.setup: ${WAZUH_DEFAULT_APP_CONFIG['checks.setup']}
#
${splitDescription(configEquivalences['checks.fields'])}
# checks.fields: ${WAZUH_DEFAULT_APP_CONFIG['checks.fields']}
#
${splitDescription(configEquivalences['checks.metaFields'])}
# checks.metaFields: ${WAZUH_DEFAULT_APP_CONFIG['checks.metaFields']}
#
${splitDescription(configEquivalences['checks.timeFilter'])}
# checks.timeFilter: ${WAZUH_DEFAULT_APP_CONFIG['checks.timeFilter']}
#
${splitDescription(configEquivalences['checks.maxBuckets'])}
# checks.maxBuckets: ${WAZUH_DEFAULT_APP_CONFIG['checks.maxBuckets']}
#
# --------------------------------- Extensions ---------------------------------
#
# Define the initial state of the extensions (enabled / disabled) for recently
# added hosts. The extensions can be enabled or disabled anytime using the UI.
# Allowed values are: true, false
#
${splitDescription(configEquivalences['extensions.pci'])}
# extensions.pci: ${WAZUH_DEFAULT_APP_CONFIG['extensions.pci']}
#
${splitDescription(configEquivalences['extensions.gdpr'])}
# extensions.gdpr: ${WAZUH_DEFAULT_APP_CONFIG['extensions.gdpr']}
#
${splitDescription(configEquivalences['extensions.hipaa'])}
# extensions.hipaa: ${WAZUH_DEFAULT_APP_CONFIG['extensions.hipaa']}
#
${splitDescription(configEquivalences['extensions.nist'])}
# extensions.nist: ${WAZUH_DEFAULT_APP_CONFIG['extensions.nist']}
#
${splitDescription(configEquivalences['extensions.tsc'])}
# extensions.tsc: ${WAZUH_DEFAULT_APP_CONFIG['extensions.tsc']}
#
${splitDescription(configEquivalences['extensions.audit'])}
# extensions.audit: ${WAZUH_DEFAULT_APP_CONFIG['extensions.audit']}
#
${splitDescription(configEquivalences['extensions.oscap'])}
# extensions.oscap: ${WAZUH_DEFAULT_APP_CONFIG['extensions.oscap']}
#
${splitDescription(configEquivalences['extensions.ciscat'])}
# extensions.ciscat: ${WAZUH_DEFAULT_APP_CONFIG['extensions.ciscat']}
#
${splitDescription(configEquivalences['extensions.aws'])}
# extensions.aws: ${WAZUH_DEFAULT_APP_CONFIG['extensions.aws']}
#
${splitDescription(configEquivalences['extensions.gcp'])}
# extensions.gcp: ${WAZUH_DEFAULT_APP_CONFIG['extensions.gcp']}
#
${splitDescription(configEquivalences['extensions.virustotal'])}
# extensions.virustotal: ${WAZUH_DEFAULT_APP_CONFIG['extensions.virustotal']}
#
${splitDescription(configEquivalences['extensions.osquery'])}
# extensions.osquery: ${WAZUH_DEFAULT_APP_CONFIG['extensions.osquery']}
#
${splitDescription(configEquivalences['extensions.docker'])}
# extensions.docker: ${WAZUH_DEFAULT_APP_CONFIG['extensions.docker']}
#
# ------------------------------- Timeout --------------------------------------
#
${splitDescription(configEquivalences.timeout)}
# timeout: ${WAZUH_DEFAULT_APP_CONFIG.timeout}
#
# --------------------------- Index pattern selector ---------------------------
#
${splitDescription(configEquivalences['ip.selector'])}
# ip.selector: ${WAZUH_DEFAULT_APP_CONFIG['ip.selector']}
#
${splitDescription(configEquivalences['ip.ignore'])}
# ip.ignore: ${WAZUH_DEFAULT_APP_CONFIG['ip.ignore']}
#
# ------------------------------ Monitoring ------------------------------------
#
${splitDescription(configEquivalences['wazuh.monitoring.enabled'])}
# wazuh.monitoring.enabled: ${WAZUH_MONITORING_DEFAULT_ENABLED}
#
${splitDescription(configEquivalences['wazuh.monitoring.frequency'])}
# wazuh.monitoring.frequency: ${WAZUH_MONITORING_DEFAULT_FREQUENCY}
#
${splitDescription(configEquivalences['wazuh.monitoring.shards'])}
# wazuh.monitoring.shards: ${WAZUH_MONITORING_DEFAULT_INDICES_SHARDS}
#
${splitDescription(configEquivalences['wazuh.monitoring.replicas'])}
# wazuh.monitoring.replicas: ${WAZUH_MONITORING_DEFAULT_INDICES_REPLICAS}
#
${splitDescription(configEquivalences['wazuh.monitoring.creation'])}
# Allowed values are: h (hourly), d (daily), w (weekly), m (monthly)
# wazuh.monitoring.creation: ${WAZUH_MONITORING_DEFAULT_CREATION}
#
${splitDescription(configEquivalences['wazuh.monitoring.pattern'])}
# wazuh.monitoring.pattern: ${WAZUH_MONITORING_PATTERN}
#
# --------------------------------- Sample data --------------------------------
#
${splitDescription(configEquivalences['alerts.sample.prefix'])}
# alerts.sample.prefix: ${WAZUH_SAMPLE_ALERT_PREFIX}
#
# ------------------------------ Background tasks ------------------------------
#
${splitDescription(configEquivalences['cron.prefix'])}
# cron.prefix: ${WAZUH_STATISTICS_DEFAULT_PREFIX}
#
# ------------------------------ Wazuh Statistics ------------------------------
#
${splitDescription(configEquivalences['cron.statistics.status'])}
# cron.statistics.status: ${WAZUH_STATISTICS_DEFAULT_STATUS}
#
${splitDescription(configEquivalences['cron.statistics.apis'])}
# cron.statistics.apis: ${WAZUH_DEFAULT_APP_CONFIG['cron.statistics.apis']}
#
${splitDescription(configEquivalences['cron.statistics.interval'])}
# cron.statistics.interval: ${WAZUH_STATISTICS_DEFAULT_CRON_FREQ}
#
${splitDescription(configEquivalences['cron.statistics.index.name'])}
# cron.statistics.index.name: ${WAZUH_STATISTICS_DEFAULT_NAME}
#
${splitDescription(configEquivalences['cron.statistics.index.creation'])}
# cron.statistics.index.creation: ${WAZUH_STATISTICS_DEFAULT_CREATION}
#
${splitDescription(configEquivalences['cron.statistics.index.shards'])}
# cron.statistics.shards: ${WAZUH_STATISTICS_DEFAULT_INDICES_SHARDS}
#
${splitDescription(configEquivalences['cron.statistics.index.replicas'])}
# cron.statistics.replicas: ${WAZUH_STATISTICS_DEFAULT_INDICES_REPLICAS}
#
# ------------------------------ Logo customization ----------------------------
#
${splitDescription(configEquivalences['customization.logo.app'])}
# customization.logo.app: ${WAZUH_DEFAULT_APP_CONFIG['customization.logo.app']}
#
${splitDescription(configEquivalences['customization.logo.sidebar'])}
# customization.logo.sidebar: ${WAZUH_DEFAULT_APP_CONFIG['customization.logo.sidebar']}
#
${splitDescription(configEquivalences['customization.logo.healthcheck'])}
# customization.logo.healthcheck: ${WAZUH_DEFAULT_APP_CONFIG['customization.logo.healthcheck']}
#
${splitDescription(configEquivalences['customization.logo.reports'])}
# customization.logo.reports: ${WAZUH_DEFAULT_APP_CONFIG['customization.logo.reports']}
#
# ---------------------------- Hide manager alerts -----------------------------
#
${splitDescription(configEquivalences.hideManagerAlerts)}
# hideManagerAlerts: ${WAZUH_DEFAULT_APP_CONFIG.hideManagerAlerts}
#
# ------------------------------- App logging level ----------------------------
#
${splitDescription(configEquivalences['logs.level'])}
# Allowed values are: info, debug
# logs.level: ${WAZUH_DEFAULT_APP_CONFIG['logs.level']}
#
# ------------------------------- Agent enrollment -----------------------------
#
${splitDescription(configEquivalences['enrollment.dns'])}
# enrollment.dns: ${WAZUH_DEFAULT_APP_CONFIG['enrollment.dns']}
#
${splitDescription(configEquivalences['enrollment.password'])}
# enrollment.password: ${WAZUH_DEFAULT_APP_CONFIG['enrollment.password']}
#
#-------------------------------- Wazuh hosts ----------------------------------
#
# The following configuration is the default structure to define a host.
#
# hosts:
#   # Host ID / name,
#   - env-1:
#       # Host URL
#       url: https://env-1.example
#       # Host / API port
#       port: 55000
#       # Host / API username
#       username: wazuh-wui
#       # Host / API password
#       password: wazuh-wui
#       # Use RBAC or not. If set to true, the username must be "wazuh-wui".
#       run_as: true
#   - env-2:
#       url: https://env-2.example
#       port: 55000
#       username: wazuh-wui
#       password: wazuh-wui
#       run_as: true

hosts:
  - default:
      url: https://localhost
      port: 55000
      username: wazuh-wui
      password: wazuh-wui
      run_as: false
`;<|MERGE_RESOLUTION|>--- conflicted
+++ resolved
@@ -29,11 +29,7 @@
   WAZUH_STATISTICS_DEFAULT_STATUS,
 } from '../../common/constants';
 import { webDocumentationLink } from '../../common/services/web_documentation';
-<<<<<<< HEAD
-import { configEquivalences } from '../../public/utils/config-equivalences';
-=======
 import { configEquivalences } from '../../common/config-equivalences';
->>>>>>> 63e6b703
 
 /**
  * Given a string, this function builds a multine string, each line about 70
