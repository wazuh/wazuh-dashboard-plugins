import { BulkIndexDocumentsParams } from 'elasticsearch';
import { getConfiguration } from '../get-configuration';
import { log } from '../logger';
import { indexDate } from '../index-date';
import { WAZUH_INDEX_SHARDS, WAZUH_INDEX_REPLICAS } from '../../../common/constants'

export interface IIndexConfiguration {
  name: string
  creation: 'h' | 'd' | 'w' | 'm'
  mapping?: string
  shards?: number
  replicas?: number
}

export class SaveDocument {
  context: any;
  esClientInternalUser: any;
  logPath = 'cron-scheduler|SaveDocument';

  constructor(context) {
    this.context = context;
    this.esClientInternalUser = context.core.elasticsearch.client.asInternalUser;
  }

  async save(doc: object[], indexConfig: IIndexConfiguration) {
    const { name, creation, mapping, shards, replicas } = indexConfig;
    const index = this.addIndexPrefix(name);
    const indexCreation = `${index}-${indexDate(creation)}`;
    try {
      await this.checkIndexAndCreateIfNotExists(indexCreation, shards, replicas);
      const createDocumentObject = this.createDocument(doc, indexCreation, mapping);
      const response = await this.esClientInternalUser.bulk(createDocumentObject);
      log(this.logPath, `Response of create new document ${JSON.stringify(response)}`, 'debug');
    } catch (error) {
      if (error.status === 403)
        throw { error: 403, message: `Authorization Exception in the index "${index}"` }
      if (error.status === 409)
        throw { error: 409, message: `Duplicate index-pattern: ${index}` }
      throw error;
    }
  }

  private async checkIndexAndCreateIfNotExists(index, shards, replicas) {
    try {
      try {
        const exists = await this.esClientInternalUser.indices.exists({ index });
        log(this.logPath, `Index '${index}' exists? ${exists.body}`, 'debug');
<<<<<<< HEAD
        if (!exists.body) {
          const response = await this.esClientInternalUser.indices.create({
            index,
            body: {
              settings: {
                index: {
                  number_of_shards: shards || WAZUH_INDEX_SHARDS,
                  number_of_replicas: replicas || WAZUH_INDEX_REPLICAS
                }
              }
            }
          });
          log(this.logPath, `Status of create a new index: ${JSON.stringify(response)}`, 'debug');
        }
      } catch (error) {
        log(this.logPath ,`Error searching or creating '${index}' due to '${error || error.message}' `);
=======
      } catch (error) {
        log(this.logPath, `Index '${index}' exists? false`, 'debug');
        const response = await this.esClientInternalUser.indices.create({
          index,
          body: {
            settings: {
              index: {
                number_of_shards: shards || WAZUH_INDEX_SHARDS,
                number_of_replicas: replicas || WAZUH_INDEX_REPLICAS
              }
            }
          }
        });

        log(this.logPath, `Status of create a new index: ${JSON.stringify(response)}`, 'debug');

>>>>>>> ba308240
      }
    } catch (error) {
      this.checkDuplicateIndexError(error);
    }
  }

  private checkDuplicateIndexError(error: any) {
    const { type } = ((error || {}).body || {}).error || {};
    if (!['resource_already_exists_exception'].includes(type))
      throw error;
  }

  private createDocument(doc, index, mapping: string): BulkIndexDocumentsParams {
    const createDocumentObject: BulkIndexDocumentsParams = {
      index,
      type: '_doc',
      body: doc.flatMap(item => [{
        index: { _index: index }
      },
      {
        ...this.buildData(item, mapping),
        timestamp: new Date(Date.now()).toISOString()
      }
      ])
    };
    log(this.logPath, `Document object: ${JSON.stringify(createDocumentObject)}`, 'debug');
    return createDocumentObject;
  }

  buildData(item, mapping) {
    const getValue = (key: string, item) => {
      const keys = key.split('.');
      if (keys.length === 1) {
        return JSON.stringify(item[key]);
      }
      return getValue(keys.slice(1).join('.'), item[keys[0]])
    }
    if (mapping) {
      const data = mapping.replace(
        /\${([a-z|A-Z|0-9|\.\-\_]+)}/gi,
        (...key) => getValue(key[1], item)
      )
      return JSON.parse(data);
    }
    if (typeof item.data === 'object') {
      return item.data;
    }
    return { data: item.data };
  }

  private addIndexPrefix(index): string {
    const configFile = getConfiguration();
    const prefix = configFile['cron.prefix'] || 'wazuh';
    return `${prefix}-${index}`;
  }

}<|MERGE_RESOLUTION|>--- conflicted
+++ resolved
@@ -45,7 +45,6 @@
       try {
         const exists = await this.esClientInternalUser.indices.exists({ index });
         log(this.logPath, `Index '${index}' exists? ${exists.body}`, 'debug');
-<<<<<<< HEAD
         if (!exists.body) {
           const response = await this.esClientInternalUser.indices.create({
             index,
@@ -61,25 +60,7 @@
           log(this.logPath, `Status of create a new index: ${JSON.stringify(response)}`, 'debug');
         }
       } catch (error) {
-        log(this.logPath ,`Error searching or creating '${index}' due to '${error || error.message}' `);
-=======
-      } catch (error) {
-        log(this.logPath, `Index '${index}' exists? false`, 'debug');
-        const response = await this.esClientInternalUser.indices.create({
-          index,
-          body: {
-            settings: {
-              index: {
-                number_of_shards: shards || WAZUH_INDEX_SHARDS,
-                number_of_replicas: replicas || WAZUH_INDEX_REPLICAS
-              }
-            }
-          }
-        });
-
-        log(this.logPath, `Status of create a new index: ${JSON.stringify(response)}`, 'debug');
-
->>>>>>> ba308240
+        log(this.logPath ,`Error searching or creating '${index}' due to '${error || error.message}' `, 'debug');
       }
     } catch (error) {
       this.checkDuplicateIndexError(error);
