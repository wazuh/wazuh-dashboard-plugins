import {
  Client,
  BulkIndexDocumentsParams,
} from 'elasticsearch';
import { getConfiguration } from '../get-configuration';
import { log } from '../../logger.js'


export class SaveDocument {
  server: object;
  callWithRequest: Function
  callWithInternalUser: Function
<<<<<<< HEAD
  logPath = 'Scheduler task | save document';
=======
  logPath = 'cron-scheduler|SaveDocument';
>>>>>>> 1c295170

  constructor(server) {
    this.server = server;
    this.callWithRequest = server.plugins.elasticsearch.getCluster('data').callWithRequest;
    this.callWithInternalUser = server.plugins.elasticsearch.getCluster('data').callWithInternalUser;
  }

  async save(doc:object[], indexName) {
    const index = this.addIndexPrefix(indexName)
    await this.checkIndexAndCreateIfNotExists(index);
    const createDocumentObject = this.createDocument(doc, index);
    const response = await this.callWithInternalUser('bulk', createDocumentObject);
    log(this.logPath, `Response of create new document ${JSON.stringify(response)}`, 'debug');
    await this.checkIndexPatternAndCreateIfNotExists(index);
  }

  private async checkIndexAndCreateIfNotExists(index) {
    const exists = await this.callWithInternalUser('indices.exists',{index});
    log(this.logPath, `Index '${index}' exists? ${exists}`, 'debug');
    if(!exists) {
      const response = await this.callWithInternalUser('indices.create', {index});
      log(this.logPath, `Status of create a new index: ${JSON.stringify(response)}`, 'debug');
    }
  }

  private async checkIndexPatternAndCreateIfNotExists(index) {
    const KIBANA_INDEX = this.getKibanaIndex();
    log(this.logPath, `Internal index of kibana: ${KIBANA_INDEX}`, 'debug');
    const result = await this.callWithInternalUser('search', {
      index: KIBANA_INDEX,
      type: '_doc',
      body: {
        query: {
          match: {
            _id: `index-pattern:${index}*`
          }
        }
      }
    });
    if (result.hits.total.value === 0) {
      await this.createIndexPattern(KIBANA_INDEX, index);
    }
  }

  private async createIndexPattern(KIBANA_INDEX: any, index: any) {
    const response = await this.callWithInternalUser('create', {
      index: KIBANA_INDEX,
      type: '_doc',
      'id': `index-pattern:${index}*`,
      body: {
        type: 'index-pattern',
        'index-pattern': {
          title: `${index}*`,
          timeFieldName: 'timestamp',
        }
      }
    });
    log(
      this.logPath, 
      `The indexPattern no exist, response of createIndexPattern: ${JSON.stringify(response)}`, 
      'debug'
    );
  }

  private getKibanaIndex() {
    return ((((this.server || {})
      .registrations || {})
      .kibana || {})
      .options || {})
      .index || '.kibana';
  }

<<<<<<< HEAD
  async save(doc:object[], indexName) {
    const index = this.addIndexPrefix(indexName)
    await this.checkIndexAndCreateIfNotExists(index);
    const createDocumentObject = this.createDocument(doc, index);
    await this.callWithInternalUser('bulk', createDocumentObject);
    await this.checkIndexPatternAndCreateIfNotExists(index);
  }

=======
>>>>>>> 1c295170
  private createDocument (doc, index): BulkIndexDocumentsParams {
    const createDocumentObject: BulkIndexDocumentsParams = {
      index,
      type: '_doc',
      body: doc.flatMap(item => [{ 
        index: { _index: index } },
        {
          ...(typeof item.data === 'object')
          ? item.data
          : {data: item.data},
          timestamp: new Date(Date.now()).toISOString()}
      ])
    };
    log(this.logPath, `Document object: ${JSON.stringify(createDocumentObject)}`, 'debug');
    return createDocumentObject;
  }

  private addIndexPrefix(index): string {
    const configFile = getConfiguration();
    const prefix = configFile['cron.prefix'] || 'wazuh';
    return `${prefix}-${index}`;
  }
    
}<|MERGE_RESOLUTION|>--- conflicted
+++ resolved
@@ -10,11 +10,7 @@
   server: object;
   callWithRequest: Function
   callWithInternalUser: Function
-<<<<<<< HEAD
-  logPath = 'Scheduler task | save document';
-=======
   logPath = 'cron-scheduler|SaveDocument';
->>>>>>> 1c295170
 
   constructor(server) {
     this.server = server;
@@ -87,17 +83,6 @@
       .index || '.kibana';
   }
 
-<<<<<<< HEAD
-  async save(doc:object[], indexName) {
-    const index = this.addIndexPrefix(indexName)
-    await this.checkIndexAndCreateIfNotExists(index);
-    const createDocumentObject = this.createDocument(doc, index);
-    await this.callWithInternalUser('bulk', createDocumentObject);
-    await this.checkIndexPatternAndCreateIfNotExists(index);
-  }
-
-=======
->>>>>>> 1c295170
   private createDocument (doc, index): BulkIndexDocumentsParams {
     const createDocumentObject: BulkIndexDocumentsParams = {
       index,
