/*
 * Wazuh app - Module to update the configuration file
 * Copyright (C) 2015-2020 Wazuh, Inc.
 *
 * This program is free software; you can redistribute it and/or modify
 * it under the terms of the GNU General Public License as published by
 * the Free Software Foundation; either version 2 of the License, or
 * (at your option) any later version.
 *
 * Find more information about this on the LICENSE file.
 */
import fs from 'fs';
import path from 'path';
import { log } from '../logger';
import { getConfiguration } from './get-configuration';

const needRestartFields = [
  'pattern',
  'wazuh.monitoring.enabled',
  'wazuh.monitoring.frequency',
  'wazuh.monitoring.shards',
  'wazuh.monitoring.replicas',
  'wazuh.monitoring.creation',
  'wazuh.monitoring.pattern',
  'logs.level'
];
export class UpdateConfigurationFile {
  constructor() {
    this.busy = false;
    this.file = path.join(
      __dirname,
      '../../../../optimize/wazuh/config/wazuh.yml'
    );
  }

  /**
   * Add or replace specific setting from wazuh.yml
   * @param {String} key The setting name.
   * @param {String} value New value for the setting.
   * @param {Boolean} exists If true, it just replaces the value for that key.
   */
  updateLine(key, value, exists = false) {
    try {
      const data = fs.readFileSync(this.file, { encoding: 'utf-8' });
      const re = new RegExp(`^${key}\\s{0,}:\\s{1,}.*`, 'gm');
      const result = exists
        ? data.replace(re, `${key}: ${value}`)
        : `${data}\n${key}: ${value}`;
      fs.writeFileSync(this.file, result, 'utf8');
      log('update-configuration:updateLine', 'Updating line', 'debug');
      return true;
    } catch (error) {
      log('update-configuration:updateLine', error.message || error);
      throw error;
    }
  }

  /**
   * Updates wazuh.yml file. If it fails, it throws the error to the next function.
   * @param {Object} input
   */
  updateConfiguration(input) {
    try {
      if (this.busy) {
        throw new Error('Another process is updating the configuration file');
      }
      this.busy = true;
      const configuration = getConfiguration(true) || {};
      const adminUndefined = !Object.keys(configuration).includes('admin');
      const adminIsTrue = configuration.admin;

      if (!adminUndefined && !adminIsTrue) {
        throw new Error('You are not authorized to update the configuration');
      }
      const { key, value } = (input || {}).payload || {};
      this.updateLine(key, value, typeof configuration[key] !== 'undefined');
      this.busy = false;
      log(
        'update-configuration:updateConfiguration',
        'Updating configuration',
        'debug'
      );
<<<<<<< HEAD
      return {
        needRestart: needRestartFields.includes(key),
        needWait: key === 'api.selector'
      };
=======
      return { needRestart: needRestartFields.includes(key) };
>>>>>>> 9defe0c3
    } catch (error) {
      log('update-configuration:updateConfiguration', error.message || error);
      this.busy = false;
      throw error;
    }
  }
}<|MERGE_RESOLUTION|>--- conflicted
+++ resolved
@@ -80,14 +80,7 @@
         'Updating configuration',
         'debug'
       );
-<<<<<<< HEAD
-      return {
-        needRestart: needRestartFields.includes(key),
-        needWait: key === 'api.selector'
-      };
-=======
       return { needRestart: needRestartFields.includes(key) };
->>>>>>> 9defe0c3
     } catch (error) {
       log('update-configuration:updateConfiguration', error.message || error);
       this.busy = false;
