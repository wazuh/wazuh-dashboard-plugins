module.exports = function (server, options) {

	// Elastic JS Client
	const serverConfig = server.config();
	const elasticsearch = require('elasticsearch');
	const elasticRequest = server.plugins.elasticsearch.getCluster('admin');
            
	// External libraries
	const fs = require('fs');
	const path = require('path');
	var colors = require('ansicolors');
	var cron = require('node-cron');
	var needle = require('needle');

	// Declare variables
	var api_user;
	var api_pass;
	var api_url;
	var api_insecure;
	var api_port;
	var wazuh_config = {};

	// Initialize
	var blueWazuh = colors.blue('wazuh');
	var agentsArray = [];
	const KIBANA_FIELDS_FILE = 'startup/integration_files/kibana_fields_file.json';
	const TEMPLATE_FILE = 'startup/integration_files/template_file.json';
	const MONITORING_SAMPLE_FILE = 'startup/integration_files/monitoring_sample.json';
	var monitoring_sample = {};
	var kibana_fields_data = {};
	var map_jsondata = {};
	var index_pattern = "wazuh-monitoring-*";
	var index_prefix = "wazuh-monitoring-";

	var fDate = new Date().toISOString().replace(/T/, '-').replace(/\..+/, '').replace(/-/g, '.').replace(/:/g, '').slice(0, -7);
	var todayIndex = index_prefix + fDate;

	var package_info = {};
    const package_file = '../package.json';
    var appVersion = "";
    
    // Read Wazuh App package file
    try {
        package_info = JSON.parse(fs.readFileSync(path.resolve(__dirname, package_file), 'utf8'));
        appVersion = package_info.version;
    } catch (e) {
        server.log([blueWazuh, 'initialize', 'error'], 'Could not read the Wazuh package file.');
        server.log([blueWazuh, 'initialize', 'error'], 'Path: ' + package_file);
        server.log([blueWazuh, 'initialize', 'error'], 'Exception: ' + e);
    };
	
	// Load Wazuh API credentials from Elasticsearch document
	var loadCredentials = function (apiEntries) {

		if ( typeof apiEntries === 'undefined' || typeof apiEntries.hits === 'undefined')
			return;

			apiEntries.hits.forEach(function (element) {
				var apiEntry = { 'user': element._source.api_user, 'password': new Buffer(element._source.api_password, 'base64').toString("ascii"), 'url': element._source.url, 'port': element._source.api_port, 'insecure': element._source.insecure }

				if (apiEntry.error) {
					server.log([blueWazuh, 'Wazuh agents monitoring', 'error'], 'Error getting wazuh-api data: ' + json.error);
					return;
				}
				checkAndSaveStatus(apiEntry);
			});
	}

    var getPath = function(wapi_config){
        var path = wapi_config.url;
        var protocol;
        if(wapi_config.url.startsWith("https://")){
            protocol = "https://";
        }
        else if(wapi_config.url.startsWith("http://")){
            protocol = "http://";
        }
        
        if(path.lastIndexOf("/") > protocol.length){
            path = path.substr(0, path.substr(protocol.length).indexOf("/") + protocol.length) +
            ":" + wapi_config.port + path.substr(path.substr(protocol.length).indexOf("/") + protocol.length);
        }
        else{
            path = wapi_config.url + ':' + wapi_config.port;
        }
        return path;
    }
    
	// Check API status twice and get agents total items
	var checkAndSaveStatus = function (apiEntry) {

		apiEntry.user;
		apiEntry.password;
		apiEntry.url;
		apiEntry.insecure;
		apiEntry.port;

		var payload = {
			'offset': 0,
			'limit': 1,
		};

		var options = {
			headers: { 'wazuh-app-version': appVersion },
			username: apiEntry.user,
			password: apiEntry.password,
			rejectUnauthorized: !apiEntry.insecure
		};


<<<<<<< HEAD
		needle.request('get', getPath(apiEntry) +'/agents', payload, options, function (error, response) {

=======
		needle.request('get', apiEntry.url + ':' + apiEntry.port +'/agents', payload, options, function (error, response) {
>>>>>>> 1b23d92f
			if (!error && !response.error && response.body.data && response.body.data.totalItems) {
				checkStatus(apiEntry, response.body.data.totalItems);
			} else {
				server.log([blueWazuh, 'Wazuh agents monitoring', 'error'], 'Wazuh API credentials not found or are not correct. Open the app in your browser and configure it for start monitoring agents.');
				return;
			}
		});
	};

	// Check status and get agent status array
	var checkStatus = function (apiEntry, maxSize, offset) {
		if (!maxSize) {
			server.log([blueWazuh, 'Wazuh agents monitoring', 'error'], 'You must provide a max size');
		}

		var payload = {
			'offset': offset ? offset : 0,
			'limit': (250 < maxSize) ? 250 : maxSize
		};

		var options = {
			headers: { 'wazuh-app-version': appVersion },
			username: apiEntry.user,
			password: apiEntry.password,
			rejectUnauthorized: !apiEntry.insecure
		};

		needle.request('get', getPath(apiEntry) + '/agents', payload, options, function (error, response) {
			if (!error && !response.error && response.body.data.items) {
				agentsArray = agentsArray.concat(response.body.data.items);
				if ((payload.limit + payload.offset) < maxSize) {
					checkStatus(apiEntry, response.body.data.totalItems, payload.limit + payload.offset);
				} else {
					saveStatus();
				}
			} else {
				server.log([blueWazuh, 'Wazuh agents monitoring', 'error'], 'Can not access Wazuh API');
				return;
			}
		});
	};

	// Save agent status into elasticsearch, create index and/or insert document
	var saveStatus = function () {
		elasticRequest.callWithInternalUser('indices.exists',{ index: todayIndex }).then(
			function (result) {
				if (result) {
					insertDocument(todayIndex);
				} else {
					createIndex(todayIndex);
				}
			}, function () {
				server.log([blueWazuh, 'Wazuh agents monitoring', 'error'], 'Could not check if the index ' + todayIndex + ' exists.');
			}
		);
	};

	// Creating wazuh-monitoring index
	var createIndex = function (todayIndex) {
		elasticRequest.callWithInternalUser('indices.create',{ index: todayIndex }).then(
			function () {
				insertDocument(todayIndex);
			}, function () {
				server.log([blueWazuh, 'Wazuh agents monitoring', 'error'], 'Could not create ' + todayIndex + ' index on elasticsearch.');
			}
		);
	};

	// Inserting one document per agent into Elastic. Bulk.
	var insertDocument = function (todayIndex) {
		var body = '';
		if(agentsArray.length > 0) {
			var managerName = agentsArray[0].name;
			agentsArray.forEach(function (element) {
				body += '{ "index":  { "_index": "' + todayIndex + '", "_type": "agent" } }\n';
				var date = new Date(Date.now()).toISOString();
				element["@timestamp"] = date;
				element["host"] = managerName;
				body += JSON.stringify(element) + "\n";
			});
			if (body == '') {
				return;
			}
			elasticRequest.callWithInternalUser('bulk',
			{
				index: todayIndex,
				type: 'agent',
				body: body
			}).then(function () {
				agentsArray.length = 0;
			}, function (err) {
				server.log([blueWazuh, 'Wazuh agents monitoring', 'error'], 'Error inserting agent data into elasticsearch. Bulk request failed.');
			});
		}
	};

	// Get API configuration from elastic and callback to loadCredentials
	var getConfig = function (callback) {
		elasticRequest.callWithInternalUser('search',{ index: '.kibana', type: 'wazuh-configuration'})
			.then(function (data) {
				if (data.hits.total > 0) {
					callback(data.hits);
				} else {
					callback({ 'error': 'no credentials', 'error_code': 1 });
				}
			}, function () {
				callback({ 'error': 'no elasticsearch', 'error_code': 2 });
			});
	};

	// Load template
	var loadTemplate = function () {
		try {
			map_jsondata = JSON.parse(fs.readFileSync(path.resolve(__dirname, TEMPLATE_FILE), 'utf8'));
		} catch (e) {
			server.log([blueWazuh, 'Wazuh agents monitoring', 'error'], 'Could not read the mapping file.');
			server.log([blueWazuh, 'Wazuh agents monitoring', 'error'], 'Path: ' + TEMPLATE_FILE);
			server.log([blueWazuh, 'Wazuh agents monitoring', 'error'], 'Exception: ' + e);
		};
		elasticRequest.callWithInternalUser('indices.putTemplate',{name: "wazuh", order: 0, body: map_jsondata}).then(
			function () {
				server.log([blueWazuh, 'Wazuh agents monitoring', 'info'], 'Template installed and loaded: ' +  index_pattern);


				try {
					monitoring_sample = JSON.parse(fs.readFileSync(path.resolve(__dirname, MONITORING_SAMPLE_FILE), 'utf8'));
				} catch (e) {
					server.log([blueWazuh, 'Wazuh agents monitoring', 'error'], 'Could not read the mapping file.');
					server.log([blueWazuh, 'Wazuh agents monitoring', 'error'], 'Path: ' + MONITORING_SAMPLE_FILE);
					server.log([blueWazuh, 'Wazuh agents monitoring', 'error'], 'Exception: ' + e);
				};

				// Insert sample alert
				server.log([blueWazuh, 'Wazuh agents monitoring', 'info'], 'Inserting sample alert...');
				elasticRequest.callWithInternalUser('create', { index: todayIndex, type: 'agent', id: 'alert_monitoring_sample', body: monitoring_sample })
					.then(function () {
						server.log([blueWazuh, 'Wazuh agents monitoring', 'info'], 'Sample alert inserted');
					}, function (response) {
						if (response.statusCode != '409') {
							server.log([blueWazuh, 'Wazuh agents monitoring', 'error'], 'Could not insert the sample alert');
						} else {
							server.log([blueWazuh, 'Wazuh agents monitoring', 'info'], 'Skipping alert insertion. Already inserted.');
						}
					});

			}, function (data) {
				server.log([blueWazuh, 'Wazuh agents monitoring', 'error'], 'Could not install template ' +  index_pattern);
			});
	};

	// Configure Kibana patterns.
	var configureKibana = function () {
		loadTemplate();
		try {
		  kibana_fields_data = JSON.parse(fs.readFileSync(path.resolve(__dirname, KIBANA_FIELDS_FILE), 'utf8'));
		} catch (e) {
		  server.log([blueWazuh, 'Wazuh agents monitoring', 'error'], 'Could not read the mapping file.');
		  server.log([blueWazuh, 'Wazuh agents monitoring', 'error'], 'Path: ' + KIBANA_FIELDS_FILE);
		  server.log([blueWazuh, 'Wazuh agents monitoring', 'error'], 'Exception: ' + e);
		};

		return elasticRequest.callWithInternalUser('create',{ index: '.kibana', type: 'index-pattern', id: index_pattern, body: { title: index_pattern, timeFieldName: '@timestamp', fields: kibana_fields_data.wazuh_monitoring} });
	};

	// fetchAgents on demand
   var fetchAgents = function () {
		getConfig(loadCredentials);
		return;
	};

	// Wait until Elasticsearch is ready
	var checkElasticStatus = function () {
		elasticRequest.callWithInternalUser('info').then(
			function (data) {
				init();
			}, function (data) {
				server.log([blueWazuh, 'initialize', 'info'], 'Waiting Elasticsearch to be up...');
				setTimeout(function () {checkElasticStatus()}, 3000)
			}
		);
	}

	// Main. First execution when installing / loading App.
	var init = function (){
		server.log([blueWazuh, 'Wazuh agents monitoring', 'info'], 'Creating today index...');
		saveStatus();
		server.log([blueWazuh, 'Wazuh agents monitoring', 'info'], 'Configuring Kibana for working with "'+index_pattern+'" index pattern...');
		configureKibana().then(function () {
			server.log([blueWazuh, 'Wazuh agents monitoring', 'info'], 'Successfully initialized!');
		}, function (response) {
			if (response.statusCode != '409') {
				server.log([blueWazuh, 'Wazuh agents monitoring', 'error'], 'Could not configure "'+index_pattern+'" index pattern. Please, configure it manually on Kibana.');
			} else {
				server.log([blueWazuh, 'Wazuh agents monitoring', 'info'], 'Skipping "'+index_pattern+'" index pattern configuration: Already configured.');
			}
		});
	}

	// Starting
	checkElasticStatus();

	// Cron tab for getting agent status.
	cron.schedule('0 */10 * * * *', function () {
		agentsArray.length = 0;
		getConfig(loadCredentials);
	}, true);

	module.exports = fetchAgents;
}<|MERGE_RESOLUTION|>--- conflicted
+++ resolved
@@ -108,12 +108,7 @@
 		};
 
 
-<<<<<<< HEAD
 		needle.request('get', getPath(apiEntry) +'/agents', payload, options, function (error, response) {
-
-=======
-		needle.request('get', apiEntry.url + ':' + apiEntry.port +'/agents', payload, options, function (error, response) {
->>>>>>> 1b23d92f
 			if (!error && !response.error && response.body.data && response.body.data.totalItems) {
 				checkStatus(apiEntry, response.body.data.totalItems);
 			} else {
