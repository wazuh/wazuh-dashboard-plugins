<<<<<<< HEAD
import winston from 'winston';
import fs      from 'fs';
import path    from 'path';

let allowed = false;

/** 
=======
/*
 * Wazuh app - Module for logging functions
 * Copyright (C) 2018 Wazuh, Inc.
 *
 * This program is free software; you can redistribute it and/or modify
 * it under the terms of the GNU General Public License as published by
 * the Free Software Foundation; either version 2 of the License, or
 * (at your option) any later version.
 *
 * Find more information about this on the LICENSE file.
 */

const winston = require('winston');
const fs      = require('fs');
const path    = require('path');
let allowed   = false;
/**
>>>>>>> 1c733de0
 * Checks if ../../wazuh-logs exists. If it doesn't exist, it will be created.
 */
const initDirectory = () => {
    try{
        if(!path.join(__dirname).includes('/usr/share/kibana') &&
            path.join(__dirname).includes('plugins') &&
            path.join(__dirname).includes('kibana')){

            throw new Error('Kibana is out of /usr/share/kibana path and the Wazuh App is inside plugins directory')

        }
        if (!fs.existsSync(path.join(__dirname, '../../wazuh-logs'))) {
            fs.mkdirSync(path.join(__dirname, '../../wazuh-logs'));
        }
        allowed = true;
        return;
    } catch (error) {
        allowed = false;
        console.error(`Cannot create the logs directory due to:\n${error.message || error}`);
    }
}

/**
 * Here we create the logger
 */
const wazuhlogger = winston.createLogger({
    level     : 'info',
    format    : winston.format.json(),
    transports: [
        new winston.transports.File({
            filename: path.join(__dirname, '../../wazuh-logs/wazuhapp.log')
        })
    ]
});

/**
 * Prevents from exit on error related to the logger.
 */
wazuhlogger.exitOnError = false;

/**
 * Returns given file size in MB, if the file doesn't exist returns 0
 * @param {*} filename Path to the file
 */
const getFilesizeInMegaBytes = filename => {
    if(allowed){
        if (fs.existsSync(filename)) {
            const stats               = fs.statSync(filename)
            const fileSizeInMegaBytes = stats.size

            return fileSizeInMegaBytes / 1000000.0;
        }
    }
    return 0;
}

/**
 * Checks if the wazuhapp.log file size is greater than 100MB, if so it rotates the file.
 */
const checkFiles = () => {
    if(allowed){
        if (getFilesizeInMegaBytes(path.join(__dirname, '../../wazuh-logs/wazuhapp.log')) >= 100) {
            fs.renameSync(
                path.join(__dirname, '../../wazuh-logs/wazuhapp.log'),
                path.join(__dirname, `../../wazuh-logs/wazuhapp.${new Date().getTime()}.log`)
            )
        }
    }
};

/**
 * Main function to add a new log
 * @param {*} location File where the log is being thrown
 * @param {*} message Message to show
 * @param {*} level Optional, default is 'error'
 */
export default (location, message, level) => {
    initDirectory();
    if(allowed){
        checkFiles();
        wazuhlogger.log({
            date    : new Date(),
            level   : level || 'error',
            location: location || 'unknown',
            message : message || 'An error occurred'
        });
    }
};<|MERGE_RESOLUTION|>--- conflicted
+++ resolved
@@ -1,12 +1,3 @@
-<<<<<<< HEAD
-import winston from 'winston';
-import fs      from 'fs';
-import path    from 'path';
-
-let allowed = false;
-
-/** 
-=======
 /*
  * Wazuh app - Module for logging functions
  * Copyright (C) 2018 Wazuh, Inc.
@@ -18,13 +9,13 @@
  *
  * Find more information about this on the LICENSE file.
  */
+import winston from 'winston';
+import fs      from 'fs';
+import path    from 'path';
 
-const winston = require('winston');
-const fs      = require('fs');
-const path    = require('path');
-let allowed   = false;
-/**
->>>>>>> 1c733de0
+let allowed = false;
+
+/** 
  * Checks if ../../wazuh-logs exists. If it doesn't exist, it will be created.
  */
 const initDirectory = () => {
