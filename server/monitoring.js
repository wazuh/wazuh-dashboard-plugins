/*
 * Wazuh app - Module for agent info fetching functions
 * Copyright (C) 2015-2019 Wazuh, Inc.
 *
 * This program is free software; you can redistribute it and/or modify
 * it under the terms of the GNU General Public License as published by
 * the Free Software Foundation; either version 2 of the License, or
 * (at your option) any later version.
 *
 * Find more information about this on the LICENSE file.
 */
import cron from 'node-cron';
import needle from 'needle';
import { getPath } from '../util/get-path';
import { log } from './logger';
import { ElasticWrapper } from './lib/elastic-wrapper';
import { monitoringTemplate } from './integration-files/monitoring-template';
import { getConfiguration } from './lib/get-configuration';
import { parseCron } from './lib/parse-cron';
import { indexDate } from './lib/index-date';
import { BuildBody } from './lib/replicas-shards-helper';
import * as ApiHelper from './lib/api-helper';

const blueWazuh = '\u001b[34mwazuh\u001b[39m';
<<<<<<< HEAD
=======
const monitoringErrorLogColors = [blueWazuh, 'monitoring', 'error'];
>>>>>>> 3e2a348f

export class Monitoring {
  /**
   * @param {Object} server Hapi.js server object provided by Kibana
   * @param {Boolean} quite Boolean value used to show/don't show logs and stdout messages
   */
  constructor(server, quiet = false) {
    this.server = server;
    this.ENABLED = true;
    this.FREQUENCY = 900;
    this.CRON_FREQ = '0 1 * * * *';
    this.CREATION = 'd';
    this.index_pattern = 'wazuh-monitoring-3.x-*';
    this.index_prefix = 'wazuh-monitoring-3.x-';
    this.wzWrapper = new ElasticWrapper(server);
    this.agentsArray = [];
    this.quiet = quiet;
    this.initVariables();
  }

  /**
   * Fill the value of ENABLED, FREQUENCY and CRON_FREQ depending on the user configuration.
   */
  initVariables() {
    try {
      const configFile = getConfiguration();

      this.ENABLED =
        configFile &&
        typeof configFile['wazuh.monitoring.enabled'] !== 'undefined'
          ? configFile['wazuh.monitoring.enabled'] &&
            configFile['wazuh.monitoring.enabled'] !== 'worker'
          : this.ENABLED;

      this.FREQUENCY =
        (configFile || {})['wazuh.monitoring.frequency'] || this.FREQUENCY;

      this.CRON_FREQ = parseCron(this.FREQUENCY);

      this.CREATION =
        (configFile || {})['wazuh.monitoring.creation'] || this.CREATION;

      this.datedIndex = this.index_prefix + indexDate(this.CREATION);

      this.index_pattern =
        (configFile || {})['wazuh.monitoring.pattern'] || this.index_pattern;

      const lastCharFromPattern = this.index_pattern[
        this.index_pattern.length - 1
      ];
      if (lastCharFromPattern !== '*') {
        this.index_pattern += '*';
      }
      this.index_prefix = this.index_pattern.slice(
        0,
        this.index_pattern.length - 1
      );

      !this.quiet &&
        log(
          'monitoring:configuration',
          `wazuh.monitoring.enabled: ${this.ENABLED}`,
          'debug'
        );

      !this.quiet &&
        log(
          'monitoring:configuration',
          `wazuh.monitoring.frequency: ${this.FREQUENCY} (${this.CRON_FREQ}) `,
          'debug'
        );

      !this.quiet &&
        log(
          'monitoring:configuration',
          `wazuh.monitoring.pattern: ${this.index_pattern} (index prefix: ${this.index_prefix})`,
          'debug'
        );
    } catch (error) {
      !this.quiet && log('monitoring:configuration', error.message || error);
      !this.quiet &&
        this.server.log(monitoringErrorLogColors, error.message || error);
    }
  }

  /**
   * Check status and get agent status array
   * @param {Object} api Wazuh API entry from Elasticsearch.
   * @param {Number} maxSize Fetching agent purposes.
   */
  async checkStatus(api, maxSize) {
    try {
      if (!maxSize) {
        throw new Error('You must provide a max size');
      }
      log(
        'monitoring:checkStatus',
        `Prepare OptionsObject for API: ${api.url}:${api.port}`,
        'debug'
      );
      const options = ApiHelper.buildOptionsObject(api);

      const payload = {
        offset: 0,
        limit: 500,
        q: 'id!=000'
      };

      this.agentsArray = await ApiHelper.fetchAllAgents(
        api,
        maxSize,
        payload,
        options
      );

      await this.saveStatus(api.clusterName);
      log(
        'monitoring:checkStatus',
        `Status saved for API ${api.clusterName}`,
        'debug'
      );
      return;
    } catch (error) {
      this.agentsArray = [];
      !this.quiet && log('monitoring:checkStatus', error.message || error);
      !this.quiet &&
        this.server.log(monitoringErrorLogColors, error.message || error);
    }
  }

  /**
   * Check API status twice and get agents total items
   * @param {Object} api Wazuh API entry from Elasticsearch.
   */
  async checkAndSaveStatus(api) {
    try {
      const payload = {
        offset: 0,
        limit: 1,
        q: 'id!=000'
      };
      log(
        'monitoring:checkAndSaveStatus',
        `Prepare OptionsObject for API: ${api.url}:${api.port}`,
        'debug'
      );
      const options = ApiHelper.buildOptionsObject(api);

      const response = await needle(
        'get',
        `${getPath(api)}/agents`,
        payload,
        options
      );

      const isCluster = await needle(
        'get',
        `${getPath(api)}/cluster/status`,
        {},
        options
      );

      const clusterName =
        (((isCluster || {}).body || {}).data || {}).enabled === 'yes'
          ? await needle('get', `${getPath(api)}/cluster/node`, {}, options)
          : false;

      api.clusterName =
        (((clusterName || {}).body || {}).data || {}).cluster || false;

      if (!response.error && ((response.body || {}).data || {}).totalItems) {
        log(
          'monitoring:checkAndSaveStatus',
          `Calling checkStatus for API: ${api.url}:${api.port}`,
          'debug'
        );
        await this.checkStatus(api, response.body.data.totalItems);
      } else if ((response || {}).error) {
        const msg = ((response || {}).body || {}).message || false;
        const extraLog =
          msg ||
          'Wazuh API credentials not found or are not correct. Open the app in your browser and configure it to start monitoring agents.';

        !this.quiet && log('monitoring:checkAndSaveStatus', extraLog);
        !this.quiet && this.server.log(monitoringErrorLogColors, extraLog);
      }
      return;
    } catch (error) {
      !this.quiet &&
        log('monitoring:checkAndSaveStatus', error.message || error);
      !this.quiet &&
        this.server.log(monitoringErrorLogColors, error.message || error);
    }
  }

  /**
   * Iterates over all the Wazuh API entries, then it sends each API entry to the fetching function.
   * @param {Array<Object>} apiEntries List of Wazuh API entries from Elasticsearch.
   */
  async loadCredentials(apiEntries) {
    try {
      if (typeof apiEntries === 'undefined' || !('hits' in apiEntries)) return;

      const filteredApis = apiEntries.hits.filter(
        (element, index, self) =>
          index ===
          self.findIndex(
            t =>
              t._source.api_user === element._source.api_user &&
              t._source.api_password === element._source.api_password &&
              t._source.url === element._source.url &&
              t._source.api_port === element._source.api_port
          )
      );
      log(
        'monitoring:loadCredentials',
        `Number of valid APIs found: ${filteredApis.length}`,
        'debug'
      );
      for (const element of filteredApis) {
        const apiEntry = {
          user: element._source.api_user,
          password: Buffer.from(
            element._source.api_password,
            'base64'
          ).toString('ascii'),
          url: element._source.url,
          port: element._source.api_port,
          insecure: element._source.insecure
        };
        log(
          'monitoring:loadCredentials',
          `Calling checkAndSaveStatus for API: ${apiEntry.url}:${apiEntry.port}`,
          'debug'
        );
        await this.checkAndSaveStatus(apiEntry);
      }

      return { result: 'ok' };
    } catch (error) {
      !this.quiet && log('monitoring:loadCredentials', error.message || error);
      !this.quiet &&
        this.server.log(monitoringErrorLogColors, error.message || error);
    }
  }

  /**
   * Get API configuration from elastic and callback to loadCredentials
   */
  async getConfig() {
    try {
      const data = await this.wzWrapper.getWazuhAPIEntries();

      if (data.hits.total.value > 0) {
        return data.hits;
      }

      !this.quiet &&
        log(
          'monitoring:getConfig',
          'There are no Wazuh API entries yet',
          'debug'
        );
      return {
        error: 'no credentials',
        error_code: 1
      };
    } catch (error) {
      !this.quiet && log('monitoring:getConfig', error.message || error);
      return {
        error: 'no elasticsearch',
        error_code: 2
      };
    }
  }

  /**
   * Fetch agents on demand
   */
  async fetchAgentsExternal() {
    try {
      const data = await this.getConfig();
      return this.loadCredentials(data);
    } catch (error) {
      return Promise.reject(error);
    }
  }

  /**
   * Configure Kibana patterns
   */
  async configureKibana() {
    try {
      !this.quiet &&
        log(
          'monitoring:configureKibana',
          `Creating index pattern: ${this.index_pattern}`,
          'debug'
        );

      await this.wzWrapper.createMonitoringIndexPattern(this.index_pattern);

      !this.quiet &&
        log(
          'monitoring:configureKibana',
          `Created index pattern: ${this.index_pattern}`,
          'info'
        );

      return;
    } catch (error) {
      !this.quiet && log('monitoring:configureKibana', error.message || error);
      !this.quiet &&
        this.server.log(
          monitoringErrorLogColors,
          'Error creating index-pattern due to ' + error
        );
    }
  }

  /**
   * Creating wazuh-monitoring index
   * @param {String} datedIndex The name for the index (e.g. daily: wazuh-monitoring-3.x-YYYY.MM.DD)
   * @param {String} clusterName Wazuh cluster name.
   */
  async createIndex(datedIndex, clusterName) {
    try {
      if (!this.ENABLED) return;
      const configFile = getConfiguration();

      const shards =
        typeof (configFile || {})['wazuh.monitoring.shards'] !== 'undefined'
          ? configFile['wazuh.monitoring.shards']
          : 2;

      const replicas =
        typeof (configFile || {})['wazuh.monitoring.replicas'] !== 'undefined'
          ? configFile['wazuh.monitoring.replicas']
          : 0;

      const configuration = {
        settings: {
          index: {
            number_of_shards: shards,
            number_of_replicas: replicas
          }
        }
      };

      await this.wzWrapper.createIndexByName(datedIndex, configuration);

      !this.quiet &&
        log(
          'monitoring:createIndex',
          'Successfully created new index.',
          'debug'
        );

      await this.insertDocument(datedIndex, clusterName);
      return;
    } catch (error) {
      !this.quiet &&
        log(
          'monitoring:createIndex',
          `Could not create ${datedIndex} index on elasticsearch due to ${error.message ||
            error}`
        );
      !this.quiet &&
        this.server.log(
          monitoringErrorLogColors,
          `Could not create ${datedIndex} index on elasticsearch due to ${error.message ||
            error}`
        );
    }
  }

  /**
   * Inserting one document per agent into Elastic. Bulk.
   * @param {String} datedIndex The name for the index (e.g. daily: wazuh-monitoring-3.x-YYYY.MM.DD)
   * @param {String} clusterName Wazuh cluster name.
   */
  async insertDocument(datedIndex, clusterName) {
    try {
      let body = '';
      if (this.agentsArray.length > 0) {
        log(
          'monitoring:insertDocument',
          `Calling pushBulkAnyIndex for ${this.agentsArray.length} agents`,
          'debug'
        );
        for (const element of this.agentsArray) {
          body += '{ "index":  { "_index": "' + datedIndex + '" } }\n';
          let date = new Date(Date.now()).toISOString();
          element['timestamp'] = date;
          element.host = element.manager;
          element.cluster = { name: clusterName ? clusterName : 'disabled' };
          body += JSON.stringify(element) + '\n';
        }
        if (body === '') return;

        await this.wzWrapper.pushBulkAnyIndex(datedIndex, body);
        log(
          'monitoring:insertDocument',
          `Calling pushBulkAnyIndex went fine`,
          'debug'
        );
        this.agentsArray = [];
      }
      return;
    } catch (error) {
      !this.quiet &&
        log(
          'monitoring:insertDocument',
          `Error inserting agent data into elasticsearch. Bulk request failed due to ${error.message ||
            error}`
        );
      !this.quiet &&
        this.server.log(
          monitoringErrorLogColors,
          `Error inserting agent data into elasticsearch. Bulk request failed due to ${error.message ||
            error}`
        );
    }
  }

  /**
   * Save agent status into elasticsearch, create index and/or insert document
   * @param {String} clusterName Wazuh cluster name.
   */
  async saveStatus(clusterName) {
    try {
      if (!this.ENABLED) return;

      this.datedIndex = this.index_prefix + indexDate(this.CREATION);

      const result = await this.wzWrapper.checkIfIndexExists(this.datedIndex);

      if (result) {
        const configurationFile = getConfiguration();
        const shardConfiguration = BuildBody(
          configurationFile,
          'wazuh.monitoring',
          2
        );
        await this.wzWrapper.updateIndexSettings(
          this.datedIndex,
          shardConfiguration
        );
        await this.insertDocument(this.datedIndex, clusterName);
      } else {
        await this.createIndex(this.datedIndex, clusterName);
      }

      return;
    } catch (error) {
      !this.quiet &&
        log(
          'monitoring:saveStatus',
          `Could not check if the index ${
            this.datedIndex
          } exists due to ${error.message || error}`
        );
      !this.quiet &&
        this.server.log(
          monitoringErrorLogColors,
          `Could not check if the index ${
            this.datedIndex
          } exists due to ${error.message || error}`
        );
    }
  }

  /**
   * Removes the existing one index pattern, then it recreates the pattern with the new format.
   */
  async createWazuhMonitoring() {
    try {
      try {
        await this.wzWrapper.deleteMonitoring();

        !this.quiet &&
          log(
            'monitoring:createWazuhMonitoring',
            'Successfully deleted old wazuh-monitoring pattern.',
            'debug'
          );
      } catch (error) {
        !this.quiet &&
          log(
            'monitoring:createWazuhMonitoring',
            'No need to delete old wazuh-monitoring pattern.',
            'debug'
          );
      }

      await this.configureKibana();
      return;
    } catch (error) {
      return Promise.reject(error);
    }
  }

  /**
   * Verify wazuh-agent template
   */
  async checkTemplate() {
    try {
      !this.quiet &&
        log(
          'monitoring:checkTemplate',
          'Updating wazuh-monitoring template...',
          'debug'
        );

      try {
        // Check if the template already exists
        const currentTemplate = await this.wzWrapper.getTemplateByName(
          'wazuh-agent'
        );
        // Copy already created index patterns
        monitoringTemplate.index_patterns =
          currentTemplate['wazuh-agent'].index_patterns;
      } catch (error) {
        // Init with the default index pattern
        monitoringTemplate.index_patterns = ['wazuh-monitoring-3.x-*'];
      }

      // Check if the user is using a custom pattern
      if (!monitoringTemplate.index_patterns.includes(this.index_pattern)) {
        monitoringTemplate.index_patterns.push(this.index_pattern);
      }

      await this.wzWrapper.putMonitoringTemplate(monitoringTemplate);
      return;
    } catch (error) {
      !this.quiet &&
        log(
          'monitoring:checkTemplate',
          `Something went wrong updating wazuh-monitoring template... ${error.message ||
            error}`
        );
      !this.quiet &&
        this.server.log(
          monitoringErrorLogColors,
          `Something went wrong updating wazuh-monitoring template... ${error.message ||
            error}`
        );
      return Promise.reject(error);
    }
  }

  /**
   * Main. First execution when installing / loading App.
   */
  async init() {
    try {
      !this.quiet &&
        log(
          'monitoring:init',
          'Creating/Updating wazuh-agent template...',
          'debug'
        );
      if (this.ENABLED) {
        await this.checkTemplate();
      }

      !this.quiet && log('monitoring:init', 'Creating new index...', 'debug');

      await this.saveStatus();

      const patternId = 'index-pattern:' + this.index_pattern;

      // Checks if wazuh-monitoring index pattern is already created, if it fails create it
      try {
        !this.quiet &&
          log(
            'monitoring:init',
            'Checking if wazuh-monitoring-3.x-* index pattern exists...',
            'debug'
          );

        await this.wzWrapper.getIndexPatternUsingGet(patternId);

        !this.quiet &&
          log(
            'monitoring:init',
            'Updating known fields for wazuh-monitoring pattern...',
            'debug'
          );
        await this.wzWrapper.updateMonitoringIndexPatternKnownFields(patternId);
      } catch (error) {
        const didNotFindMsg =
          "Didn't find wazuh-monitoring-3.x-* index pattern for Kibana. Proceeding to create it...";
        !this.quiet && log('monitoring:init', didNotFindMsg, 'info');
        !this.quiet && this.server.log(monitoringErrorLogColors, didNotFindMsg);
        return this.createWazuhMonitoring();
      }

      !this.quiet &&
        log(
          'monitoring:init',
          'Skipping wazuh-monitoring pattern creation. Already exists.',
          'debug'
        );

      return;
    } catch (error) {
      !this.quiet &&
        this.server.log(monitoringErrorLogColors, error.message || error);
      !this.quiet && log('monitoring:init', error.message || error);
      return;
    }
  }

  /**
   * Check Elasticsearch Server status and Kibana index presence
   */
  async checkElasticsearchServer() {
    try {
      const data = await this.wzWrapper.checkIfIndexExists(
        this.wzWrapper.WZ_KIBANA_INDEX
      );

      if (data) {
        const pluginsData = await this.server.plugins.elasticsearch.waitUntilReady();
        return pluginsData;
      }
      return Promise.reject(data);
    } catch (error) {
      !this.quiet &&
        log('monitoring:checkElasticsearchServer', error.message || error);
      return Promise.reject(error);
    }
  }

  /**
   * Wait until Kibana server is ready
   */
  async checkKibanaStatus() {
    try {
      !this.quiet &&
        log(
          'monitoring:checkKibanaStatus',
          'Waiting for Kibana and Elasticsearch servers to be ready...',
          'debug'
        );

      await this.checkElasticsearchServer();
      await this.init();
      return;
    } catch (error) {
      !this.quiet &&
        log(
          'monitoring:checkKibanaStatus',
          'Waiting for Kibana and Elasticsearch servers to be ready...',
          'debug'
        );

      setTimeout(() => this.checkKibanaStatus(), 3000);
    }
  }

  sleep(timeMs) {
    // eslint-disable-next-line
    return new Promise((resolve, reject) => {
      setTimeout(resolve, timeMs);
    });
  }

  /**
   * Task used by the cron job.
   */
  async cronTask() {
    try {
      const template = await this.wzWrapper.getTemplateByName('wazuh-agent');
      const patterns =
        ((template || {})['wazuh-agent'] || {}).index_patterns || false;
      // Prevents to insert monitoring indices without the proper template inserted
      if (Array.isArray(patterns)) {
        // Discover new fields for all monitoring index patterns
        for (const pattern of patterns) {
          await this.wzWrapper.updateMonitoringIndexPatternKnownFields(
            'index-pattern:' + pattern
          );
        }
        this.agentsArray = [];
        const data = await this.getConfig();
        await this.loadCredentials(data);
      } else {
        !this.quiet &&
          log(
            'monitoring:cronTask',
            'No wazuh-agent template found, not inserting monitoring data',
            'debug'
          );
      }

      return;
    } catch (error) {
      // Retry to call itself again if Kibana index is not ready yet
      try {
        if (
          this.wzWrapper.buildingKibanaIndex ||
          ((error || {}).status === 404 &&
            (error || {}).displayName === 'NotFound')
        ) {
          await this.sleep(1000);
          return this.cronTask();
        }
      } catch (error) {} //eslint-disable-line

      !this.quiet && log('monitoring:cronTask', error.message || error);
      !this.quiet &&
        this.server.log(monitoringErrorLogColors, error.message || error);
    }
  }

  /**
   * Function to start the cron job
   */
  run() {
    // Check Kibana index and if it is prepared, start the initialization of Wazuh App.
    this.checkKibanaStatus();

    // Run the cron job only it it's enabled
    if (this.ENABLED) {
      this.cronTask();
      cron.schedule(this.CRON_FREQ, () => this.cronTask(), true);
    }
  }
}<|MERGE_RESOLUTION|>--- conflicted
+++ resolved
@@ -22,10 +22,7 @@
 import * as ApiHelper from './lib/api-helper';
 
 const blueWazuh = '\u001b[34mwazuh\u001b[39m';
-<<<<<<< HEAD
-=======
 const monitoringErrorLogColors = [blueWazuh, 'monitoring', 'error'];
->>>>>>> 3e2a348f
 
 export class Monitoring {
   /**
