/*
 * Wazuh app - Module for agent info fetching functions
 * Copyright (C) 2015-2019 Wazuh, Inc.
 *
 * This program is free software; you can redistribute it and/or modify
 * it under the terms of the GNU General Public License as published by
 * the Free Software Foundation; either version 2 of the License, or
 * (at your option) any later version.
 *
 * Find more information about this on the LICENSE file.
 */
import cron from 'node-cron';
import needle from 'needle';
import { getPath } from '../util/get-path';
import colors from 'ansicolors';
import { log } from './logger';
import { ElasticWrapper } from './lib/elastic-wrapper';
import { monitoringTemplate } from './integration-files/monitoring-template';
import { getConfiguration } from './lib/get-configuration';
import { parseCron } from './lib/parse-cron';
import { indexDate } from './lib/index-date';
import { BuildBody } from './lib/replicas-shards-helper';
import * as ApiHelper from './lib/api-helper';
import { WazuhHostsCtrl } from '../server/controllers/wazuh-hosts';

const blueWazuh = colors.blue('wazuh');

export class Monitoring {
  /**
   * @param {Object} server Hapi.js server object provided by Kibana
   * @param {Boolean} quite Boolean value used to show/don't show logs and stdout messages
   */
  constructor(server, quiet = false) {
    this.server = server;
    this.ENABLED = true;
    this.FREQUENCY = 900;
    this.CRON_FREQ = '0 1 * * * *';
    this.CREATION = 'd';
    this.index_pattern = 'wazuh-monitoring-3.x-*';
    this.index_prefix = 'wazuh-monitoring-3.x-';
    this.wzWrapper = new ElasticWrapper(server);
    this.wazuhHosts = new WazuhHostsCtrl();
    this.agentsArray = [];
    this.quiet = quiet;
    this.initVariables();
  }

  /**
   * Fill the value of ENABLED, FREQUENCY and CRON_FREQ depending on the user configuration.
   */
  initVariables() {
    try {
      const configFile = getConfiguration();

      this.ENABLED =
        configFile &&
        typeof configFile['wazuh.monitoring.enabled'] !== 'undefined'
          ? configFile['wazuh.monitoring.enabled'] &&
            configFile['wazuh.monitoring.enabled'] !== 'worker'
          : this.ENABLED;

      this.FREQUENCY =
        (configFile || {})['wazuh.monitoring.frequency'] || this.FREQUENCY;

      this.CRON_FREQ = parseCron(this.FREQUENCY);

      this.CREATION =
        (configFile || {})['wazuh.monitoring.creation'] || this.CREATION;

      this.datedIndex = this.index_prefix + indexDate(this.CREATION);

      this.index_pattern =
        (configFile || {})['wazuh.monitoring.pattern'] || this.index_pattern;

      const lastCharFromPattern = this.index_pattern[
        this.index_pattern.length - 1
      ];
      if (lastCharFromPattern !== '*') {
        this.index_pattern += '*';
      }
      this.index_prefix = this.index_pattern.slice(
        0,
        this.index_pattern.length - 1
      );

      !this.quiet &&
        log(
          'monitoring:configuration',
          `wazuh.monitoring.enabled: ${this.ENABLED}`,
          'debug'
        );

      !this.quiet &&
        log(
          'monitoring:configuration',
          `wazuh.monitoring.frequency: ${this.FREQUENCY} (${this.CRON_FREQ}) `,
          'debug'
        );

      !this.quiet &&
        log(
          'monitoring:configuration',
          `wazuh.monitoring.pattern: ${this.index_pattern} (index prefix: ${this.index_prefix})`,
          'debug'
        );
    } catch (error) {
      !this.quiet && log('monitoring:configuration', error.message || error);
      !this.quiet &&
        this.server.log(
          [blueWazuh, 'monitoring', 'error'],
          error.message || error
        );
    }
  }

  /**
   * Check status and get agent status array
   * @param {Object} api Wazuh API entry from Elasticsearch.
   * @param {Number} maxSize Fetching agent purposes.
   */
  async checkStatus(api, maxSize) {
    try {
      if (!maxSize) {
        throw new Error('You must provide a max size');
      }

      const options = ApiHelper.buildOptionsObject(api);

      const payload = {
        offset: 0,
        limit: 500,
        q: 'id!=000'
      };

      this.agentsArray = await ApiHelper.fetchAllAgents(
        api,
        maxSize,
        payload,
        options
      );

      await this.saveStatus(api.clusterName);

      return;
    } catch (error) {
      this.agentsArray = [];
      !this.quiet && log('monitoring:checkStatus', error.message || error);
      !this.quiet &&
        this.server.log(
          [blueWazuh, 'monitoring', 'error'],
          error.message || error
        );
    }
  }

  /**
   * Check API status twice and get agents total items
   * @param {Object} api Wazuh API entry from Elasticsearch.
   */
  async checkAndSaveStatus(api) {
    try {
      const payload = {
        offset: 0,
        limit: 1,
        q: 'id!=000'
      };

      const options = ApiHelper.buildOptionsObject(api);

      const response = await needle(
        'get',
        `${getPath(api)}/agents`,
        payload,
        options
      );

      const isCluster = await needle(
        'get',
        `${getPath(api)}/cluster/status`,
        {},
        options
      );

      const clusterName =
        (((isCluster || {}).body || {}).data || {}).enabled === 'yes'
          ? await needle('get', `${getPath(api)}/cluster/node`, {}, options)
          : false;

      api.clusterName =
        (((clusterName || {}).body || {}).data || {}).cluster || false;

      if (!response.error && ((response.body || {}).data || {}).totalItems) {
        await this.checkStatus(api, response.body.data.totalItems);
      } else if ((response || {}).error) {
        const msg = ((response || {}).body || {}).message || false;
        const extraLog =
          msg ||
          'Wazuh API credentials not found or are not correct. Open the app in your browser and configure it to start monitoring agents.';

        !this.quiet && log('monitoring:checkAndSaveStatus', extraLog);
        !this.quiet &&
          this.server.log([blueWazuh, 'monitoring', 'error'], extraLog);
      }
      return;
    } catch (error) {
      !this.quiet &&
        log('monitoring:checkAndSaveStatus', error.message || error);
      !this.quiet &&
        this.server.log(
          [blueWazuh, 'monitoring', 'error'],
          error.message || error
        );
    }
  }

  /**
   * Iterates over all the Wazuh API entries, then it sends each API entry to the fetching function.
   * @param {Array<Object>} apiEntries List of Wazuh API entries from Elasticsearch.
   */
  async loadCredentials(apiEntries) {
    try {
      if (typeof apiEntries === 'undefined') return;

      const filteredApis = apiEntries.filter(
        (element, index, self) =>
          index ===
          self.findIndex(
            t =>
              t.user === element.user &&
              t.password === element.password &&
              t.url === element.url &&
              t.port === element.port
          )
      );

      for (const element of filteredApis) {
        const apiEntry = {
          user: element.user,
          password: element.password,
          url: element.url,
          port: element.port
        };

        await this.checkAndSaveStatus(apiEntry);
      }

      return { result: 'ok' };
    } catch (error) {
      !this.quiet && log('monitoring:loadCredentials', error.message || error);
      !this.quiet &&
        this.server.log(
          [blueWazuh, 'monitoring', 'error'],
          error.message || error
        );
    }
  }

  /**
   * Get API configuration from elastic and callback to loadCredentials
   */
  async getConfig() {
    try {
<<<<<<< HEAD
      const data = await this.wzWrapper.getWazuhAPIEntries();

      if (data.hits.total > 0) {
        return data.hits;
=======
      const hosts = await this.wazuhHosts.getHostsEntries(false, false, false);
      if (hosts.length) {
        return hosts;
>>>>>>> 555b8eef
      }

      !this.quiet &&
        log(
          'monitoring:getConfig',
          'There are no Wazuh API entries yet',
          'debug'
        );
      return {
        error: 'no credentials',
        error_code: 1
      };
    } catch (error) {
      !this.quiet && log('monitoring:getConfig', error.message || error);
      return {
        error: 'no wazuh hosts',
        error_code: 2
      };
    }
  }

  /**
   * Fetch agents on demand
   */
  async fetchAgentsExternal() {
    try {
      const data = await this.getConfig();
      return this.loadCredentials(data);
    } catch (error) {
      return Promise.reject(error);
    }
  }

  /**
   * Configure Kibana patterns
   */
  async configureKibana() {
    try {
      !this.quiet &&
        log(
          'monitoring:configureKibana',
          `Creating index pattern: ${this.index_pattern}`,
          'debug'
        );

      await this.wzWrapper.createMonitoringIndexPattern(this.index_pattern);

      !this.quiet &&
        log(
          'monitoring:configureKibana',
          `Created index pattern: ${this.index_pattern}`,
          'info'
        );

      return;
    } catch (error) {
      !this.quiet && log('monitoring:configureKibana', error.message || error);
      !this.quiet &&
        this.server.log(
          [blueWazuh, 'monitoring', 'error'],
          'Error creating index-pattern due to ' + error
        );
    }
  }

  /**
   * Creating wazuh-monitoring index
   * @param {String} datedIndex The name for the index (e.g. daily: wazuh-monitoring-3.x-YYYY.MM.DD)
   * @param {String} clusterName Wazuh cluster name.
   */
  async createIndex(datedIndex, clusterName) {
    try {
      if (!this.ENABLED) return;
      const configFile = getConfiguration();

      const shards =
        typeof (configFile || {})['wazuh.monitoring.shards'] !== 'undefined'
          ? configFile['wazuh.monitoring.shards']
          : 2;

      const replicas =
        typeof (configFile || {})['wazuh.monitoring.replicas'] !== 'undefined'
          ? configFile['wazuh.monitoring.replicas']
          : 0;

      const configuration = {
        settings: {
          index: {
            number_of_shards: shards,
            number_of_replicas: replicas
          }
        }
      };

      await this.wzWrapper.createIndexByName(datedIndex, configuration);

      !this.quiet &&
        log(
          'monitoring:createIndex',
          'Successfully created new index.',
          'debug'
        );

      await this.insertDocument(datedIndex, clusterName);
      return;
    } catch (error) {
      !this.quiet &&
        log(
          'monitoring:createIndex',
          `Could not create ${datedIndex} index on elasticsearch due to ${error.message ||
            error}`
        );
      !this.quiet &&
        this.server.log(
          [blueWazuh, 'monitoring', 'error'],
          `Could not create ${datedIndex} index on elasticsearch due to ${error.message ||
            error}`
        );
    }
  }

  /**
   * Inserting one document per agent into Elastic. Bulk.
   * @param {String} datedIndex The name for the index (e.g. daily: wazuh-monitoring-3.x-YYYY.MM.DD)
   * @param {String} clusterName Wazuh cluster name.
   */
  async insertDocument(datedIndex, clusterName) {
    try {
      let body = '';
      if (this.agentsArray.length > 0) {
        for (const element of this.agentsArray) {
          body +=
            '{ "index":  { "_index": "' +
            datedIndex +
            '", "_type": "wazuh-agent" } }\n';
          let date = new Date(Date.now()).toISOString();
          element['@timestamp'] = date;
          element.host = element.manager;
          element.cluster = { name: clusterName ? clusterName : 'disabled' };
          body += JSON.stringify(element) + '\n';
        }
        if (body === '') return;

        await this.wzWrapper.pushBulkAnyIndex(datedIndex, body);

        this.agentsArray = [];
      }
      return;
    } catch (error) {
      !this.quiet &&
        log(
          'monitoring:insertDocument',
          `Error inserting agent data into elasticsearch. Bulk request failed due to ${error.message ||
            error}`
        );
      !this.quiet &&
        this.server.log(
          [blueWazuh, 'monitoring', 'error'],
          `Error inserting agent data into elasticsearch. Bulk request failed due to ${error.message ||
            error}`
        );
    }
  }

  /**
   * Save agent status into elasticsearch, create index and/or insert document
   * @param {String} clusterName Wazuh cluster name.
   */
  async saveStatus(clusterName) {
    try {
      if (!this.ENABLED) return;

      this.datedIndex = this.index_prefix + indexDate(this.CREATION);

      const result = await this.wzWrapper.checkIfIndexExists(this.datedIndex);

      if (result) {
        const configurationFile = getConfiguration();
        const shardConfiguration = BuildBody(
          configurationFile,
          'wazuh.monitoring',
          2
        );
        await this.wzWrapper.updateIndexSettings(
          this.datedIndex,
          shardConfiguration
        );
        await this.insertDocument(this.datedIndex, clusterName);
      } else {
        await this.createIndex(this.datedIndex, clusterName);
      }

      return;
    } catch (error) {
      !this.quiet &&
        log(
          'monitoring:saveStatus',
          `Could not check if the index ${
            this.datedIndex
          } exists due to ${error.message || error}`
        );
      !this.quiet &&
        this.server.log(
          [blueWazuh, 'monitoring', 'error'],
          `Could not check if the index ${
            this.datedIndex
          } exists due to ${error.message || error}`
        );
    }
  }

  /**
   * Removes the existing one index pattern, then it recreates the pattern with the new format.
   */
  async createWazuhMonitoring() {
    try {
      try {
        await this.wzWrapper.deleteMonitoring();

        !this.quiet &&
          log(
            'monitoring:createWazuhMonitoring',
            'Successfully deleted old wazuh-monitoring pattern.',
            'debug'
          );
      } catch (error) {
        !this.quiet &&
          log(
            'monitoring:createWazuhMonitoring',
            'No need to delete old wazuh-monitoring pattern.',
            'debug'
          );
      }

      await this.configureKibana();
      return;
    } catch (error) {
      return Promise.reject(error);
    }
  }

  /**
   * Verify wazuh-agent template
   */
  async checkTemplate() {
    try {
      !this.quiet &&
        log(
          'monitoring:checkTemplate',
          'Updating wazuh-monitoring template...',
          'debug'
        );

      try {
        // Check if the template already exists
        const currentTemplate = await this.wzWrapper.getTemplateByName(
          'wazuh-agent'
        );
        // Copy already created index patterns
        monitoringTemplate.index_patterns =
          currentTemplate['wazuh-agent'].index_patterns;
      } catch (error) {
        // Init with the default index pattern
        monitoringTemplate.index_patterns = ['wazuh-monitoring-3.x-*'];
      }

      // Check if the user is using a custom pattern
      if (!monitoringTemplate.index_patterns.includes(this.index_pattern)) {
        monitoringTemplate.index_patterns.push(this.index_pattern);
      }

      await this.wzWrapper.putMonitoringTemplate(monitoringTemplate);
      return;
    } catch (error) {
      !this.quiet &&
        log(
          'monitoring:checkTemplate',
          `Something went wrong updating wazuh-monitoring template... ${error.message ||
            error}`
        );
      !this.quiet &&
        this.server.log(
          [blueWazuh, 'monitoring', 'error'],
          `Something went wrong updating wazuh-monitoring template... ${error.message ||
            error}`
        );
      return Promise.reject(error);
    }
  }

  /**
   * Main. First execution when installing / loading App.
   */
  async init() {
    try {
      !this.quiet &&
        log(
          'monitoring:init',
          'Creating/Updating wazuh-agent template...',
          'debug'
        );
      if (this.ENABLED) {
        await this.checkTemplate();
      }

      !this.quiet && log('monitoring:init', 'Creating new index...', 'debug');

      await this.saveStatus();

      const patternId = 'index-pattern:' + this.index_pattern;

      // Checks if wazuh-monitoring index pattern is already created, if it fails create it
      try {
        !this.quiet &&
          log(
            'monitoring:init',
            'Checking if wazuh-monitoring pattern exists...',
            'debug'
          );

        await this.wzWrapper.getIndexPatternUsingGet(patternId);

        !this.quiet &&
          log(
            'monitoring:init',
            'Updating known fields for wazuh-monitoring pattern...',
            'debug'
          );
        await this.wzWrapper.updateMonitoringIndexPatternKnownFields(patternId);
      } catch (error) {
        !this.quiet &&
          log(
            'monitoring:init',
            "Didn't find wazuh-monitoring pattern for Kibana v6.x. Proceeding to create it...",
            'info'
          );
        !this.quiet &&
          this.server.log(
            [blueWazuh, 'monitoring', 'info'],
            "Didn't find wazuh-monitoring pattern for Kibana v6.x. Proceeding to create it..."
          );
        return this.createWazuhMonitoring();
      }

      !this.quiet &&
        log(
          'monitoring:init',
          'Skipping wazuh-monitoring pattern creation. Already exists.',
          'debug'
        );

      return;
    } catch (error) {
      !this.quiet &&
        this.server.log(
          [blueWazuh, 'monitoring', 'error'],
          error.message || error
        );
      !this.quiet && log('monitoring:init', error.message || error);
      return;
    }
  }

  /**
   * Check Elasticsearch Server status and Kibana index presence
   */
  async checkElasticsearchServer() {
    try {
      const data = await this.wzWrapper.checkIfIndexExists(
        this.wzWrapper.WZ_KIBANA_INDEX
      );

      if (data) {
        const pluginsData = await this.server.plugins.elasticsearch.waitUntilReady();
        return pluginsData;
      }
      return Promise.reject(data);
    } catch (error) {
      !this.quiet &&
        log('monitoring:checkElasticsearchServer', error.message || error);
      return Promise.reject(error);
    }
  }

  /**
   * Wait until Kibana server is ready
   */
  async checkKibanaStatus() {
    try {
      !this.quiet &&
        log(
          'monitoring:checkKibanaStatus',
          'Waiting for Kibana and Elasticsearch servers to be ready...',
          'debug'
        );

      await this.checkElasticsearchServer();
      await this.init();
      return;
    } catch (error) {
      !this.quiet &&
        log(
          'monitoring:checkKibanaStatus',
          'Waiting for Kibana and Elasticsearch servers to be ready...',
          'debug'
        );

      setTimeout(() => this.checkKibanaStatus(), 3000);
    }
  }

  sleep(timeMs) {
    // eslint-disable-next-line
    return new Promise((resolve, reject) => {
      setTimeout(resolve, timeMs);
    });
  }

  /**
   * Task used by the cron job.
   */
  async cronTask() {
    try {
      const template = await this.wzWrapper.getTemplateByName('wazuh-agent');
      const patterns =
        ((template || {})['wazuh-agent'] || {}).index_patterns || false;
      // Prevents to insert monitoring indices without the proper template inserted
      if (Array.isArray(patterns)) {
        // Discover new fields for all monitoring index patterns
        for (const pattern of patterns) {
          await this.wzWrapper.updateMonitoringIndexPatternKnownFields(
            'index-pattern:' + pattern
          );
        }
        this.agentsArray = [];
        const data = await this.getConfig();
        await this.loadCredentials(data);
      } else {
        !this.quiet &&
          log(
            'monitoring:cronTask',
            'No wazuh-agent template found, not inserting monitoring data',
            'debug'
          );
      }

      return;
    } catch (error) {
      // Retry to call itself again if Kibana index is not ready yet
      try {
        if (
          this.wzWrapper.buildingKibanaIndex ||
          ((error || {}).status === 404 &&
            (error || {}).displayName === 'NotFound')
        ) {
          await this.sleep(1000);
          return this.cronTask();
        }
      } catch (error) {} //eslint-disable-line

      !this.quiet && log('monitoring:cronTask', error.message || error);
      !this.quiet &&
        this.server.log(
          [blueWazuh, 'monitoring :cronTask', 'error'],
          error.message || error
        );
    }
  }

  /**
   * Function to start the cron job
   */
  run() {
    // Check Kibana index and if it is prepared, start the initialization of Wazuh App.
    this.checkKibanaStatus();

    // Run the cron job only it it's enabled
    if (this.ENABLED) {
      this.cronTask();
      cron.schedule(this.CRON_FREQ, () => this.cronTask(), true);
    }
  }
}<|MERGE_RESOLUTION|>--- conflicted
+++ resolved
@@ -260,16 +260,9 @@
    */
   async getConfig() {
     try {
-<<<<<<< HEAD
-      const data = await this.wzWrapper.getWazuhAPIEntries();
-
-      if (data.hits.total > 0) {
-        return data.hits;
-=======
       const hosts = await this.wazuhHosts.getHostsEntries(false, false, false);
       if (hosts.length) {
         return hosts;
->>>>>>> 555b8eef
       }
 
       !this.quiet &&
