--- conflicted
+++ resolved
@@ -1031,12 +1031,8 @@
         }
       }
 
-<<<<<<< HEAD
-      const responseToken = await this.apiInterceptor.requestToken(method, fullUrl, data, options, token);
-=======
       const responseToken = await context.wazuh.api.client.asCurrentUser.request(method, path, data, options);
 
->>>>>>> e1a332c2
       const responseIsDown = this.checkResponseIsDown(responseToken);
       if (responseIsDown) {
         return ErrorResponse(
@@ -1109,12 +1105,7 @@
    */
   requestApi(context: RequestHandlerContext, request: KibanaRequest, response: KibanaResponseFactory) {
 
-<<<<<<< HEAD
-    const token = this.getTokenFromCookie(request.headers.cookie);
-    const idApi = this.getApiIdFromCookie(request.headers.cookie);
-=======
     const idApi = getCookieValueByName(request.headers.cookie, 'wz-api');
->>>>>>> e1a332c2
     if (idApi !== request.body.id) { // if the current token belongs to a different API id, we relogin to obtain a new token
       return ErrorResponse(
         'status code 401',
