--- conflicted
+++ resolved
@@ -767,7 +767,6 @@
       return ErrorResponse(error.message || error, 4010, 500, reply);
     }
   }
-<<<<<<< HEAD
   /**
    * This checks if there is sample alerts
    * @param {*} req
@@ -930,7 +929,8 @@
         `Error deleting sample alerts of ${sampleAlertsIndex} index`
       );
       return ErrorResponse(error.message || error, 1000, 500, reply);
-=======
+    }
+  }
 
   async esAlerts(req, reply) {
     try {
@@ -939,7 +939,6 @@
     } catch (error) {
       log('wazuh-elastic:esAlerts', error.message || error);
       return ErrorResponse(error.message || error, 4010, 500, reply);
->>>>>>> 3e74c6d3
     }
   }
 }