<<<<<<< HEAD
import ElasticWrapper     from '../lib/elastic-wrapper';
import fs                 from 'fs';
import yml                from 'js-yaml';
import path               from 'path';
=======
/*
 * Wazuh app - Class for Wazuh-Elastic functions
 * Copyright (C) 2018 Wazuh, Inc.
 *
 * This program is free software; you can redistribute it and/or modify
 * it under the terms of the GNU General Public License as published by
 * the Free Software Foundation; either version 2 of the License, or
 * (at your option) any later version.
 *
 * Find more information about this on the LICENSE file.
 */

const ElasticWrapper = require('../lib/elastic-wrapper');
>>>>>>> 1c733de0

export default class WazuhElastic {
    constructor(server){
        this.wzWrapper = new ElasticWrapper(server);
    }

    async getTimeStamp(req,reply) {
        try {

            const data = await this.wzWrapper.getWazuhVersionIndexAsSearch();

            if(data.hits &&
               data.hits.hits[0] &&
               data.hits.hits[0]._source &&
               data.hits.hits[0]._source.installationDate &&
               data.hits.hits[0]._source.lastRestart){

                    return reply({
                        installationDate: data.hits.hits[0]._source.installationDate,
                        lastRestart     : data.hits.hits[0]._source.lastRestart
                    });

            } else {
                throw new Error('Could not fetch .wazuh-version index');
            }

        } catch (err) {
            return reply({
                statusCode: 500,
                error     : 99,
                message   : err.message || 'Could not fetch .wazuh-version index'
            }).code(500);
        }
    }

    async getTemplate(req, reply) {
        try {
            const data = await this.wzWrapper.getTemplates();

            if (req.params.pattern == "wazuh-alerts-3.x-*" && data.includes("wazuh-alerts-3.*")) {
                return reply({
                    statusCode: 200,
                    status    : true,
                    data      : `Template found for ${req.params.pattern}`
                });
            } else {

                const lastChar = req.params.pattern[req.params.pattern.length -1];
                const array    = data.match(/[^\s]+/g);

                let pattern = req.params.pattern;
                if (lastChar === '*') { // Remove last character if it is a '*'
                    pattern = pattern.slice(0, -1);
                }

                for (let i = 1; i < array.length; i++) {
                    if (array[i].includes(pattern) && array[i-1] == `wazuh`) {
                        return reply({
                            statusCode: 200,
                            status    : true,
                            data      : `Template found for ${req.params.pattern}`
                        });
                    }
                }

                return reply({
                    statusCode: 200,
                    status    : false,
                    data      : `No template found for ${req.params.pattern}`
                });
            }

        } catch (error){
            return reply({
                statusCode: 500,
                error     : 10000,
                message   : `Could not retrieve templates from Elasticsearch due to ${error.message || error}`
            }).code(500);
        }
    }

    async checkPattern (req, reply) {
        try {
            const response = await this.wzWrapper.getAllIndexPatterns();

            const filtered = response.hits.hits.filter(item => item._source['index-pattern'].title === req.params.pattern);

            return filtered.length >= 1 ?
                   reply({ statusCode: 200, status: true, data: 'Index pattern found' }) :
                   reply({ statusCode: 500, status: false, error:10020, message: 'Index pattern not found' });

        } catch (error) {
            return reply({
                statusCode: 500,
                error     : 10000,
                message   : `Something went wrong retrieving index-patterns from Elasticsearch due to ${error.message || error}`
            }).code(500);
        }
    }


    async getFieldTop (req, reply) {
        try{
            // Top field payload
            let payload = {
                size: 1,
                query: {
                    bool: {
                        must  : [],
                        filter: { range: { '@timestamp': {} } }
                    }
                },
                aggs: {
                    '2': {
                        terms: {
                            field: '',
                            size : 1,
                            order: { _count: 'desc' }
                        }
                    }
                }
            };

            // Set up time interval, default to Last 24h
            const timeGTE = 'now-1d';
            const timeLT  = 'now';
            payload.query.bool.filter.range['@timestamp']['gte'] = timeGTE;
            payload.query.bool.filter.range['@timestamp']['lt']  = timeLT;

            // Set up match for default cluster name
            payload.query.bool.must.push(
                req.params.mode === 'cluster'                     ?
                { match: { 'cluster.name': req.params.cluster } } :
                { match: { 'manager.name': req.params.cluster } }
            );

            payload.aggs['2'].terms.field = req.params.field;

            const data = await this.wzWrapper.searchWazuhAlertsWithPayload(payload);

            return (data.hits.total === 0 || typeof data.aggregations['2'].buckets[0] === 'undefined') ?
                    reply({ statusCode: 200, data: '' }) :
                    reply({ statusCode: 200, data: data.aggregations['2'].buckets[0].key });

        } catch (error) {
            return reply({
                statusCode: 500,
                error     : 9,
                message   : error.message || error
            }).code(500);
        }
    }

    async getSetupInfo (req, reply) {
        try {
            const data = await this.wzWrapper.getWazuhVersionIndexAsSearch();

            return data.hits.total === 0 ?
                   reply({ statusCode: 200, data: '' }) :
                   reply({ statusCode: 200, data: data.hits.hits[0]._source });


        } catch (error) {
            return reply({
                statusCode: 500,
                error     : 9,
                message   : `Could not get data from elasticsearch due to ${error.message || error}`
            }).code(500);
        }
    }

    async filterAllowedIndexPatternList (list,req) {
        let finalList = [];
        for(let item of list){
            try {
                const allow = await this.wzWrapper.searchWazuhElementsByIndexWithRequest(req, item.title);
                if(allow && allow.hits && allow.hits.total >= 1) finalList.push(item);
            } catch (error){
                console.log(`Some user trys to fetch the index pattern ${item.title} without permissions`)
            }

        }
        return finalList;
    }

    validateIndexPattern(indexPatternList){
        const minimum = ["@timestamp", "full_log", "manager.name", "agent.id"];
        let list = [];
        for(const index of indexPatternList){
            let valid, parsed;
            try{
                parsed = JSON.parse(index._source['index-pattern'].fields)
            } catch (error){
                continue;
            }

            valid = parsed.filter(item => minimum.includes(item.name));
            if(valid.length === 4){
                list.push({
                    id   : index._id.split('index-pattern:')[1],
                    title: index._source['index-pattern'].title
                })
            }
        }
        return list;
    }

    async getlist (req,res) {
        try {
            const xpack          = await this.wzWrapper.getPlugins();
            const isXpackEnabled = typeof xpack === 'string' && xpack.includes('x-pack');
            const isSuperUser    = isXpackEnabled && req.auth.credentials.roles.includes('superuser');

            const data = await this.wzWrapper.getAllIndexPatterns();

            if(data && data.hits && data.hits.hits.length === 0) throw new Error('There is no index pattern');

            if(data && data.hits && data.hits.hits){
                const list = this.validateIndexPattern(data.hits.hits);

                return res({data: isXpackEnabled && !isSuperUser ? await this.filterAllowedIndexPatternList(list,req) : list});
            }

            throw new Error('The Elasticsearch request didn\'t fetch the expected data');

        } catch(error){
            return res({error: error.message || error}).code(500)
        }
    }

    async deleteVis (req, res) {
        try {
            await this.wzWrapper.refreshIndexByName(this.wzWrapper.WZ_KIBANA_INDEX);

            const tmp = await this.wzWrapper.deleteVisualizationByDescription(req.params.timestamp);

            return res({acknowledge: true , output: tmp});

        } catch(error){
            return res({error:error.message || error}).code(500);
        }
    }

    /**
     * Replaces visualizations main fields to fit a certain pattern.
     * @param {*} app_objects Object containing raw visualizations.
     * @param {*} id Index-pattern id to use in the visualizations. Eg: 'wazuh-alerts'
     * @param {*} timestamp Milliseconds timestamp used to identify visualizations batch.
     */
    buildVisualizationsBulk (app_objects, id, timestamp,clusterName) {
        try{
            let body = '';
            for (let element of app_objects) {
                if(clusterName && clusterName.toLowerCase() !== 'disabled' && element._source.title.toLowerCase().includes('agents status')){
                    if(element._source.kibanaSavedObjectMeta && element._source.kibanaSavedObjectMeta.searchSourceJSON){
                        element._source.kibanaSavedObjectMeta.searchSourceJSON = `{\"index\":\"wazuh-monitoring-3.x-*\",\"filter\":[{\"meta\":{\"index\":\"wazuh-monitoring-3.x-*\",\"negate\":false,\"disabled\":false,\"alias\":null,\"type\":\"phrase\",\"key\":\"cluster.name\",\"value\":\"${clusterName}\",\"params\":{\"query\":\"${clusterName}\",\"type\":\"phrase\"}},\"query\":{\"match\":{\"cluster.name\":{\"query\":\"${clusterName}\",\"type\":\"phrase\"}}},\"$state\":{\"store\":\"appState\"}}],\"query\":{\"language\":\"lucene\",\"query\":\"cluster.name:\\\"${clusterName}\\\"\"}}`
                    }
                }
            	// Bulk action (you define index, doc and id)
                body += '{ "index":  { "_index": "' + this.wzWrapper.WZ_KIBANA_INDEX + '", "_type": "doc", ' + '"_id": "' + element._type + ':' + element._id + '-' + timestamp + '" } }\n';

                // Stringify and replace index-pattern for visualizations
                let aux_source = JSON.stringify(element._source);
                aux_source = aux_source.replace("wazuh-alerts", id);
                aux_source = JSON.parse(aux_source);

                // Bulk source
                let bulk_content = {};
                bulk_content[element._type] = aux_source;

                bulk_content["type"] = element._type;
                bulk_content.visualization.description = timestamp;
                body += JSON.stringify(bulk_content) + "\n";
            }
            return body;
        } catch (error) {
            return (error.message || error);
        }
    }

    /**
     * Replaces visualizations main fields to fit a certain pattern.
     * @param {*} app_objects Object containing raw visualizations.
     * @param {*} id Index-pattern id to use in the visualizations. Eg: 'wazuh-alerts'
     * @param {*} timestamp Milliseconds timestamp used to identify visualizations batch.
     */
    buildVisualizationsRaw (app_objects, id, timestamp) {
        try{
            let visArray = [],bulk_content = {};
            for (let element of app_objects) {
            	// Stringify and replace index-pattern for visualizations
                let aux_source = JSON.stringify(element._source);
                aux_source = aux_source.replace("wazuh-alerts", id);
                aux_source = JSON.parse(aux_source);

                // Bulk source
                bulk_content = {};
                bulk_content[element._type] = aux_source;
                

                bulk_content.visualization.description = timestamp;
                visArray.push({
                    attributes: bulk_content.visualization,
                    type:element._type,
                    id: element._id + '-' + timestamp,
                    _version: bulk_content.visualization.version
                });
                
                
            }
            return visArray;
        } catch (error) {
            return (error.message || error);
        }
    }

    async createVis (req, res) {
        try {
            if(!req.params.pattern ||
               !req.params.tab ||
               !req.params.timestamp ||
               (req.params.tab && !req.params.tab.includes('manager') && !req.params.tab.includes('overview') && !req.params.tab.includes('agents'))
            ) {
                throw new Error('Missing parameters');
            }

            const apiConfig = (req.headers && req.headers.id) ? await this.wzWrapper.getWazuhConfigurationById(req.headers.id) : false;
            const clusterName = apiConfig && apiConfig.cluster_info ? apiConfig.cluster_info.cluster : false;
            const tabPrefix = req.params.tab.includes('overview') ?
                              'overview' : req.params.tab.includes('manager') ?
                              'manager' :
                              'agents';

            const file = tabPrefix === 'manager' ?
                         require(`../integration-files/visualizations/ruleset/${req.params.tab.split('manager-')[1]}`) :
                         require(`../integration-files/visualizations/${tabPrefix}/${req.params.tab}`);
<<<<<<< HEAD
            
            const raw      = await this.buildVisualizationsRaw(file,req.params.pattern,req.params.timestamp);
            return res({acknowledge: true, raw: raw });
            
=======

            const bulkBody = this.buildVisualizationsBulk(file,req.params.pattern,req.params.timestamp,clusterName);
            const output = await this.wzWrapper.pushBulkToKibanaIndex(bulkBody);
            return res({acknowledge: true, output: output });

>>>>>>> 1c733de0
        } catch(error){
            return res({error:error.message || error}).code(500);
        }
    }

    async refreshIndex (req,res) {
        try {
            if(!req.params.pattern) throw new Error('Missing parameters');

            const output = await this.wzWrapper.updateIndexPatternKnownFields(req.params.pattern);

            return res({acknowledge: true, output: output });

        } catch(error){
            return res({error:error.message || error}).code(500);
        }
    }

<<<<<<< HEAD
}
=======
}

module.exports = WazuhElastic;
>>>>>>> 1c733de0
<|MERGE_RESOLUTION|>--- conflicted
+++ resolved
@@ -1,9 +1,3 @@
-<<<<<<< HEAD
-import ElasticWrapper     from '../lib/elastic-wrapper';
-import fs                 from 'fs';
-import yml                from 'js-yaml';
-import path               from 'path';
-=======
 /*
  * Wazuh app - Class for Wazuh-Elastic functions
  * Copyright (C) 2018 Wazuh, Inc.
@@ -15,9 +9,10 @@
  *
  * Find more information about this on the LICENSE file.
  */
-
-const ElasticWrapper = require('../lib/elastic-wrapper');
->>>>>>> 1c733de0
+import ElasticWrapper     from '../lib/elastic-wrapper';
+import fs                 from 'fs';
+import yml                from 'js-yaml';
+import path               from 'path';
 
 export default class WazuhElastic {
     constructor(server){
@@ -354,18 +349,10 @@
             const file = tabPrefix === 'manager' ?
                          require(`../integration-files/visualizations/ruleset/${req.params.tab.split('manager-')[1]}`) :
                          require(`../integration-files/visualizations/${tabPrefix}/${req.params.tab}`);
-<<<<<<< HEAD
             
             const raw      = await this.buildVisualizationsRaw(file,req.params.pattern,req.params.timestamp);
             return res({acknowledge: true, raw: raw });
             
-=======
-
-            const bulkBody = this.buildVisualizationsBulk(file,req.params.pattern,req.params.timestamp,clusterName);
-            const output = await this.wzWrapper.pushBulkToKibanaIndex(bulkBody);
-            return res({acknowledge: true, output: output });
-
->>>>>>> 1c733de0
         } catch(error){
             return res({error:error.message || error}).code(500);
         }
@@ -384,10 +371,4 @@
         }
     }
 
-<<<<<<< HEAD
-}
-=======
-}
-
-module.exports = WazuhElastic;
->>>>>>> 1c733de0
+}