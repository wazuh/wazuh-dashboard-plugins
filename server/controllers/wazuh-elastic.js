--- conflicted
+++ resolved
@@ -33,47 +33,6 @@
   }
 
   /**
-<<<<<<< HEAD
-=======
-   * This get the timestamp field
-   * @param {Object} req
-   * @param {Object} reply
-   * @returns {Object} timestamp field or ErrorResponse
-   */
-  async getTimeStamp(req, reply) {
-    try {
-      const data = await this.wzWrapper.getWazuhVersionIndexAsSearch();
-      const source =
-        ((((data || {}).hits || {}).hits || [])[0] || {})._source || {};
-
-      if (source.installationDate && source.lastRestart) {
-        log(
-          'wazuh-elastic:getTimeStamp',
-          `Installation date: ${
-          data.hits.hits[0]._source.installationDate
-          }. Last restart: ${data.hits.hits[0]._source.lastRestart}`,
-          'debug'
-        );
-        return {
-          installationDate: data.hits.hits[0]._source.installationDate,
-          lastRestart: data.hits.hits[0]._source.lastRestart
-        };
-      } else {
-        throw new Error('Could not fetch .wazuh-version index');
-      }
-    } catch (error) {
-      log('wazuh-elastic:getTimeStamp', error.message || error);
-      return ErrorResponse(
-        error.message || 'Could not fetch .wazuh-version index',
-        4001,
-        500,
-        reply
-      );
-    }
-  }
-
-  /**
->>>>>>> 53e3eb2c
    * This retrieve a template from Elasticsearch
    * @param {Object} req
    * @param {Object} reply
@@ -261,8 +220,6 @@
   }
 
   /**
-<<<<<<< HEAD
-=======
    * This get the elastic setup settings
    * @param {Object} req
    * @param {Object} reply
@@ -288,7 +245,6 @@
   }
 
   /**
->>>>>>> 53e3eb2c
    * Checks one by one if the requesting user has enough privileges to use
    * an index pattern from the list.
    * @param {Array<Object>} list List of index patterns
