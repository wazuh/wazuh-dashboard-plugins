/*
 * Wazuh app - Class for Wazuh-Elastic functions
 * Copyright (C) 2015-2019 Wazuh, Inc.
 *
 * This program is free software; you can redistribute it and/or modify
 * it under the terms of the GNU General Public License as published by
 * the Free Software Foundation; either version 2 of the License, or
 * (at your option) any later version.
 *
 * Find more information about this on the LICENSE file.
 */
import { ElasticWrapper } from '../lib/elastic-wrapper';
import { ErrorResponse } from './error-response';
import { log } from '../logger';
import { getConfiguration } from '../lib/get-configuration';
import {
  AgentsVisualizations,
  OverviewVisualizations,
  ClusterVisualizations
} from '../integration-files/visualizations';

import { Base } from '../reporting/base-query';
import { checkKnownFields } from '../lib/refresh-known-fields';

export class WazuhElasticCtrl {
  /**
   * Constructor
   * @param {*} server
   */
  constructor(server) {
    this._server = server;
    this.wzWrapper = new ElasticWrapper(server);
  }

  /**
<<<<<<< HEAD
   * This get the timestamp field
   * @param {Object} req
   * @param {Object} reply
   * @returns {Object} timestamp field or ErrorResponse
   */
  async getTimeStamp(req, reply) {
    try {
      const data = await this.wzWrapper.getWazuhVersionIndexAsSearch();
      const source =
        ((((data || {}).hits || {}).hits || [])[0] || {})._source || {};

      if (source.installationDate && source.lastRestart) {
        log(
          'wazuh-elastic:getTimeStamp',
          `Installation date: ${data.hits.hits[0]._source.installationDate}. Last restart: ${data.hits.hits[0]._source.lastRestart}`,
          'debug'
        );
        return {
          installationDate: data.hits.hits[0]._source.installationDate,
          lastRestart: data.hits.hits[0]._source.lastRestart
        };
      } else {
        throw new Error('Could not fetch .wazuh-version index');
      }
    } catch (error) {
      log('wazuh-elastic:getTimeStamp', error.message || error);
      return ErrorResponse(
        error.message || 'Could not fetch .wazuh-version index',
        4001,
        500,
        reply
      );
    }
  }

  /**
=======
>>>>>>> 3484f71d
   * This retrieve a template from Elasticsearch
   * @param {Object} req
   * @param {Object} reply
   * @returns {Object} template or ErrorResponse
   */
  async getTemplate(req, reply) {
    try {
      if (!req.params || !req.params.pattern) {
        throw new Error(
          'An index pattern is needed for checking the Elasticsearch template existance'
        );
      }

      const data = await this.wzWrapper.getTemplates();

      if (!data || typeof data !== 'string') {
        throw new Error(
          'An unknown error occurred when fetching templates from Elasticseach'
        );
      }

      const lastChar = req.params.pattern[req.params.pattern.length - 1];

      // Split into separate patterns
      const tmpdata = data.match(/\[.*\]/g);
      const tmparray = [];
      for (let item of tmpdata) {
        // A template might use more than one pattern
        if (item.includes(',')) {
          item = item.substr(1).slice(0, -1);
          const subItems = item.split(',');
          for (const subitem of subItems) {
            tmparray.push(`[${subitem.trim()}]`);
          }
        } else {
          tmparray.push(item);
        }
      }

      // Ensure we are handling just patterns
      const array = tmparray.filter(
        item => item.includes('[') && item.includes(']')
      );

      const pattern =
        lastChar === '*' ? req.params.pattern.slice(0, -1) : req.params.pattern;
      const isIncluded = array.filter(item => {
        item = item.slice(1, -1);
        const lastChar = item[item.length - 1];
        item = lastChar === '*' ? item.slice(0, -1) : item;
        return item.includes(pattern) || pattern.includes(item);
      });
      log(
        'wazuh-elastic:getTemplate',
        `Template is valid: ${
          isIncluded && Array.isArray(isIncluded) && isIncluded.length
            ? 'yes'
            : 'no'
        }`,
        'debug'
      );
      return isIncluded && Array.isArray(isIncluded) && isIncluded.length
        ? {
            statusCode: 200,
            status: true,
            data: `Template found for ${req.params.pattern}`
          }
        : {
            statusCode: 200,
            status: false,
            data: `No template found for ${req.params.pattern}`
          };
    } catch (error) {
      log('wazuh-elastic:getTemplate', error.message || error);
      return ErrorResponse(
        `Could not retrieve templates from Elasticsearch due to ${error.message ||
          error}`,
        4002,
        500,
        reply
      );
    }
  }

  /**
   * This check index-pattern
   * @param {Object} req
   * @param {Object} reply
   * @returns {Object} status obj or ErrorResponse
   */
  async checkPattern(req, reply) {
    try {
      const response = await this.wzWrapper.getAllIndexPatterns();

      const filtered = response.hits.hits.filter(
        item => item._source['index-pattern'].title === req.params.pattern
      );
      log(
        'wazuh-elastic:checkPattern',
        `Index pattern found: ${filtered.length >= 1 ? 'yes' : 'no'}`,
        'debug'
      );
      return filtered.length >= 1
        ? { statusCode: 200, status: true, data: 'Index pattern found' }
        : {
            statusCode: 500,
            status: false,
            error: 10020,
            message: 'Index pattern not found'
          };
    } catch (error) {
      log('wazuh-elastic:checkPattern', error.message || error);
      return ErrorResponse(
        `Something went wrong retrieving index-patterns from Elasticsearch due to ${error.message ||
          error}`,
        4003,
        500,
        reply
      );
    }
  }

  /**
   * This get the fields keys
   * @param {Object} req
   * @param {Object} reply
   * @returns {Array<Object>} fields or ErrorResponse
   */
  async getFieldTop(req, reply) {
    try {
      // Top field payload
      let payload = {
        size: 1,
        query: {
          bool: {
            must: [],
            must_not: {
              term: {
                'agent.id': '000'
              }
            },
            filter: { range: { timestamp: {} } }
          }
        },
        aggs: {
          '2': {
            terms: {
              field: '',
              size: 1,
              order: { _count: 'desc' }
            }
          }
        }
      };

      // Set up time interval, default to Last 24h
      const timeGTE = 'now-1d';
      const timeLT = 'now';
      payload.query.bool.filter.range['timestamp']['gte'] = timeGTE;
      payload.query.bool.filter.range['timestamp']['lt'] = timeLT;

      // Set up match for default cluster name
      payload.query.bool.must.push(
        req.params.mode === 'cluster'
          ? { match: { 'cluster.name': req.params.cluster } }
          : { match: { 'manager.name': req.params.cluster } }
      );

      payload.aggs['2'].terms.field = req.params.field;
      payload.pattern = req.params.pattern;
      const spaces = this._server.plugins.spaces;
      const namespace = spaces && spaces.getSpaceId(req);
      const data = await this.wzWrapper.searchWazuhAlertsWithPayload(
        payload,
        namespace
      );

      return data.hits.total.value === 0 ||
        typeof data.aggregations['2'].buckets[0] === 'undefined'
        ? { statusCode: 200, data: '' }
        : {
            statusCode: 200,
            data: data.aggregations['2'].buckets[0].key
          };
    } catch (error) {
      log('wazuh-elastic:getFieldTop', error.message || error);
      return ErrorResponse(error.message || error, 4004, 500, reply);
    }
  }

  /**
   * This get the elastic setup settings
   * @param {Object} req
   * @param {Object} reply
   * @returns {Object} setup info or ErrorResponse
   */
  async getSetupInfo(req, reply) {
    try {
      const data = await this.wzWrapper.getWazuhVersionIndexAsSearch();

      return data.hits.total.value === 0
        ? { statusCode: 200, data: '' }
        : { statusCode: 200, data: data.hits.hits[0]._source };
    } catch (error) {
      log('wazuh-elastic:getSetupInfo', error.message || error);
      return ErrorResponse(
        `Could not get data from elasticsearch due to ${error.message ||
          error}`,
        4005,
        500,
        reply
      );
    }
  }

  /**
   * Checks one by one if the requesting user has enough privileges to use
   * an index pattern from the list.
   * @param {Array<Object>} list List of index patterns
   * @param {Object} req
   * @returns {Array<Object>} List of allowed index
   */
  async filterAllowedIndexPatternList(list, req) {
    let finalList = [];
    for (let item of list) {
      let results = false,
        forbidden = false;
      try {
        results = await this.wzWrapper.searchWazuhElementsByIndexWithRequest(
          req,
          item.title
        );
      } catch (error) {
        forbidden = true;
      }
      if (
        ((results || {}).hits || {}).total.value >= 1 ||
        (!forbidden && ((results || {}).hits || {}).total === 0)
      ) {
        finalList.push(item);
      }
    }
    return finalList;
  }

  /**
   * Checks for minimum index pattern fields in a list of index patterns.
   * @param {Array<Object>} indexPatternList List of index patterns
   */
  validateIndexPattern(indexPatternList) {
    const minimum = ['timestamp', 'rule.groups', 'manager.name', 'agent.id'];
    let list = [];
    for (const index of indexPatternList) {
      let valid, parsed;
      try {
        parsed = JSON.parse(index._source['index-pattern'].fields);
      } catch (error) {
        continue;
      }

      valid = parsed.filter(item => minimum.includes(item.name));
      if (valid.length === 4) {
        list.push({
          id: index._id.split('index-pattern:')[1],
          title: index._source['index-pattern'].title
        });
      }
    }
    return list;
  }

  /**
   * This get the list of index-patterns
   * @param {Object} req
   * @param {Object} reply
   * @returns {Array<Object>} list of index-patterns or ErrorResponse
   */
  async getlist(req, reply) {
    try {
      const spaces = this._server.plugins.spaces;
      const namespace = spaces && spaces.getSpaceId(req);

      const config = getConfiguration();

      const usingCredentials = await this.wzWrapper.usingCredentials();

      const isXpackEnabled =
        typeof XPACK_RBAC_ENABLED !== 'undefined' &&
        XPACK_RBAC_ENABLED &&
        usingCredentials;

      const isSuperUser =
        isXpackEnabled &&
        req.auth &&
        req.auth.credentials &&
        req.auth.credentials.roles &&
        req.auth.credentials.roles.includes('superuser');

      const data = await this.wzWrapper.getAllIndexPatterns();

      // Default namespace index patterns have no prefix.
      // If it's a custom namespace, then filter by its name.
      if (namespace) {
        data.hits.hits = data.hits.hits.filter(item =>
          namespace !== 'default'
            ? (item._id || '').includes(namespace)
            : (item._id || '').startsWith('index-pattern:')
        );
      }

      if ((((data || {}).hits || {}).hits || []).length === 0) {
        throw new Error('There are no index patterns');
      }

      if (((data || {}).hits || {}).hits) {
        let list = this.validateIndexPattern(data.hits.hits);
        if (
          config &&
          config['ip.ignore'] &&
          Array.isArray(config['ip.ignore']) &&
          config['ip.ignore'].length
        ) {
          list = list.filter(
            item =>
              item && item.title && !config['ip.ignore'].includes(item.title)
          );
        }

        return {
          data:
            isXpackEnabled && !isSuperUser
              ? await this.filterAllowedIndexPatternList(list, req)
              : list
        };
      }

      throw new Error(
        "The Elasticsearch request didn't fetch the expected data"
      );
    } catch (error) {
      log('wazuh-elastic:getList', error.message || error);
      return ErrorResponse(error.message || error, 4006, 500, reply);
    }
  }

  async checkCustomSpaceMonitoring(namespace, monitoringPattern) {
    try {
      const patterns = await this.wzWrapper.getAllIndexPatterns();
      const exists = patterns.hits.hits.filter(
        item =>
          item._source['index-pattern'].title === monitoringPattern &&
          item._source.namespace === namespace
      );
      if (!exists.length) {
        const title = monitoringPattern;
        const id = `${namespace}:index-pattern:${monitoringPattern}`;
        await this.wzWrapper.createMonitoringIndexPattern(title, id, namespace);
        return id;
      } else {
        return exists[0]._id;
      }
    } catch (error) {
      return Promise.reject(error);
    }
  }

  /**
   * Replaces visualizations main fields to fit a certain pattern.
   * @param {Array<Object>} app_objects Object containing raw visualizations.
   * @param {String} id Index-pattern id to use in the visualizations. Eg: 'wazuh-alerts'
   */
  async buildVisualizationsRaw(app_objects, id, namespace = false) {
    try {
      const config = getConfiguration();
      let monitoringPattern =
        (config || {})['wazuh.monitoring.pattern'] || 'wazuh-monitoring-3.x-*';
      log(
        'wazuh-elastic:buildVisualizationsRaw',
        `Building ${app_objects.length} visualizations`,
        'debug'
      );
      log(
        'wazuh-elastic:buildVisualizationsRaw',
        `Index pattern ID: ${id}`,
        'debug'
      );
      const visArray = [];
      let aux_source, bulk_content;
      for (let element of app_objects) {
        aux_source = JSON.parse(JSON.stringify(element._source));

        // Replace index-pattern for visualizations
        if (
          aux_source &&
          aux_source.kibanaSavedObjectMeta &&
          aux_source.kibanaSavedObjectMeta.searchSourceJSON &&
          typeof aux_source.kibanaSavedObjectMeta.searchSourceJSON === 'string'
        ) {
          const defaultStr = aux_source.kibanaSavedObjectMeta.searchSourceJSON;

          const isMonitoring = defaultStr.includes('wazuh-monitoring');
          if (isMonitoring) {
            if (namespace && namespace !== 'default') {
              monitoringPattern = await this.checkCustomSpaceMonitoring(
                namespace,
                monitoringPattern
              );
              if (
                monitoringPattern.includes(namespace) &&
                monitoringPattern.includes('index-pattern:')
              ) {
                monitoringPattern = monitoringPattern.split(
                  'index-pattern:'
                )[1];
              }
            }
            aux_source.kibanaSavedObjectMeta.searchSourceJSON = defaultStr.replace(
              /wazuh-monitoring/g,
              monitoringPattern[monitoringPattern.length - 1] === '*' ||
                (namespace && namespace !== 'default')
                ? monitoringPattern
                : monitoringPattern + '*'
            );
          } else {
            aux_source.kibanaSavedObjectMeta.searchSourceJSON = defaultStr.replace(
              /wazuh-alerts/g,
              id
            );
          }
        }

        // Replace index-pattern for selector visualizations
        if (typeof (aux_source || {}).visState === 'string') {
          aux_source.visState = aux_source.visState.replace(
            /wazuh-alerts/g,
            id
          );
        }

        // Bulk source
        bulk_content = {};
        bulk_content[element._type] = aux_source;

        visArray.push({
          attributes: bulk_content.visualization,
          type: element._type,
          id: element._id,
          _version: bulk_content.visualization.version
        });
      }
      return visArray;
    } catch (error) {
      log('wazuh-elastic:buildVisualizationsRaw', error.message || error);
      return Promise.reject(error);
    }
  }

  /**
   * Replaces cluster visualizations main fields.
   * @param {Array<Object>} app_objects Object containing raw visualizations.
   * @param {String} id Index-pattern id to use in the visualizations. Eg: 'wazuh-alerts'
   * @param {Array<String>} nodes Array of node names. Eg: ['node01', 'node02']
   * @param {String} name Cluster name. Eg: 'wazuh'
   * @param {String} master_node Master node name. Eg: 'node01'
   */
  buildClusterVisualizationsRaw(
    app_objects,
    id,
    nodes = [],
    name,
    master_node,
    pattern_name = '*'
  ) {
    try {
      const visArray = [];
      let aux_source, bulk_content;

      for (const element of app_objects) {
        // Stringify and replace index-pattern for visualizations
        aux_source = JSON.stringify(element._source);
        aux_source = aux_source.replace(/wazuh-alerts/g, id);
        aux_source = JSON.parse(aux_source);

        // Bulk source
        bulk_content = {};
        bulk_content[element._type] = aux_source;

        const visState = JSON.parse(bulk_content.visualization.visState);
        const title = visState.title;

        if (visState.type && visState.type === 'timelion') {
          let query = '';
          if (title === 'Wazuh App Cluster Overview') {
            for (const node of nodes) {
              query += `.es(index=${pattern_name},q="cluster.name: ${name} AND cluster.node: ${node.name}").label("${node.name}"),`;
            }
            query = query.substring(0, query.length - 1);
          } else if (title === 'Wazuh App Cluster Overview Manager') {
            query += `.es(index=${pattern_name},q="cluster.name: ${name}").label("${name} cluster")`;
          }

          visState.params.expression = query;
          bulk_content.visualization.visState = JSON.stringify(visState);
        }

        visArray.push({
          attributes: bulk_content.visualization,
          type: element._type,
          id: element._id,
          _version: bulk_content.visualization.version
        });
      }

      return visArray;
    } catch (error) {
      log(
        'wazuh-elastic:buildClusterVisualizationsRaw',
        error.message || error
      );
      return Promise.reject(error);
    }
  }

  /**
   * This creates a visualization of data in req
   * @param {Object} req
   * @param {Object} reply
   * @returns {Object} vis obj or ErrorResponse
   */
  async createVis(req, reply) {
    try {
      if (
        !req.params.pattern ||
        !req.params.tab ||
        (req.params.tab &&
          !req.params.tab.includes('overview-') &&
          !req.params.tab.includes('agents-'))
      ) {
        throw new Error('Missing parameters creating visualizations');
      }

      const tabPrefix = req.params.tab.includes('overview')
        ? 'overview'
        : 'agents';

      const tabSplit = req.params.tab.split('-');
      const tabSufix = tabSplit[1];

      const file =
        tabPrefix === 'overview'
          ? OverviewVisualizations[tabSufix]
          : AgentsVisualizations[tabSufix];
      log('wazuh-elastic:createVis', `${tabPrefix}[${tabSufix}]`, 'debug');
      log(
        'wazuh-elastic:createVis',
        `Index pattern: ${req.params.pattern}`,
        'debug'
      );
      const spaces = this._server.plugins.spaces;
      const namespace = spaces && spaces.getSpaceId(req);
      const raw = await this.buildVisualizationsRaw(
        file,
        req.params.pattern,
        namespace
      );
      return { acknowledge: true, raw: raw };
    } catch (error) {
      log('wazuh-elastic:createVis', error.message || error);
      return ErrorResponse(error.message || error, 4007, 500, reply);
    }
  }

  /**
   * This creates a visualization of cluster
   * @param {Object} req
   * @param {Object} reply
   * @returns {Object} vis obj or ErrorResponse
   */
  async createClusterVis(req, reply) {
    try {
      if (
        !req.params.pattern ||
        !req.params.tab ||
        !req.payload ||
        !req.payload.nodes ||
        !req.payload.nodes.items ||
        !req.payload.nodes.name ||
        (req.params.tab && !req.params.tab.includes('cluster-'))
      ) {
        throw new Error('Missing parameters creating visualizations');
      }

      const file = ClusterVisualizations['monitoring'];
      const nodes = req.payload.nodes.items;
      const name = req.payload.nodes.name;
      const masterNode = req.payload.nodes.master_node;

      const spaces = this._server.plugins.spaces;
      const namespace = spaces && spaces.getSpaceId(req);

      const patternDoc = await this.wzWrapper.getIndexPatternUsingGet(
        req.params.pattern,
        namespace
      );

      const patternName = patternDoc._source['index-pattern'].title;

      const raw = await this.buildClusterVisualizationsRaw(
        file,
        req.params.pattern,
        nodes,
        name,
        masterNode,
        patternName
      );

      return { acknowledge: true, raw: raw };
    } catch (error) {
      log('wazuh-elastic:createClusterVis', error.message || error);
      return ErrorResponse(error.message || error, 4009, 500, reply);
    }
  }

  /**
   * Reload elastic index
   * @param {Object} req
   * @param {Object} reply
   * @returns {Object} status obj or ErrorResponse
   */
  async refreshIndex(req, reply) {
    try {
      if (!req.params.pattern) throw new Error('Missing parameters');
      log(
        'wazuh-elastic:refreshIndex',
        `Index pattern: ${req.params.pattern}`,
        'debug'
      );
      const output =
        ((req || {}).params || {}).pattern === 'all'
          ? await checkKnownFields(this.wzWrapper, false, false, false, true)
          : await this.wzWrapper.updateIndexPatternKnownFields(
              req.params.pattern
            );

      return { acknowledge: true, output: output };
    } catch (error) {
      log('wazuh-elastic:refreshIndex', error.message || error);
      return ErrorResponse(error.message || error, 4008, 500, reply);
    }
  }

  /**
   * This returns de the alerts of an angent
   * @param {*} req
   * POST /elastic/alerts
   * {
   *   "agent.id": 100 ,
   *   "cluster.name": "wazuh",
   *   "date.from": "now-1d/timestamp/standard date", // Like Elasticsearch does
   *   "date.to": "now/timestamp/standard date", // Like Elasticsearch does
   *   "rule.group": ["onegroup", "anothergroup"] // Or empty array [ ]
   *   "size": 5 // Optional parameter
   * }
   *
   * @param {*} reply
   * {alerts: [...]} or ErrorResponse
   */
  async alerts(req, reply) {
    try {
      const pattern = req.payload.pattern || 'wazuh-alerts-3.x-*';
      const from = req.payload.from || 'now-1d';
      const to = req.payload.to || 'now';
      const size = req.payload.size || 10;
      const payload = Base(pattern, [], from, to);

      payload.query = { bool: { must: [] } };

      const agent = req.payload['agent.id'];
      const manager = req.payload['manager.name'];
      const cluster = req.payload['cluster.name'];
      const rulegGroups = req.payload['rule.groups'];
      if (agent)
        payload.query.bool.must.push({
          match: { 'agent.id': agent }
        });
      if (cluster)
        payload.query.bool.must.push({
          match: { 'cluster.name': cluster }
        });
      if (manager)
        payload.query.bool.must.push({
          match: { 'manager.name': manager }
        });
      if (rulegGroups)
        payload.query.bool.must.push({
          match: { 'rule.groups': rulegGroups }
        });

      payload.size = size;
      payload.docvalue_fields = [
        'timestamp',
        'cluster.name',
        'manager.name',
        'agent.id',
        'rule.id',
        'rule.group',
        'rule.description'
      ];
      const data = await this.wzWrapper.searchWazuhAlertsWithPayload(payload);
      return { alerts: data.hits.hits };
    } catch (error) {
      log('wazuh-elastic:alerts', error.message || error);
      return ErrorResponse(error.message || error, 4010, 500, reply);
    }
  }
}<|MERGE_RESOLUTION|>--- conflicted
+++ resolved
@@ -33,45 +33,6 @@
   }
 
   /**
-<<<<<<< HEAD
-   * This get the timestamp field
-   * @param {Object} req
-   * @param {Object} reply
-   * @returns {Object} timestamp field or ErrorResponse
-   */
-  async getTimeStamp(req, reply) {
-    try {
-      const data = await this.wzWrapper.getWazuhVersionIndexAsSearch();
-      const source =
-        ((((data || {}).hits || {}).hits || [])[0] || {})._source || {};
-
-      if (source.installationDate && source.lastRestart) {
-        log(
-          'wazuh-elastic:getTimeStamp',
-          `Installation date: ${data.hits.hits[0]._source.installationDate}. Last restart: ${data.hits.hits[0]._source.lastRestart}`,
-          'debug'
-        );
-        return {
-          installationDate: data.hits.hits[0]._source.installationDate,
-          lastRestart: data.hits.hits[0]._source.lastRestart
-        };
-      } else {
-        throw new Error('Could not fetch .wazuh-version index');
-      }
-    } catch (error) {
-      log('wazuh-elastic:getTimeStamp', error.message || error);
-      return ErrorResponse(
-        error.message || 'Could not fetch .wazuh-version index',
-        4001,
-        500,
-        reply
-      );
-    }
-  }
-
-  /**
-=======
->>>>>>> 3484f71d
    * This retrieve a template from Elasticsearch
    * @param {Object} req
    * @param {Object} reply
@@ -213,7 +174,7 @@
                 'agent.id': '000'
               }
             },
-            filter: { range: { timestamp: {} } }
+            filter: { range: { '@timestamp': {} } }
           }
         },
         aggs: {
@@ -230,8 +191,8 @@
       // Set up time interval, default to Last 24h
       const timeGTE = 'now-1d';
       const timeLT = 'now';
-      payload.query.bool.filter.range['timestamp']['gte'] = timeGTE;
-      payload.query.bool.filter.range['timestamp']['lt'] = timeLT;
+      payload.query.bool.filter.range['@timestamp']['gte'] = timeGTE;
+      payload.query.bool.filter.range['@timestamp']['lt'] = timeLT;
 
       // Set up match for default cluster name
       payload.query.bool.must.push(
@@ -322,7 +283,7 @@
    * @param {Array<Object>} indexPatternList List of index patterns
    */
   validateIndexPattern(indexPatternList) {
-    const minimum = ['timestamp', 'rule.groups', 'manager.name', 'agent.id'];
+    const minimum = ['@timestamp', 'rule.groups', 'manager.name', 'agent.id'];
     let list = [];
     for (const index of indexPatternList) {
       let valid, parsed;
@@ -772,7 +733,7 @@
 
       payload.size = size;
       payload.docvalue_fields = [
-        'timestamp',
+        '@timestamp',
         'cluster.name',
         'manager.name',
         'agent.id',
