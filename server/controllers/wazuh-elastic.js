/*
 * Wazuh app - Class for Wazuh-Elastic functions
 * Copyright (C) 2018 Wazuh, Inc.
 *
 * This program is free software; you can redistribute it and/or modify
 * it under the terms of the GNU General Public License as published by
 * the Free Software Foundation; either version 2 of the License, or
 * (at your option) any later version.
 *
 * Find more information about this on the LICENSE file.
 */
import ElasticWrapper from '../lib/elastic-wrapper';
import ErrorResponse  from './error-response'

import { AgentsVisualizations, OverviewVisualizations, ClusterVisualizations }  from '../integration-files/visualizations'

export default class WazuhElastic {
    constructor(server){
        this.wzWrapper = new ElasticWrapper(server);
    }

    async getTimeStamp(req,reply) {
        try {

            const data = await this.wzWrapper.getWazuhVersionIndexAsSearch();

            if(data.hits &&
               data.hits.hits[0] &&
               data.hits.hits[0]._source &&
               data.hits.hits[0]._source.installationDate &&
               data.hits.hits[0]._source.lastRestart){

                    return reply({
                        installationDate: data.hits.hits[0]._source.installationDate,
                        lastRestart     : data.hits.hits[0]._source.lastRestart
                    });

            } else {
                throw new Error('Could not fetch .wazuh-version index');
            }

        } catch (error) {
            return ErrorResponse(error.message || 'Could not fetch .wazuh-version index', 4001, 500, reply);
        }
    }

    async getTemplate(req, reply) {
        try {
            const data = await this.wzWrapper.getTemplates();

            if (req.params.pattern == "wazuh-alerts-3.x-*" && data.includes("wazuh-alerts-3.*")) {
                return reply({
                    statusCode: 200,
                    status    : true,
                    data      : `Template found for ${req.params.pattern}`
                });
            } else {

                const lastChar = req.params.pattern[req.params.pattern.length -1];
                const array    = data.match(/[^\s]+/g);

                let pattern = req.params.pattern;
                if (lastChar === '*') { // Remove last character if it is a '*'
                    pattern = pattern.slice(0, -1);
                }

                for (let i = 1; i < array.length; i++) {
                    if (array[i].includes(pattern) && array[i-1] == `wazuh`) {
                        return reply({
                            statusCode: 200,
                            status    : true,
                            data      : `Template found for ${req.params.pattern}`
                        });
                    }
                }

                return reply({
                    statusCode: 200,
                    status    : false,
                    data      : `No template found for ${req.params.pattern}`
                });
            }

        } catch (error){
            return ErrorResponse(`Could not retrieve templates from Elasticsearch due to ${error.message || error}`, 4002, 500, reply);
        }
    }

    async checkPattern (req, reply) {
        try {
            const response = await this.wzWrapper.getAllIndexPatterns();

            const filtered = response.hits.hits.filter(item => item._source['index-pattern'].title === req.params.pattern);

            return filtered.length >= 1 ?
                   reply({ statusCode: 200, status: true, data: 'Index pattern found' }) :
                   reply({ statusCode: 500, status: false, error:10020, message: 'Index pattern not found' });

        } catch (error) {
            return ErrorResponse(`Something went wrong retrieving index-patterns from Elasticsearch due to ${error.message || error}`, 4003, 500, reply);
        }
    }


    async getFieldTop (req, reply) {
        try{
            // Top field payload
            let payload = {
                size: 1,
                query: {
                    bool: {
                        must  : [],
                        filter: { range: { '@timestamp': {} } }
                    }
                },
                aggs: {
                    '2': {
                        terms: {
                            field: '',
                            size : 1,
                            order: { _count: 'desc' }
                        }
                    }
                }
            };

            // Set up time interval, default to Last 24h
            const timeGTE = 'now-1d';
            const timeLT  = 'now';
            payload.query.bool.filter.range['@timestamp']['gte'] = timeGTE;
            payload.query.bool.filter.range['@timestamp']['lt']  = timeLT;

            // Set up match for default cluster name
            payload.query.bool.must.push(
                req.params.mode === 'cluster'                     ?
                { match: { 'cluster.name': req.params.cluster } } :
                { match: { 'manager.name': req.params.cluster } }
            );

            payload.aggs['2'].terms.field = req.params.field;

            const data = await this.wzWrapper.searchWazuhAlertsWithPayload(payload);

            return (data.hits.total === 0 || typeof data.aggregations['2'].buckets[0] === 'undefined') ?
                    reply({ statusCode: 200, data: '' }) :
                    reply({ statusCode: 200, data: data.aggregations['2'].buckets[0].key });

        } catch (error) {
            return ErrorResponse(error.message || error, 4004, 500, reply);
        }
    }

    async getSetupInfo (req, reply) {
        try {
            const data = await this.wzWrapper.getWazuhVersionIndexAsSearch();

            return data.hits.total === 0 ?
                   reply({ statusCode: 200, data: '' }) :
                   reply({ statusCode: 200, data: data.hits.hits[0]._source });

        } catch (error) {
            return ErrorResponse(`Could not get data from elasticsearch due to ${error.message || error}`, 4005, 500, reply);
        }
    }

    /**
     * Checks one by one if the requesting user has enough privileges to use
     * an index pattern from the list.
     * @param {Array<Object>} list List of index patterns 
     * @param {*} req 
     */
    async filterAllowedIndexPatternList (list,req) {
        let finalList = [];
        for(let item of list){
            let results = false, forbidden = false;
            try {
                results = await this.wzWrapper.searchWazuhElementsByIndexWithRequest(req, item.title);
            } catch (error){
                forbidden = true;
            }
            if((results && results.hits && results.hits.total >= 1) ||
               (!forbidden && results && results.hits && results.hits.total === 0)
            ) {

                finalList.push(item);

            }
        }
        return finalList;
    }

    /**
     * Checks for minimum index pattern fields in a list of index patterns.
     * @param {Array<Object>} indexPatternList List of index patterns
     */
    validateIndexPattern(indexPatternList){
        const minimum = ["@timestamp", "full_log", "manager.name", "agent.id"];
        let list = [];
        for(const index of indexPatternList){
            let valid, parsed;
            try{
                parsed = JSON.parse(index._source['index-pattern'].fields)
            } catch (error){
                continue;
            }

            valid = parsed.filter(item => minimum.includes(item.name));
            if(valid.length === 4){
                list.push({
                    id   : index._id.split('index-pattern:')[1],
                    title: index._source['index-pattern'].title
                })
            }
        }
        return list;
    }

    async getlist (req,reply) {
        try {
            const xpack          = await this.wzWrapper.getPlugins();

            const isXpackEnabled = typeof XPACK_RBAC_ENABLED !== 'undefined' &&
                                   XPACK_RBAC_ENABLED &&
                                   typeof xpack === 'string' &&
                                   xpack.includes('x-pack');

            const isSuperUser    = isXpackEnabled &&
                                   req.auth &&
                                   req.auth.credentials &&
                                   req.auth.credentials.roles &&
                                   req.auth.credentials.roles.includes('superuser');

            const data = await this.wzWrapper.getAllIndexPatterns();

            if(data && data.hits && data.hits.hits.length === 0) throw new Error('There is no index pattern');

            if(data && data.hits && data.hits.hits){
                const list = this.validateIndexPattern(data.hits.hits);
<<<<<<< HEAD

                return res({data: isXpackEnabled && !isSuperUser ? await this.filterAllowedIndexPatternList(list,req) : list});
=======
                
                return reply({data: isXpackEnabled && !isSuperUser ? await this.filterAllowedIndexPatternList(list,req) : list});
>>>>>>> 20b0e7c1
            }

            throw new Error('The Elasticsearch request didn\'t fetch the expected data');

        } catch(error){
            return ErrorResponse(error.message || error, 4006, 500, reply);
        }
    }

    /**
     * Replaces visualizations main fields to fit a certain pattern.
     * @param {Array<Object>} app_objects Object containing raw visualizations.
     * @param {String} id Index-pattern id to use in the visualizations. Eg: 'wazuh-alerts'
     */
    buildVisualizationsRaw (app_objects, id) {
        try{
            const visArray = [];
            let aux_source, bulk_content;
            for (let element of app_objects) {
            	// Stringify and replace index-pattern for visualizations
                aux_source = JSON.stringify(element._source);
                aux_source = aux_source.replace("wazuh-alerts", id);
                aux_source = JSON.parse(aux_source);

                // Bulk source
                bulk_content = {};
                bulk_content[element._type] = aux_source;

                visArray.push({
                    attributes: bulk_content.visualization,
                    type      : element._type,
                    id        : element._id,
                    _version  : bulk_content.visualization.version
                });
            }
            return visArray;
        } catch (error) {
            return Promise.reject(error)
        }
    }

    /**
     * Replaces cluster visualizations main fields.
     * @param {Array<Object>} app_objects Object containing raw visualizations.
     * @param {String} id Index-pattern id to use in the visualizations. Eg: 'wazuh-alerts'
     * @param {Array<String>} nodes Array of node names. Eg: ['node01', 'node02']
     * @param {String} name Cluster name. Eg: 'wazuh'
     * @param {String} master_node Master node name. Eg: 'node01'
     */
    buildClusterVisualizationsRaw (app_objects, id, nodes, name, master_node) {
        try{
            const visArray = [];
            let aux_source, bulk_content;

            for (const element of app_objects) {
            	// Stringify and replace index-pattern for visualizations
                aux_source = JSON.stringify(element._source);
                aux_source = aux_source.replace("wazuh-alerts", id);
                aux_source = JSON.parse(aux_source);
    
                // Bulk source
                bulk_content = {};
                bulk_content[element._type] = aux_source;

                const visState = JSON.parse(bulk_content.visualization.visState);
                const title    = visState.title;

                if(visState.type && visState.type === 'timelion') {
                    let query = '';
                    if(title === 'Wazuh App Cluster Overview'){
                        for(const node of nodes) {
                            query += `.es(q="cluster.name: ${name} AND cluster.node: ${node.name}").label("${node.name}"),`
                        }
                        query = query.substring(0, query.length - 1);
                    } else if(title === 'Wazuh App Cluster Overview Manager') {
                        query += `.es(q="cluster.name: ${name}").label("${name} cluster")`
                    }                   
  
                    visState.params.expression = query;
                    bulk_content.visualization.visState = JSON.stringify(visState);
                }
  
                visArray.push({
                    attributes: bulk_content.visualization,
                    type      : element._type,
                    id        : element._id,
                    _version  : bulk_content.visualization.version
                });
            }

            return visArray;
        
        } catch (error) {
            return Promise.reject(error)
        }
    }

    async createVis (req, reply) {
        try {
            if(!req.params.pattern ||
               !req.params.tab ||
               (req.params.tab && !req.params.tab.includes('overview-') && !req.params.tab.includes('agents-'))
            ) {
                throw new Error('Missing parameters creating visualizations');
            }

            const tabPrefix = req.params.tab.includes('overview') ?
                              'overview' :
                              'agents';

            const tabSplit = req.params.tab.split('-');
            const tabSufix = tabSplit[1];

            const file = tabPrefix === 'overview' ?
                         OverviewVisualizations[tabSufix] :
                         AgentsVisualizations[tabSufix];

            const raw = await this.buildVisualizationsRaw(file, req.params.pattern);
<<<<<<< HEAD
            return res({acknowledge: true, raw: raw });

=======
            return reply({acknowledge: true, raw: raw });
            
        } catch(error){
            return ErrorResponse(error.message || error, 4007, 500, reply);
        }
    }

    async createClusterVis (req, reply) {
        try {
            if(!req.params.pattern ||
               !req.params.tab ||
               !req.payload ||
               !req.payload.nodes ||
               !req.payload.nodes.items ||
               !req.payload.nodes.name ||
               (req.params.tab && !req.params.tab.includes('cluster-'))
            ) {
                throw new Error('Missing parameters creating visualizations');
            }

            const tabPrefix = 'cluster';

            const tabSplit = req.params.tab.split('-');
            const tabSufix = tabSplit[1];

            const file        = ClusterVisualizations['monitoring'];
            const nodes       = req.payload.nodes.items;
            const name        = req.payload.nodes.name;
            const master_node = req.payload.nodes.master_node;
            
            const raw = await this.buildClusterVisualizationsRaw(file, req.params.pattern, nodes, name, master_node);

            return reply({acknowledge: true, raw: raw });
            
>>>>>>> 20b0e7c1
        } catch(error){
            return ErrorResponse(error.message || error, 4009, 500, reply);
        }
    }

    async refreshIndex (req,reply) {
        try {
            if(!req.params.pattern) throw new Error('Missing parameters');

            const output = await this.wzWrapper.updateIndexPatternKnownFields(req.params.pattern);

            return reply({acknowledge: true, output: output });

        } catch(error){
            return ErrorResponse(error.message || error, 4008, 500, reply);
        }
    }

}<|MERGE_RESOLUTION|>--- conflicted
+++ resolved
@@ -166,8 +166,8 @@
     /**
      * Checks one by one if the requesting user has enough privileges to use
      * an index pattern from the list.
-     * @param {Array<Object>} list List of index patterns 
-     * @param {*} req 
+     * @param {Array<Object>} list List of index patterns
+     * @param {*} req
      */
     async filterAllowedIndexPatternList (list,req) {
         let finalList = [];
@@ -236,13 +236,8 @@
 
             if(data && data.hits && data.hits.hits){
                 const list = this.validateIndexPattern(data.hits.hits);
-<<<<<<< HEAD
-
-                return res({data: isXpackEnabled && !isSuperUser ? await this.filterAllowedIndexPatternList(list,req) : list});
-=======
-                
+
                 return reply({data: isXpackEnabled && !isSuperUser ? await this.filterAllowedIndexPatternList(list,req) : list});
->>>>>>> 20b0e7c1
             }
 
             throw new Error('The Elasticsearch request didn\'t fetch the expected data');
@@ -302,7 +297,7 @@
                 aux_source = JSON.stringify(element._source);
                 aux_source = aux_source.replace("wazuh-alerts", id);
                 aux_source = JSON.parse(aux_source);
-    
+
                 // Bulk source
                 bulk_content = {};
                 bulk_content[element._type] = aux_source;
@@ -319,12 +314,12 @@
                         query = query.substring(0, query.length - 1);
                     } else if(title === 'Wazuh App Cluster Overview Manager') {
                         query += `.es(q="cluster.name: ${name}").label("${name} cluster")`
-                    }                   
-  
+                    }
+
                     visState.params.expression = query;
                     bulk_content.visualization.visState = JSON.stringify(visState);
                 }
-  
+
                 visArray.push({
                     attributes: bulk_content.visualization,
                     type      : element._type,
@@ -334,7 +329,7 @@
             }
 
             return visArray;
-        
+
         } catch (error) {
             return Promise.reject(error)
         }
@@ -361,12 +356,8 @@
                          AgentsVisualizations[tabSufix];
 
             const raw = await this.buildVisualizationsRaw(file, req.params.pattern);
-<<<<<<< HEAD
-            return res({acknowledge: true, raw: raw });
-
-=======
             return reply({acknowledge: true, raw: raw });
-            
+
         } catch(error){
             return ErrorResponse(error.message || error, 4007, 500, reply);
         }
@@ -394,12 +385,11 @@
             const nodes       = req.payload.nodes.items;
             const name        = req.payload.nodes.name;
             const master_node = req.payload.nodes.master_node;
-            
+
             const raw = await this.buildClusterVisualizationsRaw(file, req.params.pattern, nodes, name, master_node);
 
             return reply({acknowledge: true, raw: raw });
-            
->>>>>>> 20b0e7c1
+
         } catch(error){
             return ErrorResponse(error.message || error, 4009, 500, reply);
         }
