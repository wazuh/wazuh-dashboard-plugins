--- conflicted
+++ resolved
@@ -205,14 +205,10 @@
       payload.pattern = req.params.pattern;
       const spaces = this._server.plugins.spaces;
       const namespace = spaces && spaces.getSpaceId(req);
-<<<<<<< HEAD
-      const data = await this.wzWrapper.searchWazuhAlertsWithPayload(payload, namespace);
-=======
       const data = await this.wzWrapper.searchWazuhAlertsWithPayload(
         payload,
         namespace
       );
->>>>>>> 3e2a348f
 
       return data.hits.total.value === 0 ||
         typeof data.aggregations['2'].buckets[0] === 'undefined'
@@ -336,13 +332,6 @@
         req.auth.credentials.roles.includes('superuser');
 
       const data = await this.wzWrapper.getAllIndexPatterns();
-<<<<<<< HEAD
-      if (namespace !== 'default') {
-        data.hits.hits = data.hits.hits.filter(item =>
-          (item._id || '').includes(namespace)
-        );
-      }
-=======
 
       // Default namespace index patterns have no prefix.
       // If it's a custom namespace, then filter by its name.
@@ -354,7 +343,6 @@
         );
       }
 
->>>>>>> 3e2a348f
       if ((((data || {}).hits || {}).hits || []).length === 0) {
         throw new Error('There are no index patterns');
       }
@@ -474,10 +462,6 @@
               id
             );
           }
-<<<<<<< HEAD
-
-=======
->>>>>>> 3e2a348f
         }
 
         // Replace index-pattern for selector visualizations
