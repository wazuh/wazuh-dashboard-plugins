/*
 * Wazuh app - Class for Wazuh-Elastic functions
 * Copyright (C) 2015-2020 Wazuh, Inc.
 *
 * This program is free software; you can redistribute it and/or modify
 * it under the terms of the GNU General Public License as published by
 * the Free Software Foundation; either version 2 of the License, or
 * (at your option) any later version.
 *
 * Find more information about this on the LICENSE file.
 */
import { ElasticWrapper } from '../lib/elastic-wrapper';
import { ErrorResponse } from './error-response';
import { log } from '../logger';
import { getConfiguration } from '../lib/get-configuration';
import {
  AgentsVisualizations,
  OverviewVisualizations,
  ClusterVisualizations
} from '../integration-files/visualizations';

import { generateAlerts } from '../lib/generate-alerts/generate-alerts-script';
import { WAZUH_MONITORING_PATTERN, WAZUH_ALERTS_PATTERN, WAZUH_SAMPLE_ALERT_PREFIX, WAZUH_ROLE_ADMINISTRATOR_ID, WAZUH_SAMPLE_ALERTS_INDEX_SHARDS, WAZUH_SAMPLE_ALERTS_INDEX_REPLICAS } from '../../util/constants';
import jwtDecode from 'jwt-decode';
import { ManageHosts } from '../lib/manage-hosts';
import { WAZUH_SECURITY_PLUGIN_XPACK_SECURITY, WAZUH_SECURITY_PLUGIN_OPEN_DISTRO_FOR_ELASTICSEARCH } from '../../util/constants';
import { KibanaRequest, RequestHandlerContext, KibanaResponseFactory, SavedObject, SavedObjectsFindResponse } from 'src/core/server';
import { getCookieValueByName } from '../lib/cookie';
import { WAZUH_SAMPLE_ALERTS_CATEGORIES_TYPE_ALERTS, WAZUH_SAMPLE_ALERTS_DEFAULT_NUMBER_ALERTS } from '../../util/constants'

export class WazuhElasticCtrl {
  wzWrapper: ElasticWrapper;
  wzSampleAlertsIndexPrefix: string
  manageHosts: ManageHosts
  constructor() {
    this.wzWrapper = new ElasticWrapper();
    this.wzSampleAlertsIndexPrefix  = this.getSampleAlertPrefix();
    this.manageHosts = new ManageHosts();
  }

  /**
   * This returns the index according the category
   * @param {string} category
   */
  buildSampleIndexByCategory (category: string): string {
    return `${this.wzSampleAlertsIndexPrefix}sample-${category}`;
  }

  /**
   * This returns the defined config for sample alerts prefix or the default value.
   */
  getSampleAlertPrefix(): string {
    const config = getConfiguration();
    return  config['alerts.sample.prefix'] || WAZUH_SAMPLE_ALERT_PREFIX;
  }

  /**
   * This retrieves a template from Elasticsearch
   * @param {Object} context
   * @param {Object} request
   * @param {Object} response
   * @returns {Object} template or ErrorResponse
   */
  async getTemplate(context: RequestHandlerContext, request: KibanaRequest<{pattern: string}>, response: KibanaResponseFactory) {
    try {
      const data = await context.core.elasticsearch.client.asInternalUser.cat.templates();

      const templates = data.body;
      if (!templates || typeof templates !== 'string') {
        throw new Error(
          'An unknown error occurred when fetching templates from Elasticseach'
        );
      }

      const lastChar = request.params.pattern[request.params.pattern.length - 1];

      // Split into separate patterns
      const tmpdata = templates.match(/\[.*\]/g);
      const tmparray = [];
      for (let item of tmpdata) {
        // A template might use more than one pattern
        if (item.includes(',')) {
          item = item.substr(1).slice(0, -1);
          const subItems = item.split(',');
          for (const subitem of subItems) {
            tmparray.push(`[${subitem.trim()}]`);
          }
        } else {
          tmparray.push(item);
        }
      }

      // Ensure we are handling just patterns
      const array = tmparray.filter(
        item => item.includes('[') && item.includes(']')
      );

      const pattern =
        lastChar === '*' ? request.params.pattern.slice(0, -1) : request.params.pattern;
      const isIncluded = array.filter(item => {
        item = item.slice(1, -1);
        const lastChar = item[item.length - 1];
        item = lastChar === '*' ? item.slice(0, -1) : item;
        return item.includes(pattern) || pattern.includes(item);
      });
      log(
        'wazuh-elastic:getTemplate',
        `Template is valid: ${
        isIncluded && Array.isArray(isIncluded) && isIncluded.length
          ? 'yes'
          : 'no'
        }`,
        'debug'
      );
      return isIncluded && Array.isArray(isIncluded) && isIncluded.length
        ? response.ok({
            body: {
              statusCode: 200,
              status: true,
              data: `Template found for ${request.params.pattern}`
            }
          })
        : response.ok({
            body: {
              statusCode: 200,
              status: false,
              data: `No template found for ${request.params.pattern}`
            }
          });
    } catch (error) {
      log('wazuh-elastic:getTemplate', error.message || error);
      return ErrorResponse(
        `Could not retrieve templates from Elasticsearch due to ${error.message ||
        error}`,
        4002,
        500,
        response
      );
    }
  }

  /**
   * This check index-pattern
   * @param {Object} context
   * @param {Object} request
   * @param {Object} response
   * @returns {Object} status obj or ErrorResponse
   */
  async checkPattern(context: RequestHandlerContext, request: KibanaRequest<{pattern: string}>, response: KibanaResponseFactory) {
    try {
      const data = await context.core.savedObjects.client.find<SavedObjectsFindResponse<SavedObject>>({type: 'index-pattern'});
      
      const existsIndexPattern = data.saved_objects.find(
        item => item.attributes.title === request.params.pattern
      );
      log(
        'wazuh-elastic:checkPattern',
        `Index pattern found: ${existsIndexPattern ? existsIndexPattern.attributes.title : 'no'}`,
        'debug'
      );
      return existsIndexPattern
        ? response.ok({
          body: { statusCode: 200, status: true, data: 'Index pattern found' }
        })
        : response.ok({
          body: {
            statusCode: 500,
            status: false,
            error: 10020,
            message: 'Index pattern not found'
          }
        });
    } catch (error) {
      log('wazuh-elastic:checkPattern', error.message || error);
      return ErrorResponse(
        `Something went wrong retrieving index-patterns from Elasticsearch due to ${error.message ||
        error}`,
        4003,
        500,
        response
      );
    }
  }

  /**
   * This get the fields keys
   * @param {Object} context
   * @param {Object} request
   * @param {Object} response
   * @returns {Array<Object>} fields or ErrorResponse
   */
  async getFieldTop(context: RequestHandlerContext, request: KibanaRequest<{mode: string, cluster: string, field: string, pattern: string}>, response: KibanaResponseFactory) {
    try {
      // Top field payload
      let payload = {
        size: 1,
        query: {
          bool: {
            must: [],
            must_not: {
              term: {
                'agent.id': '000'
              }
            },
            filter: { range: { timestamp: {} } }
          }
        },
        aggs: {
          '2': {
            terms: {
              field: '',
              size: 1,
              order: { _count: 'desc' }
            }
          }
        }
      };

      // Set up time interval, default to Last 24h
      const timeGTE = 'now-1d';
      const timeLT = 'now';
      payload.query.bool.filter.range['timestamp']['gte'] = timeGTE;
      payload.query.bool.filter.range['timestamp']['lt'] = timeLT;

      // Set up match for default cluster name
      payload.query.bool.must.push(
        request.params.mode === 'cluster'
          ? { match: { 'cluster.name': request.params.cluster } }
          : { match: { 'manager.name': request.params.cluster } }
      );

      payload.aggs['2'].terms.field = request.params.field;

      // TODO: namespace?
      const namespace = context.wazuh.plugins.spaces?.spacesService && context.wazuh.plugins.spaces?.spacesService.getSpaceId(request);
      // TODO: review the request
      const data = await context.core.elasticsearch.client.asCurrentUser.search({
        size: 1,
        index: request.params.pattern,
        body: payload
      });

      return data.body.hits.total.value === 0 ||
        typeof data.body.aggregations['2'].buckets[0] === 'undefined'
          ? response.ok({
              body: { statusCode: 200, data: '' }
            })
          : response.ok({
              body: {
                statusCode: 200,
                data: data.body.aggregations['2'].buckets[0].key
              }
            });
    } catch (error) {
      log('wazuh-elastic:getFieldTop', error.message || error);
      return ErrorResponse(error.message || error, 4004, 500, response);
    }
  }

  /**
   * Checks one by one if the requesting user has enough privileges to use
   * an index pattern from the list.
   * @param {Array<Object>} list List of index patterns
   * @param {Object} req
   * @returns {Array<Object>} List of allowed index
   */
<<<<<<< HEAD
  async filterAllowedIndexPatternList(list, req) {
=======
  async filterAllowedIndexPatternList(context, list, req) {
>>>>>>> d554639e
    //TODO: review if necesary to delete
    let finalList = [];
    for (let item of list) {
      let results = false,
        forbidden = false;
      try {
        results = await context.core.elasticsearch.client.asCurrentUser.search({
          index: item.title
        });
      } catch (error) {
        forbidden = true;
      }
      if (
        (((results || {}).body || {}).hits || {}).total.value >= 1 ||
        (!forbidden && (((results || {}).body || {}).hits || {}).total === 0)
      ) {
        finalList.push(item);
      }
    }
    return finalList;
  }

  /**
   * Checks for minimum index pattern fields in a list of index patterns.
   * @param {Array<Object>} indexPatternList List of index patterns
   */
  validateIndexPattern(indexPatternList) {
    const minimum = ['timestamp', 'rule.groups', 'manager.name', 'agent.id'];
    let list = [];
    for (const index of indexPatternList) {
      let valid, parsed;
      try {
        parsed = JSON.parse(index.attributes.fields);
      } catch (error) {
        continue;
      }

      valid = parsed.filter(item => minimum.includes(item.name));
      if (valid.length === 4) {
        list.push({
          id: index.id,
          title: index.attributes.title
        });
      }
    }
    return list;
  }

  /**
   * Returns current security platform
   * @param {Object} req
   * @param {Object} reply
   * @returns {String}
   */
  async getCurrentPlatform(context: RequestHandlerContext, request: KibanaRequest<{user: string}>, response: KibanaResponseFactory) {
    try {
      if(!!context.wazuh.plugins.security) {
        return response.ok({body: { platform: WAZUH_SECURITY_PLUGIN_XPACK_SECURITY }});
      }else if(context.wazuh.plugins.opendistroSecurity){
        return response.ok({body: { platform: WAZUH_SECURITY_PLUGIN_OPEN_DISTRO_FOR_ELASTICSEARCH }});
      } else {
        return response.ok({body: { platform: false}});
      }
    } catch (error) {
      log('wazuh-elastic:getCurrentPlatform', error.message || error);
      return ErrorResponse(error.message || error, 4011, 500, response);
    }
  }

  /**
   * This get the list of index-patterns
   * @param {Object} req
   * @param {Object} reply
   * @returns {Array<Object>} list of index-patterns or ErrorResponse
   */
  async getlist(context: RequestHandlerContext, request: KibanaRequest, response: KibanaResponseFactory) {
    // FIXME: remove code related to XPack?
    try {
      const elasticClient = context.core.elasticsearch.client;
      const spaces = context.wazuh.plugins.spaces?.spacesService;
      const { opendistroSecurity, searchguard } = context.wazuh.plugins;
      const namespace = spaces && spaces.getSpaceId(request);

      const config = getConfiguration();

      const usingCredentials = !!opendistroSecurity || !!searchguard || await this.wzWrapper.usingCredentials(elasticClient);

      const isXpackEnabled =
        typeof XPACK_RBAC_ENABLED !== 'undefined' &&
        XPACK_RBAC_ENABLED &&
        usingCredentials;

      const isSuperUser =
        isXpackEnabled &&
        request.auth &&
        request.auth.credentials &&
        request.auth.credentials.roles &&
        request.auth.credentials.roles.includes('superuser');

      const data = await context.core.savedObjects.client.find({type: 'index-pattern'});
      // Default namespace index patterns have no prefix.
      // If it's a custom namespace, then filter by its name.
      if (namespace) {
        data.saved_objects = data.saved_objects.filter(item =>
            namespace !== 'default'
            ? (item.namespaces || []).includes(namespace)
            : true
        );
      }

      if (((data || {}).saved_objects || {}).length === 0) {
        throw new Error('There are no index patterns');
      }
      if (data.saved_objects) {
        let list = this.validateIndexPattern(data.saved_objects);
        if (
          config &&
          config['ip.ignore'] &&
          Array.isArray(config['ip.ignore']) &&
          config['ip.ignore'].length
        ) {
          list = list.filter(
            item =>
              item && item.title && !config['ip.ignore'].includes(item.title)
          );
        }

        return response.ok({
          body: {
            data:
            isXpackEnabled && !isSuperUser
            ? await this.filterAllowedIndexPatternList(context, list, request)
            : list
          }
        })
      }

      throw new Error(
        "The Elasticsearch request didn't fetch the expected data"
      );
    } catch (error) {
      log('wazuh-elastic:getList', error.message || error);
      return ErrorResponse(error.message || error, 4006, 500, response);
    }
  }

  async checkCustomSpaceMonitoring(namespace, monitoringPattern) {
    try {
      const patterns = await this.wzWrapper.getAllIndexPatterns();
      const exists = patterns.hits.hits.filter(
        item =>
          item._source['index-pattern'].title === monitoringPattern &&
          item._source.namespace === namespace
      );
      if (!exists.length) {
        const title = monitoringPattern;
        const id = `${namespace}:index-pattern:${monitoringPattern}`;
        await this.wzWrapper.createMonitoringIndexPattern(title, id, namespace);
        return id;
      } else {
        return exists[0]._id;
      }
    } catch (error) {
      return Promise.reject(error);
    }
  }

  /**
   * Replaces visualizations main fields to fit a certain pattern.
   * @param {Array<Object>} app_objects Object containing raw visualizations.
   * @param {String} id Index-pattern id to use in the visualizations. Eg: 'wazuh-alerts'
   */
  async buildVisualizationsRaw(app_objects, id, namespace = false) {
    try {
      const config = getConfiguration();
      let monitoringPattern =
        (config || {})['wazuh.monitoring.pattern'] || WAZUH_MONITORING_PATTERN;
      log(
        'wazuh-elastic:buildVisualizationsRaw',
        `Building ${app_objects.length} visualizations`,
        'debug'
      );
      log(
        'wazuh-elastic:buildVisualizationsRaw',
        `Index pattern ID: ${id}`,
        'debug'
      );
      const visArray = [];
      let aux_source, bulk_content;
      for (let element of app_objects) {
        aux_source = JSON.parse(JSON.stringify(element._source));

        // Replace index-pattern for visualizations
        if (
          aux_source &&
          aux_source.kibanaSavedObjectMeta &&
          aux_source.kibanaSavedObjectMeta.searchSourceJSON &&
          typeof aux_source.kibanaSavedObjectMeta.searchSourceJSON === 'string'
        ) {
          const defaultStr = aux_source.kibanaSavedObjectMeta.searchSourceJSON;

          const isMonitoring = defaultStr.includes('wazuh-monitoring');
          if (isMonitoring) {
            if (namespace && namespace !== 'default') {
              monitoringPattern = await this.checkCustomSpaceMonitoring(
                namespace,
                monitoringPattern
              );
              if (
                monitoringPattern.includes(namespace) &&
                monitoringPattern.includes('index-pattern:')
              ) {
                monitoringPattern = monitoringPattern.split(
                  'index-pattern:'
                )[1];
              }
            }
            aux_source.kibanaSavedObjectMeta.searchSourceJSON = defaultStr.replace(
              /wazuh-monitoring/g,
              monitoringPattern[monitoringPattern.length - 1] === '*' ||
                (namespace && namespace !== 'default')
                ? monitoringPattern
                : monitoringPattern + '*'
            );
          } else {
            aux_source.kibanaSavedObjectMeta.searchSourceJSON = defaultStr.replace(
              /wazuh-alerts/g,
              id
            );
          }
        }

        // Replace index-pattern for selector visualizations
        if (typeof (aux_source || {}).visState === 'string') {
          aux_source.visState = aux_source.visState.replace(
            /wazuh-alerts/g,
            id
          );
        }

        // Bulk source
        bulk_content = {};
        bulk_content[element._type] = aux_source;

        visArray.push({
          attributes: bulk_content.visualization,
          type: element._type,
          id: element._id,
          _version: bulk_content.visualization.version
        });
      }
      return visArray;
    } catch (error) {
      log('wazuh-elastic:buildVisualizationsRaw', error.message || error);
      return Promise.reject(error);
    }
  }

  /**
   * Replaces cluster visualizations main fields.
   * @param {Array<Object>} app_objects Object containing raw visualizations.
   * @param {String} id Index-pattern id to use in the visualizations. Eg: 'wazuh-alerts'
   * @param {Array<String>} nodes Array of node names. Eg: ['node01', 'node02']
   * @param {String} name Cluster name. Eg: 'wazuh'
   * @param {String} master_node Master node name. Eg: 'node01'
   */
  buildClusterVisualizationsRaw(
    app_objects,
    id,
    nodes = [],
    name,
    master_node,
    pattern_name = '*'
  ) {
    try {
      const visArray = [];
      let aux_source, bulk_content;

      for (const element of app_objects) {
        // Stringify and replace index-pattern for visualizations
        aux_source = JSON.stringify(element._source);
        aux_source = aux_source.replace(/wazuh-alerts/g, id);
        aux_source = JSON.parse(aux_source);

        // Bulk source
        bulk_content = {};
        bulk_content[element._type] = aux_source;

        const visState = JSON.parse(bulk_content.visualization.visState);
        const title = visState.title;

        if (visState.type && visState.type === 'timelion') {
          let query = '';
          if (title === 'Wazuh App Cluster Overview') {
            for (const node of nodes) {
              query += `.es(index=${pattern_name},q="cluster.name: ${name} AND cluster.node: ${node.name}").label("${node.name}"),`;
            }
            query = query.substring(0, query.length - 1);
          } else if (title === 'Wazuh App Cluster Overview Manager') {
            query += `.es(index=${pattern_name},q="cluster.name: ${name}").label("${name} cluster")`;
          } else {
            if (title.startsWith('Wazuh App Statistics')) {
              const { searchSourceJSON } = bulk_content.visualization.kibanaSavedObjectMeta;
              bulk_content.visualization.kibanaSavedObjectMeta.searchSourceJSON = searchSourceJSON.replace('wazuh-statistics-*', pattern_name);
            }
            if (title.startsWith('Wazuh App Statistics') && name !== '-' && name !== 'all' && visState.params.expression.includes('q=')) {
              const expressionRegex = /q=\'\*\'/gi
              query += visState.params.expression.replace(expressionRegex, `q="nodeName:${name} AND apiName=${master_node}"`)

            } else if (title.startsWith('Wazuh App Statistics')) {
              const expressionRegex = /q=\'\*\'/gi
              query += visState.params.expression.replace(expressionRegex, `q="apiName=${master_node}"`)
            } else {
              query = visState.params.expression;
            }
          }

          visState.params.expression = query;
          bulk_content.visualization.visState = JSON.stringify(visState);
        }

        visArray.push({
          attributes: bulk_content.visualization,
          type: element._type,
          id: element._id,
          _version: bulk_content.visualization.version
        });
      }

      return visArray;
    } catch (error) {
      log(
        'wazuh-elastic:buildClusterVisualizationsRaw',
        error.message || error
      );
      return Promise.reject(error);
    }
  }

  /**
   * This creates a visualization of data in req
   * @param {Object} context
   * @param {Object} request
   * @param {Object} response
   * @returns {Object} vis obj or ErrorResponse
   */
  async createVis(context: RequestHandlerContext, request: KibanaRequest<{pattern: string, tab: string }>, response: KibanaResponseFactory) {
    try {
      if (
        (!request.params.tab.includes('overview-') &&
          !request.params.tab.includes('agents-'))
      ) {
        throw new Error('Missing parameters creating visualizations');
      }

      const tabPrefix = request.params.tab.includes('overview')
        ? 'overview'
        : 'agents';

      const tabSplit = request.params.tab.split('-');
      const tabSufix = tabSplit[1];

      const file =
        tabPrefix === 'overview'
          ? OverviewVisualizations[tabSufix]
          : AgentsVisualizations[tabSufix];
      log('wazuh-elastic:createVis', `${tabPrefix}[${tabSufix}] with index pattern ${request.params.pattern}`, 'debug');
      const namespace = context.wazuh.plugins.spaces?.spacesService && context.wazuh.plugins.spaces?.spacesService.getSpaceId(request);
      const raw = await this.buildVisualizationsRaw(
        file,
        request.params.pattern,
        namespace
      );
      return response.ok({
        body: { acknowledge: true, raw: raw }
      });
    } catch (error) {
      log('wazuh-elastic:createVis', error.message || error);
      return ErrorResponse(error.message || error, 4007, 500, response);
    }
  }

  /**
   * This creates a visualization of cluster
   * @param {Object} context
   * @param {Object} request
   * @param {Object} response
   * @returns {Object} vis obj or ErrorResponse
   */
  async createClusterVis(context: RequestHandlerContext, request: KibanaRequest<{pattern: string, tab: string }, unknown, any>, response: KibanaResponseFactory) {
    try {
      if (
        !request.params.pattern ||
        !request.params.tab ||
        !request.body ||
        !request.body.nodes ||
        !request.body.nodes.affected_items ||
        !request.body.nodes.name ||
        (request.params.tab && !request.params.tab.includes('cluster-'))
      ) {
        throw new Error('Missing parameters creating visualizations');
      }

      const type = request.params.tab.split('-')[1];

      const file = ClusterVisualizations[type];
      const nodes = request.body.nodes.affected_items;
      const name = request.body.nodes.name;
      const masterNode = request.body.nodes.master_node;
<<<<<<< HEAD

      const namespace = context.wazuh.plugins.spaces?.spacesService && context.wazuh.plugins.spaces?.spacesService.getSpaceId(request);
      // const patternDoc = context.core.elasticsearch.client.asInternalUser.get({
      //   index: request.params.pattern
      // });
      const patternDoc = await context.core.savedObjects.client.get<SavedObjectsFindResponse<SavedObject>>('index-pattern', request.params.pattern);

=======

      const namespace = context.wazuh.plugins.spaces?.spacesService && context.wazuh.plugins.spaces?.spacesService.getSpaceId(request);
      // const patternDoc = context.core.elasticsearch.client.asInternalUser.get({
      //   index: request.params.pattern
      // });
      const patternDoc = await context.core.savedObjects.client.get<SavedObjectsFindResponse<SavedObject>>('index-pattern', request.params.pattern);

>>>>>>> d554639e
      const patternName = patternDoc.attributes.title;

      const raw = await this.buildClusterVisualizationsRaw(
        file,
        request.params.pattern,
        nodes,
        name,
        masterNode,
        patternName
      );

      return response.ok({
        body: { acknowledge: true, raw: raw }
      });
    } catch (error) {
      log('wazuh-elastic:createClusterVis', error.message || error);
      return ErrorResponse(error.message || error, 4009, 500, response);
    }
  }

  /**
   * This checks if there is sample alerts
   * GET /elastic/samplealerts
   * @param {*} context
   * @param {*} request
   * @param {*} response
   * {alerts: [...]} or ErrorResponse
   */
  async haveSampleAlerts(context: RequestHandlerContext, request: KibanaRequest, response: KibanaResponseFactory) {
    try {
      // Check if wazuh sample alerts index exists
      const results = await Promise.all(Object.keys(WAZUH_SAMPLE_ALERTS_CATEGORIES_TYPE_ALERTS)
        .map((category) => context.core.elasticsearch.client.asCurrentUser.indices.exists({
          index: this.buildSampleIndexByCategory(category)
        })));
      return response.ok({
        body: { sampleAlertsInstalled: results.some(result => result.body) }
      });
    } catch (error) {
      return ErrorResponse('Sample Alerts category not valid', 1000, 500, response);
    }
  }
  /**
   * This creates sample alerts in wazuh-sample-alerts
   * GET /elastic/samplealerts/{category}
   * @param {*} context
   * @param {*} request
   * @param {*} response
   * {alerts: [...]} or ErrorResponse
   */
  async haveSampleAlertsOfCategory(context: RequestHandlerContext, request: KibanaRequest<{category: string }>, response: KibanaResponseFactory) {
    try {
      const sampleAlertsIndex = this.buildSampleIndexByCategory(request.params.category);
      // Check if wazuh sample alerts index exists
      const existsSampleIndex = await context.core.elasticsearch.client.asCurrentUser.indices.exists({
        index: sampleAlertsIndex
      });
      return response.ok({
        body: { index: sampleAlertsIndex, exists: existsSampleIndex.body }
      })
    } catch (error) {
      log(
        'wazuh-elastic:haveSampleAlertsOfCategory',
        `Error checking if there are sample alerts indices: ${error.message || error}`
      );
      return ErrorResponse(`Error checking if there are sample alerts indices: ${error.message || error}`, 1000, 500, response);
    }
  }
  /**
   * This creates sample alerts in wazuh-sample-alerts
   * POST /elastic/samplealerts/{category}
   * {
   *   "manager": {
   *      "name": "manager_name"
   *    },
   *    cluster: {
   *      name: "mycluster",
   *      node: "mynode"
   *    }
   * }
   * @param {*} context
   * @param {*} request
   * @param {*} response
   * {index: string, alerts: [...], count: number} or ErrorResponse
   */
  async createSampleAlerts(context: RequestHandlerContext, request: KibanaRequest<{category: string }>, response: KibanaResponseFactory) {
    const sampleAlertsIndex = this.buildSampleIndexByCategory(request.params.category);

    try {
      // Check if user has administrator role in token
      const token = getCookieValueByName(request.headers.cookie, 'wz-token');
      if(!token){
        return ErrorResponse('No token provided', 401, 401, response);
      };
      const decodedToken = jwtDecode(token);
      if(!decodedToken){
        return ErrorResponse('No permissions in token', 401, 401, response);
      };
      if(!decodedToken.rbac_roles || !decodedToken.rbac_roles.includes(WAZUH_ROLE_ADMINISTRATOR_ID)){
        return ErrorResponse('No administrator role', 401, 401, response);
      };
      // Check the provided token is valid
      const apiHostID = getCookieValueByName(request.headers.cookie, 'wz-api');
      if( !apiHostID ){
        return ErrorResponse('No API id provided', 401, 401, response);
      };
      const responseTokenIsWorking = await context.wazuh.api.client.asCurrentUser.request('GET', `//`, {}, {apiHostID});
      if(responseTokenIsWorking.status !== 200){
        return ErrorResponse('Token is not valid', 500, 500, response);
      };

      const bulkPrefix = JSON.stringify({
        index: {
          _index: sampleAlertsIndex
        }
      });
      const alertGenerateParams = request.body && request.body.params || {};

      const sampleAlerts = WAZUH_SAMPLE_ALERTS_CATEGORIES_TYPE_ALERTS[request.params.category].map((typeAlert) => generateAlerts({ ...typeAlert, ...alertGenerateParams }, request.body.alerts || typeAlert.alerts || WAZUH_SAMPLE_ALERTS_DEFAULT_NUMBER_ALERTS)).flat();
<<<<<<< HEAD
      const bulk = sampleAlerts.map(sampleAlert => `${bulkPrefix}\n${JSON.stringify(sampleAlert)}`).join('\n');
=======
      const bulk = sampleAlerts.map(sampleAlert => `${bulkPrefix}\n${JSON.stringify(sampleAlert)}\n`).join('');
>>>>>>> d554639e

      // Index alerts

      // Check if wazuh sample alerts index exists
      const existsSampleIndex = await context.core.elasticsearch.client.asInternalUser.indices.exists({
        index: sampleAlertsIndex
      });
      if (!existsSampleIndex.body) {
        // Create wazuh sample alerts index

        const configuration = {
          settings: {
            index: {
              number_of_shards: WAZUH_SAMPLE_ALERTS_INDEX_SHARDS,
              number_of_replicas: WAZUH_SAMPLE_ALERTS_INDEX_REPLICAS
            }
          }
        };

        // await this.wzWrapper.createIndexByName(sampleAlertsIndex, configuration);
<<<<<<< HEAD
        await context.core.elasticsearch.client.asInternalUser.indices.exists({
=======
        await context.core.elasticsearch.client.asInternalUser.indices.create({
>>>>>>> d554639e
          index: sampleAlertsIndex,
          body: configuration
        });
        log(
          'wazuh-elastic:createSampleAlerts',
          `Created ${sampleAlertsIndex} index`,
          'debug'
        );
      }
<<<<<<< HEAD
      // await this.wzWrapper.elasticRequest.callWithInternalUser('bulk', { body: bulk });
=======
>>>>>>> d554639e
      await context.core.elasticsearch.client.asInternalUser.bulk({
        index: sampleAlertsIndex,
        body: bulk
      });
      log(
        'wazuh-elastic:createSampleAlerts',
        `Added sample alerts to ${sampleAlertsIndex} index`,
        'debug'
      );
      return response.ok({
        body: { index: sampleAlertsIndex, alertCount: sampleAlerts.length }
      });
    } catch (error) {
      log(
        'wazuh-elastic:createSampleAlerts',
        `Error adding sample alerts to ${sampleAlertsIndex} index: ${error.message || error}`
      );
      return ErrorResponse(error.message || error, 1000, 500, response);
    }
  }
  /**
   * This deletes sample alerts
   * @param {*} context
   * @param {*} request
   * @param {*} response
   * {result: "deleted", index: string} or ErrorResponse
   */
  async deleteSampleAlerts(context: RequestHandlerContext, request: KibanaRequest<{category: string }>, response: KibanaResponseFactory) {
    // Delete Wazuh sample alert index

    const sampleAlertsIndex = this.buildSampleIndexByCategory(request.params.category);

    try {
      // Check if user has administrator role in token
      const token = getCookieValueByName(request.headers.cookie, 'wz-token');
      if(!token){
        return ErrorResponse('No token provided', 401, 401, response);
      };
      const decodedToken = jwtDecode(token);
      if(!decodedToken){
        return ErrorResponse('No permissions in token', 401, 401, response);
      };
      if(!decodedToken.rbac_roles || !decodedToken.rbac_roles.includes(WAZUH_ROLE_ADMINISTRATOR_ID)){
        return ErrorResponse('No administrator role', 401, 401, response);
      };
      // Check the provided token is valid
      const apiHostID = getCookieValueByName(request.headers.cookie, 'wz-api');
      if( !apiHostID ){
        return ErrorResponse('No API id provided', 401, 401, response);
      };
      const responseTokenIsWorking = await context.wazuh.api.client.asCurrentUser.request('GET', `//`, {}, {apiHostID});
      if(responseTokenIsWorking.status !== 200){
        return ErrorResponse('Token is not valid', 500, 500, response);
      };

      // Check if Wazuh sample alerts index exists
      const existsSampleIndex = await context.core.elasticsearch.client.asCurrentUser.indices.exists({
        index: sampleAlertsIndex
      });
      if (existsSampleIndex.body) {
        // Delete Wazuh sample alerts index
        await context.core.elasticsearch.client.asCurrentUser.indices.delete({ index: sampleAlertsIndex });
        log(
          'wazuh-elastic:deleteSampleAlerts',
          `Deleted ${sampleAlertsIndex} index`,
          'debug'
        );
        return response.ok({
          body: { result: 'deleted', index: sampleAlertsIndex }
        });
      } else {
        return ErrorResponse(`${sampleAlertsIndex} index doesn't exist`, 1000, 500, response)
      }
    } catch (error) {
      log(
        'wazuh-elastic:deleteSampleAlerts',
        `Error deleting sample alerts of ${sampleAlertsIndex} index: ${error.message || error}`
      );
      return ErrorResponse(error.message || error, 1000, 500, response);
    }
  }

  async esAlerts(context: RequestHandlerContext, request: KibanaRequest, response: KibanaResponseFactory) {
    try {
      const data = await context.core.elasticsearch.client.asCurrentUser.search(request.body);
      return response.ok({
        body: data.body
      });
    } catch (error) {
      log('wazuh-elastic:esAlerts', error.message || error);
      return ErrorResponse(error.message || error, 4010, 500, response);
    }
  }

  // Check if there are indices for Statistics
  async existStatisticsIndices(context: RequestHandlerContext, request: KibanaRequest, response: KibanaResponseFactory) {
    try{
      const config = getConfiguration();
      const statisticsPattern = `${config['cron.prefix'] || 'wazuh'}-${config['cron.statistics.index.name'] || 'statistics'}*`; //TODO: replace by default as constants instead hardcoded ('wazuh' and 'statistics')
      const existIndex = await context.core.elasticsearch.client.asCurrentUser.indices.exists({
        index: statisticsPattern,
        allow_no_indices: false
      });
      return response.ok({
        body: existIndex.body
      });
    }catch(error){
      log('wazuh-elastic:existsStatisticsIndices', error.message || error);
      return ErrorResponse(error.message || error, 1000, 500, response);
    }
  }
}<|MERGE_RESOLUTION|>--- conflicted
+++ resolved
@@ -149,7 +149,7 @@
   async checkPattern(context: RequestHandlerContext, request: KibanaRequest<{pattern: string}>, response: KibanaResponseFactory) {
     try {
       const data = await context.core.savedObjects.client.find<SavedObjectsFindResponse<SavedObject>>({type: 'index-pattern'});
-      
+
       const existsIndexPattern = data.saved_objects.find(
         item => item.attributes.title === request.params.pattern
       );
@@ -264,11 +264,7 @@
    * @param {Object} req
    * @returns {Array<Object>} List of allowed index
    */
-<<<<<<< HEAD
-  async filterAllowedIndexPatternList(list, req) {
-=======
   async filterAllowedIndexPatternList(context, list, req) {
->>>>>>> d554639e
     //TODO: review if necesary to delete
     let finalList = [];
     for (let item of list) {
@@ -678,7 +674,6 @@
       const nodes = request.body.nodes.affected_items;
       const name = request.body.nodes.name;
       const masterNode = request.body.nodes.master_node;
-<<<<<<< HEAD
 
       const namespace = context.wazuh.plugins.spaces?.spacesService && context.wazuh.plugins.spaces?.spacesService.getSpaceId(request);
       // const patternDoc = context.core.elasticsearch.client.asInternalUser.get({
@@ -686,15 +681,6 @@
       // });
       const patternDoc = await context.core.savedObjects.client.get<SavedObjectsFindResponse<SavedObject>>('index-pattern', request.params.pattern);
 
-=======
-
-      const namespace = context.wazuh.plugins.spaces?.spacesService && context.wazuh.plugins.spaces?.spacesService.getSpaceId(request);
-      // const patternDoc = context.core.elasticsearch.client.asInternalUser.get({
-      //   index: request.params.pattern
-      // });
-      const patternDoc = await context.core.savedObjects.client.get<SavedObjectsFindResponse<SavedObject>>('index-pattern', request.params.pattern);
-
->>>>>>> d554639e
       const patternName = patternDoc.attributes.title;
 
       const raw = await this.buildClusterVisualizationsRaw(
@@ -814,11 +800,7 @@
       const alertGenerateParams = request.body && request.body.params || {};
 
       const sampleAlerts = WAZUH_SAMPLE_ALERTS_CATEGORIES_TYPE_ALERTS[request.params.category].map((typeAlert) => generateAlerts({ ...typeAlert, ...alertGenerateParams }, request.body.alerts || typeAlert.alerts || WAZUH_SAMPLE_ALERTS_DEFAULT_NUMBER_ALERTS)).flat();
-<<<<<<< HEAD
-      const bulk = sampleAlerts.map(sampleAlert => `${bulkPrefix}\n${JSON.stringify(sampleAlert)}`).join('\n');
-=======
       const bulk = sampleAlerts.map(sampleAlert => `${bulkPrefix}\n${JSON.stringify(sampleAlert)}\n`).join('');
->>>>>>> d554639e
 
       // Index alerts
 
@@ -839,11 +821,7 @@
         };
 
         // await this.wzWrapper.createIndexByName(sampleAlertsIndex, configuration);
-<<<<<<< HEAD
-        await context.core.elasticsearch.client.asInternalUser.indices.exists({
-=======
         await context.core.elasticsearch.client.asInternalUser.indices.create({
->>>>>>> d554639e
           index: sampleAlertsIndex,
           body: configuration
         });
@@ -853,10 +831,10 @@
           'debug'
         );
       }
-<<<<<<< HEAD
-      // await this.wzWrapper.elasticRequest.callWithInternalUser('bulk', { body: bulk });
-=======
->>>>>>> d554639e
+      // await context.core.elasticsearch.client.asInternalUser.bulk({
+        index: sampleAlertsIndex,
+        body: bulk
+      });
       await context.core.elasticsearch.client.asInternalUser.bulk({
         index: sampleAlertsIndex,
         body: bulk
