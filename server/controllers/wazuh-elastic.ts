--- conflicted
+++ resolved
@@ -855,11 +855,7 @@
   async existMonitoringIndices(context: RequestHandlerContext, request: KibanaRequest, response: KibanaResponseFactory) {
     try {
       const config = getConfiguration();
-<<<<<<< HEAD
-      const monitoringIndexPattern = config['wazuh.monitoring.pattern'] || WAZUH_MONITORING_PATTERN;
-=======
       const monitoringIndexPattern = config['wazuh.monitoring.pattern'] || getSettingDefaultValue('wazuh.monitoring.pattern');
->>>>>>> acd47e3c
       const existIndex = await context.core.elasticsearch.client.asCurrentUser.indices.exists({
         index: monitoringIndexPattern,
         allow_no_indices: false
