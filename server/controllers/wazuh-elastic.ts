--- conflicted
+++ resolved
@@ -184,11 +184,7 @@
    * @param {Object} response
    * @returns {Array<Object>} fields or ErrorResponse
    */
-<<<<<<< HEAD
-  async getFieldTop(context: RequestHandlerContext, request: KibanaRequest<{ mode: string, cluster: string, field: string, pattern: string }>, response: KibanaResponseFactory) {
-=======
-  async getFieldTop(context: RequestHandlerContext, request: KibanaRequest<{mode: string, cluster: string, field: string, pattern: string}, {agentsList: string}>, response: KibanaResponseFactory) {
->>>>>>> e1943a12
+  async getFieldTop(context: RequestHandlerContext, request: KibanaRequest<{ mode: string, cluster: string, field: string, pattern: string }, { agentsList: string }>, response: KibanaResponseFactory) {
     try {
       // Top field payload
       let payload = {
@@ -472,24 +468,15 @@
               bulk_content.visualization.kibanaSavedObjectMeta.searchSourceJSON = searchSourceJSON.replace('wazuh-statistics-*', pattern_name);
             }
             if (title.startsWith('Wazuh App Statistics') && name !== '-' && name !== 'all' && visState.params.expression.includes('q=')) {
-<<<<<<< HEAD
               const expressionRegex = /q='\*'/gi;
               const _visState = bulk_content.visualization.visStateByNode
                 ? JSON.parse(bulk_content.visualization.visStateByNode)
                 : visState;
-              query += _visState.params.expression.replace(expressionRegex, `q="nodeName.keyword:${name} AND apiName.keyword:${master_node}"`)
+              query += _visState.params.expression.replace('wazuh-statistics-*', pattern_name).replace(expressionRegex, `q="nodeName.keyword:${name} AND apiName.keyword:${master_node}"`)
                 .replace("NODE_NAME", name)
             } else if (title.startsWith('Wazuh App Statistics')) {
               const expressionRegex = /q='\*'/gi
-              query += visState.params.expression.replace(expressionRegex, `q="apiName.keyword:${master_node}"`)
-=======
-              const expressionRegex = /q='\*'/gi
-              query += visState.params.expression.replace('wazuh-statistics-*', pattern_name).replace(expressionRegex, `q="nodeName:${name} AND apiName=${master_node}"`)
-
-            } else if (title.startsWith('Wazuh App Statistics')) {
-              const expressionRegex = /q='\*'/gi
-              query += visState.params.expression.replace('wazuh-statistics-*', pattern_name).replace(expressionRegex, `q="apiName=${master_node}"`)
->>>>>>> e1943a12
+              query += visState.params.expression.replace('wazuh-statistics-*', pattern_name).replace(expressionRegex, `q="apiName.keyword:${master_node}"`)
             } else {
               query = visState.params.expression;
             }
