--- conflicted
+++ resolved
@@ -81,46 +81,10 @@
     }
   }
 
-<<<<<<< HEAD
-  /**
-   * This set an API entry as default
-   * @param {Object} req 
-   * @param {Object} reply 
-   * Request response or ErrorResponse
-   */
-  async setAPIEntryDefault(req, reply) {
-    try {
-      // Searching for previous default
-      const data = await this.wzWrapper.searchActiveDocumentsWazuhIndex(req);
-
-      if (data.hits.total === 1) {
-        await this.wzWrapper.updateWazuhIndexDocument(data.hits.hits[0]._id, {
-          doc: { active: 'false' }
-        });
-      }
-
-      await this.wzWrapper.updateWazuhIndexDocument(req.params.id, {
-        doc: { active: 'true' }
-      });
-
-      return reply({ statusCode: 200, message: 'ok' });
-    } catch (error) {
-      log('PUT /elastic/apis/{id}', error.message || error);
-      return ErrorResponse(
-        `Could not save data in elasticsearch due to ${error.message || error}`,
-        2003,
-        500,
-        reply
-      );
-    }
-  }
-
   /**
    * This check if connection and auth on an API is correct
    * @param {Object} payload 
    */
-=======
->>>>>>> 2aca4076
   validateData(payload) {
     // Validate user
     if (!userRegEx.test(payload.user)) {
