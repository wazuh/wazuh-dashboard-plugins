<<<<<<< HEAD
import ElasticWrapper from '../lib/elastic-wrapper';
=======
/*
 * Wazuh app - Class for Wazuh-API-Elastic functions
 * Copyright (C) 2018 Wazuh, Inc.
 *
 * This program is free software; you can redistribute it and/or modify
 * it under the terms of the GNU General Public License as published by
 * the Free Software Foundation; either version 2 of the License, or
 * (at your option) any later version.
 *
 * Find more information about this on the LICENSE file.
 */

const ElasticWrapper = require('../lib/elastic-wrapper');
>>>>>>> 1c733de0

const userRegEx  = new RegExp(/^.{3,100}$/);
const passRegEx  = new RegExp(/^.{3,100}$/);
const urlRegEx   = new RegExp(/^https?:\/\/[a-zA-Z0-9]{1,300}$/);
const urlRegExIP = new RegExp(/^https?:\/\/[0-9]{1,3}\.[0-9]{1,3}\.[0-9]{1,3}\.[0-9]{1,3}$/);
const portRegEx  = new RegExp(/^[0-9]{2,5}$/);

export default class WazuhApiElastic {
    constructor(server) {
        this.wzWrapper = new ElasticWrapper(server);
    }

    async getAPIEntries (req, reply) {
        try {
            const data = await this.wzWrapper.getWazuhAPIEntries();

            return reply(data.hits.hits);

        } catch(error){
            return reply(error);
        }
    }

    async deleteAPIEntries (req, reply) {
        try {
            const data = await this.wzWrapper.deleteWazuhAPIEntriesWithRequest(req);

            return reply(data);

        } catch(error){
            return reply(error);
        }
    }

    async setAPIEntryDefault (req, reply) {
        try{

            // Searching for previous default
            const data = await this.wzWrapper.searchActiveDocumentsWazuhIndex(req);

            if (data.hits.total === 1) {
                await this.wzWrapper.updateWazuhIndexDocument(data.hits.hits[0]._id, { doc: { active: 'false' } });
            }

            await this.wzWrapper.updateWazuhIndexDocument(req.params.id, { doc: { active: 'true' } });

            return reply({ statusCode: 200, message:    'ok' });

        }catch(error){
            return reply({
                statusCode: 500,
                error     : 8,
                message   : `Could not save data in elasticsearch due to ${error.message || error}`
            }).code(500);
        }
    }

    async getExtensions (req, reply) {
        try{
            const data = await this.wzWrapper.getWazuhAPIEntries();

            return reply(data.hits.hits);

        } catch(error){
            return reply(error);
        }
    }

    async toggleExtension (req, reply) {
        try {
            // Toggle extenion state
            let extension = {};
            extension[req.params.extensionName] = (req.params.extensionValue === 'true');

            await this.wzWrapper.updateWazuhIndexDocument(req.params.id, { doc: { extensions: extension }});

            return reply({ statusCode: 200, message: 'ok' });

        } catch (error){
            return reply({
                statusCode: 500,
                error     : 8,
                message   : `Could not save data in elasticsearch due to ${error.message || error}`
            }).code(500);
        }
    }

    validateData (payload) {
        // Validate user
        if(!userRegEx.test(payload.user)){
            return reply({ statusCode: 400, error: 10001, message: 'Invalid user field' }).code(400);
        }

        // Validate password
        if(!passRegEx.test(payload.password)){
            return reply({ statusCode: 400, error: 10002, message: 'Invalid password field' }).code(400);
        }

        // Validate url
        if(!urlRegEx.test(payload.url) && !urlRegExIP.test(payload.url)){
            return reply({ statusCode: 400, error: 10003, message: 'Invalid url field' }).code(400);
        }

        // Validate port
        const validatePort = parseInt(payload.port);
        if(!portRegEx.test(payload.port) || validatePort <= 0 || validatePort >= 99999) {
            return reply({ statusCode: 400, error: 10004, message: 'Invalid port field' }).code(400);
        }

        return false;
    }

    buildSettingsObject (payload) {
        return {
            api_user    : payload.user,
            api_password: payload.password,
            url         : payload.url,
            api_port    : payload.port,
            insecure    : payload.insecure,
            component   : 'API',
            active      : payload.active,
            cluster_info: payload.cluster_info,
            extensions  : payload.extensions
        }
    }

    async saveAPI (req, reply) {
        try {
            if (!('user' in req.payload) || !('password' in req.payload) || !('url' in req.payload) || !('port' in req.payload)) {
                return reply({
                    statusCode: 400,
                    error     : 7,
                    message   : 'Missing data'
                }).code(400);
            }

            const valid = this.validateData(req.payload);
            if(valid) return reply(valid).code(400);

            const settings = this.buildSettingsObject(req.payload);

            const response = await this.wzWrapper.createWazuhIndexDocument(req,settings);

            return reply({ statusCode: 200, message: 'ok', response });

        } catch (error){
            return reply({
                statusCode: 500,
                error     : 8,
                message   : `Could not save data in elasticsearch due to ${error.message || error}`
            }).code(500);
        }
    }

    async updateAPIHostname (req, reply) {
        try {

            await this.wzWrapper.updateWazuhIndexDocument(req.params.id,{ doc: { cluster_info: req.payload.cluster_info }});

            return reply({ statusCode: 200, message: 'ok' });

        } catch (error) {
            return reply({
                statusCode: 500,
                error     : 8,
                message   : `Could not save data in elasticsearch due to ${error.message || error}`
            }).code(500);
        }
    }

    async updateFullAPI (req, reply) {
        try {
            if (!('user' in req.payload) || !('password' in req.payload) || !('url' in req.payload) || !('port' in req.payload)) {
                return reply({
                    statusCode: 400,
                    error     : 7,
                    message   : 'Missing data'
                }).code(400);
            }

            const valid = this.validateData(req.payload);
            if(valid) return reply(valid).code(400);

            const settings = this.buildSettingsObject(req.payload);

            await this.wzWrapper.updateWazuhIndexDocument(req.payload.id, { doc: settings });

            return reply({ statusCode: 200, message: 'ok' });

        } catch (error) {
            return reply({
                statusCode: 500,
                error     : 8,
                message   : `Could not save data in elasticsearch due to ${error.message || error}`
            }).code(500);
        }
    }
}<|MERGE_RESOLUTION|>--- conflicted
+++ resolved
@@ -1,6 +1,3 @@
-<<<<<<< HEAD
-import ElasticWrapper from '../lib/elastic-wrapper';
-=======
 /*
  * Wazuh app - Class for Wazuh-API-Elastic functions
  * Copyright (C) 2018 Wazuh, Inc.
@@ -13,8 +10,7 @@
  * Find more information about this on the LICENSE file.
  */
 
-const ElasticWrapper = require('../lib/elastic-wrapper');
->>>>>>> 1c733de0
+import ElasticWrapper from '../lib/elastic-wrapper';
 
 const userRegEx  = new RegExp(/^.{3,100}$/);
 const passRegEx  = new RegExp(/^.{3,100}$/);
