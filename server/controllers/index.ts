--- conflicted
+++ resolved
@@ -12,9 +12,5 @@
 export { WazuhElasticCtrl } from './wazuh-elastic';
 export { WazuhApiCtrl } from './wazuh-api';
 export { WazuhReportingCtrl } from './wazuh-reporting';
-<<<<<<< HEAD
-export { WazuhHostsCtrl } from './wazuh-hosts'
-=======
 export { WazuhHostsCtrl } from './wazuh-hosts';
->>>>>>> fa6ec972
 export * from './wazuh-utils';