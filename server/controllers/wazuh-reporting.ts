--- conflicted
+++ resolved
@@ -75,7 +75,6 @@
       str += `${negate ? 'NOT ' : ''}`;
       str += `${key}: `;
       str += `${
-<<<<<<< HEAD
         type === 'range'
           ? `${params.gte}-${params.lt}`
           : type === 'phrases' 
@@ -85,9 +84,6 @@
               : !!value
           ? value
           : (params || {}).query
-=======
-        type === 'range' ? `${params.gte}-${params.lt}` : !!value ? value : (params || {}).query
->>>>>>> cedfcfca
       }`;
       str += `${i === len - 1 ? '' : ' AND '}`;
     }
@@ -203,18 +199,8 @@
    * @param {Array<Strings>} ids ids of agents
    * @param {String} apiId API id
    */
-<<<<<<< HEAD
   private async buildAgentsTable(context, printer: ReportPrinter, agentIDs: string[], apiId: string, multi = false) {
     const dateFormat = await context.core.uiSettings.client.get('dateFormat');
-=======
-  private async buildAgentsTable(
-    context,
-    printer: ReportPrinter,
-    agentIDs: string[],
-    apiId: string,
-    multi = false
-  ) {
->>>>>>> cedfcfca
     if (!agentIDs || !agentIDs.length) return;
     log('reporting:buildAgentsTable', `${agentIDs.length} agents for API ${apiId}`, 'info');
     try {
@@ -260,16 +246,9 @@
             agentRows.push({
               ...agent,
               manager: agent.manager || agent.manager_host,
-<<<<<<< HEAD
               os: (agent.os && agent.os.name && agent.os.version) ? `${agent.os.name} ${agent.os.version}` : '',
               lastKeepAlive: moment(agent.lastKeepAlive).format(dateFormat),
               dateAdd: moment(agent.dateAdd).format(dateFormat)
-=======
-              os:
-                agent.os && agent.os.name && agent.os.version
-                  ? `${agent.os.name} ${agent.os.version}`
-                  : '',
->>>>>>> cedfcfca
             });
           } catch (error) {
             log(
@@ -1135,12 +1114,7 @@
         rows,
       });
     }
-<<<<<<< HEAD
     nestedData.forEach(nest => {
-=======
-
-    nestedData.forEach((nest) => {
->>>>>>> cedfcfca
       this.getConfigTables(nest, section, tab + 1, array);
     });
     return array;
@@ -1556,15 +1530,11 @@
           'debug'
         );
         for (let section of config.sections) {
-<<<<<<< HEAD
           let titleOfSubsection = false;
           if (
             components[idxComponent] &&
             (section.config || section.wodle)
           ) {
-=======
-          if (components[idxComponent] && (section.config || section.wodle)) {
->>>>>>> cedfcfca
             let idx = 0;
             const configs = (section.config || []).concat(section.wodle || []);
             log(
@@ -1602,7 +1572,6 @@
                   });
                   titleOfSection = true;
                 }
-<<<<<<< HEAD
                 if (!titleOfSubsection) {
                   printer.addContent({
                     text: section.subtitle,
@@ -1615,17 +1584,6 @@
                   });
                   titleOfSubsection = true;
                 }
-=======
-                printer.addContent({
-                  text: section.subtitle,
-                  style: 'h4',
-                });
-                printer.addContent({
-                  text: section.desc,
-                  style: { fontSize: 12, color: '#000' },
-                  margin: [0, 0, 0, 10],
-                });
->>>>>>> cedfcfca
                 if (agentConfig) {
                   for (let agentConfigKey of Object.keys(agentConfig)) {
                     if (Array.isArray(agentConfig[agentConfigKey])) {
@@ -1687,15 +1645,11 @@
                       if (conf.matrix) {
                         const {directories,diff,synchronization,file_limit,...rest} = agentConfig[agentConfigKey];
                         tables.push(
-<<<<<<< HEAD
                           ...this.getConfigTables(rest, section, idx),
                           ...(diff && diff.disk_quota ? this.getConfigTables(diff.disk_quota, {tabs:['Disk quota']}, 0 ): []),
                           ...(diff && diff.file_size ? this.getConfigTables(diff.file_size, {tabs:['File size']}, 0 ): []),
                           ...(synchronization ? this.getConfigTables(synchronization, {tabs:['Synchronization']}, 0 ): []),
                           ...(file_limit ? this.getConfigTables(file_limit, {tabs:['File limit']}, 0 ): []),
-=======
-                          ...this.getConfigTables(agentConfig[agentConfigKey], section, idx)
->>>>>>> cedfcfca
                         );
                         let diffOpts = [];
                         Object.keys(section.opts).forEach((x) => {
