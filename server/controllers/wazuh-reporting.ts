--- conflicted
+++ resolved
@@ -172,177 +172,6 @@
       return Promise.reject(error);
     }
   }
-
-<<<<<<< HEAD
-=======
-  /**
-   * This build the agents table
-   * @param {Array<Strings>} ids ids of agents
-   * @param {String} apiId API id
-   */
-  private async buildAgentsTable(context, printer: ReportPrinter, agentIDs: string[], apiId: string, groupID: string = '') {
-    const dateFormat = await context.core.uiSettings.client.get('dateFormat');
-    if ((!agentIDs || !agentIDs.length) && !groupID) return;
-    log('reporting:buildAgentsTable', `${agentIDs.length} agents for API ${apiId}`, 'info');
-    try {
-      let agentsData = [];
-      if (groupID) {
-        let totalAgentsInGroup = null;
-        do{
-          const { data: { data: { affected_items, total_affected_items } } } = await context.wazuh.api.client.asCurrentUser.request(
-            'GET',
-            `/groups/${groupID}/agents`,
-            {
-              params: {
-                offset: agentsData.length,
-                select: 'dateAdd,id,ip,lastKeepAlive,manager,name,os.name,os.version,version',
-              }
-            },
-            { apiHostID: apiId }
-          );
-          !totalAgentsInGroup && (totalAgentsInGroup = total_affected_items);
-          agentsData = [...agentsData, ...affected_items];
-        }while(agentsData.length < totalAgentsInGroup);
-      } else {
-        for (const agentID of agentIDs) {
-          try {
-            const { data: { data: { affected_items: [agent] } } } = await context.wazuh.api.client.asCurrentUser.request(
-              'GET',
-              `/agents`,
-              { 
-                params: {
-                  q: `id=${agentID}`,
-                  select: 'dateAdd,id,ip,lastKeepAlive,manager,name,os.name,os.version,version',
-                } 
-              },
-              { apiHostID: apiId }
-            );
-            agentsData.push(agent);
-          } catch (error) {
-            log(
-              'reporting:buildAgentsTable',
-              `Skip agent due to: ${error.message || error}`,
-              'debug'
-            );
-          }
-        }
-      }
-
-      if(agentsData.length){
-        // Print a table with agent/s information
-        printer.addSimpleTable({
-          columns: [
-            { id: 'id', label: 'ID' },
-            { id: 'name', label: 'Name' },
-            { id: 'ip', label: 'IP' },
-            { id: 'version', label: 'Version' },
-            { id: 'manager', label: 'Manager' },
-            { id: 'os', label: 'OS' },
-            { id: 'dateAdd', label: 'Registration date' },
-            { id: 'lastKeepAlive', label: 'Last keep alive' },
-          ],
-          items: agentsData.map((agent) => {
-            return {
-              ...agent,
-              os: (agent.os && agent.os.name && agent.os.version) ? `${agent.os.name} ${agent.os.version}` : '',
-              lastKeepAlive: moment(agent.lastKeepAlive).format(dateFormat),
-              dateAdd: moment(agent.dateAdd).format(dateFormat)
-            }
-          }),
-        });
-      }else if(!agentsData.length && groupID){
-        // For group reports when there is no agents in the group
-        printer.addContent({
-          text: 'There are no agents in this group.',
-          style: { fontSize: 12, color: '#000' },
-        });
-      }
-      
-    } catch (error) {
-      log('reporting:buildAgentsTable', error.message || error);
-      return Promise.reject(error);
-    }
-  }
-
-  /**
-   * This load more information
-   * @param {*} context Endpoint context
-   * @param {*} printer printer instance
-   * @param {String} section section target
-   * @param {Object} tab tab target
-   * @param {String} apiId ID of API
-   * @param {Number} from Timestamp (ms) from
-   * @param {Number} to Timestamp (ms) to
-   * @param {String} filters E.g: cluster.name: wazuh AND rule.groups: vulnerability
-   * @param {String} pattern
-   * @param {Object} agent agent target
-   * @returns {Object} Extended information
-   */
-  private async extendedInformation(
-    context,
-    printer,
-    section,
-    tab,
-    apiId,
-    from,
-    to,
-    filters,
-    pattern = WAZUH_ALERTS_PATTERN,
-    agent = null
-  ) {
-    try {
-      log(
-        'reporting:extendedInformation',
-        `Section ${section} and tab ${tab}, API is ${apiId}. From ${from} to ${to}. Filters ${filters}. Index pattern ${pattern}`,
-        'info'
-      );
-      if (section === 'agents' && !agent) {
-        throw new Error('Reporting for specific agent needs an agent ID in order to work properly');
-      }
-
-      const agents = await context.wazuh.api.client.asCurrentUser.request(
-        'GET',
-        '/agents',
-        { params: { limit: 1 } },
-        { apiHostID: apiId }
-      );
-
-      const totalAgents = agents.data.data.total_affected_items;
-
-      if (section === 'overview' && tab === 'vuls') {
-        log(
-          'reporting:extendedInformation',
-          'Fetching overview vulnerability detector metrics',
-          'debug'
-        );
-        const vulnerabilitiesLevels = ['Low', 'Medium', 'High', 'Critical'];
-
-        const vulnerabilitiesResponsesCount = (
-          await Promise.all(
-            vulnerabilitiesLevels.map(async (vulnerabilitiesLevel) => {
-              try {
-                const count = await VulnerabilityRequest.uniqueSeverityCount(
-                  context,
-                  from,
-                  to,
-                  vulnerabilitiesLevel,
-                  filters,
-                  pattern
-                );
-                return count
-                  ? `${count} of ${totalAgents} agents have ${vulnerabilitiesLevel.toLocaleLowerCase()} vulnerabilities.`
-                  : undefined;
-              } catch (error) {}
-            })
-          )
-        ).filter((vulnerabilitiesResponse) => vulnerabilitiesResponse);
-
-        printer.addList({
-          title: { text: 'Summary', style: 'h2' },
-          list: vulnerabilitiesResponsesCount,
-        });
->>>>>>> 9edf5684
-
 
   private getConfigRows(data, labels) {
     log('reporting:getConfigRows', `Building configuration rows`, 'info');
