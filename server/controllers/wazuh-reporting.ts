/*
 * Wazuh app - Class for Wazuh reporting controller
 * Copyright (C) 2015-2021 Wazuh, Inc.
 *
 * This program is free software; you can redistribute it and/or modify
 * it under the terms of the GNU General Public License as published by
 * the Free Software Foundation; either version 2 of the License, or
 * (at your option) any later version.
 *
 * Find more information about this on the LICENSE file.
 */
import path from 'path';
import fs from 'fs';
import { WAZUH_MODULES } from '../../common/wazuh-modules';
import * as TimSort from 'timsort';
import { ErrorResponse } from '../lib/error-response';
import * as VulnerabilityRequest from '../lib/reporting/vulnerability-request';
import * as OverviewRequest from '../lib/reporting/overview-request';
import * as RootcheckRequest from '../lib/reporting/rootcheck-request';
import * as PCIRequest from '../lib/reporting/pci-request';
import * as GDPRRequest from '../lib/reporting/gdpr-request';
import * as TSCRequest from '../lib/reporting/tsc-request';
import * as AuditRequest from '../lib/reporting/audit-request';
import * as SyscheckRequest from '../lib/reporting/syscheck-request';
import PCI from '../integration-files/pci-requirements-pdfmake';
import GDPR from '../integration-files/gdpr-requirements-pdfmake';
import TSC from '../integration-files/tsc-requirements-pdfmake';
import ProcessEquivalence from '../lib/process-state-equivalence';
import { KeyEquivalence } from '../../common/csv-key-equivalence';
import { AgentConfiguration } from '../lib/reporting/agent-configuration';
import { KibanaRequest, RequestHandlerContext, KibanaResponseFactory } from 'src/core/server';
import { ReportPrinter } from '../lib/reporting/printer';
import { log } from '../lib/logger';
import {
  WAZUH_ALERTS_PATTERN,
  WAZUH_DATA_DOWNLOADS_DIRECTORY_PATH,
  WAZUH_DATA_DOWNLOADS_REPORTS_DIRECTORY_PATH,
  AUTHORIZED_AGENTS,
} from '../../common/constants';
import { createDirectoryIfNotExists, createDataDirectoryIfNotExists } from '../lib/filesystem';
import moment from 'moment';
<<<<<<< HEAD

=======
>>>>>>> 64509faf

export class WazuhReportingCtrl {
  constructor() {}

  /**
   * This do format to filters
   * @param {String} filters E.g: cluster.name: wazuh AND rule.groups: vulnerability
   * @param {String} searchBar search term
   */
  private sanitizeKibanaFilters(filters: any, searchBar?: string): [string, string] {
    log('reporting:sanitizeKibanaFilters', `Started to sanitize filters`, 'info');
    log(
      'reporting:sanitizeKibanaFilters',
      `filters: ${filters.length}, searchBar: ${searchBar}`,
      'debug'
    );
    let str = '';

    const agentsFilter: any = [];

    //separate agents filter
    filters = filters.filter((filter) => {
      if (filter.meta.controlledBy === AUTHORIZED_AGENTS) {
        agentsFilter.push(filter);
        return false;
      }
      return filter;
    });

    const len = filters.length;

    for (let i = 0; i < len; i++) {
      const { negate, key, value, params, type } = filters[i].meta;
      str += `${negate ? 'NOT ' : ''}`;
      str += `${key}: `;
      str += `${
        type === 'range'
          ? `${params.gte}-${params.lt}`
          : type === 'phrases' 
            ? '(' + params.join(" OR ") + ')' 
            : type === 'exists' 
              ? '*'
              : !!value
          ? value
          : (params || {}).query
      }`;
      str += `${i === len - 1 ? '' : ' AND '}`;
    }

    if (searchBar) {
      str += ' AND ' + searchBar;
    }

    const agentsFilterStr = agentsFilter.map((filter) => filter.meta.value).join(',');

    log(
      'reporting:sanitizeKibanaFilters',
      `str: ${str}, agentsFilterStr: ${agentsFilterStr}`,
      'debug'
    );

    return [str, agentsFilterStr];
  }

  /**
   * This performs the rendering of given header
   * @param {String} printer section target
   * @param {String} section section target
   * @param {Object} tab tab target
   * @param {Boolean} isAgents is agents section
   * @param {String} apiId ID of API
   */
  private async renderHeader(context, printer, section, tab, isAgents, apiId) {
    try {
      log(
        'reporting:renderHeader',
        `section: ${section}, tab: ${tab}, isAgents: ${isAgents}, apiId: ${apiId}`,
        'debug'
      );
      if (section && typeof section === 'string') {
        if (!['agentConfig', 'groupConfig'].includes(section)) {
          printer.addContent({
            text: WAZUH_MODULES[tab].title + ' report',
            style: 'h1',
          });
        } else if (section === 'agentConfig') {
          printer.addContent({
            text: `Agent ${isAgents} configuration`,
            style: 'h1',
          });
        } else if (section === 'groupConfig') {
          printer.addContent({
            text: 'Agents in group',
            style: { fontSize: 14, color: '#000' },
            margin: [0, 20, 0, 0],
          });
          if (section === 'groupConfig' && !Object.keys(isAgents).length) {
            printer.addContent({
              text: 'There are still no agents in this group.',
              style: { fontSize: 12, color: '#000' },
              margin: [0, 10, 0, 0],
            });
          }
        }
        printer.addNewLine();
      }

      if (isAgents && typeof isAgents === 'object') {
        await this.buildAgentsTable(
          context,
          printer,
          isAgents,
          apiId,
          section === 'groupConfig' ? tab : false
        );
      }

      if (isAgents && typeof isAgents === 'string') {
        const agentResponse = await context.wazuh.api.client.asCurrentUser.request(
          'GET',
          `/agents`,
          { params: { agents_list: isAgents } },
          { apiHostID: apiId }
        );
        const agentData = agentResponse.data.data.affected_items[0];
        if (agentData && agentData.status !== 'active') {
          printer.addContentWithNewLine({
            text: `Warning. Agent is ${agentData.status.toLowerCase()}`,
            style: 'standard',
          });
        }
        await this.buildAgentsTable(context, printer, [isAgents], apiId);

        if (agentData && agentData.group) {
          const agentGroups = agentData.group.join(', ');
          printer.addContentWithNewLine({
            text: `Group${agentData.group.length > 1 ? 's' : ''}: ${agentGroups}`,
            style: 'standard',
          });
        }
      }
      if (WAZUH_MODULES[tab] && WAZUH_MODULES[tab].description) {
        printer.addContentWithNewLine({
          text: WAZUH_MODULES[tab].description,
          style: 'standard',
        });
      }

      return;
    } catch (error) {
      log('reporting:renderHeader', error.message || error);
      return Promise.reject(error);
    }
  }

  /**
   * This build the agents table
   * @param {Array<Strings>} ids ids of agents
   * @param {String} apiId API id
   */
  private async buildAgentsTable(context, printer: ReportPrinter, agentIDs: string[], apiId: string, multi = false) {
    const dateFormat = await context.core.uiSettings.client.get('dateFormat');
    if (!agentIDs || !agentIDs.length) return;
    log('reporting:buildAgentsTable', `${agentIDs.length} agents for API ${apiId}`, 'info');
    try {
      let agentRows = [];
      if (multi) {
        try {
          const agentsResponse = await context.wazuh.api.client.asCurrentUser.request(
            'GET',
            `/groups/${multi}/agents`,
            {},
            { apiHostID: apiId }
          );
          const agentsData =
            agentsResponse &&
            agentsResponse.data &&
            agentsResponse.data.data &&
            agentsResponse.data.data.affected_items;
          agentRows = (agentsData || []).map((agent) => ({
            ...agent,
            manager: agent.manager || agent.manager_host,
            os:
              agent.os && agent.os.name && agent.os.version
                ? `${agent.os.name} ${agent.os.version}`
                : '',
          }));
        } catch (error) {
          log(
            'reporting:buildAgentsTable',
            `Skip agent due to: ${error.message || error}`,
            'debug'
          );
        }
      } else {
        for (const agentID of agentIDs) {
          try {
            const agentResponse = await context.wazuh.api.client.asCurrentUser.request(
              'GET',
              `/agents`,
              { params: { q: `id=${agentID}` } },
              { apiHostID: apiId }
            );
            const [agent] = agentResponse.data.data.affected_items;
            agentRows.push({
              ...agent,
              manager: agent.manager || agent.manager_host,
              os: (agent.os && agent.os.name && agent.os.version) ? `${agent.os.name} ${agent.os.version}` : '',
              lastKeepAlive: moment(agent.lastKeepAlive).format(dateFormat),
              dateAdd: moment(agent.dateAdd).format(dateFormat)
            });
          } catch (error) {
            log(
              'reporting:buildAgentsTable',
              `Skip agent due to: ${error.message || error}`,
              'debug'
            );
          }
        }
      }
      printer.addSimpleTable({
        columns: [
          { id: 'id', label: 'ID' },
          { id: 'name', label: 'Name' },
          { id: 'ip', label: 'IP' },
          { id: 'version', label: 'Version' },
          { id: 'manager', label: 'Manager' },
          { id: 'os', label: 'OS' },
          { id: 'dateAdd', label: 'Registration date' },
          { id: 'lastKeepAlive', label: 'Last keep alive' },
        ],
        items: agentRows,
      });
    } catch (error) {
      log('reporting:buildAgentsTable', error.message || error);
      return Promise.reject(error);
    }
  }

  /**
   * This load more information
   * @param {*} context Endpoint context
   * @param {*} printer printer instance
   * @param {String} section section target
   * @param {Object} tab tab target
   * @param {String} apiId ID of API
   * @param {Number} from Timestamp (ms) from
   * @param {Number} to Timestamp (ms) to
   * @param {String} filters E.g: cluster.name: wazuh AND rule.groups: vulnerability
   * @param {String} pattern
   * @param {Object} agent agent target
   * @returns {Object} Extended information
   */
  private async extendedInformation(
    context,
    printer,
    section,
    tab,
    apiId,
    from,
    to,
    filters,
    pattern = WAZUH_ALERTS_PATTERN,
    agent = null
  ) {
    try {
      log(
        'reporting:extendedInformation',
        `Section ${section} and tab ${tab}, API is ${apiId}. From ${from} to ${to}. Filters ${filters}. Index pattern ${pattern}`,
        'info'
      );
      if (section === 'agents' && !agent) {
        throw new Error('Reporting for specific agent needs an agent ID in order to work properly');
      }

      const agents = await context.wazuh.api.client.asCurrentUser.request(
        'GET',
        '/agents',
        { params: { limit: 1 } },
        { apiHostID: apiId }
      );

      const totalAgents = agents.data.data.total_affected_items;

      if (section === 'overview' && tab === 'vuls') {
        log(
          'reporting:extendedInformation',
          'Fetching overview vulnerability detector metrics',
          'debug'
        );
        const vulnerabilitiesLevels = ['Low', 'Medium', 'High', 'Critical'];

        const vulnerabilitiesResponsesCount = (
          await Promise.all(
            vulnerabilitiesLevels.map(async (vulnerabilitiesLevel) => {
              try {
                const count = await VulnerabilityRequest.uniqueSeverityCount(
                  context,
                  from,
                  to,
                  vulnerabilitiesLevel,
                  filters,
                  pattern
                );
                return count
                  ? `${count} of ${totalAgents} agents have ${vulnerabilitiesLevel.toLocaleLowerCase()} vulnerabilities.`
                  : undefined;
              } catch (error) {}
            })
          )
        ).filter((vulnerabilitiesResponse) => vulnerabilitiesResponse);

        printer.addList({
          title: { text: 'Summary', style: 'h2' },
          list: vulnerabilitiesResponsesCount,
        });

        log(
          'reporting:extendedInformation',
          'Fetching overview vulnerability detector top 3 agents by category',
          'debug'
        );
        const lowRank = await VulnerabilityRequest.topAgentCount(
          context,
          from,
          to,
          'Low',
          filters,
          pattern
        );
        const mediumRank = await VulnerabilityRequest.topAgentCount(
          context,
          from,
          to,
          'Medium',
          filters,
          pattern
        );
        const highRank = await VulnerabilityRequest.topAgentCount(
          context,
          from,
          to,
          'High',
          filters,
          pattern
        );
        const criticalRank = await VulnerabilityRequest.topAgentCount(
          context,
          from,
          to,
          'Critical',
          filters,
          pattern
        );
        log(
          'reporting:extendedInformation',
          'Adding overview vulnerability detector top 3 agents by category',
          'debug'
        );
        if (criticalRank && criticalRank.length) {
          printer.addContentWithNewLine({
            text: 'Top 3 agents with critical severity vulnerabilities',
            style: 'h3',
          });
          await this.buildAgentsTable(context, printer, criticalRank, apiId);
          printer.addNewLine();
        }

        if (highRank && highRank.length) {
          printer.addContentWithNewLine({
            text: 'Top 3 agents with high severity vulnerabilities',
            style: 'h3',
          });
          await this.buildAgentsTable(context, printer, highRank, apiId);
          printer.addNewLine();
        }

        if (mediumRank && mediumRank.length) {
          printer.addContentWithNewLine({
            text: 'Top 3 agents with medium severity vulnerabilities',
            style: 'h3',
          });
          await this.buildAgentsTable(context, printer, mediumRank, apiId);
          printer.addNewLine();
        }

        if (lowRank && lowRank.length) {
          printer.addContentWithNewLine({
            text: 'Top 3 agents with low severity vulnerabilities',
            style: 'h3',
          });
          await this.buildAgentsTable(context, printer, lowRank, apiId);
          printer.addNewLine();
        }

        log(
          'reporting:extendedInformation',
          'Fetching overview vulnerability detector top 3 CVEs',
          'debug'
        );
        const cveRank = await VulnerabilityRequest.topCVECount(context, from, to, filters, pattern);
        log(
          'reporting:extendedInformation',
          'Adding overview vulnerability detector top 3 CVEs',
          'debug'
        );
        if (cveRank && cveRank.length) {
          printer.addSimpleTable({
            title: { text: 'Top 3 CVE', style: 'h2' },
            columns: [
              { id: 'top', label: 'Top' },
              { id: 'cve', label: 'CVE' },
            ],
            items: cveRank.map((item) => ({ top: cveRank.indexOf(item) + 1, cve: item })),
          });
        }
      }

      if (section === 'overview' && tab === 'general') {
        log('reporting:extendedInformation', 'Fetching top 3 agents with level 15 alerts', 'debug');

        const level15Rank = await OverviewRequest.topLevel15(context, from, to, filters, pattern);

        log('reporting:extendedInformation', 'Adding top 3 agents with level 15 alerts', 'debug');
        if (level15Rank.length) {
          printer.addContent({
            text: 'Top 3 agents with level 15 alerts',
            style: 'h2',
          });
          await this.buildAgentsTable(context, printer, level15Rank, apiId);
        }
      }

      if (section === 'overview' && tab === 'pm') {
        log('reporting:extendedInformation', 'Fetching most common rootkits', 'debug');
        const top5RootkitsRank = await RootcheckRequest.top5RootkitsDetected(
          context,
          from,
          to,
          filters,
          pattern
        );
        log('reporting:extendedInformation', 'Adding most common rootkits', 'debug');
        if (top5RootkitsRank && top5RootkitsRank.length) {
          printer
            .addContentWithNewLine({
              text: 'Most common rootkits found among your agents',
              style: 'h2',
            })
            .addContentWithNewLine({
              text:
                'Rootkits are a set of software tools that enable an unauthorized user to gain control of a computer system without being detected.',
              style: 'standard',
            })
            .addSimpleTable({
              items: top5RootkitsRank.map((item) => {
                return { top: top5RootkitsRank.indexOf(item) + 1, name: item };
              }),
              columns: [
                { id: 'top', label: 'Top' },
                { id: 'name', label: 'Rootkit' },
              ],
            });
        }
        log('reporting:extendedInformation', 'Fetching hidden pids', 'debug');
        const hiddenPids = await RootcheckRequest.agentsWithHiddenPids(
          context,
          from,
          to,
          filters,
          pattern
        );
        hiddenPids &&
          printer.addContent({
            text: `${hiddenPids} of ${totalAgents} agents have hidden processes`,
            style: 'h3',
          });
        !hiddenPids &&
          printer.addContentWithNewLine({
            text: `No agents have hidden processes`,
            style: 'h3',
          });

        const hiddenPorts = await RootcheckRequest.agentsWithHiddenPorts(
          context,
          from,
          to,
          filters,
          pattern
        );
        hiddenPorts &&
          printer.addContent({
            text: `${hiddenPorts} of ${totalAgents} agents have hidden ports`,
            style: 'h3',
          });
        !hiddenPorts &&
          printer.addContent({
            text: `No agents have hidden ports`,
            style: 'h3',
          });
        printer.addNewLine();
      }

      if (['overview', 'agents'].includes(section) && tab === 'pci') {
        log('reporting:extendedInformation', 'Fetching top PCI DSS requirements', 'debug');
        const topPciRequirements = await PCIRequest.topPCIRequirements(
          context,
          from,
          to,
          filters,
          pattern
        );
        printer.addContentWithNewLine({
          text: 'Most common PCI DSS requirements alerts found',
          style: 'h2',
        });
        for (const item of topPciRequirements) {
          const rules = await PCIRequest.getRulesByRequirement(
            context,
            from,
            to,
            filters,
            item,
            pattern
          );
          printer.addContentWithNewLine({ text: `Requirement ${item}`, style: 'h3' });

          if (PCI[item]) {
            const content =
              typeof PCI[item] === 'string' ? { text: PCI[item], style: 'standard' } : PCI[item];
            printer.addContentWithNewLine(content);
          }

          rules &&
            rules.length &&
            printer.addSimpleTable({
              columns: [
                { id: 'ruleId', label: 'Rule ID' },
                { id: 'ruleDescription', label: 'Description' },
              ],
              items: rules,
              title: `Top rules for ${item} requirement`,
            });
        }
      }

      if (['overview', 'agents'].includes(section) && tab === 'tsc') {
        log('reporting:extendedInformation', 'Fetching top TSC requirements', 'debug');
        const topTSCRequirements = await TSCRequest.topTSCRequirements(
          context,
          from,
          to,
          filters,
          pattern
        );
        printer.addContentWithNewLine({
          text: 'Most common TSC requirements alerts found',
          style: 'h2',
        });
        for (const item of topTSCRequirements) {
          const rules = await TSCRequest.getRulesByRequirement(
            context,
            from,
            to,
            filters,
            item,
            pattern
          );
          printer.addContentWithNewLine({ text: `Requirement ${item}`, style: 'h3' });

          if (TSC[item]) {
            const content =
              typeof TSC[item] === 'string' ? { text: TSC[item], style: 'standard' } : TSC[item];
            printer.addContentWithNewLine(content);
          }

          rules &&
            rules.length &&
            printer.addSimpleTable({
              columns: [
                { id: 'ruleId', label: 'Rule ID' },
                { id: 'ruleDescription', label: 'Description' },
              ],
              items: rules,
              title: `Top rules for ${item} requirement`,
            });
        }
      }

      if (['overview', 'agents'].includes(section) && tab === 'gdpr') {
        log('reporting:extendedInformation', 'Fetching top GDPR requirements', 'debug');
        const topGdprRequirements = await GDPRRequest.topGDPRRequirements(
          context,
          from,
          to,
          filters,
          pattern
        );
        printer.addContentWithNewLine({
          text: 'Most common GDPR requirements alerts found',
          style: 'h2',
        });
        for (const item of topGdprRequirements) {
          const rules = await GDPRRequest.getRulesByRequirement(
            context,
            from,
            to,
            filters,
            item,
            pattern
          );
          printer.addContentWithNewLine({ text: `Requirement ${item}`, style: 'h3' });

          if (GDPR && GDPR[item]) {
            const content =
              typeof GDPR[item] === 'string' ? { text: GDPR[item], style: 'standard' } : GDPR[item];
            printer.addContentWithNewLine(content);
          }

          rules &&
            rules.length &&
            printer.addSimpleTable({
              columns: [
                { id: 'ruleId', label: 'Rule ID' },
                { id: 'ruleDescription', label: 'Description' },
              ],
              items: rules,
              title: `Top rules for ${item} requirement`,
            });
        }
        printer.addNewLine();
      }

      if (section === 'overview' && tab === 'audit') {
        log(
          'reporting:extendedInformation',
          'Fetching agents with high number of failed sudo commands',
          'debug'
        );
        const auditAgentsNonSuccess = await AuditRequest.getTop3AgentsSudoNonSuccessful(
          context,
          from,
          to,
          filters,
          pattern
        );
        if (auditAgentsNonSuccess && auditAgentsNonSuccess.length) {
          printer.addContent({
            text: 'Agents with high number of failed sudo commands',
            style: 'h2',
          });
          await this.buildAgentsTable(context, printer, auditAgentsNonSuccess, apiId);
        }
        const auditAgentsFailedSyscall = await AuditRequest.getTop3AgentsFailedSyscalls(
          context,
          from,
          to,
          filters,
          pattern
        );
        if (auditAgentsFailedSyscall && auditAgentsFailedSyscall.length) {
          printer.addSimpleTable({
            columns: [
              { id: 'agent', label: 'Agent ID' },
              { id: 'syscall_id', label: 'Syscall ID' },
              { id: 'syscall_syscall', label: 'Syscall' },
            ],
            items: auditAgentsFailedSyscall.map((item) => ({
              agent: item.agent,
              syscall_id: item.syscall.id,
              syscall_syscall: item.syscall.syscall,
            })),
            title: {
              text: 'Most common failing syscalls',
              style: 'h2',
            },
          });
        }
      }

      if (section === 'overview' && tab === 'fim') {
        log('reporting:extendedInformation', 'Fetching top 3 rules for FIM', 'debug');
        const rules = await SyscheckRequest.top3Rules(context, from, to, filters, pattern);

        if (rules && rules.length) {
          printer.addContentWithNewLine({ text: 'Top 3 FIM rules', style: 'h2' }).addSimpleTable({
            columns: [
              { id: 'ruleId', label: 'Rule ID' },
              { id: 'ruleDescription', label: 'Description' },
            ],
            items: rules,
            title: {
              text: 'Top 3 rules that are generating most alerts.',
              style: 'standard',
            },
          });
        }

        log('reporting:extendedInformation', 'Fetching top 3 agents for FIM', 'debug');
        const agents = await SyscheckRequest.top3agents(context, from, to, filters, pattern);

        if (agents && agents.length) {
          printer.addContentWithNewLine({
            text: 'Agents with suspicious FIM activity',
            style: 'h2',
          });
          printer.addContentWithNewLine({
            text:
              'Top 3 agents that have most FIM alerts from level 7 to level 15. Take care about them.',
            style: 'standard',
          });
          await this.buildAgentsTable(context, printer, agents, apiId);
        }
      }

      if (section === 'agents' && tab === 'audit') {
        log('reporting:extendedInformation', `Fetching most common failed syscalls`, 'debug');
        const auditFailedSyscall = await AuditRequest.getTopFailedSyscalls(
          context,
          from,
          to,
          filters,
          pattern
        );
        auditFailedSyscall &&
          auditFailedSyscall.length &&
          printer.addSimpleTable({
            columns: [
              { id: 'id', label: 'id' },
              { id: 'syscall', label: 'Syscall' },
            ],
            items: auditFailedSyscall,
            title: 'Most common failing syscalls',
          });
      }

      if (section === 'agents' && tab === 'fim') {
        log(
          'reporting:extendedInformation',
          `Fetching syscheck database for agent ${agent}`,
          'debug'
        );

        const lastScanResponse = await context.wazuh.api.client.asCurrentUser.request(
          'GET',
          `/syscheck/${agent}/last_scan`,
          {},
          { apiHostID: apiId }
        );

        if (lastScanResponse && lastScanResponse.data) {
          const lastScanData = lastScanResponse.data.data.affected_items[0];
          if (lastScanData.start && lastScanData.end) {
            printer.addContent({
              text: `Last file integrity monitoring scan was executed from ${lastScanData.start} to ${lastScanData.end}.`,
            });
          } else if (lastScanData.start) {
            printer.addContent({
              text: `File integrity monitoring scan is currently in progress for this agent (started on ${lastScanData.start}).`,
            });
          } else {
            printer.addContent({
              text: `File integrity monitoring scan is currently in progress for this agent.`,
            });
          }
          printer.addNewLine();
        }

        log('reporting:extendedInformation', `Fetching last 10 deleted files for FIM`, 'debug');
        const lastTenDeleted = await SyscheckRequest.lastTenDeletedFiles(
          context,
          from,
          to,
          filters,
          pattern
        );

        lastTenDeleted &&
          lastTenDeleted.length &&
          printer.addSimpleTable({
            columns: [
              { id: 'path', label: 'Path' },
              { id: 'date', label: 'Date' },
            ],
            items: lastTenDeleted,
            title: 'Last 10 deleted files',
          });

        log('reporting:extendedInformation', `Fetching last 10 modified files`, 'debug');
        const lastTenModified = await SyscheckRequest.lastTenModifiedFiles(
          context,
          from,
          to,
          filters,
          pattern
        );

        lastTenModified &&
          lastTenModified.length &&
          printer.addSimpleTable({
            columns: [
              { id: 'path', label: 'Path' },
              { id: 'date', label: 'Date' },
            ],
            items: lastTenModified,
            title: 'Last 10 modified files',
          });
      }

      if (section === 'agents' && tab === 'syscollector') {
        log(
          'reporting:extendedInformation',
          `Fetching hardware information for agent ${agent}`,
          'debug'
        );
        const requestsSyscollectorLists = [
          {
            endpoint: `/syscollector/${agent}/hardware`,
            loggerMessage: `Fetching Hardware information for agent ${agent}`,
            list: {
              title: { text: 'Hardware information', style: 'h2' },
            },
            mapResponse: (hardware) => [
              hardware.cpu && hardware.cpu.cores && `${hardware.cpu.cores} cores`,
              hardware.cpu && hardware.cpu.name,
              hardware.ram &&
                hardware.ram.total &&
                `${Number(hardware.ram.total / 1024 / 1024).toFixed(2)}GB RAM`,
            ],
          },
          {
            endpoint: `/syscollector/${agent}/os`,
            loggerMessage: `Fetching OS information for agent ${agent}`,
            list: {
              title: { text: 'OS information', style: 'h2' },
            },
            mapResponse: (osData) => [
              osData.sysname,
              osData.version,
              osData.architecture,
              osData.release,
              osData.os &&
                osData.os.name &&
                osData.os.version &&
                `${osData.os.name} ${osData.os.version}`,
            ],
          },
        ];

        const syscollectorLists = await Promise.all(
          requestsSyscollectorLists.map(async (requestSyscollector) => {
            try {
              log('reporting:extendedInformation', requestSyscollector.loggerMessage, 'debug');
              const responseSyscollector = await context.wazuh.api.client.asCurrentUser.request(
                'GET',
                requestSyscollector.endpoint,
                {},
                { apiHostID: apiId }
              );
              const [data] =
                (responseSyscollector &&
                  responseSyscollector.data &&
                  responseSyscollector.data.data &&
                  responseSyscollector.data.data.affected_items) ||
                [];
              if (data) {
                return {
                  ...requestSyscollector.list,
                  list: requestSyscollector.mapResponse(data),
                };
              }
            } catch (error) {
              log('reporting:extendedInformation', error.message || error);
            }
          })
        );

        if (syscollectorLists) {
          syscollectorLists
            .filter((syscollectorList) => syscollectorList)
            .forEach((syscollectorList) => printer.addList(syscollectorList));
        }

        const vulnerabilitiesRequests = ['Critical', 'High'];

        const vulnerabilitiesResponsesItems = (
          await Promise.all(
            vulnerabilitiesRequests.map(async (vulnerabilitiesLevel) => {
              try {
                log(
                  'reporting:extendedInformation',
                  `Fetching top ${vulnerabilitiesLevel} packages`,
                  'debug'
                );

                return await VulnerabilityRequest.topPackages(
                  context,
                  from,
                  to,
                  vulnerabilitiesLevel,
                  filters,
                  pattern
                );
              } catch (error) {
                log('reporting:extendedInformation', error.message || error);
              }
            })
          )
        )
          .filter((vulnerabilitiesResponse) => vulnerabilitiesResponse)
          .flat();

        if (vulnerabilitiesResponsesItems && vulnerabilitiesResponsesItems.length) {
          printer.addSimpleTable({
            title: { text: 'Vulnerable packages found (last 24 hours)', style: 'h2' },
            columns: [
              { id: 'package', label: 'Package' },
              { id: 'severity', label: 'Severity' },
            ],
            items: vulnerabilitiesResponsesItems,
          });
        }
      }

      if (section === 'agents' && tab === 'vuls') {
        const topCriticalPackages = await VulnerabilityRequest.topPackagesWithCVE(
          context,
          from,
          to,
          'Critical',
          filters,
          pattern
        );
        if (topCriticalPackages && topCriticalPackages.length) {
          printer.addContentWithNewLine({ text: 'Critical severity', style: 'h2' });
          printer.addContentWithNewLine({
            text:
              'These vulnerabilties are critical, please review your agent. Click on each link to read more about each found vulnerability.',
            style: 'standard',
          });
          const customul = [];
          for (const critical of topCriticalPackages) {
            customul.push({ text: critical.package, style: 'standard' });
            customul.push({
              ul: critical.references.map((item) => ({
                text: item.substring(0, 80) + '...',
                link: item,
                color: '#1EA5C8',
              })),
            });
          }
          printer.addContentWithNewLine({ ul: customul });
        }

        const topHighPackages = await VulnerabilityRequest.topPackagesWithCVE(
          context,
          from,
          to,
          'High',
          filters,
          pattern
        );
        if (topHighPackages && topHighPackages.length) {
          printer.addContentWithNewLine({ text: 'High severity', style: 'h2' });
          printer.addContentWithNewLine({
            text: 'Click on each link to read more about each found vulnerability.',
            style: 'standard',
          });
          const customul = [];
          for (const critical of topHighPackages) {
            customul.push({ text: critical.package, style: 'standard' });
            customul.push({
              ul: critical.references.map((item) => ({
                text: item,
                color: '#1EA5C8',
              })),
            });
          }
          customul && customul.length && printer.addContent({ ul: customul });
          printer.addNewLine();
        }
      }

      return false;
    } catch (error) {
      log('reporting:extendedInformation', error.message || error);
      return Promise.reject(error);
    }
  }

  private getConfigRows(data, labels) {
    log('reporting:getConfigRows', `Building configuration rows`, 'info');
    const result = [];
    for (let prop in data || []) {
      if (Array.isArray(data[prop])) {
        data[prop].forEach((x, idx) => {
          if (typeof x === 'object') data[prop][idx] = JSON.stringify(x);
        });
      }
      result.push([(labels || {})[prop] || KeyEquivalence[prop] || prop, data[prop] || '-']);
    }
    return result;
  }

  private getConfigTables(data, section, tab, array = []) {
    log('reporting:getConfigTables', `Building configuration tables`, 'info');
    let plainData = {};
    const nestedData = [];
    const tableData = [];

    if (data.length === 1 && Array.isArray(data)) {
      tableData[section.config[tab].configuration] = data;
    } else {
      for (let key in data) {
        if (
          (typeof data[key] !== 'object' && !Array.isArray(data[key])) ||
          (Array.isArray(data[key]) && typeof data[key][0] !== 'object')
        ) {
          plainData[key] =
            Array.isArray(data[key]) && typeof data[key][0] !== 'object'
              ? data[key].map((x) => {
                  return typeof x === 'object' ? JSON.stringify(x) : x + '\n';
                })
              : data[key];
        } else if (Array.isArray(data[key]) && typeof data[key][0] === 'object') {
          tableData[key] = data[key];
        } else {
          if (section.isGroupConfig && ['pack', 'content'].includes(key)) {
            tableData[key] = [data[key]];
          } else {
            nestedData.push(data[key]);
          }
        }
      }
    }
    array.push({
      title: (section.options || {}).hideHeader
        ? ''
        : (section.tabs || [])[tab] ||
          (section.isGroupConfig ? ((section.labels || [])[0] || [])[tab] : ''),
      columns: ['', ''],
      type: 'config',
      rows: this.getConfigRows(plainData, (section.labels || [])[0]),
    });
    for (let key in tableData) {
      const columns = Object.keys(tableData[key][0]);
      columns.forEach((col, i) => {
        columns[i] = col[0].toUpperCase() + col.slice(1);
      });

      const rows = tableData[key].map((x) => {
        let row = [];
        for (let key in x) {
          row.push(
            typeof x[key] !== 'object'
              ? x[key]
              : Array.isArray(x[key])
              ? x[key].map((x) => {
                  return x + '\n';
                })
              : JSON.stringify(x[key])
          );
        }
        while (row.length < columns.length) {
          row.push('-');
        }
        return row;
      });
      array.push({
        title: ((section.labels || [])[0] || [])[key] || '',
        type: 'table',
        columns,
        rows,
      });
    }
    nestedData.forEach(nest => {
      this.getConfigTables(nest, section, tab + 1, array);
    });
    return array;
  }

  /**
   * Create a report for the modules
   * @param {Object} context
   * @param {Object} request
   * @param {Object} response
   * @returns {*} reports list or ErrorResponse
   */
  async createReportsModules(
    context: RequestHandlerContext,
    request: KibanaRequest,
    response: KibanaResponseFactory
  ) {
    try {
      log('reporting:createReportsModules', `Report started`, 'info');
      const {
        array,
        agents,
        browserTimezone,
        searchBar,
        filters,
        time,
        tables,
        name,
        section,
      } = request.body;
      const { moduleID } = request.params;
      const { id: apiId, pattern: indexPattern } = request.headers;
      const { from, to } = time || {};
      // Init
      const printer = new ReportPrinter();
      const { username: userID } = await context.wazuh.security.getCurrentUser(request, context);
      createDataDirectoryIfNotExists();
      createDirectoryIfNotExists(WAZUH_DATA_DOWNLOADS_DIRECTORY_PATH);
      createDirectoryIfNotExists(WAZUH_DATA_DOWNLOADS_REPORTS_DIRECTORY_PATH);
      createDirectoryIfNotExists(path.join(WAZUH_DATA_DOWNLOADS_REPORTS_DIRECTORY_PATH, userID));

      await this.renderHeader(context, printer, section, moduleID, agents, apiId);

      const [sanitizedFilters, agentsFilter] = filters
        ? this.sanitizeKibanaFilters(filters, searchBar)
        : [false, false];

      if (time && sanitizedFilters) {
        printer.addTimeRangeAndFilters(from, to, sanitizedFilters, browserTimezone);
      }

      if (time) {
        await this.extendedInformation(
          context,
          printer,
          section,
          moduleID,
          apiId,
          new Date(from).getTime(),
          new Date(to).getTime(),
          sanitizedFilters,
          indexPattern,
          agents
        );
      }

      printer.addVisualizations(array, agents, moduleID);

      if (tables) {
        printer.addTables(tables);
      }

      //add authorized agents
      if (agentsFilter) {
        printer.addAgentsFilters(agentsFilter);
      }

      await printer.print(path.join(WAZUH_DATA_DOWNLOADS_REPORTS_DIRECTORY_PATH, userID, name));

      return response.ok({
        body: {
          success: true,
          message: `Report ${name} was created`,
        },
      });
    } catch (error) {
      return ErrorResponse(error.message || error, 5029, 500, response);
    }
  }

  /**
   * Create a report for the groups
   * @param {Object} context
   * @param {Object} request
   * @param {Object} response
   * @returns {*} reports list or ErrorResponse
   */
  async createReportsGroups(
    context: RequestHandlerContext,
    request: KibanaRequest,
    response: KibanaResponseFactory
  ) {
    try {
      log('reporting:createReportsGroups', `Report started`, 'info');
      const { browserTimezone, searchBar, filters, time, name, components } = request.body;
      const { groupID } = request.params;
      const { id: apiId, pattern: indexPattern } = request.headers;
      const { from, to } = time || {};
      // Init
      const printer = new ReportPrinter();

      const { username: userID } = await context.wazuh.security.getCurrentUser(request, context);
      createDataDirectoryIfNotExists();
      createDirectoryIfNotExists(WAZUH_DATA_DOWNLOADS_DIRECTORY_PATH);
      createDirectoryIfNotExists(WAZUH_DATA_DOWNLOADS_REPORTS_DIRECTORY_PATH);
      createDirectoryIfNotExists(path.join(WAZUH_DATA_DOWNLOADS_REPORTS_DIRECTORY_PATH, userID));

      let tables = [];
      const equivalences = {
        localfile: 'Local files',
        osquery: 'Osquery',
        command: 'Command',
        syscheck: 'Syscheck',
        'open-scap': 'OpenSCAP',
        'cis-cat': 'CIS-CAT',
        syscollector: 'Syscollector',
        rootcheck: 'Rootcheck',
        labels: 'Labels',
        sca: 'Security configuration assessment',
      };
      printer.addContent({
        text: `Group ${groupID} configuration`,
        style: 'h1',
      });

      if (components['0']) {
        let configuration = {};
        try {
          const configurationResponse = await context.wazuh.api.client.asCurrentUser.request(
            'GET',
            `/groups/${groupID}/configuration`,
            {},
            { apiHostID: apiId }
          );
          configuration = configurationResponse.data.data;
        } catch (error) {
          log('reporting:createReportsGroups', error.message || error, 'debug');
        }

        if (
          configuration.affected_items.length > 0 &&
          Object.keys(configuration.affected_items[0].config).length
        ) {
          printer.addContent({
            text: 'Configurations',
            style: { fontSize: 14, color: '#000' },
            margin: [0, 10, 0, 15],
          });
          const section = {
            labels: [],
            isGroupConfig: true,
          };
          for (let config of configuration.affected_items) {
            let filterTitle = '';
            let index = 0;
            for (let filter of Object.keys(config.filters)) {
              filterTitle = filterTitle.concat(`${filter}: ${config.filters[filter]}`);
              if (index < Object.keys(config.filters).length - 1) {
                filterTitle = filterTitle.concat(' | ');
              }
              index++;
            }
            printer.addContent({
              text: filterTitle,
              style: 'h4',
              margin: [0, 0, 0, 10],
            });
            let idx = 0;
            section.tabs = [];
            for (let _d of Object.keys(config.config)) {
              for (let c of AgentConfiguration.configurations) {
                for (let s of c.sections) {
                  section.opts = s.opts || {};
                  for (let cn of s.config || []) {
                    if (cn.configuration === _d) {
                      section.labels = s.labels || [[]];
                    }
                  }
                  for (let wo of s.wodle || []) {
                    if (wo.name === _d) {
                      section.labels = s.labels || [[]];
                    }
                  }
                }
              }
              section.labels[0]['pack'] = 'Packs';
              section.labels[0]['content'] = 'Evaluations';
              section.labels[0]['7'] = 'Scan listening netwotk ports';
              section.tabs.push(equivalences[_d]);

              if (Array.isArray(config.config[_d])) {
                /* LOG COLLECTOR */
                if (_d === 'localfile') {
                  let groups = [];
                  config.config[_d].forEach((obj) => {
                    if (!groups[obj.logformat]) {
                      groups[obj.logformat] = [];
                    }
                    groups[obj.logformat].push(obj);
                  });
                  Object.keys(groups).forEach((group) => {
                    let saveidx = 0;
                    groups[group].forEach((x, i) => {
                      if (Object.keys(x).length > Object.keys(groups[group][saveidx]).length) {
                        saveidx = i;
                      }
                    });
                    const columns = Object.keys(groups[group][saveidx]);
                    const rows = groups[group].map((x) => {
                      let row = [];
                      columns.forEach((key) => {
                        row.push(
                          typeof x[key] !== 'object'
                            ? x[key]
                            : Array.isArray(x[key])
                            ? x[key].map((x) => {
                                return x + '\n';
                              })
                            : JSON.stringify(x[key])
                        );
                      });
                      return row;
                    });
                    columns.forEach((col, i) => {
                      columns[i] = col[0].toUpperCase() + col.slice(1);
                    });
                    tables.push({
                      title: 'Local files',
                      type: 'table',
                      columns,
                      rows,
                    });
                  });
                } else if (_d === 'labels') {
                  const obj = config.config[_d][0].label;
                  const columns = Object.keys(obj[0]);
                  if (!columns.includes('hidden')) {
                    columns.push('hidden');
                  }
                  const rows = obj.map((x) => {
                    let row = [];
                    columns.forEach((key) => {
                      row.push(x[key]);
                    });
                    return row;
                  });
                  columns.forEach((col, i) => {
                    columns[i] = col[0].toUpperCase() + col.slice(1);
                  });
                  tables.push({
                    title: 'Labels',
                    type: 'table',
                    columns,
                    rows,
                  });
                } else {
                  for (let _d2 of config.config[_d]) {
                    tables.push(...this.getConfigTables(_d2, section, idx));
                  }
                }
              } else {
                /*INTEGRITY MONITORING MONITORED DIRECTORIES */
                if (config.config[_d].directories) {
                  const directories = config.config[_d].directories;
                  delete config.config[_d].directories;
                  tables.push(...this.getConfigTables(config.config[_d], section, idx));
                  let diffOpts = [];
                  Object.keys(section.opts).forEach((x) => {
                    diffOpts.push(x);
                  });
                  const columns = [
                    '',
                    ...diffOpts.filter((x) => x !== 'check_all' && x !== 'check_sum'),
                  ];
                  let rows = [];
                  directories.forEach((x) => {
                    let row = [];
                    row.push(x.path);
                    columns.forEach((y) => {
                      if (y !== '') {
                        y = y !== 'check_whodata' ? y : 'whodata';
                        row.push(x[y] ? x[y] : 'no');
                      }
                    });
                    row.push(x.recursion_level);
                    rows.push(row);
                  });
                  columns.forEach((x, idx) => {
                    columns[idx] = section.opts[x];
                  });
                  columns.push('RL');
                  tables.push({
                    title: 'Monitored directories',
                    type: 'table',
                    columns,
                    rows,
                  });
                } else {
                  tables.push(...this.getConfigTables(config.config[_d], section, idx));
                }
              }
              for (const table of tables) {
                printer.addConfigTables([table]);
              }
              idx++;
              tables = [];
            }
            tables = [];
          }
        } else {
          printer.addContent({
            text: 'A configuration for this group has not yet been set up.',
            style: { fontSize: 12, color: '#000' },
            margin: [0, 10, 0, 15],
          });
        }
      }
      if (components['1']) {
        let agentsInGroup = [];
        try {
          const agentsInGroupResponse = await context.wazuh.api.client.asCurrentUser.request(
            'GET',
            `/groups/${groupID}/agents`,
            {},
            { apiHostID: apiId }
          );
          agentsInGroup = agentsInGroupResponse.data.data.affected_items;
        } catch (error) {
          log('reporting:report', error.message || error, 'debug');
        }
        await this.renderHeader(
          context,
          printer,
          'groupConfig',
          groupID,
          (agentsInGroup || []).map((x) => x.id),
          apiId
        );
      }

      await printer.print(path.join(WAZUH_DATA_DOWNLOADS_REPORTS_DIRECTORY_PATH, userID, name));

      return response.ok({
        body: {
          success: true,
          message: `Report ${name} was created`,
        },
      });
    } catch (error) {
      log('reporting:createReportsGroups', error.message || error);
      return ErrorResponse(error.message || error, 5029, 500, response);
    }
  }

  /**
   * Create a report for the agents
   * @param {Object} context
   * @param {Object} request
   * @param {Object} response
   * @returns {*} reports list or ErrorResponse
   */
  async createReportsAgents(
    context: RequestHandlerContext,
    request: KibanaRequest,
    response: KibanaResponseFactory
  ) {
    try {
      log('reporting:createReportsAgents', `Report started`, 'info');
      const { browserTimezone, searchBar, filters, time, name, components } = request.body;
      const { agentID } = request.params;
      const { id: apiId } = request.headers;
      const { from, to } = time || {};

      const printer = new ReportPrinter();

      const { username: userID } = await context.wazuh.security.getCurrentUser(request, context);
      createDataDirectoryIfNotExists();
      createDirectoryIfNotExists(WAZUH_DATA_DOWNLOADS_DIRECTORY_PATH);
      createDirectoryIfNotExists(WAZUH_DATA_DOWNLOADS_REPORTS_DIRECTORY_PATH);
      createDirectoryIfNotExists(path.join(WAZUH_DATA_DOWNLOADS_REPORTS_DIRECTORY_PATH, userID));

      let wmodulesResponse = {};
      let tables = [];
      try {
        wmodulesResponse = await context.wazuh.api.client.asCurrentUser.request(
          'GET',
          `/agents/${agentID}/config/wmodules/wmodules`,
          {},
          { apiHostID: apiId }
        );
      } catch (error) {
        log('reporting:report', error.message || error, 'debug');
      }

      await this.renderHeader(context, printer, 'agentConfig', 'agentConfig', agentID, apiId);

      let idxComponent = 0;
      for (let config of AgentConfiguration.configurations) {
        let titleOfSection = false;
        log(
          'reporting:createReportsAgents',
          `Iterate over ${config.sections.length} configuration sections`,
          'debug'
        );
        for (let section of config.sections) {
          let titleOfSubsection = false;
          if (
            components[idxComponent] &&
            (section.config || section.wodle)
          ) {
            let idx = 0;
            const configs = (section.config || []).concat(section.wodle || []);
            log(
              'reporting:createReportsAgents',
              `Iterate over ${configs.length} configuration blocks`,
              'debug'
            );
            for (let conf of configs) {
              let agentConfigResponse = {};
              try {
                if (!conf['name']) {
                  agentConfigResponse = await context.wazuh.api.client.asCurrentUser.request(
                    'GET',
                    `/agents/${agentID}/config/${conf.component}/${conf.configuration}`,
                    {},
                    { apiHostID: apiId }
                  );
                } else {
                  for (let wodle of wmodulesResponse.data.data['wmodules']) {
                    if (Object.keys(wodle)[0] === conf['name']) {
                      agentConfigResponse.data = {
                        data: wodle,
                      };
                    }
                  }
                }

                const agentConfig =
                  agentConfigResponse && agentConfigResponse.data && agentConfigResponse.data.data;
                if (!titleOfSection) {
                  printer.addContent({
                    text: config.title,
                    style: 'h1',
                    margin: [0, 0, 0, 15],
                  });
                  titleOfSection = true;
                }
                if (!titleOfSubsection) {
                  printer.addContent({
                    text: section.subtitle,
                    style: 'h4',
                  });
                  printer.addContent({
                    text: section.desc,
                    style: { fontSize: 12, color: '#000' },
                    margin: [0, 0, 0, 10],
                  });
                  titleOfSubsection = true;
                }
                if (agentConfig) {
                  for (let agentConfigKey of Object.keys(agentConfig)) {
                    if (Array.isArray(agentConfig[agentConfigKey])) {
                      /* LOG COLLECTOR */
                      if (conf.filterBy) {
                        let groups = [];
                        agentConfig[agentConfigKey].forEach((obj) => {
                          if (!groups[obj.logformat]) {
                            groups[obj.logformat] = [];
                          }
                          groups[obj.logformat].push(obj);
                        });
                        Object.keys(groups).forEach((group) => {
                          let saveidx = 0;
                          groups[group].forEach((x, i) => {
                            if (
                              Object.keys(x).length > Object.keys(groups[group][saveidx]).length
                            ) {
                              saveidx = i;
                            }
                          });
                          const columns = Object.keys(groups[group][saveidx]);
                          const rows = groups[group].map((x) => {
                            let row = [];
                            columns.forEach((key) => {
                              row.push(
                                typeof x[key] !== 'object'
                                  ? x[key]
                                  : Array.isArray(x[key])
                                  ? x[key].map((x) => {
                                      return x + '\n';
                                    })
                                  : JSON.stringify(x[key])
                              );
                            });
                            return row;
                          });
                          columns.forEach((col, i) => {
                            columns[i] = col[0].toUpperCase() + col.slice(1);
                          });
                          tables.push({
                            title: section.labels[0][group],
                            type: 'table',
                            columns,
                            rows,
                          });
                        });
                      } else if (agentConfigKey.configuration !== 'socket') {
                        tables.push(
                          ...this.getConfigTables(agentConfig[agentConfigKey], section, idx)
                        );
                      } else {
                        for (let _d2 of agentConfig[agentConfigKey]) {
                          tables.push(...this.getConfigTables(_d2, section, idx));
                        }
                      }
                    } else {
                      /*INTEGRITY MONITORING MONITORED DIRECTORIES */
                      if (conf.matrix) {
                        const {directories,diff,synchronization,file_limit,...rest} = agentConfig[agentConfigKey];
                        tables.push(
                          ...this.getConfigTables(rest, section, idx),
                          ...(diff && diff.disk_quota ? this.getConfigTables(diff.disk_quota, {tabs:['Disk quota']}, 0 ): []),
                          ...(diff && diff.file_size ? this.getConfigTables(diff.file_size, {tabs:['File size']}, 0 ): []),
                          ...(synchronization ? this.getConfigTables(synchronization, {tabs:['Synchronization']}, 0 ): []),
                          ...(file_limit ? this.getConfigTables(file_limit, {tabs:['File limit']}, 0 ): []),
                        );
                        let diffOpts = [];
                        Object.keys(section.opts).forEach((x) => {
                          diffOpts.push(x);
                        });
                        const columns = [
                          '',
                          ...diffOpts.filter((x) => x !== 'check_all' && x !== 'check_sum'),
                        ];
                        let rows = [];
                        directories.forEach((x) => {
                          let row = [];
                          row.push(x.dir);
                          columns.forEach((y) => {
                            if (y !== '') {
                              row.push(x.opts.indexOf(y) > -1 ? 'yes' : 'no');
                            }
                          });
                          row.push(x.recursion_level);
                          rows.push(row);
                        });
                        columns.forEach((x, idx) => {
                          columns[idx] = section.opts[x];
                        });
                        columns.push('RL');
                        tables.push({
                          title: 'Monitored directories',
                          type: 'table',
                          columns,
                          rows,
                        });
                      } else {
                        tables.push(
                          ...this.getConfigTables(agentConfig[agentConfigKey], section, idx)
                        );
                      }
                    }
                  }
                } else {
                  // Print no configured module and link to the documentation
                  printer.addContent({
                    text: [
                      'This module is not configured. Please take a look on how to configure it in ',
                      {
                        text: `${section.subtitle.toLowerCase()} configuration.`,
                        link: section.docuLink,
                        style: { fontSize: 12, color: '#1a0dab' },
                      },
                    ],
                    margin: [0, 0, 0, 20],
                  });
                }
              } catch (error) {
                log('reporting:report', error.message || error, 'debug');
              }
              idx++;
            }
            for (const table of tables) {
              printer.addConfigTables([table]);
            }
          }
          idxComponent++;
          tables = [];
        }
      }

      await printer.print(path.join(WAZUH_DATA_DOWNLOADS_REPORTS_DIRECTORY_PATH, userID, name));

      return response.ok({
        body: {
          success: true,
          message: `Report ${name} was created`,
        },
      });
    } catch (error) {
      log('reporting:createReportsAgents', error.message || error);
      return ErrorResponse(error.message || error, 5029, 500, response);
    }
  }

  /**
   * Create a report for the agents
   * @param {Object} context
   * @param {Object} request
   * @param {Object} response
   * @returns {*} reports list or ErrorResponse
   */
  async createReportsAgentsInventory(
    context: RequestHandlerContext,
    request: KibanaRequest,
    response: KibanaResponseFactory
  ) {
    try {
      log('reporting:createReportsAgentsInventory', `Report started`, 'info');
      const { browserTimezone, searchBar, filters, time, name } = request.body;
      const { agentID } = request.params;
      const { id: apiId, pattern: indexPattern } = request.headers;
      const { from, to } = time || {};
      // Init
      const printer = new ReportPrinter();

      const { username: userID } = await context.wazuh.security.getCurrentUser(request, context);
      createDataDirectoryIfNotExists();
      createDirectoryIfNotExists(WAZUH_DATA_DOWNLOADS_DIRECTORY_PATH);
      createDirectoryIfNotExists(WAZUH_DATA_DOWNLOADS_REPORTS_DIRECTORY_PATH);
      createDirectoryIfNotExists(path.join(WAZUH_DATA_DOWNLOADS_REPORTS_DIRECTORY_PATH, userID));

      log('reporting:createReportsAgentsInventory', `Syscollector report`, 'debug');
      const sanitizedFilters = filters ? this.sanitizeKibanaFilters(filters, searchBar) : false;

      // Get the agent OS
      let agentOs = '';
      try {
        const agentResponse = await context.wazuh.api.client.asCurrentUser.request(
          'GET',
          '/agents',
          { params: { q: `id=${agentID}` } },
          { apiHostID: apiId }
        );
        agentOs = agentResponse.data.data.affected_items[0].os.platform;
      } catch (error) {
        log('reporting:createReportsAgentsInventory', error.message || error, 'debug');
      }

      // Add title
      printer.addContentWithNewLine({
        text: 'Inventory data report',
        style: 'h1',
      });

      // Add table with the agent info
      await this.buildAgentsTable(context, printer, [agentID], apiId);

      // Get syscollector packages and processes
      const agentRequestsInventory = [
        {
          endpoint: `/syscollector/${agentID}/packages`,
          loggerMessage: `Fetching packages for agent ${agentID}`,
          table: {
            title: 'Packages',
            columns:
              agentOs === 'windows'
                ? [
                    { id: 'name', label: 'Name' },
                    { id: 'architecture', label: 'Architecture' },
                    { id: 'version', label: 'Version' },
                    { id: 'vendor', label: 'Vendor' },
                  ]
                : [
                    { id: 'name', label: 'Name' },
                    { id: 'architecture', label: 'Architecture' },
                    { id: 'version', label: 'Version' },
                    { id: 'vendor', label: 'Vendor' },
                    { id: 'description', label: 'Description' },
                  ],
          },
        },
        {
          endpoint: `/syscollector/${agentID}/processes`,
          loggerMessage: `Fetching processes for agent ${agentID}`,
          table: {
            title: 'Processes',
            columns:
              agentOs === 'windows'
                ? [
                    { id: 'name', label: 'Name' },
                    { id: 'cmd', label: 'CMD' },
                    { id: 'priority', label: 'Priority' },
                    { id: 'nlwp', label: 'NLWP' },
                  ]
                : [
                    { id: 'name', label: 'Name' },
                    { id: 'euser', label: 'Effective user' },
                    { id: 'nice', label: 'Priority' },
                    { id: 'state', label: 'State' },
                  ],
          },
          mapResponseItems: (item) =>
            agentOs === 'windows' ? item : { ...item, state: ProcessEquivalence[item.state] },
        },
        {
          endpoint: `/syscollector/${agentID}/ports`,
          loggerMessage: `Fetching ports for agent ${agentID}`,
          table: {
            title: 'Network ports',
            columns:
              agentOs === 'windows'
                ? [
                    { id: 'local_ip', label: 'Local IP' },
                    { id: 'local_port', label: 'Local port' },
                    { id: 'process', label: 'Process' },
                    { id: 'state', label: 'State' },
                    { id: 'protocol', label: 'Protocol' },
                  ]
                : [
                    { id: 'local_ip', label: 'Local IP' },
                    { id: 'local_port', label: 'Local port' },
                    { id: 'state', label: 'State' },
                    { id: 'protocol', label: 'Protocol' },
                  ],
          },
          mapResponseItems: (item) => ({
            ...item,
            local_ip: item.local.ip,
            local_port: item.local.port,
          }),
        },
        {
          endpoint: `/syscollector/${agentID}/netiface`,
          loggerMessage: `Fetching netiface for agent ${agentID}`,
          table: {
            title: 'Network interfaces',
            columns: [
              { id: 'name', label: 'Name' },
              { id: 'mac', label: 'Mac' },
              { id: 'state', label: 'State' },
              { id: 'mtu', label: 'MTU' },
              { id: 'type', label: 'Type' },
            ],
          },
        },
        {
          endpoint: `/syscollector/${agentID}/netaddr`,
          loggerMessage: `Fetching netaddr for agent ${agentID}`,
          table: {
            title: 'Network settings',
            columns: [
              { id: 'iface', label: 'Interface' },
              { id: 'address', label: 'address' },
              { id: 'netmask', label: 'Netmask' },
              { id: 'proto', label: 'Protocol' },
              { id: 'broadcast', label: 'Broadcast' },
            ],
          },
        },
      ];

      agentOs === 'windows' &&
        agentRequestsInventory.push({
          endpoint: `/syscollector/${agentID}/hotfixes`,
          loggerMessage: `Fetching hotfixes for agent ${agentID}`,
          table: {
            title: 'Windows updates',
            columns: [{ id: 'hotfix', label: 'Update code' }],
          },
        });

      const requestInventory = async (agentRequestInventory) => {
        try {
          log(
            'reporting:createReportsAgentsInventory',
            agentRequestInventory.loggerMessage,
            'debug'
          );

          const inventoryResponse = await context.wazuh.api.client.asCurrentUser.request(
            'GET',
            agentRequestInventory.endpoint,
            {},
            { apiHostID: apiId }
          );

          const inventory =
            inventoryResponse &&
            inventoryResponse.data &&
            inventoryResponse.data.data &&
            inventoryResponse.data.data.affected_items;
          if (inventory) {
            return {
              ...agentRequestInventory.table,
              items: agentRequestInventory.mapResponseItems
                ? inventory.map(agentRequestInventory.mapResponseItems)
                : inventory,
            };
          }
        } catch (error) {
          log('reporting:createReportsAgentsInventory', error.message || error, 'debug');
        }
      };

      if (time) {
        await this.extendedInformation(
          context,
          printer,
          'agents',
          'syscollector',
          apiId,
          from,
          to,
          sanitizedFilters + ' AND rule.groups: "vulnerability-detector"',
          indexPattern,
          agentID
        );
      }

      // Add inventory tables
      (await Promise.all(agentRequestsInventory.map(requestInventory)))
        .filter((table) => table)
        .forEach((table) => printer.addSimpleTable(table));

      // Print the document
      await printer.print(path.join(WAZUH_DATA_DOWNLOADS_REPORTS_DIRECTORY_PATH, userID, name));

      return response.ok({
        body: {
          success: true,
          message: `Report ${name} was created`,
        },
      });
    } catch (error) {
      log('reporting:createReportsAgents', error.message || error);
      return ErrorResponse(error.message || error, 5029, 500, response);
    }
  }

  /**
   * Fetch the reports list
   * @param {Object} context
   * @param {Object} request
   * @param {Object} response
   * @returns {Array<Object>} reports list or ErrorResponse
   */
  async getReports(
    context: RequestHandlerContext,
    request: KibanaRequest,
    response: KibanaResponseFactory
  ) {
    try {
      log('reporting:getReports', `Fetching created reports`, 'info');
      const { username: userID } = await context.wazuh.security.getCurrentUser(request, context);
      createDataDirectoryIfNotExists();
      createDirectoryIfNotExists(WAZUH_DATA_DOWNLOADS_DIRECTORY_PATH);
      createDirectoryIfNotExists(WAZUH_DATA_DOWNLOADS_REPORTS_DIRECTORY_PATH);
      const userReportsDirectory = path.join(WAZUH_DATA_DOWNLOADS_REPORTS_DIRECTORY_PATH, userID);
      createDirectoryIfNotExists(userReportsDirectory);
      log('reporting:getReports', `Directory: ${userReportsDirectory}`, 'debug');

      const sortReportsByDate = (a, b) => (a.date < b.date ? 1 : a.date > b.date ? -1 : 0);

      const reports = fs.readdirSync(userReportsDirectory).map((file) => {
        const stats = fs.statSync(userReportsDirectory + '/' + file);
        // Get the file creation time (bithtime). It returns the first value that is a truthy value of next file stats: birthtime, mtime, ctime and atime.
        // This solves some OSs can have the bithtimeMs equal to 0 and returns the date like 1970-01-01
        const birthTimeField = ['birthtime', 'mtime', 'ctime', 'atime'].find(
          (time) => stats[`${time}Ms`]
        );
        return {
          name: file,
          size: stats.size,
          date: stats[birthTimeField],
        };
      });
      log('reporting:getReports', `Using TimSort for sorting ${reports.length} items`, 'debug');
      TimSort.sort(reports, sortReportsByDate);
      log('reporting:getReports', `Total reports: ${reports.length}`, 'debug');
      return response.ok({
        body: { reports },
      });
    } catch (error) {
      log('reporting:getReports', error.message || error);
      return ErrorResponse(error.message || error, 5031, 500, response);
    }
  }

  /**
   * Fetch specific report
   * @param {Object} context
   * @param {Object} request
   * @param {Object} response
   * @returns {Object} report or ErrorResponse
   */
  async getReportByName(
    context: RequestHandlerContext,
    request: KibanaRequest,
    response: KibanaResponseFactory
  ) {
    try {
      log('reporting:getReportByName', `Getting ${request.params.name} report`, 'debug');
      const { username: userID } = await context.wazuh.security.getCurrentUser(request, context);
      const reportFileBuffer = fs.readFileSync(
        path.join(WAZUH_DATA_DOWNLOADS_REPORTS_DIRECTORY_PATH, userID, request.params.name)
      );
      return response.ok({
        headers: { 'Content-Type': 'application/pdf' },
        body: reportFileBuffer,
      });
    } catch (error) {
      log('reporting:getReportByName', error.message || error);
      return ErrorResponse(error.message || error, 5030, 500, response);
    }
  }

  /**
   * Delete specific report
   * @param {Object} context
   * @param {Object} request
   * @param {Object} response
   * @returns {Object} status obj or ErrorResponse
   */
  async deleteReportByName(
    context: RequestHandlerContext,
    request: KibanaRequest,
    response: KibanaResponseFactory
  ) {
    try {
      log('reporting:deleteReportByName', `Deleting ${request.params.name} report`, 'debug');
      const { username: userID } = await context.wazuh.security.getCurrentUser(request, context);
      fs.unlinkSync(
        path.join(WAZUH_DATA_DOWNLOADS_REPORTS_DIRECTORY_PATH, userID, request.params.name)
      );
      log('reporting:deleteReportByName', `${request.params.name} report was deleted`, 'info');
      return response.ok({
        body: { error: 0 },
      });
    } catch (error) {
      log('reporting:deleteReportByName', error.message || error);
      return ErrorResponse(error.message || error, 5032, 500, response);
    }
  }
}<|MERGE_RESOLUTION|>--- conflicted
+++ resolved
@@ -39,10 +39,6 @@
 } from '../../common/constants';
 import { createDirectoryIfNotExists, createDataDirectoryIfNotExists } from '../lib/filesystem';
 import moment from 'moment';
-<<<<<<< HEAD
-
-=======
->>>>>>> 64509faf
 
 export class WazuhReportingCtrl {
   constructor() {}
