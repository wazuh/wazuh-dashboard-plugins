/*
 * Wazuh app - Class for Wazuh-API functions
 * Copyright (C) 2015-2020 Wazuh, Inc.
 *
 * This program is free software; you can redistribute it and/or modify
 * it under the terms of the GNU General Public License as published by
 * the Free Software Foundation; either version 2 of the License, or
 * (at your option) any later version.
 *
 * Find more information about this on the LICENSE file.
 */

// Require some libraries
import { ErrorResponse } from './error-response';
import { getConfiguration } from '../lib/get-configuration';
import simpleTail from 'simple-tail';
import path from 'path';
import { UpdateConfigurationFile } from '../lib/update-configuration';
const updateConfigurationFile = new UpdateConfigurationFile();

export class WazuhUtilsCtrl {
  /**
   * Constructor
   */
  constructor() {}

  /**
   * Returns the wazuh.yml file parsed
   * @param {Object} req
   * @param {Object} reply
   * @returns {Object} Configuration File or ErrorResponse
   */
  getConfigurationFile(req, reply) {
    try {
      const configFile = getConfiguration();

      return {
        statusCode: 200,
        error: 0,
        data: configFile || {}
      };
    } catch (error) {
      return ErrorResponse(error.message || error, 3019, 500, reply);
    }
  }

  /**
   * Returns the wazuh.yml file in raw
   * @param {Object} req
   * @param {Object} reply
   * @returns {Object} Configuration File or ErrorResponse
   */
  async updateConfigurationFile(req, reply) {
    try {
      const result = updateConfigurationFile.updateConfiguration(req);
      return {
        statusCode: 200,
        error: 0,
<<<<<<< HEAD
        data: { needRestart: result.needRestart, needWait: result.needWait }
=======
        data: { needRestart: result.needRestart }
>>>>>>> 25a5c2f5
      };
    } catch (error) {
      return ErrorResponse(error.message || error, 3021, 500, reply);
    }
  }

  /**
   * Returns Wazuh app logs
   * @param {Object} req
   * @param {Object} reply
   * @returns {Array<String>} app logs or ErrorResponse
   */
  async getAppLogs(req, reply) {
    try {
      const lastLogs = await simpleTail(
        path.join(__dirname, '../../../../optimize/wazuh/logs/wazuhapp.log'),
        50
      );
      return lastLogs && Array.isArray(lastLogs)
        ? {
            error: 0,
            lastLogs: lastLogs.filter(
              item => typeof item === 'string' && item.length
            )
          }
        : { error: 0, lastLogs: [] };
    } catch (error) {
      return ErrorResponse(error.message || error, 3036, 500, reply);
    }
  }
}<|MERGE_RESOLUTION|>--- conflicted
+++ resolved
@@ -56,11 +56,7 @@
       return {
         statusCode: 200,
         error: 0,
-<<<<<<< HEAD
-        data: { needRestart: result.needRestart, needWait: result.needWait }
-=======
         data: { needRestart: result.needRestart }
->>>>>>> 25a5c2f5
       };
     } catch (error) {
       return ErrorResponse(error.message || error, 3021, 500, reply);
