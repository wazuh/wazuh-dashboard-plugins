--- conflicted
+++ resolved
@@ -238,13 +238,8 @@
             const filter = filters[i];
 
             str += i === len - 1 ?
-<<<<<<< HEAD
-                (filter.meta.negate ? 'NOT ' : '') + filter.meta.key + ': ' + filter.meta.value :
-                (filter.meta.negate ? 'NOT ' : '') + filter.meta.key + ': ' + filter.meta.value + ' AND ';
-=======
-                (filter.meta.negate ? 'NOT ' : '' ) + filter.meta.key + ': ' + filter.meta.value :
-                (filter.meta.negate ? 'NOT ' : '' ) + filter.meta.key + ': ' + filter.meta.value + ' AND ';
->>>>>>> 66b24c13
+                   (filter.meta.negate ? 'NOT ' : '' ) + filter.meta.key + ': ' + filter.meta.value :
+                   (filter.meta.negate ? 'NOT ' : '' ) + filter.meta.key + ': ' + filter.meta.value + ' AND ';
         }
 
         if (searchBar) {
