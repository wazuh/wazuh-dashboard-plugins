--- conflicted
+++ resolved
@@ -1173,24 +1173,12 @@
         if (lastScan && lastScan.data) {
           if (lastScan.data.start && lastScan.data.end) {
             this.dd.content.push({
-<<<<<<< HEAD
-              text: `Last policy monitoring scan was executed from ${
-                lastScan.data.start
-                } to ${lastScan.data.end}.`,
-=======
               text: `Last policy monitoring scan was executed from ${lastScan.data.start} to ${lastScan.data.end}.`,
->>>>>>> 0339b918
               style: 'standard'
             });
           } else if (lastScan.data.start) {
             this.dd.content.push({
-<<<<<<< HEAD
-              text: `Policy monitoring scan is currently in progress for this agent (started on ${
-                lastScan.data.start
-                }).`,
-=======
               text: `Policy monitoring scan is currently in progress for this agent (started on ${lastScan.data.start}).`,
->>>>>>> 0339b918
               style: 'standard'
             });
           } else {
@@ -1308,23 +1296,11 @@
         if (lastScan && lastScan.data) {
           if (lastScan.data.start && lastScan.data.end) {
             this.dd.content.push({
-<<<<<<< HEAD
-              text: `Last file integrity monitoring scan was executed from ${
-                lastScan.data.start
-                } to ${lastScan.data.end}.`
-            });
-          } else if (lastScan.data.start) {
-            this.dd.content.push({
-              text: `File integrity monitoring scan is currently in progress for this agent (started on ${
-                lastScan.data.start
-                }).`
-=======
               text: `Last file integrity monitoring scan was executed from ${lastScan.data.start} to ${lastScan.data.end}.`
             });
           } else if (lastScan.data.start) {
             this.dd.content.push({
               text: `File integrity monitoring scan is currently in progress for this agent (started on ${lastScan.data.start}).`
->>>>>>> 0339b918
             });
           } else {
             this.dd.content.push({
