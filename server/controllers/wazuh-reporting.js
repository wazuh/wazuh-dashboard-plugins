/*
 * Wazuh app - Class for Wazuh reporting controller
 * Copyright (C) 2015-2019 Wazuh, Inc.
 *
 * This program is free software; you can redistribute it and/or modify
 * it under the terms of the GNU General Public License as published by
 * the Free Software Foundation; either version 2 of the License, or
 * (at your option) any later version.
 *
 * Find more information about this on the LICENSE file.
 */
import path from 'path';
import fs from 'fs';
import { TabDescription as descriptions } from '../reporting/tab-description';
import * as TimSort from 'timsort';
import rawParser from '../reporting/raw-parser';
import PdfPrinter from 'pdfmake/src/printer';
import { ErrorResponse } from './error-response';
import { VulnerabilityRequest } from '../reporting/vulnerability-request';
import { OverviewRequest } from '../reporting/overview-request';
import { RootcheckRequest } from '../reporting/rootcheck-request';
import { PciRequest } from '../reporting/pci-request';
import { GdprRequest } from '../reporting/gdpr-request';
import { AuditRequest } from '../reporting/audit-request';
import { SyscheckRequest } from '../reporting/syscheck-request';
import PCI from '../integration-files/pci-requirements-pdfmake';
import GDPR from '../integration-files/gdpr-requirements-pdfmake';
import PdfTable from '../reporting/generic-table';
import { WazuhApiCtrl } from './wazuh-api';
import clockIconRaw from '../reporting/clock-icon-raw';
import filterIconRaw from '../reporting/filter-icon-raw';
import ProcessEquivalence from '../../util/process-state-equivalence';

import {
  AgentsVisualizations,
  OverviewVisualizations
} from '../integration-files/visualizations';

const REPORTING_PATH = '../../../../optimize/wazuh-reporting';

export class WazuhReportingCtrl {
  /**
   * Constructor
   * @param {*} server
   */
  constructor(server) {
    this.server = server;
    this.fonts = {
      Roboto: {
        normal: path.join(
          __dirname,
          '../../public/utils/opensans/OpenSans-Light.ttf'
        ),
        bold: path.join(
          __dirname,
          '../../public/utils/opensans/OpenSans-Bold.ttf'
        ),
        italics: path.join(
          __dirname,
          '../../public/utils/opensans/OpenSans-Italic.ttf'
        ),
        bolditalics: path.join(
          __dirname,
          '../../public/utils/opensans/OpenSans-BoldItalic.ttf'
        ),
        monslight: path.join(
          __dirname,
          '../../public/utils/opensans/Montserrat-Light.ttf'
        )
      }
    };

    this.vulnerabilityRequest = new VulnerabilityRequest(this.server);
    this.overviewRequest = new OverviewRequest(this.server);
    this.rootcheckRequest = new RootcheckRequest(this.server);
    this.pciRequest = new PciRequest(this.server);
    this.gdprRequest = new GdprRequest(this.server);
    this.auditRequest = new AuditRequest(this.server);
    this.syscheckRequest = new SyscheckRequest(this.server);

    this.printer = new PdfPrinter(this.fonts);

    this.dd = {
      styles: {
        h1: {
          fontSize: 22,
          monslight: true,
          color: '#1ea5c8'
        },
        h2: {
          fontSize: 18,
          monslight: true,
          color: '#1ea5c8'
        },
        h3: {
          fontSize: 16,
          monslight: true,
          color: '#1ea5c8'
        },
        h4: {
          fontSize: 14,
          monslight: true,
          color: '#1ea5c8'
        },
        standard: {
          color: '#333'
        },
        whiteColorFilters: {
          color: '#FFF',
          fontSize: 14
        },
        whiteColor: {
          color: '#FFF'
        }
      },
      pageMargins: [40, 80, 40, 80],
      header: {
        margin: [40, 20, 0, 0],
        columns: [
          {
            image: path.join(__dirname, '../../public/img/logo.png'),
            width: 190
          },
          {
            text: 'info@wazuh.com\nhttps://wazuh.com',
            alignment: 'right',
            margin: [0, 0, 40, 0],
            color: '#1EA5C8'
          }
        ]
      },
      content: [],
      footer(currentPage, pageCount) {
        return {
          columns: [
            {
              text: 'Copyright © 2019 Wazuh, Inc.',
              color: '#1EA5C8',
              margin: [40, 40, 0, 0]
            },
            {
              text: 'Page ' + currentPage.toString() + ' of ' + pageCount,
              alignment: 'right',
              margin: [0, 40, 40, 0],
              color: '#1EA5C8'
            }
          ]
        };
      },
      pageBreakBefore(currentNode, followingNodesOnPage) {
        if (currentNode.id && currentNode.id.includes('splitvis')) {
          return (
            followingNodesOnPage.length === 6 ||
            followingNodesOnPage.length === 7
          );
        }
        if (
          (currentNode.id && currentNode.id.includes('splitsinglevis')) ||
          (currentNode.id && currentNode.id.includes('singlevis'))
        ) {
          return followingNodesOnPage.length === 6;
        }

        return false;
      }
    };

    this.apiRequest = new WazuhApiCtrl(server);
  }

  /**
   * This performs the rendering of given tables
   * @param {Array<Object>} tables tables to render
   */
  renderTables(tables, isVis = true) {
    for (const table of tables) {
      let rowsparsed = [];
      if (isVis) {
        rowsparsed = rawParser(table.rawResponse, table.columns);
      } else {
        rowsparsed = table.rows;
      }
      if (Array.isArray(rowsparsed) && rowsparsed.length) {
        const rows =
          rowsparsed.length > 100 ? rowsparsed.slice(0, 99) : rowsparsed;
        this.dd.content.push({
          text: table.title,
          style: 'h3',
          pageBreak: 'before'
        });
        this.dd.content.push('\n');
        const full_body = [];
        const sortFunction = (a, b) =>
          parseInt(a[a.length - 1]) < parseInt(b[b.length - 1])
            ? 1
            : parseInt(a[a.length - 1]) > parseInt(b[b.length - 1])
              ? -1
              : 0;

        TimSort.sort(rows, sortFunction);

        const modifiedRows = [];
        for (const row of rows) {
          modifiedRows.push(
            row.map(cell => ({ text: cell, style: 'standard' }))
          );
        }

        const widths = Array(table.columns.length - 1).fill('auto');
        widths.push('*');

        full_body.push(
          table.columns.map(col => ({
            text: col,
            style: 'whiteColor',
            border: [0, 0, 0, 0]
          })),
          ...modifiedRows
        );
        this.dd.content.push({
          fontSize: 8,
          table: {
            headerRows: 1,
            widths,
            body: full_body
          },
          layout: {
            fillColor: i => (i === 0 ? '#78C8DE' : null),
            hLineColor: () => '#78C8DE',
            hLineWidth: () => 1,
            vLineWidth: () => 0
          }
        });
        this.dd.content.push('\n');
      }
    }
  }

  /**
   * Format Date to string YYYY-mm-ddTHH:mm:ss
   * @param {*} date JavaScript Date
   */
  formatDate(date) {
    const year = date.getFullYear();
    const month = date.getMonth() + 1;
    const day = date.getDate();
    const hours = date.getHours();
    const minutes = date.getMinutes();
    const seconds = date.getSeconds();
<<<<<<< HEAD
    const str = `${year}-${month < 10 ? '0' + month : month}-${day < 10 ? '0' + day : day}T${hours < 10 ? '0' + hours : hours}:${minutes < 10 ? '0' + minutes : minutes}:${seconds < 10 ? '0' + seconds : seconds}`;
=======
    const str = `${year}-${month < 10 ? '0' + month : month}-${
      day < 10 ? '0' + day : day
    }T${hours < 10 ? '0' + hours : hours}:${
      minutes < 10 ? '0' + minutes : minutes
    }:${seconds < 10 ? '0' + seconds : seconds}`;
>>>>>>> 03ebb905
    return str;
  }

  /**
   * This performs the rendering of given time range and filters
   * @param {Number} from Timestamp (ms) from
   * @param {Number} to Timestamp (ms) to
   * @param {String} filters E.g: cluster.name: wazuh AND rule.groups: vulnerability
   */
  renderTimeRangeAndFilters(from, to, filters, timeZone) {
<<<<<<< HEAD
    const fromDate = new Date(new Date(from).toLocaleString("en-US", { timeZone }));
    const toDate = new Date(new Date(to).toLocaleString("en-US", { timeZone }));
=======
    const fromDate = new Date(
      new Date(from).toLocaleString('en-US', { timeZone })
    );
    const toDate = new Date(new Date(to).toLocaleString('en-US', { timeZone }));
>>>>>>> 03ebb905
    const str = `${this.formatDate(fromDate)} to ${this.formatDate(toDate)}`;

    this.dd.content.push({
      fontSize: 8,
      table: {
        widths: ['*'],
        body: [
          [
            {
              columns: [
                {
                  image: clockIconRaw,
                  width: 10,
                  height: 10,
                  margin: [40, 4, 0, 0]
                },
                {
                  text: str,
                  margin: [43, 0, 0, 0],
                  style: 'whiteColorFilters'
                }
              ]
            }
          ],
          [
            {
              columns: [
                {
                  image: filterIconRaw,
                  width: 10,
                  height: 10,
                  margin: [40, 4, 0, 0]
                },
                {
                  text: filters,
                  margin: [43, 0, 0, 0],
                  style: 'whiteColorFilters'
                }
              ]
            }
          ]
        ]
      },
      margin: [-40, 0, -40, 0],
      layout: {
        fillColor: () => '#78C8DE',
        hLineWidth: () => 0,
        vLineWidth: () => 0
      }
    });

    this.dd.content.push({ text: '\n' });
  }

  /**
   * This do format to filters
   * @param {String} filters E.g: cluster.name: wazuh AND rule.groups: vulnerability
   * @param {String} searchBar search term
   */
  sanitizeFilters(filters, searchBar) {
    let str = '';

    const len = filters.length;
    for (let i = 0; i < len; i++) {
      const filter = filters[i];

      str +=
        i === len - 1
          ? (filter.meta.negate ? 'NOT ' : '') +
          filter.meta.key +
          ': ' +
          filter.meta.value
          : (filter.meta.negate ? 'NOT ' : '') +
          filter.meta.key +
          ': ' +
          filter.meta.value +
          ' AND ';
    }

    if (searchBar) {
      str += ' AND ' + searchBar;
    }

    return str;
  }

  /**
   * This performs the rendering of given header
   * @param {String} section section target
   * @param {Object} tab tab target
   * @param {Boolean} isAgents is agents section
   * @param {String} apiId ID of API
   */
  async renderHeader(section, tab, isAgents, apiId) {
    try {
      if (section && typeof section === 'string') {
        this.dd.content.push({
          text: descriptions[tab].title + ' report',
          style: 'h1'
        });
        this.dd.content.push('\n');
      }

      if (isAgents && typeof isAgents === 'string') {
        const agent = await this.apiRequest.makeGenericRequest(
          'GET',
          `/agents/${isAgents}`,
          {},
          apiId
        );
        if (
          typeof ((agent || {}).data || {}).status === 'string' &&
          ((agent || {}).data || {}).status !== 'Active'
        ) {
          this.dd.content.push({
            text: `Warning. Agent is ${agent.data.status.toLowerCase()}`,
            style: 'standard'
          });
          this.dd.content.push('\n');
        }
        await this.buildAgentsTable([isAgents], apiId);

        let dateAddStr = '';
        if (((agent || {}).data || {}).dateAdd) {
          dateAddStr = `Registration date: ${agent.data.dateAdd}.`;
        }

        let dateLastKeepAlive = '';
        if (((agent || {}).data || {}).lastKeepAlive) {
          dateLastKeepAlive += `Last keep alive: ${agent.data.lastKeepAlive}.`;
        }

        if (dateAddStr.length) {
          this.dd.content.push({ text: dateAddStr, style: 'standard' });
          this.dd.content.push('\n');
        }

        if (dateLastKeepAlive.length) {
          this.dd.content.push({ text: dateLastKeepAlive, style: 'standard' });
          this.dd.content.push('\n');
        }

        if (((agent || {}).data || {}).group) {
          this.dd.content.push({
            text: `Group: ${agent.data.group}`,
            style: 'standard'
          });
          this.dd.content.push('\n');
        }
      }

      if (descriptions[tab] && descriptions[tab].description) {
        this.dd.content.push({
          text: descriptions[tab].description,
          style: 'standard'
        });
        this.dd.content.push('\n');
      }

      return;
    } catch (error) {
      return Promise.reject(error);
    }
  }

  /**
   * This check if title is suitable
   * @param {Object} item item of the title
   * @param {Boolean} isAgents is agents section
   * @param {Object} tab tab target
   */
  checkTitle(item, isAgents, tab) {
    const title = isAgents
      ? AgentsVisualizations[tab].filter(v => v._id === item.id)
      : OverviewVisualizations[tab].filter(v => v._id === item.id);
    return title;
  }

  /**
   * This performs the rendering of given visualizations
   * @param {Array<Objecys>} array Array of visualizations
   * @param {Boolean} isAgents is agents section
   * @param {Object} tab tab target
   */
  renderVisualizations(array, isAgents, tab) {
    const single_vis = array.filter(item => item.width >= 600);
    const double_vis = array.filter(item => item.width < 600);

    for (const item of single_vis) {
      const title = this.checkTitle(item, isAgents, tab);
      this.dd.content.push({
        id: 'singlevis' + title[0]._source.title,
        text: title[0]._source.title,
        style: 'h3'
      });
      this.dd.content.push({ columns: [{ image: item.element, width: 500 }] });
      this.dd.content.push('\n');
    }

    let pair = [];

    for (const item of double_vis) {
      pair.push(item);
      if (pair.length === 2) {
        const title_1 = this.checkTitle(pair[0], isAgents, tab);
        const title_2 = this.checkTitle(pair[1], isAgents, tab);

        this.dd.content.push({
          columns: [
            {
              id: 'splitvis' + title_1[0]._source.title,
              text: title_1[0]._source.title,
              style: 'h3',
              width: 280
            },
            {
              id: 'splitvis' + title_2[0]._source.title,
              text: title_2[0]._source.title,
              style: 'h3',
              width: 280
            }
          ]
        });

        this.dd.content.push({
          columns: [
            { image: pair[0].element, width: 270 },
            { image: pair[1].element, width: 270 }
          ]
        });

        this.dd.content.push('\n');
        pair = [];
      }
    }

    if (double_vis.length % 2 !== 0) {
      const item = double_vis[double_vis.length - 1];
      const title = this.checkTitle(item, isAgents, tab);
      this.dd.content.push({
        columns: [
          {
            id: 'splitsinglevis' + title[0]._source.title,
            text: title[0]._source.title,
            style: 'h3',
            width: 280
          }
        ]
      });
      this.dd.content.push({ columns: [{ image: item.element, width: 280 }] });
      this.dd.content.push('\n');
    }
  }

  /**
   * This build the agents table
   * @param {Array<Strings>} ids ids of agents
   * @param {String} apiId API id
   */
  async buildAgentsTable(ids, apiId) {
    if (!ids || !ids.length) return;
    try {
      const rows = [];
      for (const item of ids) {
        let data = false;
        try {
          const agent = await this.apiRequest.makeGenericRequest(
            'GET',
            `/agents/${item}`,
            {},
            apiId
          );
          if (agent && agent.data) {
            data = {};
            Object.assign(data, agent.data);
          }
        } catch (error) {
          continue;
        }
        const str = Array(6).fill('-');
        str[0] = item;
        if ((data || {}).name) str[1] = data.name;
        if ((data || {}).ip) str[2] = data.ip;
        if ((data || {}).version) str[3] = data.version;
        // 3.7 <
        if ((data || {}).manager_host) str[4] = data.manager_host;
        // 3.7 >=
        if ((data || {}).manager) str[4] = data.manager;
        if ((data || {}).os && data.os.name && data.os.version)
          str[5] = `${data.os.name} ${data.os.version}`;
        rows.push(str);
      }

      PdfTable(
        this.dd,
        rows,
        ['ID', 'Name', 'IP', 'Version', 'Manager', 'OS'],
        null,
        null,
        true
      );

      this.dd.content.push('\n');
    } catch (error) {
      return Promise.reject(error);
    }
  }

  /**
   * This load more information
   * @param {String} section section target
   * @param {Object} tab tab target
   * @param {String} apiId ID of API
   * @param {Number} from Timestamp (ms) from
   * @param {Number} to Timestamp (ms) to
   * @param {String} filters E.g: cluster.name: wazuh AND rule.groups: vulnerability
   * @param {String} pattern
   * @param {Object} agent agent target
   * @returns {Object} Extended information
   */
  async extendedInformation(
    section,
    tab,
    apiId,
    from,
    to,
    filters,
    pattern = 'wazuh-alerts-3.x-*',
    agent = null
  ) {
    try {
      if (section === 'agents' && !agent) {
        throw new Error(
          'Reporting for specific agent needs an agent ID in order to work properly'
        );
      }

      const agents = await this.apiRequest.makeGenericRequest(
        'GET',
        '/agents',
        { limit: 1 },
        apiId
      );
      const totalAgents = agents.data.totalItems;

      if (section === 'overview' && tab === 'vuls') {
        const low = await this.vulnerabilityRequest.uniqueSeverityCount(
          from,
          to,
          'Low',
          filters,
          pattern
        );
        const medium = await this.vulnerabilityRequest.uniqueSeverityCount(
          from,
          to,
          'Medium',
          filters,
          pattern
        );
        const high = await this.vulnerabilityRequest.uniqueSeverityCount(
          from,
          to,
          'High',
          filters,
          pattern
        );
        const critical = await this.vulnerabilityRequest.uniqueSeverityCount(
          from,
          to,
          'Critical',
          filters,
          pattern
        );

        this.dd.content.push({ text: 'Summary', style: 'h2' });
        this.dd.content.push('\n');
        const ulcustom = [];
        if (critical)
          ulcustom.push(
            `${critical} of ${totalAgents} agents have critical vulnerabilities.`
          );
        if (high)
          ulcustom.push(
            `${high} of ${totalAgents} agents have high vulnerabilities.`
          );
        if (medium)
          ulcustom.push(
            `${medium} of ${totalAgents} agents have medium vulnerabilities.`
          );
        if (low)
          ulcustom.push(
            `${low} of ${totalAgents} agents have low vulnerabilities.`
          );

        this.dd.content.push({
          ul: ulcustom
        });
        this.dd.content.push('\n');

        const lowRank = await this.vulnerabilityRequest.topAgentCount(
          from,
          to,
          'Low',
          filters,
          pattern
        );
        const mediumRank = await this.vulnerabilityRequest.topAgentCount(
          from,
          to,
          'Medium',
          filters,
          pattern
        );
        const highRank = await this.vulnerabilityRequest.topAgentCount(
          from,
          to,
          'High',
          filters,
          pattern
        );
        const criticalRank = await this.vulnerabilityRequest.topAgentCount(
          from,
          to,
          'Critical',
          filters,
          pattern
        );

        if (criticalRank && criticalRank.length) {
          this.dd.content.push({
            text: 'Top 3 agents with critical severity vulnerabilities',
            style: 'h3'
          });
          this.dd.content.push('\n');
          await this.buildAgentsTable(criticalRank, apiId);
          this.dd.content.push('\n');
        }

        if (highRank && highRank.length) {
          this.dd.content.push({
            text: 'Top 3 agents with high severity vulnerabilities',
            style: 'h3'
          });
          this.dd.content.push('\n');
          await this.buildAgentsTable(highRank, apiId);
          this.dd.content.push('\n');
        }

        if (mediumRank && mediumRank.length) {
          this.dd.content.push({
            text: 'Top 3 agents with medium severity vulnerabilities',
            style: 'h3'
          });
          this.dd.content.push('\n');
          await this.buildAgentsTable(mediumRank, apiId);
          this.dd.content.push('\n');
        }

        if (lowRank && lowRank.length) {
          this.dd.content.push({
            text: 'Top 3 agents with low severity vulnerabilities',
            style: 'h3'
          });
          this.dd.content.push('\n');
          await this.buildAgentsTable(lowRank, apiId);
          this.dd.content.push('\n');
        }

        const cveRank = await this.vulnerabilityRequest.topCVECount(
          from,
          to,
          filters,
          pattern
        );
        if (cveRank && cveRank.length) {
          this.dd.content.push({ text: 'Top 3 CVE', style: 'h2' });
          this.dd.content.push('\n');
          PdfTable(
            this.dd,
            cveRank.map(item => {
              return { top: cveRank.indexOf(item) + 1, name: item };
            }),
            ['Top', 'CVE'],
            ['top', 'name']
          );
          this.dd.content.push('\n');
        }
      }

      if (section === 'overview' && tab === 'general') {
        const level15Rank = await this.overviewRequest.topLevel15(
          from,
          to,
          filters,
          pattern
        );
        if (level15Rank.length) {
          this.dd.content.push({
            text: 'Top 3 agents with level 15 alerts',
            style: 'h2'
          });
          await this.buildAgentsTable(level15Rank, apiId);
        }
      }

      if (section === 'overview' && tab === 'pm') {
        const top5RootkitsRank = await this.rootcheckRequest.top5RootkitsDetected(
          from,
          to,
          filters,
          pattern
        );
        if (top5RootkitsRank && top5RootkitsRank.length) {
          this.dd.content.push({
            text: 'Most common rootkits found among your agents',
            style: 'h2'
          });
          this.dd.content.push('\n');
          this.dd.content.push({
            text:
              'Rootkits are a set of software tools that enable an unauthorized user to gain control of a computer system without being detected.',
            style: 'standard'
          });
          this.dd.content.push('\n');
          PdfTable(
            this.dd,
            top5RootkitsRank.map(item => {
              return { top: top5RootkitsRank.indexOf(item) + 1, name: item };
            }),
            ['Top', 'Rootkit'],
            ['top', 'name']
          );
          this.dd.content.push('\n');
        }

        const hiddenPids = await this.rootcheckRequest.agentsWithHiddenPids(
          from,
          to,
          filters,
          pattern
        );
        hiddenPids &&
          this.dd.content.push({
            text: `${hiddenPids} of ${totalAgents} agents have hidden processes`,
            style: 'h3'
          });
        !hiddenPids &&
          this.dd.content.push({
            text: `No agents have hidden processes`,
            style: 'h3'
          });
        this.dd.content.push('\n');

        const hiddenPorts = await this.rootcheckRequest.agentsWithHiddenPorts(
          from,
          to,
          filters,
          pattern
        );
        hiddenPorts &&
          this.dd.content.push({
            text: `${hiddenPorts} of ${totalAgents} agents have hidden ports`,
            style: 'h3'
          });
        !hiddenPorts &&
          this.dd.content.push({
            text: `No agents have hidden ports`,
            style: 'h3'
          });
        this.dd.content.push('\n');
      }

      if (['overview', 'agents'].includes(section) && tab === 'pci') {
        const topPciRequirements = await this.pciRequest.topPCIRequirements(
          from,
          to,
          filters,
          pattern
        );
        this.dd.content.push({
          text: 'Most common PCI DSS requirements alerts found',
          style: 'h2'
        });
        this.dd.content.push('\n');
        for (const item of topPciRequirements) {
          const rules = await this.pciRequest.getRulesByRequirement(
            from,
            to,
            filters,
            item,
            pattern
          );
          this.dd.content.push({ text: `Requirement ${item}`, style: 'h3' });
          this.dd.content.push('\n');

          if (PCI[item]) {
            const content =
              typeof PCI[item] === 'string'
                ? { text: PCI[item], style: 'standard' }
                : PCI[item];
            this.dd.content.push(content);
            this.dd.content.push('\n');
          }

          rules &&
            rules.length &&
            PdfTable(
              this.dd,
              rules,
              ['Rule ID', 'Description'],
              ['ruleId', 'ruleDescription'],
              `Top rules for ${item} requirement`
            );
          this.dd.content.push('\n');
        }
      }

      if (['overview', 'agents'].includes(section) && tab === 'gdpr') {
        const topGdprRequirements = await this.gdprRequest.topGDPRRequirements(
          from,
          to,
          filters,
          pattern
        );
        this.dd.content.push({
          text: 'Most common GDPR requirements alerts found',
          style: 'h2'
        });
        this.dd.content.push('\n');
        for (const item of topGdprRequirements) {
          const rules = await this.gdprRequest.getRulesByRequirement(
            from,
            to,
            filters,
            item,
            pattern
          );
          this.dd.content.push({ text: `Requirement ${item}`, style: 'h3' });
          this.dd.content.push('\n');

          if (GDPR && GDPR[item]) {
            const content =
              typeof GDPR[item] === 'string'
                ? { text: GDPR[item], style: 'standard' }
                : GDPR[item];
            this.dd.content.push(content);
            this.dd.content.push('\n');
          }

          rules &&
            rules.length &&
            PdfTable(
              this.dd,
              rules,
              ['Rule ID', 'Description'],
              ['ruleId', 'ruleDescription'],
              `Top rules for ${item} requirement`
            );
          this.dd.content.push('\n');
        }
        this.dd.content.push('\n');
      }

      if (section === 'overview' && tab === 'audit') {
        const auditAgentsNonSuccess = await this.auditRequest.getTop3AgentsSudoNonSuccessful(
          from,
          to,
          filters,
          pattern
        );
        if (auditAgentsNonSuccess && auditAgentsNonSuccess.length) {
          this.dd.content.push({
            text: 'Agents with high number of failed sudo commands',
            style: 'h2'
          });
          await this.buildAgentsTable(auditAgentsNonSuccess, apiId);
        }
        const auditAgentsFailedSyscall = await this.auditRequest.getTop3AgentsFailedSyscalls(
          from,
          to,
          filters,
          pattern
        );
        if (auditAgentsFailedSyscall && auditAgentsFailedSyscall.length) {
          this.dd.content.push({
            text: 'Most common failing syscalls',
            style: 'h2'
          });
          this.dd.content.push('\n');
          PdfTable(
            this.dd,
            auditAgentsFailedSyscall,
            ['Agent ID', 'Syscall ID', 'Syscall'],
            ['agent', 'syscall.id', 'syscall.syscall'],
            null,
            false
          );
          this.dd.content.push('\n');
        }
      }

      if (section === 'overview' && tab === 'fim') {
        const rules = await this.syscheckRequest.top3Rules(
          from,
          to,
          filters,
          pattern
        );

        if (rules && rules.length) {
          this.dd.content.push({ text: 'Top 3 FIM rules', style: 'h2' });
          this.dd.content.push('\n');
          this.dd.content.push({
            text: 'Top 3 rules that are generating most alerts.',
            style: 'standard'
          });
          this.dd.content.push('\n');
          PdfTable(
            this.dd,
            rules,
            ['Rule ID', 'Description'],
            ['ruleId', 'ruleDescription'],
            null
          );
          this.dd.content.push('\n');
        }

        const agents = await this.syscheckRequest.top3agents(
          from,
          to,
          filters,
          pattern
        );

        if (agents && agents.length) {
          this.dd.content.push({
            text: 'Agents with suspicious FIM activity',
            style: 'h2'
          });
          this.dd.content.push('\n');
          this.dd.content.push({
            text:
              'Top 3 agents that have most FIM alerts from level 7 to level 15. Take care about them.',
            style: 'standard'
          });
          this.dd.content.push('\n');
          await this.buildAgentsTable(agents, apiId);
        }
      }

      if (section === 'agents' && tab === 'pm') {
        const database = await this.apiRequest.makeGenericRequest(
          'GET',
          `/rootcheck/${agent}`,
          { limit: 15 },
          apiId
        );
        //const cis = await this.apiRequest.makeGenericRequest('GET', `/rootcheck/${agent}/cis`, {}, apiId);
        const pci = await this.apiRequest.makeGenericRequest(
          'GET',
          `/rootcheck/${agent}/pci`,
          {},
          apiId
        );
        const lastScan = await this.apiRequest.makeGenericRequest(
          'GET',
          `/rootcheck/${agent}/last_scan`,
          {},
          apiId
        );

        if (lastScan && lastScan.data) {
          if (lastScan.data.start && lastScan.data.end) {
            this.dd.content.push({
              text: `Last policy monitoring scan was executed from ${
                lastScan.data.start
                } to ${lastScan.data.end}.`,
              style: 'standard'
            });
          } else if (lastScan.data.start) {
            this.dd.content.push({
              text: `Policy monitoring scan is currently in progress for this agent (started on ${
                lastScan.data.start
                }).`,
              style: 'standard'
            });
          } else {
            this.dd.content.push({
              text: `Policy monitoring scan is currently in progress for this agent.`,
              style: 'standard'
            });
          }
          this.dd.content.push('\n');
        }

        if (((database || {}).data || {}).items) {
          PdfTable(
            this.dd,
            database.data.items,
            ['Date', 'Status', 'Event'],
            ['readDay', 'status', 'event'],
            'Last entries from policy monitoring scan'
          );
          this.dd.content.push('\n');
        }

        if (((pci || {}).data || {}).items) {
          this.dd.content.push({
            text: 'Fired rules due to PCI requirements',
            style: 'h2',
            pageBreak: 'before'
          });
          this.dd.content.push('\n');
          for (const item of pci.data.items) {
            const rules = await this.pciRequest.getRulesByRequirement(
              from,
              to,
              filters,
              item,
              pattern
            );
            this.dd.content.push({ text: `Requirement ${item}`, style: 'h3' });
            this.dd.content.push('\n');

            if (PCI[item]) {
              const content =
                typeof PCI[item] === 'string'
                  ? { text: PCI[item], style: 'standard' }
                  : PCI[item];
              this.dd.content.push(content);
              this.dd.content.push('\n');
            }

            PdfTable(
              this.dd,
              rules,
              ['Rule ID', 'Description'],
              ['ruleId', 'ruleDescription']
            );
            this.dd.content.push('\n');
          }
        }

        const top5RootkitsRank = await this.rootcheckRequest.top5RootkitsDetected(
          from,
          to,
          filters,
          pattern,
          10
        );
        if (top5RootkitsRank && top5RootkitsRank.length) {
          this.dd.content.push({ text: 'Rootkits files found', style: 'h2' });
          this.dd.content.push('\n');
          this.dd.content.push({
            text:
              'Rootkits are a set of software tools that enable an unauthorized user to gain control of a computer system without being detected.',
            style: 'standard'
          });
          this.dd.content.push('\n');
          PdfTable(
            this.dd,
            top5RootkitsRank.map(item => {
              return { top: top5RootkitsRank.indexOf(item) + 1, name: item };
            }),
            ['Top', 'Rootkit'],
            ['top', 'name']
          );
          this.dd.content.push('\n');
        }
      }

      if (section === 'agents' && tab === 'audit') {
        const auditFailedSyscall = await this.auditRequest.getTopFailedSyscalls(
          from,
          to,
          filters,
          pattern
        );
        auditFailedSyscall &&
          auditFailedSyscall.length &&
          PdfTable(
            this.dd,
            auditFailedSyscall,
            ['Syscall ID', 'Syscall'],
            ['id', 'syscall'],
            'Most common failing syscalls'
          );
        this.dd.content.push('\n');
      }

      if (section === 'agents' && tab === 'fim') {
        const lastScan = await this.apiRequest.makeGenericRequest(
          'GET',
          `/syscheck/${agent}/last_scan`,
          {},
          apiId
        );

        if (lastScan && lastScan.data) {
          if (lastScan.data.start && lastScan.data.end) {
            this.dd.content.push({
              text: `Last file integrity monitoring scan was executed from ${
                lastScan.data.start
                } to ${lastScan.data.end}.`
            });
          } else if (lastScan.data.start) {
            this.dd.content.push({
              text: `File integrity monitoring scan is currently in progress for this agent (started on ${
                lastScan.data.start
                }).`
            });
          } else {
            this.dd.content.push({
              text: `File integrity monitoring scan is currently in progress for this agent.`
            });
          }
          this.dd.content.push('\n');
        }

        const lastTenDeleted = await this.syscheckRequest.lastTenDeletedFiles(
          from,
          to,
          filters,
          pattern
        );
        lastTenDeleted &&
          lastTenDeleted.length &&
          PdfTable(
            this.dd,
            lastTenDeleted,
            ['Path', 'Date'],
            ['path', 'date'],
            'Last 10 deleted files'
          );
        this.dd.content.push('\n');

        const lastTenModified = await this.syscheckRequest.lastTenModifiedFiles(
          from,
          to,
          filters,
          pattern
        );
        lastTenModified &&
          lastTenModified.length &&
          PdfTable(
            this.dd,
            lastTenModified,
            ['Path', 'Date'],
            ['path', 'date'],
            'Last 10 modified files'
          );
        this.dd.content.push('\n');
      }

      if (section === 'agents' && tab === 'syscollector') {
        const hardware = await this.apiRequest.makeGenericRequest(
          'GET',
          `/syscollector/${agent}/hardware`,
          {},
          apiId
        );

        if (hardware && hardware.data) {
          this.dd.content.push({ text: 'Hardware information', style: 'h2' });
          this.dd.content.push('\n');
          const ulcustom = [];
          if (hardware.data.cpu && hardware.data.cpu.cores)
            ulcustom.push(hardware.data.cpu.cores + ' cores ');
          if (hardware.data.cpu && hardware.data.cpu.name)
            ulcustom.push(hardware.data.cpu.name);
          if (hardware.data.ram && hardware.data.ram.total)
            ulcustom.push(
              Number(hardware.data.ram.total / 1024 / 1024).toFixed(2) +
              'GB RAM'
            );
          ulcustom &&
            ulcustom.length &&
            this.dd.content.push({
              ul: ulcustom
            });
          this.dd.content.push('\n');
        }

        const os = await this.apiRequest.makeGenericRequest(
          'GET',
          `/syscollector/${agent}/os`,
          {},
          apiId
        );

        if (os && os.data) {
          this.dd.content.push({ text: 'OS information', style: 'h2' });
          this.dd.content.push('\n');
          const ulcustom = [];
          if (os.data.sysname) ulcustom.push(os.data.sysname);
          if (os.data.version) ulcustom.push(os.data.version);
          if (os.data.architecture) ulcustom.push(os.data.architecture);
          if (os.data.release) ulcustom.push(os.data.release);
          if (os.data.os && os.data.os.name && os.data.os.version)
            ulcustom.push(os.data.os.name + ' ' + os.data.os.version);
          ulcustom &&
            ulcustom.length &&
            this.dd.content.push({
              ul: ulcustom
            });
          this.dd.content.push('\n');
        }

        const topCriticalPackages = await this.vulnerabilityRequest.topPackages(
          from,
          to,
          'Critical',
          filters,
          pattern
        );
        const topHighPackages = await this.vulnerabilityRequest.topPackages(
          from,
          to,
          'High',
          filters,
          pattern
        );

        const affected = [];
        affected.push(...topCriticalPackages, ...topHighPackages);
        if (affected && affected.length) {
          this.dd.content.push({
            text: 'Vulnerable packages found (last 24 hours)',
            style: 'h2'
          });
          this.dd.content.push('\n');
          PdfTable(
            this.dd,
            affected,
            ['Package', 'Severity'],
            ['package', 'severity'],
            null
          );
          this.dd.content.push('\n');
        }
      }

      if (section === 'agents' && tab === 'vuls') {
        const topCriticalPackages = await this.vulnerabilityRequest.topPackagesWithCVE(
          from,
          to,
          'Critical',
          filters,
          pattern
        );
        if (topCriticalPackages && topCriticalPackages.length) {
          this.dd.content.push({ text: 'Critical severity', style: 'h2' });
          this.dd.content.push('\n');
          this.dd.content.push({
            text:
              'These vulnerabilties are critical, please review your agent. Click on each link to read more about each found vulnerability.',
            style: 'standard'
          });
          this.dd.content.push('\n');
          const customul = [];
          for (const critical of topCriticalPackages) {
            customul.push({ text: critical.package, style: 'standard' });
            customul.push({
              ul: critical.references.map(item => ({
                text: item,
                color: '#1EA5C8'
              }))
            });
          }
          this.dd.content.push({ ul: customul });
          this.dd.content.push('\n');
        }

        const topHighPackages = await this.vulnerabilityRequest.topPackagesWithCVE(
          from,
          to,
          'High',
          filters,
          pattern
        );
        if (topHighPackages && topHighPackages.length) {
          this.dd.content.push({ text: 'High severity', style: 'h2' });
          this.dd.content.push('\n');
          this.dd.content.push({
            text:
              'Click on each link to read more about each found vulnerability.',
            style: 'standard'
          });
          this.dd.content.push('\n');
          const customul = [];
          for (const critical of topHighPackages) {
            customul.push({ text: critical.package, style: 'standard' });
            customul.push({
              ul: critical.references.map(item => ({
                text: item,
                color: '#1EA5C8'
              }))
            });
          }
          customul && customul.length && this.dd.content.push({ ul: customul });
          this.dd.content.push('\n');
        }
      }

      return false;
    } catch (error) {
      return Promise.reject(error);
    }
  }

  /**
   * Builds a PDF report from multiple PNG images
   * @param {Object} req
   * @param {Object} reply
   * @returns {Object} pdf or ErrorResponse
   */
  async report(req, reply) {
    try {
      // Init
      this.printer = new PdfPrinter(this.fonts);
      this.dd.content = [];
      if (!fs.existsSync(path.join(__dirname, REPORTING_PATH))) {
        fs.mkdirSync(path.join(__dirname, REPORTING_PATH));
      }

      if (req.payload && req.payload.array) {
        const payload = (req || {}).payload || {};
        const headers = (req || {}).headers || {};
        const { name, tab, section, isAgents, browserTimezone } = payload;
        const apiId = headers.id || false;
        const pattern = headers.pattern || false;
        const from = (payload.time || {}).from || false;
        const to = (payload.time || {}).to || false;
        const kfilters = req.payload.filters;

        if (!tab)
          throw new Error(
            'Reporting needs a valid app tab in order to work properly'
          );
        if (!section)
          throw new Error(
            'Reporting needs a valid app section in order to work properly'
          );
        if (!apiId)
          throw new Error(
            'Reporting needs a valid Wazuh API ID in order to work properly'
          );
        if (!name)
          throw new Error(
            'Reporting needs a valid file name in order to work properly'
          );

        const isSycollector = tab === 'syscollector';

        let tables = [];
        if (isSycollector) {
          let agentId = '';
          let agentOs = '';
          try {
            if (
              !req.payload.filters ||
              !req.payload.filters[1] ||
              !req.payload.filters[1].meta ||
              !req.payload.filters[1].meta.value
            ) {
              throw new Error(
                'Syscollector reporting needs a valid agent in order to work properly'
              );
            }
            const agent = await this.apiRequest.makeGenericRequest(
              'GET',
              `/agents/${req.payload.filters[1].meta.value}`,
              {},
              apiId
            );
            agentId =
              agent && agent.data && agent.data.id
                ? agent.data.id
                : req.payload.filters[1].meta.value;
            agentOs =
              agent && agent.data && agent.data.os && agent.data.os.platform
                ? agent.data.os.platform
                : '';
          } catch (err) { } //eslint-disable-line
          try {
            const packages = await this.apiRequest.makeGenericRequest(
              'GET',
              `/syscollector/${agentId}/packages`,
              {},
              apiId
            );
            if (packages && packages.data && packages.data.items) {
              tables.push({
                title: 'Packages',
                columns:
                  agentOs === 'windows'
                    ? ['Name', 'Architecture', 'Version', 'Vendor']
                    : [
                      'Name',
                      'Architecture',
                      'Version',
                      'Vendor',
                      'Description'
                    ],
                rows: packages.data.items.map(x => {
                  return agentOs === 'windows'
                    ? [x['name'], x['architecture'], x['version'], x['vendor']]
                    : [
                      x['name'],
                      x['architecture'],
                      x['version'],
                      x['vendor'],
                      x['description']
                    ];
                })
              });
            }
          } catch (err) { } //eslint-disable-line
          try {
            const processes = await this.apiRequest.makeGenericRequest(
              'GET',
              `/syscollector/${agentId}/processes`,
              {},
              apiId
            );
            if (processes && processes.data && processes.data.items) {
              tables.push({
                title: 'Processes',
                columns:
                  agentOs === 'windows'
                    ? ['Name', 'CMD', 'Priority', 'NLWP']
                    : ['Name', 'Effective user', 'Priority', 'State'],
                rows: processes.data.items.map(x => {
                  return agentOs === 'windows'
                    ? [x['name'], x['cmd'], x['priority'], x['nlwp']]
                    : [
                      x['name'],
                      x['euser'],
                      x['nice'],
                      ProcessEquivalence[x.state]
                    ];
                })
              });
            }
          } catch (err) { } //eslint-disable-line

          try {
            const ports = await this.apiRequest.makeGenericRequest(
              'GET',
              `/syscollector/${agentId}/ports`,
              {},
              apiId
            );
            if (ports && ports.data && ports.data.items) {
              tables.push({
                title: 'Network ports',
                columns: [
                  'Local IP',
                  'Local port',
                  'Process',
                  'State',
                  'Protocol'
                ],
                rows: ports.data.items.map(x => {
                  return [
                    x['local']['ip'],
                    x['local']['port'],
                    x['process'],
                    x['state'],
                    x['protocol']
                  ];
                })
              });
            }
          } catch (err) { } //eslint-disable-line

          try {
            const netiface = await this.apiRequest.makeGenericRequest(
              'GET',
              `/syscollector/${agentId}/netiface`,
              {},
              apiId
            );
            if (netiface && netiface.data && netiface.data.items) {
              tables.push({
                title: 'Network interfaces',
                columns: ['Name', 'Mac', 'State', 'MTU', 'Type'],
                rows: netiface.data.items.map(x => {
                  return [x['name'], x['mac'], x['state'], x['mtu'], x['type']];
                })
              });
            }
          } catch (err) { } //eslint-disable-line
          try {
            const netaddr = await this.apiRequest.makeGenericRequest(
              'GET',
              `/syscollector/${agentId}/netaddr`,
              {},
              apiId
            );
            if (netaddr && netaddr.data && netaddr.data.items) {
              tables.push({
                title: 'Network addresses',
                columns: [
                  'Interface',
                  'Address',
                  'Netmask',
                  'Protocol',
                  'Broadcast'
                ],
                rows: netaddr.data.items.map(x => {
                  return [
                    x['interface'],
                    x['address'],
                    x['netmask'],
                    x['protocol'],
                    x['broadcast']
                  ];
                })
              });
            }
          } catch (err) { } //eslint-disable-line
        }

        await this.renderHeader(section, tab, isAgents, apiId);

        let filters = false;
        if (kfilters) {
          filters = this.sanitizeFilters(kfilters, req.payload.searchBar);
        }

        if (!isSycollector && req.payload.time && filters) {
          this.renderTimeRangeAndFilters(from, to, filters, browserTimezone);
        }

        if (req.payload.time || isSycollector) {
          await this.extendedInformation(
            section,
            tab,
            apiId,
            isSycollector ? from : new Date(from) - 1,
            isSycollector ? to : new Date(to) - 1,
            isSycollector
              ? filters + ' AND rule.groups: "vulnerability-detector"'
              : filters,
            pattern,
            isAgents
          );

        }

        !isSycollector &&
          this.renderVisualizations(req.payload.array, isAgents, tab);

        if (isSycollector) {
          this.renderTables(tables, false);
        }
        if (!isSycollector && req.payload.tables) {
          this.renderTables(req.payload.tables);
        }

        const pdfDoc = this.printer.createPdfKitDocument(this.dd);
        await pdfDoc.pipe(
          fs.createWriteStream(
            path.join(__dirname, REPORTING_PATH + '/' + req.payload.name)
          )
        );
        pdfDoc.end();
      }
      return { error: 0, data: null };
    } catch (error) {
      // Delete generated file if an error occurred
      if (
        ((req || {}).payload || {}).name &&
        fs.existsSync(
          path.join(__dirname, REPORTING_PATH + '/' + req.payload.name)
        )
      ) {
        fs.unlinkSync(
          path.join(__dirname, REPORTING_PATH + '/' + req.payload.name)
        );
      }
      return ErrorResponse(error.message || error, 5029, 500, reply);
    }
  }

  /**
   * Fetch the reports list
   * @param {Object} req
   * @param {Object} reply
   * @returns {Array<Object>}reports list or ErrorResponse
   */
  async getReports(req, reply) {
    try {
      if (!fs.existsSync(path.join(__dirname, REPORTING_PATH))) {
        fs.mkdirSync(path.join(__dirname, REPORTING_PATH));
      }
      const list = [];
      const reportDir = path.join(__dirname, REPORTING_PATH);
      const sortFunction = (a, b) =>
        a.date < b.date ? 1 : a.date > b.date ? -1 : 0;
      fs.readdirSync(reportDir).forEach(file => {
        const stats = fs.statSync(reportDir + '/' + file);
        file = {
          name: file,
          size: stats.size,
          date: stats.birthtime
        };
        list.push(file);
      });
      TimSort.sort(list, sortFunction);
      return { list: list };
    } catch (error) {
      return ErrorResponse(error.message || error, 5031, 500, reply);
    }
  }

  /**
   * Fetch specific report
   * @param {Object} req
   * @param {Object} reply
   * @returns {Object} report or ErrorResponse
   */
  async getReportByName(req, reply) {
    try {
      if (!req.params || !req.params.name) throw new Error('Invalid file name');
      return reply.file(
        path.join(__dirname, REPORTING_PATH + '/' + req.params.name)
      );
    } catch (error) {
      return ErrorResponse(error.message || error, 5030, 500, reply);
    }
  }

  /**
   * Delete specific report
   * @param {Object} req
   * @param {Object} reply
   * @returns {Object} status obj or ErrorResponse
   */
  async deleteReportByName(req, reply) {
    try {
      if (!req.params || !req.params.name) throw new Error('Invalid file name');
      fs.unlinkSync(
        path.join(__dirname, REPORTING_PATH + '/' + req.params.name)
      );
      return { error: 0 };
    } catch (error) {
      return ErrorResponse(error.message || error, 5032, 500, reply);
    }
  }
}<|MERGE_RESOLUTION|>--- conflicted
+++ resolved
@@ -247,15 +247,11 @@
     const hours = date.getHours();
     const minutes = date.getMinutes();
     const seconds = date.getSeconds();
-<<<<<<< HEAD
-    const str = `${year}-${month < 10 ? '0' + month : month}-${day < 10 ? '0' + day : day}T${hours < 10 ? '0' + hours : hours}:${minutes < 10 ? '0' + minutes : minutes}:${seconds < 10 ? '0' + seconds : seconds}`;
-=======
     const str = `${year}-${month < 10 ? '0' + month : month}-${
       day < 10 ? '0' + day : day
     }T${hours < 10 ? '0' + hours : hours}:${
       minutes < 10 ? '0' + minutes : minutes
     }:${seconds < 10 ? '0' + seconds : seconds}`;
->>>>>>> 03ebb905
     return str;
   }
 
@@ -266,15 +262,10 @@
    * @param {String} filters E.g: cluster.name: wazuh AND rule.groups: vulnerability
    */
   renderTimeRangeAndFilters(from, to, filters, timeZone) {
-<<<<<<< HEAD
-    const fromDate = new Date(new Date(from).toLocaleString("en-US", { timeZone }));
-    const toDate = new Date(new Date(to).toLocaleString("en-US", { timeZone }));
-=======
     const fromDate = new Date(
       new Date(from).toLocaleString('en-US', { timeZone })
     );
     const toDate = new Date(new Date(to).toLocaleString('en-US', { timeZone }));
->>>>>>> 03ebb905
     const str = `${this.formatDate(fromDate)} to ${this.formatDate(toDate)}`;
 
     this.dd.content.push({
