/*
 * Wazuh app - Class for Wazuh reporting controller
 * Copyright (C) 2015-2020 Wazuh, Inc.
 *
 * This program is free software; you can redistribute it and/or modify
 * it under the terms of the GNU General Public License as published by
 * the Free Software Foundation; either version 2 of the License, or
 * (at your option) any later version.
 *
 * Find more information about this on the LICENSE file.
 */
import path from 'path';
import fs from 'fs';
import { TabDescription as descriptions } from '../reporting/tab-description';
import * as TimSort from 'timsort';
import PdfPrinter from 'pdfmake/src/printer';
import { ErrorResponse } from './error-response';
import { VulnerabilityRequest } from '../reporting/vulnerability-request';
import { OverviewRequest } from '../reporting/overview-request';
import { RootcheckRequest } from '../reporting/rootcheck-request';
import { PciRequest } from '../reporting/pci-request';
import { GdprRequest } from '../reporting/gdpr-request';
import { AuditRequest } from '../reporting/audit-request';
import { SyscheckRequest } from '../reporting/syscheck-request';
import PCI from '../integration-files/pci-requirements-pdfmake';
import GDPR from '../integration-files/gdpr-requirements-pdfmake';
import PdfTable from '../reporting/generic-table';
import { WazuhApiCtrl } from './wazuh-api';
import clockIconRaw from '../reporting/clock-icon-raw';
import filterIconRaw from '../reporting/filter-icon-raw';
import ProcessEquivalence from '../../util/process-state-equivalence';
import { KeyEquivalence } from '../../util/csv-key-equivalence';
import { AgentConfiguration } from '../reporting/agent-configuration';

import {
  AgentsVisualizations,
  OverviewVisualizations
} from '../integration-files/visualizations';

import { log } from '../logger';

const BASE_OPTIMIZE_PATH = '../../../../optimize';
const REPORTING_PATH = `${BASE_OPTIMIZE_PATH}/wazuh/downloads/reports`;

export class WazuhReportingCtrl {
  /**
   * Constructor
   * @param {*} server
   */
  constructor(server) {
    log('reporting', 'Class constructor started', 'debug');
    this.server = server;
    this.fonts = {
      Roboto: {
        normal: path.join(
          __dirname,
          '../../public/utils/opensans/OpenSans-Light.ttf'
        ),
        bold: path.join(
          __dirname,
          '../../public/utils/opensans/OpenSans-Bold.ttf'
        ),
        italics: path.join(
          __dirname,
          '../../public/utils/opensans/OpenSans-Italic.ttf'
        ),
        bolditalics: path.join(
          __dirname,
          '../../public/utils/opensans/OpenSans-BoldItalic.ttf'
        ),
        monslight: path.join(
          __dirname,
          '../../public/utils/opensans/Montserrat-Light.ttf'
        )
      }
    };

    this.vulnerabilityRequest = new VulnerabilityRequest(this.server);
    this.overviewRequest = new OverviewRequest(this.server);
    this.rootcheckRequest = new RootcheckRequest(this.server);
    this.pciRequest = new PciRequest(this.server);
    this.gdprRequest = new GdprRequest(this.server);
    this.auditRequest = new AuditRequest(this.server);
    this.syscheckRequest = new SyscheckRequest(this.server);

    this.printer = new PdfPrinter(this.fonts);

    this.dd = {
      styles: {
        h1: {
          fontSize: 22,
          monslight: true,
          color: '#1ea5c8'
        },
        h2: {
          fontSize: 18,
          monslight: true,
          color: '#1ea5c8'
        },
        h3: {
          fontSize: 16,
          monslight: true,
          color: '#1ea5c8'
        },
        h4: {
          fontSize: 14,
          monslight: true,
          color: '#1ea5c8'
        },
        standard: {
          color: '#333'
        },
        whiteColorFilters: {
          color: '#FFF',
          fontSize: 14
        },
        whiteColor: {
          color: '#FFF'
        }
      },
      pageMargins: [40, 80, 40, 80],
      header: {
        margin: [40, 20, 0, 0],
        columns: [
          {
            image: path.join(__dirname, '../../public/img/logo.png'),
            width: 190
          },
          {
            text: 'info@wazuh.com\nhttps://wazuh.com',
            alignment: 'right',
            margin: [0, 0, 40, 0],
            color: '#1EA5C8'
          }
        ]
      },
      content: [],
      footer(currentPage, pageCount) {
        return {
          columns: [
            {
              text: 'Copyright © 2019 Wazuh, Inc.',
              color: '#1EA5C8',
              margin: [40, 40, 0, 0]
            },
            {
              text: 'Page ' + currentPage.toString() + ' of ' + pageCount,
              alignment: 'right',
              margin: [0, 40, 40, 0],
              color: '#1EA5C8'
            }
          ]
        };
      },
      pageBreakBefore(currentNode, followingNodesOnPage) {
        if (currentNode.id && currentNode.id.includes('splitvis')) {
          return (
            followingNodesOnPage.length === 6 ||
            followingNodesOnPage.length === 7
          );
        }
        if (
          (currentNode.id && currentNode.id.includes('splitsinglevis')) ||
          (currentNode.id && currentNode.id.includes('singlevis'))
        ) {
          return followingNodesOnPage.length === 6;
        }

        return false;
      }
    };

    this.apiRequest = new WazuhApiCtrl(server);

    log('reporting', 'Class constructor finished properly', 'debug');
  }

  /**
   * This performs the rendering of given tables
   * @param {Array<Object>} tables tables to render
   */
  renderTables(tables, isVis = true) {
    log('reporting:renderTables', 'Started to render tables', 'info');
    log('reporting:renderTables', `tables: ${tables.length}`, 'debug');
    log('reporting:renderTables', `isVis: ${isVis}`, 'debug');
    for (const table of tables) {
      let rowsparsed = [];
      rowsparsed = table.rows;
      if (Array.isArray(rowsparsed) && rowsparsed.length) {
        const rows =
          rowsparsed.length > 100 ? rowsparsed.slice(0, 99) : rowsparsed;
        this.dd.content.push({
          text: table.title,
          style: 'h3',
          pageBreak: 'before'
        });
        this.dd.content.push('\n');
        const full_body = [];
        const sortFunction = (a, b) =>
          parseInt(a[a.length - 1]) < parseInt(b[b.length - 1])
            ? 1
            : parseInt(a[a.length - 1]) > parseInt(b[b.length - 1])
            ? -1
            : 0;

        TimSort.sort(rows, sortFunction);

        const modifiedRows = [];
        for (const row of rows) {
          modifiedRows.push(
            row.map(cell => ({ text: cell || '-', style: 'standard' }))
          );
        }

        const widths = Array(table.columns.length - 1).fill('auto');
        widths.push('*');

        full_body.push(
          table.columns.map(col => ({
            text: col || '-',
            style: 'whiteColor',
            border: [0, 0, 0, 0]
          })),
          ...modifiedRows
        );
        this.dd.content.push({
          fontSize: 8,
          table: {
            headerRows: 1,
            widths,
            body: full_body
          },
          layout: {
            fillColor: i => (i === 0 ? '#78C8DE' : null),
            hLineColor: () => '#78C8DE',
            hLineWidth: () => 1,
            vLineWidth: () => 0
          }
        });
        this.dd.content.push('\n');
        log('reporting:renderTables', `Table rendered`, 'debug');
      }
    }
  }

  /**
   * This performs the rendering of given tables
   * @param {Array<Object>} tables tables to render
   */
  renderConfigTables(tables) {
    log(
      'reporting:renderConfigTables',
      'Started to render configuration tables',
      'info'
    );
    log('reporting:renderConfigTables', `tables: ${tables.length}`, 'debug');
    for (const table of tables) {
      let rowsparsed = table.rows;
      if (Array.isArray(rowsparsed) && rowsparsed.length) {
        const rows =
          rowsparsed.length > 100 ? rowsparsed.slice(0, 99) : rowsparsed;
        this.dd.content.push({
          text: table.title,
          style: { fontSize: 11, color: '#000' },
          margin: table.title && table.type === 'table' ? [0, 0, 0, 5] : ''
        });

        if (table.title === 'Monitored directories') {
          this.dd.content.push({
            text:
              'RT: Real time | WD: Who-data | Per.: Permission | MT: Modification time | SL: Symbolic link | RL: Recursion level',
            style: { fontSize: 8, color: '#78C8DE' },
            margin: [0, 0, 0, 5]
          });
        }

        const full_body = [];

        const modifiedRows = [];
        for (const row of rows) {
          modifiedRows.push(
            row.map(cell => ({ text: cell || '-', style: 'standard' }))
          );
        }
        let widths = [];
        widths = Array(table.columns.length - 1).fill('auto');
        widths.push('*');

        if (table.type === 'config') {
          full_body.push(
            table.columns.map(col => ({
              text: col || '-',
              border: [0, 0, 0, 20],
              fontSize: 0,
              colSpan: 2
            })),
            ...modifiedRows
          );
          this.dd.content.push({
            fontSize: 8,
            table: {
              headerRows: 0,
              widths,
              body: full_body,
              dontBreakRows: true
            },
            layout: {
              fillColor: i => (i === 0 ? '#fff' : null),
              hLineColor: () => '#D3DAE6',
              hLineWidth: () => 1,
              vLineWidth: () => 0
            }
          });
        } else if (table.type === 'table') {
          full_body.push(
            table.columns.map(col => ({
              text: col || '-',
              style: 'whiteColor',
              border: [0, 0, 0, 0]
            })),
            ...modifiedRows
          );
          this.dd.content.push({
            fontSize: 8,
            table: {
              headerRows: 1,
              widths,
              body: full_body
            },
            layout: {
              fillColor: i => (i === 0 ? '#78C8DE' : null),
              hLineColor: () => '#78C8DE',
              hLineWidth: () => 1,
              vLineWidth: () => 0
            }
          });
        }
        this.dd.content.push('\n');
      }
      log('reporting:renderConfigTables', `Table rendered`, 'debug');
    }
  }

  /**
   * Format Date to string YYYY-mm-ddTHH:mm:ss
   * @param {*} date JavaScript Date
   */
  formatDate(date) {
    log('reporting:formatDate', `Format date ${date}`, 'info');
    const year = date.getFullYear();
    const month = date.getMonth() + 1;
    const day = date.getDate();
    const hours = date.getHours();
    const minutes = date.getMinutes();
    const seconds = date.getSeconds();
    const str = `${year}-${month < 10 ? '0' + month : month}-${
      day < 10 ? '0' + day : day
    }T${hours < 10 ? '0' + hours : hours}:${
      minutes < 10 ? '0' + minutes : minutes
    }:${seconds < 10 ? '0' + seconds : seconds}`;
    log('reporting:formatDate', `str: ${str}`, 'debug');
    return str;
  }

  /**
   * This performs the rendering of given time range and filters
   * @param {Number} from Timestamp (ms) from
   * @param {Number} to Timestamp (ms) to
   * @param {String} filters E.g: cluster.name: wazuh AND rule.groups: vulnerability
   */
  renderTimeRangeAndFilters(from, to, filters, timeZone) {
    log(
      'reporting:renderTimeRangeAndFilters',
      `Started to render the time range and the filters`,
      'info'
    );
    log(
      'reporting:renderTimeRangeAndFilters',
      `from: ${from}, to: ${to}, filters: ${filters}, timeZone: ${timeZone}`,
      'debug'
    );
    const fromDate = new Date(
      new Date(from).toLocaleString('en-US', { timeZone })
    );
    const toDate = new Date(new Date(to).toLocaleString('en-US', { timeZone }));
    const str = `${this.formatDate(fromDate)} to ${this.formatDate(toDate)}`;

    this.dd.content.push({
      fontSize: 8,
      table: {
        widths: ['*'],
        body: [
          [
            {
              columns: [
                {
                  image: clockIconRaw,
                  width: 10,
                  height: 10,
                  margin: [40, 4, 0, 0]
                },
                {
                  text: str || '-',
                  margin: [43, 0, 0, 0],
                  style: 'whiteColorFilters'
                }
              ]
            }
          ],
          [
            {
              columns: [
                {
                  image: filterIconRaw,
                  width: 10,
                  height: 10,
                  margin: [40, 4, 0, 0]
                },
                {
                  text: filters || '-',
                  margin: [43, 0, 0, 0],
                  style: 'whiteColorFilters'
                }
              ]
            }
          ]
        ]
      },
      margin: [-40, 0, -40, 0],
      layout: {
        fillColor: () => '#78C8DE',
        hLineWidth: () => 0,
        vLineWidth: () => 0
      }
    });

    this.dd.content.push({ text: '\n' });
    log(
      'reporting:renderTimeRangeAndFilters',
      'Time range and filters rendered',
      'debug'
    );
  }

  /**
   * This do format to filters
   * @param {String} filters E.g: cluster.name: wazuh AND rule.groups: vulnerability
   * @param {String} searchBar search term
   */
  sanitizeFilters(filters, searchBar) {
    log('reporting:sanitizeFilters', `Started to sanitize filters`, 'info');
    log(
      'reporting:sanitizeFilters',
      `filters: ${filters.length}, searchBar: ${searchBar}`,
      'debug'
    );
    let str = '';

    const len = filters.length;
    for (let i = 0; i < len; i++) {
      const { negate, key, value, params, type } = filters[i].meta;
      str += `${negate ? 'NOT ' : ''}`;
      str += `${key}: `;
      str += `${
        type === 'range'
          ? `${params.gte}-${params.lt}`
          : !!value
          ? value
          : (params || {}).query
      }`;
      str += `${i === len - 1 ? '' : ' AND '}`;
    }

    if (searchBar) {
      str += ' AND ' + searchBar;
    }
    log('reporting:sanitizeFilters', `str: ${str}`, 'debug');
    return str;
  }

  /**
   * This performs the rendering of given header
   * @param {String} section section target
   * @param {Object} tab tab target
   * @param {Boolean} isAgents is agents section
   * @param {String} apiId ID of API
   */
  async renderHeader(section, tab, isAgents, apiId) {
    try {
      log(
        'reporting:renderHeader',
        `section: ${section}, tab: ${tab}, isAgents: ${isAgents}, apiId: ${apiId}`,
        'debug'
      );
      if (section && typeof section === 'string') {
        if (section !== 'agentConfig' && section !== 'groupConfig') {
          this.dd.content.push({
            text: descriptions[tab].title + ' report',
            style: 'h1'
          });
        } else if (section === 'agentConfig') {
          this.dd.content.push({
            text: `Agent ${isAgents} configuration`,
            style: 'h1'
          });
        } else if (section === 'groupConfig') {
          this.dd.content.push({
            text: 'Agents in group',
            style: { fontSize: 14, color: '#000' },
            margin: [0, 20, 0, 0]
          });
          if (section === 'groupConfig' && !Object.keys(isAgents).length) {
            this.dd.content.push({
              text: 'There are still no agents in this group.',
              style: { fontSize: 12, color: '#000' },
              margin: [0, 10, 0, 0]
            });
          }
        }
        this.dd.content.push('\n');
      }

      if (isAgents && typeof isAgents === 'object') {
        await this.buildAgentsTable(
          isAgents,
          apiId,
          section === 'groupConfig' ? tab : false
        );
      }

      if (isAgents && typeof isAgents === 'string') {
        const agent = await this.apiRequest.makeGenericRequest(
          'GET',
          `/agents`,
          { params: { list_agents: isAgents }},
          apiId
        );
        if (
          typeof ((((agent || {}).data || {}).affected_items || [])[0] || {}).status === 'string' &&
          ((((agent || {}).data || {}).affected_items || [])[0] || {}).status !== 'active'
        ) {
          this.dd.content.push({
            text: `Warning. Agent is ${agent.data.affected_items[0].status.toLowerCase()}`,
            style: 'standard'
          });
          this.dd.content.push('\n');
        }
        await this.buildAgentsTable([isAgents], apiId);

        if (((agent || {}).data || {}).group) {
          let agGroups = '';
          let index = 0;
          for (let ag of agent.data.group) {
            agGroups = agGroups.concat(ag);
            if (index < agent.data.group.length - 1) {
              agGroups = agGroups.concat(', ');
            }
            index++;
          }
          this.dd.content.push({
            text: `Group${agent.data.group.length > 1 ? 's' : ''}: ${agGroups}`,
            style: 'standard'
          });
          this.dd.content.push('\n');
        }
      }
      if (descriptions[tab] && descriptions[tab].description) {
        this.dd.content.push({
          text: descriptions[tab].description,
          style: 'standard'
        });
        this.dd.content.push('\n');
      }

      return;
    } catch (error) {
      log('reporting:renderHeader', error.message || error);
      return Promise.reject(error);
    }
  }

  /**
   * This check if title is suitable
   * @param {Object} item item of the title
   * @param {Boolean} isAgents is agents section
   * @param {Object} tab tab target
   */
  checkTitle(item, isAgents, tab) {
    log(
      'reporting:checkTitle',
      `Item ID ${item.id}, from ${
        isAgents ? 'agents' : 'overview'
      } and tab ${tab}`,
      'info'
    );

    const title = isAgents
      ? AgentsVisualizations[tab].filter(v => v._id === item.id)
      : OverviewVisualizations[tab].filter(v => v._id === item.id);
    return title;
  }

  /**
   * This performs the rendering of given visualizations
   * @param {Array<Objecys>} array Array of visualizations
   * @param {Boolean} isAgents is agents section
   * @param {Object} tab tab target
   */
  renderVisualizations(array, isAgents, tab) {
    log(
      'reporting:renderVisualizations',
      `${array.length} visualizations for tab ${tab}`,
      'info'
    );
    const single_vis = array.filter(item => item.width >= 600);
    const double_vis = array.filter(item => item.width < 600);

    for (const item of single_vis) {
      const title = this.checkTitle(item, isAgents, tab);
      this.dd.content.push({
        id: 'singlevis' + title[0]._source.title,
        text: title[0]._source.title,
        style: 'h3'
      });
      this.dd.content.push({ columns: [{ image: item.element, width: 500 }] });
      this.dd.content.push('\n');
    }

    let pair = [];

    for (const item of double_vis) {
      pair.push(item);
      if (pair.length === 2) {
        const title_1 = this.checkTitle(pair[0], isAgents, tab);
        const title_2 = this.checkTitle(pair[1], isAgents, tab);

        this.dd.content.push({
          columns: [
            {
              id: 'splitvis' + title_1[0]._source.title,
              text: title_1[0]._source.title,
              style: 'h3',
              width: 280
            },
            {
              id: 'splitvis' + title_2[0]._source.title,
              text: title_2[0]._source.title,
              style: 'h3',
              width: 280
            }
          ]
        });

        this.dd.content.push({
          columns: [
            { image: pair[0].element, width: 270 },
            { image: pair[1].element, width: 270 }
          ]
        });

        this.dd.content.push('\n');
        pair = [];
      }
    }

    if (double_vis.length % 2 !== 0) {
      const item = double_vis[double_vis.length - 1];
      const title = this.checkTitle(item, isAgents, tab);
      this.dd.content.push({
        columns: [
          {
            id: 'splitsinglevis' + title[0]._source.title,
            text: title[0]._source.title,
            style: 'h3',
            width: 280
          }
        ]
      });
      this.dd.content.push({ columns: [{ image: item.element, width: 280 }] });
      this.dd.content.push('\n');
    }
  }

  /**
   * This build the agents table
   * @param {Array<Strings>} ids ids of agents
   * @param {String} apiId API id
   */
  async buildAgentsTable(ids, apiId, multi = false) {
    if (!ids || !ids.length) return;
    log(
      'reporting:buildAgentsTable',
      `${ids.length} agents for API ${apiId}`,
      'info'
    );
    try {
      const rows = [];
      if (multi) {
        const agents = await this.apiRequest.makeGenericRequest(
          'GET',
          `/groups/${multi}/agents`,
          {},
          apiId
        );

        for (let item of ((agents || {}).data || {}).affected_items || []) {
          const str = Array(6).fill('-');
          if ((item || {}).id) str[0] = item.id;
          if ((item || {}).name) str[1] = item.name;
          if ((item || {}).ip) str[2] = item.ip;
          if ((item || {}).version) str[3] = item.version;
          // 3.7 <
          if ((item || {}).manager_host) str[4] = item.manager_host;
          // 3.7 >=
          if ((item || {}).manager) str[4] = item.manager;
          if ((item || {}).os && item.os.name && item.os.version)
            str[5] = `${item.os.name} ${item.os.version}`;
          str[6] = (item || {}).dateAdd ? item.dateAdd : '-';
          str[7] = (item || {}).lastKeepAlive ? item.lastKeepAlive : '-';
          rows.push(str);
        }
      } else {
        for (const item of ids) {
          let data = false;
          try {
            const agent = await this.apiRequest.makeGenericRequest(
              'GET',
              `/agents/${item}`,
              {},
              apiId
            );
            if (agent && agent.data.affected_items[0]) {
              data = {};
              Object.assign(data, agent.data.affected_items[0]);
            }
          } catch (error) {
            log(
              'reporting:buildAgentsTable',
              `Skip agent due to: ${error.message || error}`,
              'debug'
            );
            continue;
          }
          const str = Array(6).fill('-');
          str[0] = item;
          if ((data || {}).name) str[1] = data.name;
          if ((data || {}).ip) str[2] = data.ip;
          if ((data || {}).version) str[3] = data.version;
          // 3.7 <
          if ((data || {}).manager_host) str[4] = data.manager_host;
          // 3.7 >=
          if ((data || {}).manager) str[4] = data.manager;
          if ((data || {}).os && data.os.name && data.os.version)
            str[5] = `${data.os.name} ${data.os.version}`;
          str[6] = (data || {}).dateAdd ? data.dateAdd : '-';
          str[7] = (data || {}).lastKeepAlive ? data.lastKeepAlive : '-';
          rows.push(str);
        }
      }
      PdfTable(
        this.dd,
        rows,
        [
          'ID',
          'Name',
          'IP',
          'Version',
          'Manager',
          'OS',
          'Registration date',
          'Last keep alive'
        ],
        null,
        null,
        true
      );

      this.dd.content.push('\n');
    } catch (error) {
      log('reporting:buildAgentsTable', error.message || error);
      return Promise.reject(error);
    }
  }

  /**
   * This load more information
   * @param {String} section section target
   * @param {Object} tab tab target
   * @param {String} apiId ID of API
   * @param {Number} from Timestamp (ms) from
   * @param {Number} to Timestamp (ms) to
   * @param {String} filters E.g: cluster.name: wazuh AND rule.groups: vulnerability
   * @param {String} pattern
   * @param {Object} agent agent target
   * @returns {Object} Extended information
   */
  async extendedInformation(
    section,
    tab,
    apiId,
    from,
    to,
    filters,
    pattern = 'wazuh-alerts-3.x-*',
    agent = null
  ) {
    try {
      log(
        'reporting:extendedInformation',
        `Section ${section} and tab ${tab}, API is ${apiId}. From ${from} to ${to}. Filters ${filters}. Index pattern ${pattern}`,
        'info'
      );
      if (section === 'agents' && !agent) {
        throw new Error(
          'Reporting for specific agent needs an agent ID in order to work properly'
        );
      }

      const agents = await this.apiRequest.makeGenericRequest(
        'GET',
        '/agents',
        { params: {limit: 1 }},
        apiId
      );
      const totalAgents = agents.data.total_affected_items;

      if (section === 'overview' && tab === 'vuls') {
        log(
          'reporting:extendedInformation',
          'Fetching overview vulnerability detector metrics',
          'debug'
        );
        const low = await this.vulnerabilityRequest.uniqueSeverityCount(
          from,
          to,
          'Low',
          filters,
          pattern
        );
        const medium = await this.vulnerabilityRequest.uniqueSeverityCount(
          from,
          to,
          'Medium',
          filters,
          pattern
        );
        const high = await this.vulnerabilityRequest.uniqueSeverityCount(
          from,
          to,
          'High',
          filters,
          pattern
        );
        const critical = await this.vulnerabilityRequest.uniqueSeverityCount(
          from,
          to,
          'Critical',
          filters,
          pattern
        );

        this.dd.content.push({ text: 'Summary', style: 'h2' });
        this.dd.content.push('\n');
        const ulcustom = [];
        log(
          'reporting:extendedInformation',
          'Adding overview vulnerability detector metrics',
          'debug'
        );
        if (critical)
          ulcustom.push(
            `${critical} of ${totalAgents} agents have critical vulnerabilities.`
          );
        if (high)
          ulcustom.push(
            `${high} of ${totalAgents} agents have high vulnerabilities.`
          );
        if (medium)
          ulcustom.push(
            `${medium} of ${totalAgents} agents have medium vulnerabilities.`
          );
        if (low)
          ulcustom.push(
            `${low} of ${totalAgents} agents have low vulnerabilities.`
          );

        this.dd.content.push({
          ul: ulcustom
        });
        this.dd.content.push('\n');
        log(
          'reporting:extendedInformation',
          'Fetching overview vulnerability detector top 3 agents by category',
          'debug'
        );
        const lowRank = await this.vulnerabilityRequest.topAgentCount(
          from,
          to,
          'Low',
          filters,
          pattern
        );
        const mediumRank = await this.vulnerabilityRequest.topAgentCount(
          from,
          to,
          'Medium',
          filters,
          pattern
        );
        const highRank = await this.vulnerabilityRequest.topAgentCount(
          from,
          to,
          'High',
          filters,
          pattern
        );
        const criticalRank = await this.vulnerabilityRequest.topAgentCount(
          from,
          to,
          'Critical',
          filters,
          pattern
        );
        log(
          'reporting:extendedInformation',
          'Adding overview vulnerability detector top 3 agents by category',
          'debug'
        );
        if (criticalRank && criticalRank.length) {
          this.dd.content.push({
            text: 'Top 3 agents with critical severity vulnerabilities',
            style: 'h3'
          });
          this.dd.content.push('\n');
          await this.buildAgentsTable(criticalRank, apiId);
          this.dd.content.push('\n');
        }

        if (highRank && highRank.length) {
          this.dd.content.push({
            text: 'Top 3 agents with high severity vulnerabilities',
            style: 'h3'
          });
          this.dd.content.push('\n');
          await this.buildAgentsTable(highRank, apiId);
          this.dd.content.push('\n');
        }

        if (mediumRank && mediumRank.length) {
          this.dd.content.push({
            text: 'Top 3 agents with medium severity vulnerabilities',
            style: 'h3'
          });
          this.dd.content.push('\n');
          await this.buildAgentsTable(mediumRank, apiId);
          this.dd.content.push('\n');
        }

        if (lowRank && lowRank.length) {
          this.dd.content.push({
            text: 'Top 3 agents with low severity vulnerabilities',
            style: 'h3'
          });
          this.dd.content.push('\n');
          await this.buildAgentsTable(lowRank, apiId);
          this.dd.content.push('\n');
        }

        log(
          'reporting:extendedInformation',
          'Fetching overview vulnerability detector top 3 CVEs',
          'debug'
        );
        const cveRank = await this.vulnerabilityRequest.topCVECount(
          from,
          to,
          filters,
          pattern
        );
        log(
          'reporting:extendedInformation',
          'Adding overview vulnerability detector top 3 CVEs',
          'debug'
        );
        if (cveRank && cveRank.length) {
          this.dd.content.push({ text: 'Top 3 CVE', style: 'h2' });
          this.dd.content.push('\n');
          PdfTable(
            this.dd,
            cveRank.map(item => {
              return { top: cveRank.indexOf(item) + 1, name: item };
            }),
            ['Top', 'CVE'],
            ['top', 'name']
          );
          this.dd.content.push('\n');
        }
      }

      if (section === 'overview' && tab === 'general') {
        log(
          'reporting:extendedInformation',
          'Fetching top 3 agents with level 15 alerts',
          'debug'
        );
        const level15Rank = await this.overviewRequest.topLevel15(
          from,
          to,
          filters,
          pattern
        );
        log(
          'reporting:extendedInformation',
          'Adding top 3 agents with level 15 alerts',
          'debug'
        );
        if (level15Rank.length) {
          this.dd.content.push({
            text: 'Top 3 agents with level 15 alerts',
            style: 'h2'
          });
          await this.buildAgentsTable(level15Rank, apiId);
        }
      }

      if (section === 'overview' && tab === 'pm') {
        log(
          'reporting:extendedInformation',
          'Fetching most common rootkits',
          'debug'
        );
        const top5RootkitsRank = await this.rootcheckRequest.top5RootkitsDetected(
          from,
          to,
          filters,
          pattern
        );
        log(
          'reporting:extendedInformation',
          'Adding most common rootkits',
          'debug'
        );
        if (top5RootkitsRank && top5RootkitsRank.length) {
          this.dd.content.push({
            text: 'Most common rootkits found among your agents',
            style: 'h2'
          });
          this.dd.content.push('\n');
          this.dd.content.push({
            text:
              'Rootkits are a set of software tools that enable an unauthorized user to gain control of a computer system without being detected.',
            style: 'standard'
          });
          this.dd.content.push('\n');
          PdfTable(
            this.dd,
            top5RootkitsRank.map(item => {
              return { top: top5RootkitsRank.indexOf(item) + 1, name: item };
            }),
            ['Top', 'Rootkit'],
            ['top', 'name']
          );
          this.dd.content.push('\n');
        }
        log('reporting:extendedInformation', 'Fetching hidden pids', 'debug');
        const hiddenPids = await this.rootcheckRequest.agentsWithHiddenPids(
          from,
          to,
          filters,
          pattern
        );
        hiddenPids &&
          this.dd.content.push({
            text: `${hiddenPids} of ${totalAgents} agents have hidden processes`,
            style: 'h3'
          });
        !hiddenPids &&
          this.dd.content.push({
            text: `No agents have hidden processes`,
            style: 'h3'
          });
        this.dd.content.push('\n');

        const hiddenPorts = await this.rootcheckRequest.agentsWithHiddenPorts(
          from,
          to,
          filters,
          pattern
        );
        hiddenPorts &&
          this.dd.content.push({
            text: `${hiddenPorts} of ${totalAgents} agents have hidden ports`,
            style: 'h3'
          });
        !hiddenPorts &&
          this.dd.content.push({
            text: `No agents have hidden ports`,
            style: 'h3'
          });
        this.dd.content.push('\n');
      }

      if (['overview', 'agents'].includes(section) && tab === 'pci') {
        log(
          'reporting:extendedInformation',
          'Fetching top PCI DSS requirements',
          'debug'
        );
        const topPciRequirements = await this.pciRequest.topPCIRequirements(
          from,
          to,
          filters,
          pattern
        );
        this.dd.content.push({
          text: 'Most common PCI DSS requirements alerts found',
          style: 'h2'
        });
        this.dd.content.push('\n');
        for (const item of topPciRequirements) {
          const rules = await this.pciRequest.getRulesByRequirement(
            from,
            to,
            filters,
            item,
            pattern
          );
          this.dd.content.push({ text: `Requirement ${item}`, style: 'h3' });
          this.dd.content.push('\n');

          if (PCI[item]) {
            const content =
              typeof PCI[item] === 'string'
                ? { text: PCI[item], style: 'standard' }
                : PCI[item];
            this.dd.content.push(content);
            this.dd.content.push('\n');
          }

          rules &&
            rules.length &&
            PdfTable(
              this.dd,
              rules,
              ['Rule ID', 'Description'],
              ['ruleId', 'ruleDescription'],
              `Top rules for ${item} requirement`
            );
          this.dd.content.push('\n');
        }
      }

      if (['overview', 'agents'].includes(section) && tab === 'gdpr') {
        log(
          'reporting:extendedInformation',
          'Fetching top GDPR requirements',
          'debug'
        );
        const topGdprRequirements = await this.gdprRequest.topGDPRRequirements(
          from,
          to,
          filters,
          pattern
        );
        this.dd.content.push({
          text: 'Most common GDPR requirements alerts found',
          style: 'h2'
        });
        this.dd.content.push('\n');
        for (const item of topGdprRequirements) {
          const rules = await this.gdprRequest.getRulesByRequirement(
            from,
            to,
            filters,
            item,
            pattern
          );
          this.dd.content.push({ text: `Requirement ${item}`, style: 'h3' });
          this.dd.content.push('\n');

          if (GDPR && GDPR[item]) {
            const content =
              typeof GDPR[item] === 'string'
                ? { text: GDPR[item], style: 'standard' }
                : GDPR[item];
            this.dd.content.push(content);
            this.dd.content.push('\n');
          }

          rules &&
            rules.length &&
            PdfTable(
              this.dd,
              rules,
              ['Rule ID', 'Description'],
              ['ruleId', 'ruleDescription'],
              `Top rules for ${item} requirement`
            );
          this.dd.content.push('\n');
        }
        this.dd.content.push('\n');
      }

      if (section === 'overview' && tab === 'audit') {
        log(
          'reporting:extendedInformation',
          'Fetching agents with high number of failed sudo commands',
          'debug'
        );
        const auditAgentsNonSuccess = await this.auditRequest.getTop3AgentsSudoNonSuccessful(
          from,
          to,
          filters,
          pattern
        );
        if (auditAgentsNonSuccess && auditAgentsNonSuccess.length) {
          this.dd.content.push({
            text: 'Agents with high number of failed sudo commands',
            style: 'h2'
          });
          await this.buildAgentsTable(auditAgentsNonSuccess, apiId);
        }
        const auditAgentsFailedSyscall = await this.auditRequest.getTop3AgentsFailedSyscalls(
          from,
          to,
          filters,
          pattern
        );
        if (auditAgentsFailedSyscall && auditAgentsFailedSyscall.length) {
          this.dd.content.push({
            text: 'Most common failing syscalls',
            style: 'h2'
          });
          this.dd.content.push('\n');
          PdfTable(
            this.dd,
            auditAgentsFailedSyscall,
            ['Agent ID', 'Syscall ID', 'Syscall'],
            ['agent', 'syscall.id', 'syscall.syscall'],
            null,
            false
          );
          this.dd.content.push('\n');
        }
      }

      if (section === 'overview' && tab === 'fim') {
        log(
          'reporting:extendedInformation',
          'Fetching top 3 rules for FIM',
          'debug'
        );
        const rules = await this.syscheckRequest.top3Rules(
          from,
          to,
          filters,
          pattern
        );

        if (rules && rules.length) {
          this.dd.content.push({ text: 'Top 3 FIM rules', style: 'h2' });
          this.dd.content.push('\n');
          this.dd.content.push({
            text: 'Top 3 rules that are generating most alerts.',
            style: 'standard'
          });
          this.dd.content.push('\n');
          PdfTable(
            this.dd,
            rules,
            ['Rule ID', 'Description'],
            ['ruleId', 'ruleDescription'],
            null
          );
          this.dd.content.push('\n');
        }

        log(
          'reporting:extendedInformation',
          'Fetching top 3 agents for FIM',
          'debug'
        );
        const agents = await this.syscheckRequest.top3agents(
          from,
          to,
          filters,
          pattern
        );

        if (agents && agents.length) {
          this.dd.content.push({
            text: 'Agents with suspicious FIM activity',
            style: 'h2'
          });
          this.dd.content.push('\n');
          this.dd.content.push({
            text:
              'Top 3 agents that have most FIM alerts from level 7 to level 15. Take care about them.',
            style: 'standard'
          });
          this.dd.content.push('\n');
          await this.buildAgentsTable(agents, apiId);
        }
      }

      if (section === 'agents' && tab === 'pm') {
        log(
          'reporting:extendedInformation',
          `Fetching rootcheck database for agent ${agent}`,
          'debug'
        );
        const database = await this.apiRequest.makeGenericRequest(
          'GET',
          `/rootcheck/${agent}`,
          { limit: 15 },
          apiId
        );
        //const cis = await this.apiRequest.makeGenericRequest('GET', `/rootcheck/${agent}/cis`, {}, apiId);
        const pci = await this.apiRequest.makeGenericRequest(
          'GET',
          `/rootcheck/${agent}/pci`,
          {},
          apiId
        );
        const lastScan = await this.apiRequest.makeGenericRequest(
          'GET',
          `/rootcheck/${agent}/last_scan`,
          {},
          apiId
        );

        if (lastScan && lastScan.data) {
          if (lastScan.data.start && lastScan.data.end) {
            this.dd.content.push({
              text: `Last policy monitoring scan was executed from ${lastScan.data.start} to ${lastScan.data.end}.`,
              style: 'standard'
            });
          } else if (lastScan.data.start) {
            this.dd.content.push({
              text: `Policy monitoring scan is currently in progress for this agent (started on ${lastScan.data.start}).`,
              style: 'standard'
            });
          } else {
            this.dd.content.push({
              text: `Policy monitoring scan is currently in progress for this agent.`,
              style: 'standard'
            });
          }
          this.dd.content.push('\n');
        }

        if (((database || {}).data || {}).items) {
          PdfTable(
            this.dd,
            database.data.items,
            ['Date', 'Status', 'Event'],
            ['readDay', 'status', 'event'],
            'Last entries from policy monitoring scan'
          );
          this.dd.content.push('\n');
        }

        if (((pci || {}).data || {}).items) {
          this.dd.content.push({
            text: 'Fired rules due to PCI requirements',
            style: 'h2',
            pageBreak: 'before'
          });
          this.dd.content.push('\n');
          for (const item of pci.data.items) {
            const rules = await this.pciRequest.getRulesByRequirement(
              from,
              to,
              filters,
              item,
              pattern
            );
            this.dd.content.push({ text: `Requirement ${item}`, style: 'h3' });
            this.dd.content.push('\n');

            if (PCI[item]) {
              const content =
                typeof PCI[item] === 'string'
                  ? { text: PCI[item], style: 'standard' }
                  : PCI[item];
              this.dd.content.push(content);
              this.dd.content.push('\n');
            }

            PdfTable(
              this.dd,
              rules,
              ['Rule ID', 'Description'],
              ['ruleId', 'ruleDescription']
            );
            this.dd.content.push('\n');
          }
        }
        log(
          'reporting:extendedInformation',
          `Fetching top 5 detected rootkits`,
          'debug'
        );
        const top5RootkitsRank = await this.rootcheckRequest.top5RootkitsDetected(
          from,
          to,
          filters,
          pattern,
          10
        );
        if (top5RootkitsRank && top5RootkitsRank.length) {
          this.dd.content.push({ text: 'Rootkits files found', style: 'h2' });
          this.dd.content.push('\n');
          this.dd.content.push({
            text:
              'Rootkits are a set of software tools that enable an unauthorized user to gain control of a computer system without being detected.',
            style: 'standard'
          });
          this.dd.content.push('\n');
          PdfTable(
            this.dd,
            top5RootkitsRank.map(item => {
              return { top: top5RootkitsRank.indexOf(item) + 1, name: item };
            }),
            ['Top', 'Rootkit'],
            ['top', 'name']
          );
          this.dd.content.push('\n');
        }
      }

      if (section === 'agents' && tab === 'audit') {
        log(
          'reporting:extendedInformation',
          `Fetching most common failed syscalls`,
          'debug'
        );
        const auditFailedSyscall = await this.auditRequest.getTopFailedSyscalls(
          from,
          to,
          filters,
          pattern
        );
        auditFailedSyscall &&
          auditFailedSyscall.length &&
          PdfTable(
            this.dd,
            auditFailedSyscall,
            ['Syscall ID', 'Syscall'],
            ['id', 'syscall'],
            'Most common failing syscalls'
          );
        this.dd.content.push('\n');
      }

      if (section === 'agents' && tab === 'fim') {
        log(
          'reporting:extendedInformation',
          `Fetching syscheck database for agent ${agent}`,
          'debug'
        );
        const lastScan = await this.apiRequest.makeGenericRequest(
          'GET',
          `/syscheck/${agent}/last_scan`,
          {},
          apiId
        );

        if (lastScan && lastScan.data) {
          if (lastScan.data.affected_items[0].start && lastScan.data.affected_items[0].end) {
            this.dd.content.push({
              text: `Last file integrity monitoring scan was executed from ${lastScan.data.start} to ${lastScan.data.end}.`
            });
          } else if (lastScan.data.affected_items[0].start) {
            this.dd.content.push({
              text: `File integrity monitoring scan is currently in progress for this agent (started on ${lastScan.data.affected_items[0].start}).`
            });
          } else {
            this.dd.content.push({
              text: `File integrity monitoring scan is currently in progress for this agent.`
            });
          }
          this.dd.content.push('\n');
        }

        log(
          'reporting:extendedInformation',
          `Fetching last 10 deleted files for FIM`,
          'debug'
        );
        const lastTenDeleted = await this.syscheckRequest.lastTenDeletedFiles(
          from,
          to,
          filters,
          pattern
        );
        lastTenDeleted &&
          lastTenDeleted.length &&
          PdfTable(
            this.dd,
            lastTenDeleted,
            ['Path', 'Date'],
            ['path', 'date'],
            'Last 10 deleted files'
          );
        this.dd.content.push('\n');

        log(
          'reporting:extendedInformation',
          `Fetching last 10 modified files`,
          'debug'
        );
        const lastTenModified = await this.syscheckRequest.lastTenModifiedFiles(
          from,
          to,
          filters,
          pattern
        );
        lastTenModified &&
          lastTenModified.length &&
          PdfTable(
            this.dd,
            lastTenModified,
            ['Path', 'Date'],
            ['path', 'date'],
            'Last 10 modified files'
          );
        this.dd.content.push('\n');
      }

      if (section === 'agents' && tab === 'syscollector') {
        log(
          'reporting:extendedInformation',
          `Fetching hardware information for agent ${agent}`,
          'debug'
        );
        const hardware = await this.apiRequest.makeGenericRequest(
          'GET',
          `/syscollector/${agent}/hardware`,
          {},
          apiId
        );

        if (hardware && hardware.data) {
          this.dd.content.push({ text: 'Hardware information', style: 'h2' });
          this.dd.content.push('\n');
          const ulcustom = [];
          if (hardware.data.affected_items[0].cpu && hardware.data.affected_items[0].cpu.cores)
            ulcustom.push(hardware.data.affected_items[0].cpu.cores + ' cores ');
          if (hardware.data.affected_items[0].cpu && hardware.data.affected_items[0].cpu.name)
            ulcustom.push(hardware.data.affected_items[0].cpu.name);
          if (hardware.data.affected_items[0].ram && hardware.data.affected_items[0].ram.total)
            ulcustom.push(
<<<<<<< HEAD
              Number(hardware.data.affected_items[0].ram.total / 1024 / 1024).toFixed(2) +
              'GB RAM'
=======
              Number(hardware.data.ram.total / 1024 / 1024).toFixed(2) +
                'GB RAM'
>>>>>>> 4696e115
            );
          ulcustom &&
            ulcustom.length &&
            this.dd.content.push({
              ul: ulcustom
            });
          this.dd.content.push('\n');
        }

        log(
          'reporting:extendedInformation',
          `Fetching OS information for agent ${agent}`,
          'debug'
        );
        const os = await this.apiRequest.makeGenericRequest(
          'GET',
          `/syscollector/${agent}/os`,
          {},
          apiId
        );

        if (os && os.data) {
          this.dd.content.push({ text: 'OS information', style: 'h2' });
          this.dd.content.push('\n');
          const ulcustom = [];
          if (os.data.sysname) ulcustom.push(os.data.sysname);
          if (os.data.version) ulcustom.push(os.data.version);
          if (os.data.architecture) ulcustom.push(os.data.architecture);
          if (os.data.release) ulcustom.push(os.data.release);
          if (os.data.os && os.data.os.name && os.data.os.version)
            ulcustom.push(os.data.os.name + ' ' + os.data.os.version);
          ulcustom &&
            ulcustom.length &&
            this.dd.content.push({
              ul: ulcustom
            });
          this.dd.content.push('\n');
        }
        log(
          'reporting:extendedInformation',
          `Fetching top critical packages`,
          'debug'
        );
        const topCriticalPackages = await this.vulnerabilityRequest.topPackages(
          from,
          to,
          'Critical',
          filters,
          pattern
        );
        log(
          'reporting:extendedInformation',
          `Fetching top high packages`,
          'debug'
        );
        const topHighPackages = await this.vulnerabilityRequest.topPackages(
          from,
          to,
          'High',
          filters,
          pattern
        );

        const affected = [];
        affected.push(...topCriticalPackages, ...topHighPackages);
        if (affected && affected.length) {
          this.dd.content.push({
            text: 'Vulnerable packages found (last 24 hours)',
            style: 'h2'
          });
          this.dd.content.push('\n');
          PdfTable(
            this.dd,
            affected,
            ['Package', 'Severity'],
            ['package', 'severity'],
            null
          );
          this.dd.content.push('\n');
        }
      }

      if (section === 'agents' && tab === 'vuls') {
        const topCriticalPackages = await this.vulnerabilityRequest.topPackagesWithCVE(
          from,
          to,
          'Critical',
          filters,
          pattern
        );
        if (topCriticalPackages && topCriticalPackages.length) {
          this.dd.content.push({ text: 'Critical severity', style: 'h2' });
          this.dd.content.push('\n');
          this.dd.content.push({
            text:
              'These vulnerabilties are critical, please review your agent. Click on each link to read more about each found vulnerability.',
            style: 'standard'
          });
          this.dd.content.push('\n');
          const customul = [];
          for (const critical of topCriticalPackages) {
            customul.push({ text: critical.package, style: 'standard' });
            customul.push({
              ul: critical.references.map(item => ({
                text: item,
                color: '#1EA5C8'
              }))
            });
          }
          this.dd.content.push({ ul: customul });
          this.dd.content.push('\n');
        }

        const topHighPackages = await this.vulnerabilityRequest.topPackagesWithCVE(
          from,
          to,
          'High',
          filters,
          pattern
        );
        if (topHighPackages && topHighPackages.length) {
          this.dd.content.push({ text: 'High severity', style: 'h2' });
          this.dd.content.push('\n');
          this.dd.content.push({
            text:
              'Click on each link to read more about each found vulnerability.',
            style: 'standard'
          });
          this.dd.content.push('\n');
          const customul = [];
          for (const critical of topHighPackages) {
            customul.push({ text: critical.package, style: 'standard' });
            customul.push({
              ul: critical.references.map(item => ({
                text: item,
                color: '#1EA5C8'
              }))
            });
          }
          customul && customul.length && this.dd.content.push({ ul: customul });
          this.dd.content.push('\n');
        }
      }

      return false;
    } catch (error) {
      log('reporting:extendedInformation', error.message || error);
      return Promise.reject(error);
    }
  }

  getConfigRows(data, labels) {
    log('reporting:getConfigRows', `Building configuration rows`, 'info');
    const result = [];
    for (let prop in data || []) {
      if (Array.isArray(data[prop])) {
        data[prop].forEach((x, idx) => {
          if (typeof x === 'object') data[prop][idx] = JSON.stringify(x);
        });
      }
      result.push([
        (labels || {})[prop] || KeyEquivalence[prop] || prop,
        data[prop] || '-'
      ]);
    }
    return result;
  }

  getConfigTables(data, section, tab, array = []) {
    log('reporting:getConfigTables', `Building configuration tables`, 'info');
    let plainData = {};
    const nestedData = [];
    const tableData = [];
    if (data.length === 1 && Array.isArray(data)) {
      tableData[section.config[tab].configuration] = data;
    } else {
      for (let key in data) {
        if (
          (typeof data[key] !== 'object' && !Array.isArray(data[key])) ||
          (Array.isArray(data[key]) && typeof data[key][0] !== 'object')
        ) {
          plainData[key] =
            Array.isArray(data[key]) && typeof data[key][0] !== 'object'
              ? data[key].map(x => {
                  return typeof x === 'object' ? JSON.stringify(x) : x + '\n';
                })
              : data[key];
        } else if (
          Array.isArray(data[key]) &&
          typeof data[key][0] === 'object'
        ) {
          tableData[key] = data[key];
        } else {
          if (section.isGroupConfig && ['pack', 'content'].includes(key)) {
            tableData[key] = [data[key]];
          } else {
            nestedData.push(data[key]);
          }
        }
      }
    }
    array.push({
      title: (section.options || {}).hideHeader
        ? ''
        : (section.tabs || [])[tab] ||
          (section.isGroupConfig ? ((section.labels || [])[0] || [])[tab] : ''),
      columns: ['', ''],
      type: 'config',
      rows: this.getConfigRows(plainData, (section.labels || [])[0])
    });
    for (let key in tableData) {
      const columns = Object.keys(tableData[key][0]);
      columns.forEach((col, i) => {
        columns[i] = col[0].toUpperCase() + col.slice(1);
      });

      const rows = tableData[key].map(x => {
        let row = [];
        for (let key in x) {
          row.push(
            typeof x[key] !== 'object'
              ? x[key]
              : Array.isArray(x[key])
              ? x[key].map(x => {
                  return x + '\n';
                })
              : JSON.stringify(x[key])
          );
        }
        while (row.length < columns.length) {
          row.push('-');
        }
        return row;
      });
      array.push({
        title: ((section.labels || [])[0] || [])[key] || '',
        type: 'table',
        columns,
        rows
      });
    }

    nestedData.forEach(nest => {
      this.getConfigTables(nest, section, tab + 1, array);
    });

    return array;
  }

  /**
   * Builds a PDF report from multiple PNG images
   * @param {Object} req
   * @param {Object} reply
   * @returns {Object} pdf or ErrorResponse
   */
  async report(req, reply) {
    try {
      log('reporting:report', `Report started`, 'info');
      // Init
      this.printer = new PdfPrinter(this.fonts);
      this.dd.content = [];
      if (!fs.existsSync(path.join(__dirname, `${BASE_OPTIMIZE_PATH}/wazuh`))) {
        fs.mkdirSync(path.join(__dirname, `${BASE_OPTIMIZE_PATH}/wazuh`));
      }
      if (
        !fs.existsSync(
          path.join(__dirname, `${BASE_OPTIMIZE_PATH}/wazuh/downloads`)
        )
      ) {
        fs.mkdirSync(
          path.join(__dirname, `${BASE_OPTIMIZE_PATH}/wazuh/downloads`)
        );
      }
      if (!fs.existsSync(path.join(__dirname, REPORTING_PATH))) {
        fs.mkdirSync(path.join(__dirname, REPORTING_PATH));
      }

      if (req.payload && req.payload.array) {
        const payload = (req || {}).payload || {};
        const headers = (req || {}).headers || {};
        const { name, tab, section, isAgents, browserTimezone } = payload;
        const apiId = headers.id || false;
        const pattern = headers.pattern || false;
        const from = (payload.time || {}).from || false;
        const to = (payload.time || {}).to || false;
        let kfilters = req.payload.filters;
        const isAgentConfig = tab === 'agentConfig';
        const isGroupConfig = tab === 'groupConfig';

        // Pass the namespace if present to all the requesters
        if (pattern) {
          const spaces = this.server.plugins.spaces;
          const namespace = spaces && spaces.getSpaceId(req);
          this.vulnerabilityRequest.namespace = namespace;
          this.overviewRequest.namespace = namespace;
          this.rootcheckRequest.namespace = namespace;
          this.pciRequest.namespace = namespace;
          this.gdprRequest.namespace = namespace;
          this.auditRequest.namespace = namespace;
          this.syscheckRequest.namespace = namespace;
        }

        if (!tab)
          throw new Error(
            'Reporting needs a valid app tab in order to work properly'
          );
        if (!section && !isAgentConfig && !isGroupConfig)
          throw new Error(
            'Reporting needs a valid app section in order to work properly'
          );
        if (!apiId)
          throw new Error(
            'Reporting needs a valid Wazuh API ID in order to work properly'
          );
        if (!name)
          throw new Error(
            'Reporting needs a valid file name in order to work properly'
          );

        let tables = [];
        if (isGroupConfig) {
          const equivalences = {
            localfile: 'Local files',
            osquery: 'Osquery',
            command: 'Command',
            syscheck: 'Syscheck',
            'open-scap': 'OpenSCAP',
            'cis-cat': 'CIS-CAT',
            syscollector: 'Syscollector',
            rootcheck: 'Rootcheck',
            labels: 'Labels',
            sca: 'Security configuration assessment'
          };
          const g_id = kfilters[0].group;
          kfilters = [];
          const enabledComponents = req.payload.components;
          this.dd.content.push({
            text: `Group ${g_id} configuration`,
            style: 'h1'
          });
          if (enabledComponents['0']) {
            let configuration = {};
            try {
              configuration = await this.apiRequest.makeGenericRequest(
                'GET',
                `/groups/${g_id}/configuration`, 
                {},
                apiId
              );
            } catch (error) {
              log('reporting:report', error.message || error, 'debug');
            }
            if (Object.keys(configuration.data.items[0].config).length) {
              this.dd.content.push({
                text: 'Configurations',
                style: { fontSize: 14, color: '#000' },
                margin: [0, 10, 0, 15]
              });
              const section = {
                labels: [],
                isGroupConfig: true
              };
              for (let config of configuration.data.items) {
                let filterTitle = '';
                let index = 0;
                for (let filter of Object.keys(config.filters)) {
                  filterTitle = filterTitle.concat(
                    `${filter}: ${config.filters[filter]}`
                  );
                  if (index < Object.keys(config.filters).length - 1) {
                    filterTitle = filterTitle.concat(' | ');
                  }
                  index++;
                }
                this.dd.content.push({
                  text: filterTitle,
                  style: 'h4',
                  margin: [0, 0, 0, 10]
                });
                let idx = 0;
                section.tabs = [];
                for (let _d of Object.keys(config.config)) {
                  for (let c of AgentConfiguration.configurations) {
                    for (let s of c.sections) {
                      section.opts = s.opts || {};
                      for (let cn of s.config || []) {
                        if (cn.configuration === _d) {
                          section.labels = s.labels || [[]];
                        }
                      }
                      for (let wo of s.wodle || []) {
                        if (wo.name === _d) {
                          section.labels = s.labels || [[]];
                        }
                      }
                    }
                  }
                  section.labels[0]['pack'] = 'Packs';
                  section.labels[0]['content'] = 'Evaluations';
                  section.labels[0]['7'] = 'Scan listening netwotk ports';
                  section.tabs.push(equivalences[_d]);

                  if (Array.isArray(config.config[_d])) {
                    /* LOG COLLECTOR */
                    if (_d === 'localfile') {
                      let groups = [];
                      config.config[_d].forEach(obj => {
                        if (!groups[obj.logformat]) {
                          groups[obj.logformat] = [];
                        }
                        groups[obj.logformat].push(obj);
                      });
                      Object.keys(groups).forEach(group => {
                        let saveidx = 0;
                        groups[group].forEach((x, i) => {
                          if (
                            Object.keys(x).length >
                            Object.keys(groups[group][saveidx]).length
                          ) {
                            saveidx = i;
                          }
                        });
                        const columns = Object.keys(groups[group][saveidx]);
                        const rows = groups[group].map(x => {
                          let row = [];
                          columns.forEach(key => {
                            row.push(
                              typeof x[key] !== 'object'
                                ? x[key]
                                : Array.isArray(x[key])
                                ? x[key].map(x => {
                                    return x + '\n';
                                  })
                                : JSON.stringify(x[key])
                            );
                          });
                          return row;
                        });
                        columns.forEach((col, i) => {
                          columns[i] = col[0].toUpperCase() + col.slice(1);
                        });
                        tables.push({
                          title: 'Local files',
                          type: 'table',
                          columns,
                          rows
                        });
                      });
                    } else if (_d === 'labels') {
                      const obj = config.config[_d][0].label;
                      const columns = Object.keys(obj[0]);
                      if (!columns.includes('hidden')) {
                        columns.push('hidden');
                      }
                      const rows = obj.map(x => {
                        let row = [];
                        columns.forEach(key => {
                          row.push(x[key]);
                        });
                        return row;
                      });
                      columns.forEach((col, i) => {
                        columns[i] = col[0].toUpperCase() + col.slice(1);
                      });
                      tables.push({
                        title: 'Labels',
                        type: 'table',
                        columns,
                        rows
                      });
                    } else {
                      for (let _d2 of config.config[_d]) {
                        tables.push(...this.getConfigTables(_d2, section, idx));
                      }
                    }
                  } else {
                    /*INTEGRITY MONITORING MONITORED DIRECTORIES */
                    if (config.config[_d].directories) {
                      const directories = config.config[_d].directories;
                      delete config.config[_d].directories;
                      tables.push(
                        ...this.getConfigTables(config.config[_d], section, idx)
                      );
                      let diffOpts = [];
                      Object.keys(section.opts).forEach(x => {
                        diffOpts.push(x);
                      });
                      const columns = [
                        '',
                        ...diffOpts.filter(
                          x => x !== 'check_all' && x !== 'check_sum'
                        )
                      ];
                      let rows = [];
                      directories.forEach(x => {
                        let row = [];
                        row.push(x.path);
                        columns.forEach(y => {
                          if (y !== '') {
                            y = y !== 'check_whodata' ? y : 'whodata';
                            row.push(x[y] ? x[y] : 'no');
                          }
                        });
                        row.push(x.recursion_level);
                        rows.push(row);
                      });
                      columns.forEach((x, idx) => {
                        columns[idx] = section.opts[x];
                      });
                      columns.push('RL');
                      tables.push({
                        title: 'Monitored directories',
                        type: 'table',
                        columns,
                        rows
                      });
                    } else {
                      tables.push(
                        ...this.getConfigTables(config.config[_d], section, idx)
                      );
                    }
                  }
                  for (const table of tables) {
                    this.renderConfigTables([table]);
                  }
                  idx++;
                  tables = [];
                }
                tables = [];
              }
            } else {
              this.dd.content.push({
                text: 'A configuration for this group has not yet been set up.',
                style: { fontSize: 12, color: '#000' },
                margin: [0, 10, 0, 15]
              });
            }
          }
          if (enabledComponents['1']) {
            let agentsInGroup = [];
            try {
              agentsInGroup = await this.apiRequest.makeGenericRequest(
                'GET',
                `/groups/${g_id}/agents`,
                {},
                apiId
              );
            } catch (error) {
              log('reporting:report', error.message || error, 'debug');
            }
            await this.renderHeader(
              tab,
              g_id,
              (((agentsInGroup || []).data || []).affected_items || []).map(x => x.id),
              apiId
            );
          }
        }
        if (isAgentConfig) {
          const configurations = AgentConfiguration.configurations;
          const enabledComponents = req.payload.components;
          const a_id = kfilters[0].agent;
          let wmodules = {};
          try {
            wmodules = await this.apiRequest.makeGenericRequest(
              'GET',
              `/agents/${a_id}/config/wmodules/wmodules`,
              {},
              apiId
            );
          } catch (error) {
            log('reporting:report', error.message || error, 'debug');
          }

          kfilters = [];
          await this.renderHeader(tab, tab, a_id, apiId);
          let idxComponent = 0;
          for (let config of configurations) {
            let titleOfSection = false;
            log(
              'reporting:report',
              `Iterate over ${config.sections.length} configuration sections`,
              'debug'
            );
            for (let section of config.sections) {
              if (
                enabledComponents[idxComponent] &&
                (section.config || section.wodle)
              ) {
                let idx = 0;
                const configs = (section.config || []).concat(
                  section.wodle || []
                );
                log(
                  'reporting:report',
                  `Iterate over ${configs.length} configuration blocks`,
                  'debug'
                );
                for (let conf of configs) {
                  let data = {};
                  try {
                    if (!conf['name']) {
                      data = await this.apiRequest.makeGenericRequest(
                        'GET',
                        `/agents/${a_id}/config/${conf.component}/${conf.configuration}`,
                        {},
                        apiId
                      );
                    } else {
                      for (let wodle of wmodules.data['wmodules']) {
                        if (Object.keys(wodle)[0] === conf['name']) {
                          data.data = wodle;
                        }
                      }
                    }
                    if (
                      data &&
                      data.data &&
                      Object.keys(data.data[Object.keys(data.data)[0]]).length >
                        0
                    ) {
                      if (!titleOfSection) {
                        this.dd.content.push({
                          text: config.title,
                          style: 'h1',
                          margin: [0, 0, 0, 15]
                        });
                        titleOfSection = true;
                      }
                      for (let _d of Object.keys(data.data)) {
                        if (idx === 0) {
                          this.dd.content.push({
                            text: section.subtitle,
                            style: 'h4'
                          });
                          this.dd.content.push({
                            text: section.desc,
                            style: { fontSize: 12, color: '#000' },
                            margin: [0, 0, 0, 10]
                          });
                        }
                        if (Array.isArray(data.data[_d])) {
                          /* LOG COLLECTOR */
                          if (conf.filterBy) {
                            let groups = [];
                            data.data[_d].forEach(obj => {
                              if (!groups[obj.logformat]) {
                                groups[obj.logformat] = [];
                              }
                              groups[obj.logformat].push(obj);
                            });
                            Object.keys(groups).forEach(group => {
                              let saveidx = 0;
                              groups[group].forEach((x, i) => {
                                if (
                                  Object.keys(x).length >
                                  Object.keys(groups[group][saveidx]).length
                                ) {
                                  saveidx = i;
                                }
                              });
                              const columns = Object.keys(
                                groups[group][saveidx]
                              );
                              const rows = groups[group].map(x => {
                                let row = [];
                                columns.forEach(key => {
                                  row.push(
                                    typeof x[key] !== 'object'
                                      ? x[key]
                                      : Array.isArray(x[key])
                                      ? x[key].map(x => {
                                          return x + '\n';
                                        })
                                      : JSON.stringify(x[key])
                                  );
                                });
                                return row;
                              });
                              columns.forEach((col, i) => {
                                columns[i] =
                                  col[0].toUpperCase() + col.slice(1);
                              });
                              tables.push({
                                title: section.labels[0][group],
                                type: 'table',
                                columns,
                                rows
                              });
                            });
                          } else if (_d.configuration !== 'socket') {
                            tables.push(
                              ...this.getConfigTables(
                                data.data[_d],
                                section,
                                idx
                              )
                            );
                          } else {
                            for (let _d2 of data.data[_d]) {
                              tables.push(
                                ...this.getConfigTables(_d2, section, idx)
                              );
                            }
                          }
                        } else {
                          /*INTEGRITY MONITORING MONITORED DIRECTORIES */
                          if (conf.matrix) {
                            const directories = data.data[_d].directories;
                            delete data.data[_d].directories;
                            tables.push(
                              ...this.getConfigTables(
                                data.data[_d],
                                section,
                                idx
                              )
                            );
                            let diffOpts = [];
                            Object.keys(section.opts).forEach(x => {
                              diffOpts.push(x);
                            });
                            const columns = [
                              '',
                              ...diffOpts.filter(
                                x => x !== 'check_all' && x !== 'check_sum'
                              )
                            ];
                            let rows = [];
                            directories.forEach(x => {
                              let row = [];
                              row.push(x.dir);
                              columns.forEach(y => {
                                if (y !== '') {
                                  row.push(
                                    x.opts.indexOf(y) > -1 ? 'yes' : 'no'
                                  );
                                }
                              });
                              row.push(x.recursion_level);
                              rows.push(row);
                            });
                            columns.forEach((x, idx) => {
                              columns[idx] = section.opts[x];
                            });
                            columns.push('RL');
                            tables.push({
                              title: 'Monitored directories',
                              type: 'table',
                              columns,
                              rows
                            });
                          } else {
                            tables.push(
                              ...this.getConfigTables(
                                data.data[_d],
                                section,
                                idx
                              )
                            );
                          }
                        }
                      }
                    } else {
                      // Print the section title
                      if (!titleOfSection) {
                        this.dd.content.push({
                          text: config.title,
                          style: 'h1',
                          margin: [0, 0, 0, 15]
                        });
                        titleOfSection = true;
                      }
                      //Print the subtitle
                      this.dd.content.push({
                        text: section.subtitle,
                        style: 'h4'
                      });
                      // Print no configured module and link to the documentation
                      this.dd.content.push({
                        text: [
                          'This module is not configured. Please take a look on how to configure it in ',
                          {
                            text: `${section.subtitle.toLowerCase()} configuration.`,
                            link: section.docuLink,
                            style: { fontSize: 12, color: '#1a0dab' }
                          }
                        ],
                        margin: [0, 0, 0, 20]
                      });
                    }
                  } catch (error) {
                    log('reporting:report', error.message || error, 'debug');
                  }
                  idx++;
                }
                for (const table of tables) {
                  this.renderConfigTables([table]);
                }
              }
              idxComponent++;
              tables = [];
            }
          }
        }
        const isSycollector = tab === 'syscollector';
        if (isSycollector) {
          log('reporting:report', `Syscollector report`, 'debug');
          let agentId = '';
          let agentOs = '';
          try {
            if (
              !req.payload.filters ||
              !req.payload.filters[1] ||
              !req.payload.filters[1].meta ||
              !req.payload.filters[1].meta.value
            ) {
              throw new Error(
                'Syscollector reporting needs a valid agent in order to work properly'
              );
            }
            const agent = await this.apiRequest.makeGenericRequest(
              'GET',
              `/agents/${req.payload.filters[1].meta.value}`,
              {},
              apiId
            );
            agentId =
              agent && agent.data && agent.data.id
                ? agent.data.id
                : req.payload.filters[1].meta.value;
            agentOs =
              agent && agent.data && agent.data.os && agent.data.os.platform
                ? agent.data.os.platform
                : '';
          } catch (error) {
            log('reporting:report', error.message || error, 'debug');
          }
          try {
            log(
              'reporting:report',
              `Fetching packages for agent ${agentId}`,
              'debug'
            );
            const packages = await this.apiRequest.makeGenericRequest(
              'GET',
              `/syscollector/${agentId}/packages`,
              {},
              apiId
            );
            if (packages && packages.data && packages.data.items) {
              tables.push({
                title: 'Packages',
                columns:
                  agentOs === 'windows'
                    ? ['Name', 'Architecture', 'Version', 'Vendor']
                    : [
                        'Name',
                        'Architecture',
                        'Version',
                        'Vendor',
                        'Description'
                      ],
                rows: packages.data.items.map(x => {
                  return agentOs === 'windows'
                    ? [x['name'], x['architecture'], x['version'], x['vendor']]
                    : [
                        x['name'],
                        x['architecture'],
                        x['version'],
                        x['vendor'],
                        x['description']
                      ];
                })
              });
            }
          } catch (error) {
            log('reporting:report', error.message || error, 'debug');
          }
          try {
            log(
              'reporting:report',
              `Fetching processes for agent ${agentId}`,
              'debug'
            );
            const processes = await this.apiRequest.makeGenericRequest(
              'GET',
              `/syscollector/${agentId}/processes`,
              {},
              apiId
            );
            if (processes && processes.data && processes.data.items) {
              tables.push({
                title: 'Processes',
                columns:
                  agentOs === 'windows'
                    ? ['Name', 'CMD', 'Priority', 'NLWP']
                    : ['Name', 'Effective user', 'Priority', 'State'],
                rows: processes.data.items.map(x => {
                  return agentOs === 'windows'
                    ? [x['name'], x['cmd'], x['priority'], x['nlwp']]
                    : [
                        x['name'],
                        x['euser'],
                        x['nice'],
                        ProcessEquivalence[x.state]
                      ];
                })
              });
            }
          } catch (error) {
            log('reporting:report', error.message || error, 'debug');
          }

          try {
            log(
              'reporting:report',
              `Fetching ports for agent ${agentId}`,
              'debug'
            );
            const ports = await this.apiRequest.makeGenericRequest(
              'GET',
              `/syscollector/${agentId}/ports`,
              {},
              apiId
            );
            if (ports && ports.data && ports.data.items) {
              tables.push({
                title: 'Network ports',
                columns:
                  agentOs === 'windows'
                    ? ['Local IP', 'Local port', 'Process', 'State', 'Protocol']
                    : ['Local IP', 'Local port', 'State', 'Protocol'],
                rows: ports.data.items.map(x => {
                  return agentOs === 'windows'
                    ? [
                        x['local']['ip'],
                        x['local']['port'],
                        x['process'],
                        x['state'],
                        x['protocol']
                      ]
                    : [
                        x['local']['ip'],
                        x['local']['port'],
                        x['state'],
                        x['protocol']
                      ];
                })
              });
            }
          } catch (error) {
            log('reporting:report', error.message || error, 'debug');
          }

          try {
            log(
              'reporting:report',
              `Fetching netiface for agent ${agentId}`,
              'debug'
            );
            const netiface = await this.apiRequest.makeGenericRequest(
              'GET',
              `/syscollector/${agentId}/netiface`,
              {},
              apiId
            );
            if (netiface && netiface.data && netiface.data.items) {
              tables.push({
                title: 'Network interfaces',
                columns: ['Name', 'Mac', 'State', 'MTU', 'Type'],
                rows: netiface.data.items.map(x => {
                  return [x['name'], x['mac'], x['state'], x['mtu'], x['type']];
                })
              });
            }
          } catch (error) {
            log('reporting:report', error.message || error, 'debug');
          }
          try {
            log(
              'reporting:report',
              `Fetching netaddr for agent ${agentId}`,
              'debug'
            );
            const netaddr = await this.apiRequest.makeGenericRequest(
              'GET',
              `/syscollector/${agentId}/netaddr`,
              {},
              apiId
            );
            if (netaddr && netaddr.data && netaddr.data.items) {
              tables.push({
                title: 'Network settings',
                columns: [
                  'Interface',
                  'Address',
                  'Netmask',
                  'Protocol',
                  'Broadcast'
                ],
                rows: netaddr.data.items.map(x => {
                  return [
                    x['iface'],
                    x['address'],
                    x['netmask'],
                    x['proto'],
                    x['broadcast']
                  ];
                })
              });
            }
          } catch (error) {
            log('reporting:report', error.message || error, 'debug');
          }

          try {
            log(
              'reporting:report',
              `Fetching hotfixes for agent ${agentId}`,
              'debug'
            );
            const hotfixes = await this.apiRequest.makeGenericRequest(
              'GET',
              `/syscollector/${agentId}/hotfixes`,
              {},
              apiId
            );
            if (hotfixes && hotfixes.data && hotfixes.data.items) {
              tables.push({
                title: 'Windows updates',
                columns: ['Update code'],
                rows: hotfixes.data.items.map(x => {
                  return [x['hotfix']];
                })
              });
            }
          } catch (error) {
            log('reporting:report', error.message || error, 'debug');
          }
        }

        if (!isAgentConfig && !isGroupConfig) {
          await this.renderHeader(section, tab, isAgents, apiId);
        }
        let filters = false;
        if (kfilters) {
          filters = this.sanitizeFilters(kfilters, req.payload.searchBar);
        }

        if (!isSycollector && req.payload.time && filters) {
          this.renderTimeRangeAndFilters(from, to, filters, browserTimezone);
        }

        if (req.payload.time || isSycollector) {
          await this.extendedInformation(
            section,
            tab,
            apiId,
            isSycollector ? from : new Date(from) - 1,
            isSycollector ? to : new Date(to) - 1,
            isSycollector
              ? filters + ' AND rule.groups: "vulnerability-detector"'
              : filters,
            pattern,
            isAgents
          );
        }

        if (!isSycollector && !isAgentConfig && !isGroupConfig) {
          this.renderVisualizations(req.payload.array, isAgents, tab);
        }
        if (isSycollector) {
          this.renderTables(tables, false);
        }
        if (
          !isSycollector &&
          !isAgentConfig &&
          !isGroupConfig &&
          req.payload.tables
        ) {
          this.renderTables(req.payload.tables);
        }

        const pdfDoc = this.printer.createPdfKitDocument(this.dd);
        await pdfDoc.pipe(
          fs.createWriteStream(
            path.join(__dirname, REPORTING_PATH + '/' + req.payload.name)
          )
        );
        pdfDoc.end();
      }
      return { error: 0, data: null };
    } catch (error) {
      log('reporting:report', error.message || error);
      // Delete generated file if an error occurred
      if (
        ((req || {}).payload || {}).name &&
        fs.existsSync(
          path.join(__dirname, REPORTING_PATH + '/' + req.payload.name)
        )
      ) {
        fs.unlinkSync(
          path.join(__dirname, REPORTING_PATH + '/' + req.payload.name)
        );
      }
      return ErrorResponse(error.message || error, 5029, 500, reply);
    }
  }

  /**
   * Fetch the reports list
   * @param {Object} req
   * @param {Object} reply
   * @returns {Array<Object>}reports list or ErrorResponse
   */
  async getReports(req, reply) {
    try {
      log('reporting:report', `Fetching created reports`, 'info');
      if (!fs.existsSync(path.join(__dirname, REPORTING_PATH))) {
        fs.mkdirSync(path.join(__dirname, REPORTING_PATH));
      }
      const list = [];
      const reportDir = path.join(__dirname, REPORTING_PATH);
      log('reporting:getReports', `Directory: ${reportDir}`, 'debug');
      const sortFunction = (a, b) =>
        a.date < b.date ? 1 : a.date > b.date ? -1 : 0;
      fs.readdirSync(reportDir).forEach(file => {
        const stats = fs.statSync(reportDir + '/' + file);
        file = {
          name: file,
          size: stats.size,
          date: stats.birthtime
        };
        list.push(file);
      });
      log(
        'reporting:getReports',
        `Using TimSort for sorting ${list.length} items`,
        'debug'
      );
      TimSort.sort(list, sortFunction);
      log('reporting:getReports', `Total: ${list.length}`, 'debug');
      return { list };
    } catch (error) {
      log('reporting:getReports', error.message || error);
      return ErrorResponse(error.message || error, 5031, 500, reply);
    }
  }

  /**
   * Fetch specific report
   * @param {Object} req
   * @param {Object} reply
   * @returns {Object} report or ErrorResponse
   */
  async getReportByName(req, reply) {
    try {
      log('reporting:getReportByName', `Fetching report by name`, 'info');
      if (!req.params || !req.params.name) throw new Error('Invalid file name');
      log('reporting:getReportByName', `Name: ${req.params.name}`, 'debug');
      return reply.file(
        path.join(__dirname, REPORTING_PATH + '/' + req.params.name)
      );
    } catch (error) {
      log('reporting:getReportByName', error.message || error);
      return ErrorResponse(error.message || error, 5030, 500, reply);
    }
  }

  /**
   * Delete specific report
   * @param {Object} req
   * @param {Object} reply
   * @returns {Object} status obj or ErrorResponse
   */
  async deleteReportByName(req, reply) {
    try {
      log('reporting:deleteReportByName', `Deleting report by name`, 'info');
      if (!req.params || !req.params.name) throw new Error('Invalid file name');
      log('reporting:deleteReportByName', `Name: ${req.params.name}`, 'debug');
      fs.unlinkSync(
        path.join(__dirname, REPORTING_PATH + '/' + req.params.name)
      );
      return { error: 0 };
    } catch (error) {
      log('reporting:deleteReportByName', error.message || error);
      return ErrorResponse(error.message || error, 5032, 500, reply);
    }
  }
}<|MERGE_RESOLUTION|>--- conflicted
+++ resolved
@@ -1551,13 +1551,8 @@
             ulcustom.push(hardware.data.affected_items[0].cpu.name);
           if (hardware.data.affected_items[0].ram && hardware.data.affected_items[0].ram.total)
             ulcustom.push(
-<<<<<<< HEAD
               Number(hardware.data.affected_items[0].ram.total / 1024 / 1024).toFixed(2) +
               'GB RAM'
-=======
-              Number(hardware.data.ram.total / 1024 / 1024).toFixed(2) +
-                'GB RAM'
->>>>>>> 4696e115
             );
           ulcustom &&
             ulcustom.length &&
