--- conflicted
+++ resolved
@@ -50,12 +50,8 @@
     try {
       const { idHost } = req.payload;
       const authContext = await this.securityObj.getCurrentUser(req);
-<<<<<<< HEAD
+      const isWazuhWui = await this.checkWazuhWui('default');
       const token = await this.apiInterceptor.authenticateApi(idHost, authContext)
-=======
-      const isWazuhWui = await this.checkWazuhWui('default');
-      const token = await this.apiInterceptor.authenticateApi('default', authContext)
->>>>>>> a808e77d
       return { token };
     } catch (error){
       console.log("error", error)
