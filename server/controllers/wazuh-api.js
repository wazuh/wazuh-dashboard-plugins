--- conflicted
+++ resolved
@@ -181,11 +181,7 @@
           'get',
           `${api.url}:${api.port}/agents`,
           { params: { agents_list: '000' } },
-<<<<<<< HEAD
-          { idHost: id}
-=======
           { idHost: id }
->>>>>>> cb3da267
         );
 
         if (responseAgents.status === 200) {
@@ -1061,11 +1057,7 @@
         ? { message: responseBody.detail, code: responseError }
         : new Error('Unexpected error fetching data from the Wazuh API');
     } catch (error) {
-<<<<<<< HEAD
-      if(error && error.response && error.response.status === 401){
-=======
       if (error && error.response && error.response.status === 401) {
->>>>>>> cb3da267
         return ErrorResponse(
           error.message || error,
           error.code ? `Wazuh API error: ${error.code}` : 3013,
