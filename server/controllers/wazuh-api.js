--- conflicted
+++ resolved
@@ -30,11 +30,8 @@
 import * as ApiHelper from '../lib/api-helper';
 import { Queue } from '../jobs/queue';
 import querystring from 'querystring';
-<<<<<<< HEAD
-=======
 import fs from 'fs';
 import path from 'path';
->>>>>>> 3484f71d
 export class WazuhApiCtrl {
   /**
    * Constructor
@@ -873,15 +870,12 @@
         fixedUrl ? null : data,
         options
       );
-<<<<<<< HEAD
-=======
 
       const responseIsDown = this.checkResponseIsDown(response);
 
       if (responseIsDown) {
         return ErrorResponse('ERROR3099', 3099, 500, reply);
       }
->>>>>>> 3484f71d
 
       const responseBody = (response || {}).body || {};
       const responseData = responseBody.data || false;
