--- conflicted
+++ resolved
@@ -21,12 +21,9 @@
 import getPath             from '../../util/get-path'
 import packageInfo         from '../../package.json'
 import monitoring          from '../monitoring'
-<<<<<<< HEAD
 import ErrorResponse       from './error-response'
-
-=======
 import { Parser }          from 'json2csv';
->>>>>>> 21cb1f0a
+
 const blueWazuh = colors.blue('wazuh');
 
 export default class WazuhApi {
