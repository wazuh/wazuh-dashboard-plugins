/*
 * Wazuh app - Class for Wazuh-API functions
 * Copyright (C) 2015-2019 Wazuh, Inc.
 *
 * This program is free software; you can redistribute it and/or modify
 * it under the terms of the GNU General Public License as published by
 * the Free Software Foundation; either version 2 of the License, or
 * (at your option) any later version.
 *
 * Find more information about this on the LICENSE file.
 */

// Require some libraries
import needle from 'needle';
import { pciRequirementsFile } from '../integration-files/pci-requirements';
import { gdprRequirementsFile } from '../integration-files/gdpr-requirements';
import { hipaaRequirementsFile } from '../integration-files/hipaa-requirements';
import { nistRequirementsFile } from '../integration-files/nist-requirements';
import { ElasticWrapper } from '../lib/elastic-wrapper';
import { getPath } from '../../util/get-path';
import { Monitoring } from '../monitoring';
import { ErrorResponse } from './error-response';
import { Parser } from 'json2csv';
import { getConfiguration } from '../lib/get-configuration';
import { log } from '../logger';
import { KeyEquivalence } from '../../util/csv-key-equivalence';
import { ApiErrorEquivalence } from '../../util/api-errors-equivalence';
import { cleanKeys } from '../../util/remove-key';
import { apiRequestList } from '../../util/api-request-list';
import * as ApiHelper from '../lib/api-helper';
import { Queue } from '../jobs/queue';
import querystring from 'querystring';
import fs from 'fs';
import path from 'path';
export class WazuhApiCtrl {
  /**
   * Constructor
   * @param {*} server
   */
  constructor(server) {
    this.queue = Queue;
    this.wzWrapper = new ElasticWrapper(server);
    this.monitoringInstance = new Monitoring(server, true);
    this.wazuhVersion = path.join(__dirname, '../wazuh-version.json');
  }

  /**
   * Returns if the wazuh-api configuration is working
   * @param {Object} req
   * @param {Object} reply
   * @returns {Object} status obj or ErrorResponse
   */
  async checkStoredAPI(req, reply) {
    try {
      // Get config from elasticsearch
      const api = await this.wzWrapper.getWazuhConfigurationById(req.payload);

      // Check Elasticsearch API errors
      if (api.error_code) {
        throw new Error('Could not find Wazuh API entry on Elasticsearch.');
      }

      log('wazuh-api:checkStoredAPI', `${req.payload} exists`, 'debug');

      // Build credentials object for making a Wazuh API request
      const credInfo = ApiHelper.buildOptionsObject(api);

      // Fetch needed information about the cluster and the manager itself
      const response = await needle(
        'get',
        `${api.url}:${api.port}/manager/info`,
        {},
        credInfo
      );

      // Look for socket-related errors
      if (this.checkResponseIsDown(response)) {
        return ErrorResponse('ERROR3099', 3099, 500, reply);
      }

      // Store error and data fields from the Wazuh API into different variables
      const { body } = response;
      const { error, data, message } = body;

      // Check if the response has no errors (error code is zero and there is data)
      const validResponse = parseInt(error) === 0 && data;

      // If we have a valid response from the Wazuh API
      if (validResponse) {
        const { name, cluster } = data;
        // Clear and update cluster information before being sent back to frontend
        delete api.cluster_info;
        const clusterEnabled = cluster.enabled === 'yes';
        api.cluster_info = {
          status: clusterEnabled ? 'enabled' : 'disabled',
          manager: name,
          node: cluster.node_name,
          cluster: clusterEnabled ? cluster.name : 'Disabled'
        };

        // Update cluster information in Elasticsearch .wazuh document
        await this.wzWrapper.updateWazuhIndexDocument(null, req.payload, {
          doc: { cluster_info: api.cluster_info }
        });

        // Hide Wazuh API password
        api.password = '****';

        return {
          statusCode: 200,
          data: api,
          idChanged: req.idChanged || null
        };
      }

      // If we have an invalid response from the Wazuh API
      throw new Error(message || `${api.url}:${api.port} is unreachable`);
    } catch (error) {
      log('wazuh-api:checkStoredAPI', error.message || error);
      if (error.code === 'EPROTO') {
        return {
          statusCode: 200,
          data: { password: '****', apiIsDown: true }
        };
      } else if (error.code === 'ECONNREFUSED') {
        return {
          statusCode: 200,
          data: { password: '****', apiIsDown: true }
        };
      } else {
        // Check if we can connect to a different API
        if (
          error &&
          error.body &&
          typeof error.body.found !== 'undefined' &&
          !error.body.found
        ) {
          try {
            const apis = await this.wzWrapper.getWazuhAPIEntries();
            for (const api of apis.hits.hits) {
              try {
                const options = ApiHelper.buildOptionsObject(api);

                options.password = Buffer.from(
                  api._source.api_password,
                  'base64'
                ).toString('ascii');

                const response = await needle(
                  'get',
                  `${api._source.url}:${api._source.api_port}/version`,
                  {},
                  options
                );

                if (this.checkResponseIsDown(response)) {
                  return ErrorResponse('ERROR3099', 3099, 500, reply);
                }

                if (
                  ((response || {}).body || {}).error === 0 &&
                  ((response || {}).body || {}).data
                ) {
                  req.payload = api._id;
                  req.idChanged = api._id;
                  return this.checkStoredAPI(req, reply);
                }
              } catch (error) { } // eslint-disable-line
            }
          } catch (error) {
            return ErrorResponse(error.message || error, 3020, 500, reply);
          }
        }
        return ErrorResponse(error.message || error, 3002, 500, reply);
      }
    }
  }

  /**
   * This perfoms a validation of API params
   * @param {Object} payload API params
   */
  validateCheckApiParams(payload) {
    if (!('user' in payload)) {
      return 'Missing param: API USER';
    }

    if (!('password' in payload) && !('id' in payload)) {
      return 'Missing param: API PASSWORD';
    }

    if (!('url' in payload)) {
      return 'Missing param: API URL';
    }

    if (!('port' in payload)) {
      return 'Missing param: API PORT';
    }

    if (!payload.url.includes('https://') && !payload.url.includes('http://')) {
      return 'protocol_error';
    }

    return false;
  }

  /**
   * This check the wazuh-api configuration received in the POST body will work
   * @param {Object} req
   * @param {Object} reply
   * @returns {Object} status obj or ErrorResponse
   */
  async checkAPI(req, reply) {
    try {
      let apiAvailable = null;

      const notValid = this.validateCheckApiParams(req.payload);
      if (notValid) return ErrorResponse(notValid, 3003, 500, reply);
      log('wazuh-api:checkAPI', `${req.payload.id} is valid`, 'debug');
      // Check if a Wazuh API id is given (already stored API)
      if (req.payload && req.payload.id && !req.payload.password) {
        const data = await this.wzWrapper.getWazuhConfigurationById(
          req.payload.id
        );
        if (data) {
          apiAvailable = data;
        } else {
          log('wazuh-api:checkAPI', `API ${req.payload.id} not found`);
          return ErrorResponse(
            `The API ${req.payload.id} was not found`,
            3029,
            500,
            reply
          );
        }

        // Check if a password is given
      } else if (req.payload && req.payload.password) {
        apiAvailable = req.payload;
        apiAvailable.password = Buffer.from(
          req.payload.password,
          'base64'
        ).toString('ascii');
      }

      let response = await needle(
        'get',
        `${apiAvailable.url}:${apiAvailable.port}/version`,
        {},
        ApiHelper.buildOptionsObject(apiAvailable)
      );

      // Check wrong credentials
      if (parseInt(response.statusCode) === 401) {
        log('wazuh-api:checkAPI', `Wrong Wazuh API credentials used`);
        return ErrorResponse('Wrong credentials', 3004, 500, reply);
      }
      log(
        'wazuh-api:checkAPI',
        `${req.payload.id} credentials are valid`,
        'debug'
      );
      if (parseInt(response.body.error) === 0 && response.body.data) {
        response = await needle(
          'get',
          `${apiAvailable.url}:${apiAvailable.port}/agents/000`,
          {},
          ApiHelper.buildOptionsObject(apiAvailable)
        );

        if (!response.body.error) {
          const managerName = response.body.data.name;

          response = await needle(
            'get',
            `${apiAvailable.url}:${apiAvailable.port}/cluster/status`,
            {},
            ApiHelper.buildOptionsObject(apiAvailable)
          );

          if (!response.body.error) {
            log(
              'wazuh-api:checkStoredAPI',
              `Wazuh API response is valid`,
              'debug'
            );
            if (response.body.data.enabled === 'yes') {
              // If cluster mode is active
              response = await needle(
                'get',
                `${apiAvailable.url}:${apiAvailable.port}/cluster/node`,
                {},
                ApiHelper.buildOptionsObject(apiAvailable)
              );

              if (!response.body.error) {
                return {
                  manager: managerName,
                  node: response.body.data.node,
                  cluster: response.body.data.cluster,
                  status: 'enabled'
                };
              }
            } else {
              // Cluster mode is not active
              return {
                manager: managerName,
                cluster: 'Disabled',
                status: 'disabled'
              };
            }
          }
        }
      }

      const tmpMsg =
        ((response || {}).body || {}).message ||
        'Unexpected error checking the Wazuh API';

      throw new Error(tmpMsg);
    } catch (error) {
      log('wazuh-api:checkAPI', error.message || error);
      if (error.code === 'EPROTO') {
        return ErrorResponse(
          'Wrong protocol being used to connect to the Wazuh API',
          3005,
          500,
          reply
        );
      }
      return ErrorResponse(error.message || error, 3005, 500, reply);
    }
  }

  /**
   * This get PCI requirements
   * @param {Object} req
   * @param {Object} reply
   * @returns {Array<Object>} requirements or ErrorResponse
   */
  async getPciRequirement(req, reply) {
    try {
      let pci_description = '';

      if (req.params.requirement === 'all') {
        if (!req.headers.id) {
          return pciRequirementsFile;
        }
        let api = await this.wzWrapper.getWazuhConfigurationById(
          req.headers.id
        );

        if (api.error_code > 1) {
          log(
            'wazuh-api:getPciRequirement',
            'Elasticsearch unexpected error or cannot connect'
          );
          // Can not connect to elasticsearch
          return ErrorResponse(
            'Elasticsearch unexpected error or cannot connect',
            3007,
            400,
            reply
          );
        } else if (api.error_code > 0) {
          log('wazuh-api:getPciRequirement', 'Credentials do not exist');
          // Credentials not found
          return ErrorResponse('Credentials do not exist', 3008, 400, reply);
        }

        const response = await needle(
          'get',
          `${api.url}:${api.port}/rules/pci`,
          {},
          ApiHelper.buildOptionsObject(api)
        );

        if ((((response || {}).body || {}).data || {}).items) {
          let PCIobject = {};
          for (const item of response.body.data.items) {
            if (typeof pciRequirementsFile[item] !== 'undefined')
              PCIobject[item] = pciRequirementsFile[item];
          }
          return PCIobject;
        } else {
          log(
            'wazuh-api:getPciRequirement',
            'An error occurred trying to parse PCI DSS requirements'
          );
          return ErrorResponse(
            'An error occurred trying to parse PCI DSS requirements',
            3009,
            400,
            reply
          );
        }
      } else {
        if (
          typeof pciRequirementsFile[req.params.requirement] !== 'undefined'
        ) {
          pci_description = pciRequirementsFile[req.params.requirement];
        }

        return {
          pci: {
            requirement: req.params.requirement,
            description: pci_description
          }
        };
      }
    } catch (error) {
      log('wazuh-api:getPciRequirement', error.message || error);
      return ErrorResponse(error.message || error, 3010, 400, reply);
    }
  }

  /**
   * This get GDPR Requirements
   * @param {Object} req
   * @param {Object} reply
   * @returns {Array<Object>} requirements or ErrorResponse
   */
  async getGdprRequirement(req, reply) {
    try {
      let gdpr_description = '';

      if (req.params.requirement === 'all') {
        if (!req.headers.id) {
          return gdprRequirementsFile;
        }
        const api = await this.wzWrapper.getWazuhConfigurationById(
          req.headers.id
        );

        // Checking for GDPR
        const version = await needle(
          'get',
          `${api.url}:${api.port}/version`,
          {},
          ApiHelper.buildOptionsObject(api)
        );

        const number = version.body.data;

        const major = number.split('v')[1].split('.')[0];
        const minor = number
          .split('v')[1]
          .split('.')[1]
          .split('.')[0];
        const patch = number
          .split('v')[1]
          .split('.')[1]
          .split('.')[1];

        if (
          (major >= 3 && minor < 2) ||
          (major >= 3 && minor >= 2 && patch < 3)
        ) {
          return {};
        }

        if (api.error_code > 1) {
          log(
            'wazuh-api:getGdprRequirement',
            'Elasticsearch unexpected error or cannot connect'
          );
          // Can not connect to elasticsearch
          return ErrorResponse(
            'Elasticsearch unexpected error or cannot connect',
            3024,
            400,
            reply
          );
        } else if (api.error_code > 0) {
          log('wazuh-api:getGdprRequirement', 'Credentials do not exist');
          // Credentials not found
          return ErrorResponse('Credentials do not exist', 3025, 400, reply);
        }

        const response = await needle(
          'get',
          `${api.url}:${api.port}/rules/gdpr`,
          {},
          ApiHelper.buildOptionsObject(api)
        );

        if ((((response || {}).body || {}).data || {}).items) {
          let GDPRobject = {};
          for (const item of response.body.data.items) {
            if (typeof gdprRequirementsFile[item] !== 'undefined')
              GDPRobject[item] = gdprRequirementsFile[item];
          }
          return GDPRobject;
        } else {
          log(
            'wazuh-api:getGdprRequirement',
            'An error occurred trying to parse GDPR requirements'
          );
          return ErrorResponse(
            'An error occurred trying to parse GDPR requirements',
            3026,
            400,
            reply
          );
        }
      } else {
        if (
          typeof gdprRequirementsFile[req.params.requirement] !== 'undefined'
        ) {
          gdpr_description = gdprRequirementsFile[req.params.requirement];
        }

        return {
          gdpr: {
            requirement: req.params.requirement,
            description: gdpr_description
          }
        };
      }
    } catch (error) {
      log('wazuh-api:getGdprRequirement', error.message || error);
      return ErrorResponse(error.message || error, 3027, 400, reply);
    }
  }

  checkResponseIsDown(response) {
    const responseBody = (response || {}).body || {};
    const responseError = responseBody.error || false;

    // Avoid "Error communicating with socket" like errors
    const socketErrorCodes = [1013, 1014, 1017, 1018, 1019];

    const isDown = socketErrorCodes.includes(responseError || 1);

    isDown &&
      log(
        'wazuh-api:makeRequest',
        'Wazuh API is online but Wazuh is not ready yet'
      );

    return isDown;
  }

  /**
<<<<<<< HEAD
 * This get PCI requirements
 * @param {Object} req
 * @param {Object} reply
 * @returns {Array<Object>} requirements or ErrorResponse
 */
=======
   * This get PCI requirements
   * @param {Object} req
   * @param {Object} reply
   * @returns {Array<Object>} requirements or ErrorResponse
   */
>>>>>>> 3e2a348f
  async getHipaaRequirement(req, reply) {
    try {
      let hipaa_description = '';

      if (req.params.requirement === 'all') {
        if (!req.headers.id) {
          return hipaaRequirementsFile;
        }
        let api = await this.wzWrapper.getWazuhConfigurationById(
          req.headers.id
        );

        if (api.error_code > 1) {
          log(
            'wazuh-api:getHipaaRequirement',
            'Elasticsearch unexpected error or cannot connect'
          );
          // Can not connect to elasticsearch
          return ErrorResponse(
            'Elasticsearch unexpected error or cannot connect',
            3007,
            400,
            reply
          );
        } else if (api.error_code > 0) {
          log('wazuh-api:getHipaaRequirement', 'Credentials do not exist');
          // Credentials not found
          return ErrorResponse('Credentials do not exist', 3008, 400, reply);
        }

        const response = await needle(
          'get',
          `${api.url}:${api.port}/rules/hipaa`,
          {},
          ApiHelper.buildOptionsObject(api)
        );

        if ((((response || {}).body || {}).data || {}).items) {
          let HIPAAobject = {};
          for (const item of response.body.data.items) {
            if (typeof hipaaRequirementsFile[item] !== 'undefined')
              HIPAAobject[item] = hipaaRequirementsFile[item];
          }
          return HIPAAobject;
        } else {
          log(
            'wazuh-api:getPciRequirement',
            'An error occurred trying to parse HIPAA requirements'
          );
          return ErrorResponse(
            'An error occurred trying to parse HIPAA requirements',
            3009,
            400,
            reply
          );
        }
      } else {
        if (
          typeof hipaaRequirementsFile[req.params.requirement] !== 'undefined'
        ) {
          hipaa_description = hipaaRequirementsFile[req.params.requirement];
        }

        return {
          hipaa: {
            requirement: req.params.requirement,
            description: hipaa_description
          }
        };
      }
    } catch (error) {
      log('wazuh-api:getPciRequirement', error.message || error);
      return ErrorResponse(error.message || error, 3010, 400, reply);
    }
  }

  /**
<<<<<<< HEAD
 * This get NIST 800-53 requirements
 * @param {Object} req
 * @param {Object} reply
 * @returns {Array<Object>} requirements or ErrorResponse
 */
=======
   * This get NIST 800-53 requirements
   * @param {Object} req
   * @param {Object} reply
   * @returns {Array<Object>} requirements or ErrorResponse
   */
>>>>>>> 3e2a348f
  async getNistRequirement(req, reply) {
    try {
      let nist_description = '';

      if (req.params.requirement === 'all') {
        if (!req.headers.id) {
          return nistRequirementsFile;
        }
        let api = await this.wzWrapper.getWazuhConfigurationById(
          req.headers.id
        );

        if (api.error_code > 1) {
          log(
            'wazuh-api:getNistRequirement',
            'Elasticsearch unexpected error or cannot connect'
          );
          // Can not connect to elasticsearch
          return ErrorResponse(
            'Elasticsearch unexpected error or cannot connect',
            3007,
            400,
            reply
          );
        } else if (api.error_code > 0) {
          log('wazuh-api:getNistRequirement', 'Credentials do not exist');
          // Credentials not found
          return ErrorResponse('Credentials do not exist', 3008, 400, reply);
        }

        const response = await needle(
          'get',
          `${api.url}:${api.port}/rules/nist-800-53`,
          {},
          ApiHelper.buildOptionsObject(api)
        );

        if ((((response || {}).body || {}).data || {}).items) {
          let NISTobject = {};
          for (const item of response.body.data.items) {
            if (typeof nistRequirementsFile[item] !== 'undefined')
              NISTobject[item] = nistRequirementsFile[item];
          }
          return NISTobject;
        } else {
          log(
            'wazuh-api:getNistRequirement',
            'An error occurred trying to parse NIST 800-53 requirements'
          );
          return ErrorResponse(
            'An error occurred trying to parse NIST 800-53 requirements',
            3009,
            400,
            reply
          );
        }
      } else {
        if (
          typeof nistRequirementsFile[req.params.requirement] !== 'undefined'
        ) {
          nist_description = nistRequirementsFile[req.params.requirement];
        }

        return {
          nist: {
            requirement: req.params.requirement,
            description: nist_description
          }
        };
      }
    } catch (error) {
      log('wazuh-api:getNistRequirement', error.message || error);
      return ErrorResponse(error.message || error, 3010, 400, reply);
    }
  }

  /**
   * Check main Wazuh daemons status
   * @param {*} api API entry stored in .wazuh
   * @param {*} path Optional. Wazuh API target path.
   */
  async checkDaemons(api, path) {
    try {
      const response = await needle(
        'GET',
        getPath(api) + '/manager/status',
        {},
        ApiHelper.buildOptionsObject(api)
      );

      const daemons = ((response || {}).body || {}).data || {};

      const isCluster =
        ((api || {}).cluster_info || {}).status === 'enabled' &&
        typeof daemons['wazuh-clusterd'] !== 'undefined';
      const wazuhdbExists = typeof daemons['wazuh-db'] !== 'undefined';

      const execd = daemons['ossec-execd'] === 'running';
      const modulesd = daemons['wazuh-modulesd'] === 'running';
      const wazuhdb = wazuhdbExists ? daemons['wazuh-db'] === 'running' : true;
      const clusterd = isCluster
        ? daemons['wazuh-clusterd'] === 'running'
        : true;

      const isValid = execd && modulesd && wazuhdb && clusterd;

      isValid && log('wazuh-api:checkDaemons', `Wazuh is ready`, 'debug');

      if (path === '/ping') {
        return { isValid };
      }

      if (!isValid) {
        throw new Error('Wazuh not ready yet');
      }
    } catch (error) {
      log('wazuh-api:checkDaemons', error.message || error);
      return Promise.reject(error);
    }
  }

  sleep(timeMs) {
    // eslint-disable-next-line
    return new Promise((resolve, reject) => {
      setTimeout(resolve, timeMs);
    });
  }

  /**
   * Helper method for Dev Tools.
   * https://documentation.wazuh.com/current/user-manual/api/reference.html
   * Depending on the method and the path some parameters should be an array or not.
   * Since we allow the user to write the request using both comma-separated and array as well,
   * we need to check if it should be transformed or not.
   * @param {*} method The request method
   * @param {*} path The Wazuh API path
   */
  shouldKeepArrayAsIt(method, path) {
    // Methods that we must respect a do not transform them
    const isAgentsRestart = method === 'POST' && path === '/agents/restart';
    const isActiveResponse =
      method === 'PUT' && path.startsWith('/active-response/');
    const isAddingAgentsToGroup =
      method === 'POST' && path.startsWith('/agents/group/');

    // Returns true only if one of the above conditions is true
    return isAgentsRestart || isActiveResponse || isAddingAgentsToGroup;
  }

  /**
   * This performs a request over Wazuh API and returns its response
   * @param {String} method Method: GET, PUT, POST, DELETE
   * @param {String} path API route
   * @param {Object} data data and params to perform the request
   * @param {String} id API id
   * @param {Object} reply
   * @returns {Object} API response or ErrorResponse
   */
  async makeRequest(method, path, data, id, reply) {
    const devTools = !!(data || {}).devTools;
    try {
      const api = await this.wzWrapper.getWazuhConfigurationById(id);

      if (devTools) {
        delete data.devTools;
      }

      if (api.error_code > 1) {
        log('wazuh-api:makeRequest', 'Could not connect with Elasticsearch');
        //Can not connect to elasticsearch
        return ErrorResponse(
          'Could not connect with Elasticsearch',
          3011,
          404,
          reply
        );
      } else if (api.error_code > 0) {
        log('wazuh-api:makeRequest', 'Credentials do not exist');
        //Credentials not found
        return ErrorResponse('Credentials do not exist', 3012, 404, reply);
      }

      if (!data) {
        data = {};
      }

      const options = ApiHelper.buildOptionsObject(api);

      // Set content type application/xml if needed
      if (
        typeof (data || {}).content === 'string' &&
        (data || {}).origin === 'xmleditor'
      ) {
        options.content_type = 'application/xml';
        data = data.content;
      }

      if (
        typeof (data || {}).content === 'string' &&
        (data || {}).origin === 'json'
      ) {
        options.content_type = 'application/json';
        data = data.content.replace(new RegExp('\\n', 'g'), '');
      }

      if (
        typeof (data || {}).content === 'string' &&
        (data || {}).origin === 'raw'
      ) {
        options.content_type = 'application/octet-stream';
        data = data.content;
      }
      const delay = (data || {}).delay || 0;
      let fullUrl = getPath(api) + path;
      if (delay) {
        const current = new Date();
        this.queue.addJob({
          startAt: new Date(current.getTime() + delay),
          type: 'request',
          method,
          fullUrl,
          data,
          options
        });
        return { error: 0, message: 'Success' };
      }

      if (path === '/ping') {
        try {
          const check = await this.checkDaemons(api, path);
          return check;
        } catch (error) {
          const isDown = (error || {}).code === 'ECONNREFUSED';
          if (!isDown) {
            log(
              'wazuh-api:makeRequest',
              'Wazuh API is online but Wazuh is not ready yet'
            );
            return ErrorResponse('ERROR3099', 3099, 500, reply);
          }
        }
      }

<<<<<<< HEAD
      let fixedUrl = false;
      if (method === 'DELETE') {
        fixedUrl = `${
          fullUrl.includes('?') ? fullUrl.split('?')[0] : fullUrl
          }?${querystring.stringify(data)}`;
=======
      log('wazuh-api:makeRequest', `${method} ${fullUrl}`, 'debug');

      // Extract keys from parameters
      const dataProperties = Object.keys(data);

      // Transform arrays into comma-separated string if applicable.
      // The reason is that we are accepting arrays for comma-separated
      // parameters in the Dev Tools
      if (!this.shouldKeepArrayAsIt(method, path)) {
        for (const key of dataProperties) {
          if (Array.isArray(data[key])) {
            data[key] = data[key].join();
          }
        }
>>>>>>> 3e2a348f
      }

      // DELETE must use URL query but we accept objects in Dev Tools
      if (method === 'DELETE' && dataProperties.length) {
        const query = querystring.stringify(data);
        fullUrl += fullUrl.includes('?') ? `&${query}` : `?${query}`;
        data = {};
      }

      const response = await needle(method, fullUrl, data, options);

      const responseIsDown = this.checkResponseIsDown(response);

      if (responseIsDown) {
        return ErrorResponse('ERROR3099', 3099, 500, reply);
      }

      const responseBody = (response || {}).body || {};
      const responseData = responseBody.data || false;
      const responseError = responseBody.error || false;

      if (!responseError && responseData) {
        cleanKeys(response);
        return response.body;
      }

      if (responseError && devTools) {
        return response.body;
      }

      throw responseError && responseBody.message
        ? { message: responseBody.message, code: responseError }
        : new Error('Unexpected error fetching data from the Wazuh API');
    } catch (error) {
      log('wazuh-api:makeRequest', error.message || error);
      if (devTools) {
        return { error: '3013', message: error.message || error };
      } else {
        if ((error || {}).code && ApiErrorEquivalence[error.code]) {
          error.message = ApiErrorEquivalence[error.code];
        }
        return ErrorResponse(
          error.message || error,
          error.code ? `Wazuh API error: ${error.code}` : 3013,
          500,
          reply
        );
      }
    }
  }

  /**
   * This performs a generic request and returs its response
   * @param {String} method Method: GET, PUT, POST, DELETE
   * @param {String} path API route
   * @param {Object} data data and params to perform the request
   * @param {String} id API id
   */
  async makeGenericRequest(method, path, data, id) {
    try {
      const api = await this.wzWrapper.getWazuhConfigurationById(id);

      if (api.error_code > 1) {
        //Can not connect to elasticsearch
        throw new Error('Could not connect with elasticsearch');
      } else if (api.error_code > 0) {
        //Credentials not found
        throw new Error('Credentials does not exists');
      }

      if (!data) {
        data = {};
      }

      const options = ApiHelper.buildOptionsObject(api);

      const fullUrl = getPath(api) + path;

      log('wazuh-api:makeGenericRequest', `${method} ${fullUrl}`, 'debug');
      const response = await needle(method, fullUrl, data, options);

      if (
        response &&
        response.body &&
        !response.body.error &&
        response.body.data
      ) {
        cleanKeys(response);
        return response.body;
      }

      throw ((response || {}).body || {}).error &&
        ((response || {}).body || {}).message
        ? { message: response.body.message, code: response.body.error }
        : new Error('Unexpected error fetching data from the Wazuh API');
    } catch (error) {
      log('wazuh-api:makeGenericRequest', error.message || error);
      return Promise.reject(error);
    }
  }

  /**
   * This make a request to API
   * @param {Object} req
   * @param {Object} reply
   * @returns {Object} api response or ErrorResponse
   */
  requestApi(req, reply) {
    const configuration = getConfiguration();
    const adminMode = !(
      configuration &&
      typeof configuration.admin !== 'undefined' &&
      !configuration.admin
    );

    if (!req.payload.method) {
      return ErrorResponse('Missing param: method', 3015, 400, reply);
    } else if (!req.payload.path) {
      return ErrorResponse('Missing param: path', 3016, 400, reply);
    } else {
      if (req.payload.method !== 'GET' && !adminMode) {
        log('wazuh-api:requestApi', 'Forbidden action, allowed methods: GET');
        return ErrorResponse(
          req.payload.body && req.payload.body.devTools
            ? 'Allowed method: [GET]'
            : `Forbidden (${req.payload.method} ${req.payload.path}`,
          3029,
          400,
          reply
        );
      }
      if (req.payload.body.devTools) {
        //delete req.payload.body.devTools;
        const keyRegex = new RegExp(/.*agents\/\d*\/key.*/);
        if (
          typeof req.payload.path === 'string' &&
          keyRegex.test(req.payload.path) &&
          !adminMode
        ) {
          log('wazuh-api:makeRequest', 'Forbidden route /agents/:id/key');
          return ErrorResponse(
            'Forbidden route /agents/:id/key',
            3028,
            400,
            reply
          );
        }
      }
      return this.makeRequest(
        req.payload.method,
        req.payload.path,
        req.payload.body,
        req.payload.id,
        reply
      );
    }
  }

  /**
   * Fetch agent status and insert it directly on demand
   * @param {Object} req
   * @param {Object} reply
   * @returns {Object} status obj or ErrorResponseerror.message || error
   */
  async fetchAgents(req, reply) {
    try {
      const output = await this.monitoringInstance.fetchAgentsExternal();
      return {
        statusCode: 200,
        error: '0',
        data: '',
        output
      };
    } catch (error) {
      log('wazuh-api:fetchAgents', error.message || error);
      return ErrorResponse(error.message || error, 3018, 500, reply);
    }
  }

  /**
   * Get full data on CSV format from a list Wazuh API endpoint
   * @param {Object} req
   * @param {Object} res
   * @returns {Object} csv or ErrorResponse
   */
  async csv(req, reply) {
    try {
      if (!req.payload || !req.payload.path)
        throw new Error('Field path is required');
      if (!req.payload.id) throw new Error('Field id is required');

      const filters = Array.isArray(((req || {}).payload || {}).filters)
        ? req.payload.filters
        : [];

      const config = await this.wzWrapper.getWazuhConfigurationById(
        req.payload.id
      );

      let tmpPath = req.payload.path;

      if (tmpPath && typeof tmpPath === 'string') {
        tmpPath = tmpPath[0] === '/' ? tmpPath.substr(1) : tmpPath;
      }

      if (!tmpPath) throw new Error('An error occurred parsing path field');

      log('wazuh-api:csv', `Report ${tmpPath}`, 'debug');
      // Real limit, regardless the user query
      const params = { limit: 500 };

      if (filters.length) {
        for (const filter of filters) {
          if (!filter.name || !filter.value) continue;
          params[filter.name] = filter.value;
        }
      }

      const cred = ApiHelper.buildOptionsObject(config);

      let itemsArray = [];
      const output = await needle(
        'get',
        `${config.url}:${config.port}/${tmpPath}`,
        params,
        cred
      );

      const totalItems = (((output || {}).body || {}).data || {}).totalItems;

      if (totalItems) {
        params.offset = 0;
        itemsArray.push(...output.body.data.items);
        while (itemsArray.length < totalItems && params.offset < totalItems) {
          params.offset += params.limit;
          const tmpData = await needle(
            'get',
            `${config.url}:${config.port}/${tmpPath}`,
            params,
            cred
          );
          itemsArray.push(...tmpData.body.data.items);
        }
      }

<<<<<<< HEAD
      if ((((output || {}).body || {}).data || {}).totalItems) {
        const isList = req.payload.path.includes('/lists');
        const isAgents = req.payload.path.includes('/agents');

        const fields = isAgents
          ? [
=======
      if (totalItems) {
        const { path, filters } = req.payload;
        const isList = path.includes('/lists') && filters && filters.length;
        const isArrayOfLists =
          path.includes('/lists') && (!filters || !filters.length);
        const isAgents = path.includes('/agents') && !path.includes('groups');
        const isAgentsOfGroup = path.startsWith('/agents/groups/');
        let fields = Object.keys(output.body.data.items[0]);

        if (isAgents || isAgentsOfGroup) {
          fields = [
>>>>>>> 3e2a348f
            'id',
            'status',
            'name',
            'ip',
            'group',
            'manager',
            'node_name',
            'dateAdd',
            'version',
            'lastKeepAlive',
            'os.arch',
            'os.build',
            'os.codename',
            'os.major',
            'os.minor',
            'os.name',
            'os.platform',
            'os.uname',
            'os.version'
<<<<<<< HEAD
          ]
          : isList
            ? ['key', 'value']
            : Object.keys(output.body.data.items[0]);
=======
          ];
        }

        if (isArrayOfLists) {
          const flatLists = [];
          for (const list of itemsArray) {
            const { path, items } = list;
            flatLists.push(
              ...items.map(item => ({ path, key: item.key, value: item.value }))
            );
          }
          fields = ['path', 'key', 'value'];
          itemsArray = [...flatLists];
        }
>>>>>>> 3e2a348f

        if (isList) {
          fields = ['key', 'value'];
          itemsArray = itemsArray[0];
        }

        fields = fields.map(item => ({ value: item, default: '-' }));

        const json2csvParser = new Parser({ fields });

        let csv = json2csvParser.parse(itemsArray);

        for (const field of fields) {
          const { value } = field;
          if (csv.includes(value)) {
            csv = csv.replace(value, KeyEquivalence[value] || value);
          }
        }

        return reply.response(csv).type('text/csv');
      } else if (
        output &&
        output.body &&
        output.body.data &&
        !output.body.data.totalItems
      ) {
        throw new Error('No results');
      } else {
        throw new Error('An error occurred fetching data from the Wazuh API');
      }
    } catch (error) {
      log('wazuh-api:csv', error.message || error);
      return ErrorResponse(error.message || error, 3034, 500, reply);
    }
  }

  /**
   * Get the each filed unique values of agents
   * @param {Object} req
   * @param {Object} reply
   * @returns {Array<Object>} unique fileds or ErrorResponse
   */
  async getAgentsFieldsUniqueCount(req, reply) {
    try {
      if (!req.params || !req.params.api)
        throw new Error('Field api is required');

      const config = await this.wzWrapper.getWazuhConfigurationById(
        req.params.api
      );

      const headers = ApiHelper.buildOptionsObject(config);

      const distinctUrl = `${config.url}:${config.port}/summary/agents`;

      const data = await needle('get', distinctUrl, {}, headers);
      const response = ((data || {}).body || {}).data || {};

      const nodes = response.nodes;
      const groups = response.groups;
      const osPlatforms = response.agent_os;
      const versions = response.agent_version;
      const summary = response.agent_status;
      const lastAgent = response.last_registered_agent;

      const result = {
        groups: [],
        nodes: [],
        versions: [],
        osPlatforms: [],
        lastAgent: {},
        summary: {
          agentsCountActive: 0,
          agentsCountDisconnected: 0,
          agentsCountNeverConnected: 0,
          agentsCountTotal: 0,
          agentsCoverity: 0
        }
      };

      if (nodes && nodes.items) {
        result.nodes = nodes.items
          .filter(item => !!item.node_name && item.node_name !== 'unknown')
          .map(item => item.node_name);
      }

      if (groups && groups.items) {
        result.groups = groups.items.map(item => item.name);
      }

      if (osPlatforms && osPlatforms.items) {
        result.osPlatforms = osPlatforms.items
          .filter(
            item =>
              !!item.os && item.os.platform && item.os.name && item.os.version
          )
          .map(item => item.os);
      }

      if (versions && versions.items) {
        result.versions = versions.items
          .filter(item => !!item.version)
          .map(item => item.version);
      }

      if (summary) {
        Object.assign(result.summary, {
          agentsCountActive: summary.Active - 1,
          agentsCountDisconnected: summary.Disconnected,
          agentsCountNeverConnected: summary['Never connected'],
          agentsCountTotal: summary.Total - 1,
          agentsCoverity:
            summary.Total - 1
              ? ((summary.Active - 1) / (summary.Total - 1)) * 100
              : 0
        });
      }

      if (lastAgent) {
        Object.assign(result.lastAgent, lastAgent);
      }

      return { error: 0, result };
    } catch (error) {
      log('wazuh-api:getAgentsFieldsUniqueCount', error.message || error);
      return ErrorResponse(error.message || error, 3035, 500, reply);
    }
  }

  // Get de list of available requests in the API
  getRequestList() {
    //Read a static JSON until the api call has implemented
    return apiRequestList;
  }

  /**
   * This get the timestamp field
<<<<<<< HEAD
=======
   * @param {Object} req
   * @param {Object} reply
   * @returns {Object} timestamp field or ErrorResponse
   */
  getTimeStamp(req, reply) {
    try {
      const source = JSON.parse(fs.readFileSync(this.wazuhVersion, 'utf8'));
      if (source.installationDate && source.lastRestart) {
        log(
          'wazuh-api:getTimeStamp',
          `Installation date: ${source.installationDate}. Last restart: ${source.lastRestart}`,
          'debug'
        );
        return {
          installationDate: source.installationDate,
          lastRestart: source.lastRestart
        };
      } else {
        throw new Error('Could not fetch wazuh-version registry');
      }
    } catch (error) {
      log('wazuh-api:getTimeStamp', error.message || error);
      return ErrorResponse(
        error.message || 'Could not fetch wazuh-version registry',
        4001,
        500,
        reply
      );
    }
  }

  /**
   * This get the wazuh setup settings
   * @param {Object} req
   * @param {Object} reply
   * @returns {Object} setup info or ErrorResponse
   */
  async getSetupInfo(req, reply) {
    try {
      const source = JSON.parse(fs.readFileSync(this.wazuhVersion, 'utf8'));
      return !Object.values(source).length
        ? { statusCode: 200, data: '' }
        : { statusCode: 200, data: source };
    } catch (error) {
      log('wazuh-api:getSetupInfo', error.message || error);
      return ErrorResponse(
        `Could not get data from wazuh-version registry due to ${error.message ||
          error}`,
        4005,
        500,
        reply
      );
    }
  }

  /**
   * Get basic syscollector information for given agent.
>>>>>>> 3e2a348f
   * @param {Object} req
   * @param {Object} reply
   * @returns {Object} timestamp field or ErrorResponse
   */
  async getTimeStamp(req, reply) {
    try {
      const source = JSON.parse(fs.readFileSync(this.wazuhVersion, 'utf8'));
      if (source.installationDate && source.lastRestart) {
        log(
          'wazuh-api:getTimeStamp',
          `Installation date: ${
          source.installationDate
          }. Last restart: ${source.lastRestart}`,
          'debug'
        );
        return {
          installationDate: source.installationDate,
          lastRestart: source.lastRestart
        };
      } else {
        throw new Error('Could not fetch wazuh-version registry');
      }
    } catch (error) {
      log('wazuh-api:getTimeStamp', error.message || error);
      return ErrorResponse(
        error.message || 'Could not fetch wazuh-version registry',
        4001,
        500,
        reply
      );
    }
  }

  /**
 * This get the wazuh setup settings
 * @param {Object} req
 * @param {Object} reply
 * @returns {Object} setup info or ErrorResponse
 */
  async getSetupInfo(req, reply) {
    try {
      const source = JSON.parse(fs.readFileSync(this.wazuhVersion, 'utf8'));
      return !Object.values(source).length
        ? { statusCode: 200, data: '' }
        : { statusCode: 200, data: source };
    } catch (error) {
      log('wazuh-api:getSetupInfo', error.message || error);
      return ErrorResponse(
        `Could not get data from wazuh-version registry due to ${error.message ||
        error}`,
        4005,
        500,
        reply
      );
    }
  }

  /**
* Get basic syscollector information for given agent.
* @param {Object} req
* @param {Object} reply
* @returns {Object} Basic syscollector information
*/
  async getSyscollector(req, reply) {
    try {
      if (!req.params || !req.headers.id || !req.params.agent) {
        throw new Error('Agent ID and API ID are required');
      }

      const { agent } = req.params;
      const api = req.headers.id;

      const config = await this.wzWrapper.getWazuhConfigurationById(api);

      const headers = ApiHelper.buildOptionsObject(config);

      const data = await Promise.all([
        needle(
          'get',
          `${config.url}:${config.port}/syscollector/${agent}/hardware`,
          {},
          headers
        ),
        needle(
          'get',
          `${config.url}:${config.port}/syscollector/${agent}/os`,
          {},
          headers
        )
      ]);

      const result = data.map(item => (item.body || {}).data || false);
      const [hardwareResponse, osResponse] = result;

      // Fill syscollector object
      const syscollector = {
        hardware:
          typeof hardwareResponse === 'object' &&
            Object.keys(hardwareResponse).length
            ? { ...hardwareResponse }
            : false,
        os:
          typeof osResponse === 'object' && Object.keys(osResponse).length
            ? { ...osResponse }
            : false
      };

      return syscollector;
    } catch (error) {
      log('wazuh-api:getSyscollector', error.message || error);
      return ErrorResponse(error.message || error, 3035, 500, reply);
    }
  }
}<|MERGE_RESOLUTION|>--- conflicted
+++ resolved
@@ -542,19 +542,11 @@
   }
 
   /**
-<<<<<<< HEAD
- * This get PCI requirements
- * @param {Object} req
- * @param {Object} reply
- * @returns {Array<Object>} requirements or ErrorResponse
- */
-=======
    * This get PCI requirements
    * @param {Object} req
    * @param {Object} reply
    * @returns {Array<Object>} requirements or ErrorResponse
    */
->>>>>>> 3e2a348f
   async getHipaaRequirement(req, reply) {
     try {
       let hipaa_description = '';
@@ -632,19 +624,11 @@
   }
 
   /**
-<<<<<<< HEAD
- * This get NIST 800-53 requirements
- * @param {Object} req
- * @param {Object} reply
- * @returns {Array<Object>} requirements or ErrorResponse
- */
-=======
    * This get NIST 800-53 requirements
    * @param {Object} req
    * @param {Object} reply
    * @returns {Array<Object>} requirements or ErrorResponse
    */
->>>>>>> 3e2a348f
   async getNistRequirement(req, reply) {
     try {
       let nist_description = '';
@@ -888,13 +872,6 @@
         }
       }
 
-<<<<<<< HEAD
-      let fixedUrl = false;
-      if (method === 'DELETE') {
-        fixedUrl = `${
-          fullUrl.includes('?') ? fullUrl.split('?')[0] : fullUrl
-          }?${querystring.stringify(data)}`;
-=======
       log('wazuh-api:makeRequest', `${method} ${fullUrl}`, 'debug');
 
       // Extract keys from parameters
@@ -909,7 +886,6 @@
             data[key] = data[key].join();
           }
         }
->>>>>>> 3e2a348f
       }
 
       // DELETE must use URL query but we accept objects in Dev Tools
@@ -1155,14 +1131,6 @@
         }
       }
 
-<<<<<<< HEAD
-      if ((((output || {}).body || {}).data || {}).totalItems) {
-        const isList = req.payload.path.includes('/lists');
-        const isAgents = req.payload.path.includes('/agents');
-
-        const fields = isAgents
-          ? [
-=======
       if (totalItems) {
         const { path, filters } = req.payload;
         const isList = path.includes('/lists') && filters && filters.length;
@@ -1174,7 +1142,6 @@
 
         if (isAgents || isAgentsOfGroup) {
           fields = [
->>>>>>> 3e2a348f
             'id',
             'status',
             'name',
@@ -1194,12 +1161,6 @@
             'os.platform',
             'os.uname',
             'os.version'
-<<<<<<< HEAD
-          ]
-          : isList
-            ? ['key', 'value']
-            : Object.keys(output.body.data.items[0]);
-=======
           ];
         }
 
@@ -1214,7 +1175,6 @@
           fields = ['path', 'key', 'value'];
           itemsArray = [...flatLists];
         }
->>>>>>> 3e2a348f
 
         if (isList) {
           fields = ['key', 'value'];
@@ -1352,8 +1312,6 @@
 
   /**
    * This get the timestamp field
-<<<<<<< HEAD
-=======
    * @param {Object} req
    * @param {Object} reply
    * @returns {Object} timestamp field or ErrorResponse
@@ -1411,7 +1369,6 @@
 
   /**
    * Get basic syscollector information for given agent.
->>>>>>> 3e2a348f
    * @param {Object} req
    * @param {Object} reply
    * @returns {Object} timestamp field or ErrorResponse
