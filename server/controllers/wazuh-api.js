/*
 * Wazuh app - Class for Wazuh-API functions
 * Copyright (C) 2018 Wazuh, Inc.
 *
 * This program is free software; you can redistribute it and/or modify
 * it under the terms of the GNU General Public License as published by
 * the Free Software Foundation; either version 2 of the License, or
 * (at your option) any later version.
 *
 * Find more information about this on the LICENSE file.
 */

// Require some libraries
import needle              from 'needle'
import path                from 'path'
import colors              from 'ansicolors'
import pciRequirementsFile from '../integration-files/pci-requirements'
import gdprRequirementsFile from '../integration-files/gdpr-requirements'
import ElasticWrapper      from '../lib/elastic-wrapper'
import getPath             from '../../util/get-path'
import packageInfo         from '../../package.json'
import monitoring          from '../monitoring'
import ErrorResponse       from './error-response'
import { Parser }          from 'json2csv';
import getConfiguration    from '../lib/get-configuration'
<<<<<<< HEAD
import PDFDocument         from 'pdfkit'
import fs                  from 'fs'
import descriptions        from '../reporting/tab-description'
import * as TimSort        from 'timsort'

import { AgentsVisualizations, OverviewVisualizations, ClusterVisualizations } from '../integration-files/visualizations'
=======
import { totalmem }        from 'os'
>>>>>>> 45f86c6a

const blueWazuh = colors.blue('wazuh');

export default class WazuhApi {
    constructor(server){
        this.wzWrapper = new ElasticWrapper(server);
        this.fetchAgentsExternal = monitoring(server,{disableCron:true})
    }

    async checkStoredAPI (req, reply) {
        try{
            if(!protectedRoute(req)) return ErrorResponse('Session expired', 3001, 401, reply);
            // Get config from elasticsearch
            const wapi_config = await this.wzWrapper.getWazuhConfigurationById(req.payload)
            if (wapi_config.error_code > 1) {
                throw new Error(`Could not find Wazuh API entry on Elasticsearch.`)
            } else if (wapi_config.error_code > 0) {
                throw new Error('Valid credentials not found in Elasticsearch. It seems the credentials were not saved.')
            }

            let response = await needle('get', `${wapi_config.url}:${wapi_config.port}/version`, {}, {
                username          : wapi_config.user,
                password          : wapi_config.password,
                rejectUnauthorized: !wapi_config.insecure
            })

            if (parseInt(response.body.error) === 0 && response.body.data) {
                // Checking the cluster status
                response = await needle('get', `${wapi_config.url}:${wapi_config.port}/cluster/status`, {}, {
                    username          : wapi_config.user,
                    password          : wapi_config.password,
                    rejectUnauthorized: !wapi_config.insecure
                })

                if (!response.body.error) {
                    // If cluster mode is active
                    if (response.body.data.enabled === 'yes') {
                        response = await needle('get', `${wapi_config.url}:${wapi_config.port}/cluster/node`, {}, {
                            username          : wapi_config.user,
                            password          : wapi_config.password,
                            rejectUnauthorized: !wapi_config.insecure
                        })

                        if (!response.body.error) {
                            let managerName = wapi_config.cluster_info.manager;
                            delete wapi_config.cluster_info;
                            wapi_config.cluster_info         = {};
                            wapi_config.cluster_info.status  = 'enabled';
                            wapi_config.cluster_info.manager = managerName;
                            wapi_config.cluster_info.node    = response.body.data.node;
                            wapi_config.cluster_info.cluster = response.body.data.cluster;
                            wapi_config.password = '****'
                            return reply({ statusCode: 200, data: wapi_config });

                        } else if (response.body.error){
                            const tmpMsg = response && response.body && response.body.message ?
                                           response.body.message :
                                           'Unexpected error from /cluster/node';

                            throw new Error(tmpMsg)
                        }

                    } else { // Cluster mode is not active
                        let managerName = wapi_config.cluster_info.manager;
                        delete wapi_config.cluster_info;
                        wapi_config.cluster_info         = {};
                        wapi_config.cluster_info.status  = 'disabled';
                        wapi_config.cluster_info.cluster = 'Disabled';
                        wapi_config.cluster_info.manager = managerName;
                        wapi_config.password = '****'

                        return reply({ statusCode: 200, data: wapi_config });
                    }

                } else {
                    const tmpMsg = response && response.body && response.body.message ?
                                   response.body.message :
                                   'Unexpected error from /cluster/status';

                    throw new Error(tmpMsg)
                }

            } else {
                throw new Error(`${wapi_config.url}:${wapi_config.port}/version is unreachable`)
            }
        } catch(error){
            if(error.code === 'ECONNREFUSED'){
                return reply({ statusCode: 200, data: {password: '****', apiIsDown: true } });
            } else {
                return ErrorResponse(error.message || error, 3002, 500, reply);
            }
        }
    }

    validateCheckApiParams (payload)  {
        if (!('user' in payload)) {
            return 'Missing param: API USER';
        }

        if (!('password' in payload) && !('id' in payload)) {
            return 'Missing param: API PASSWORD';
        }

        if (!('url' in payload)) {
            return 'Missing param: API URL';
        }

        if (!('port' in payload)) {
            return 'Missing param: API PORT';
        }

        if (!(payload.url.includes('https://')) && !(payload.url.includes('http://'))) {
            return 'protocol_error';
        }

        return false;
    }

    async checkAPI (req, reply) {
        try {
            
            let apiAvailable = null;
            
            const notValid = this.validateCheckApiParams(req.payload);
            if(notValid) return ErrorResponse(notValid, 3003, 500, reply);

            // Check if a Wazuh API id is given (already stored API)
            if(req.payload && req.payload.id) {

                const data = await this.wzWrapper.getWazuhConfigurationById(req.payload.id);
                if(data) apiAvailable = data;
                else return ErrorResponse(`The API ${req.payload.id} was not found`, 3029, 500, reply);

            // Check if a password is given and a Wazuh API id is not given (new API)
            } else if(req.payload && !req.payload.id && req.payload.password) {

                apiAvailable = req.payload;
                apiAvailable.password = Buffer.from(req.payload.password, 'base64').toString('ascii');
                
            } 

            let response = await needle('get', `${apiAvailable.url}:${apiAvailable.port}/version`, {}, {
                username          : apiAvailable.user,
                password          : apiAvailable.password,
                rejectUnauthorized: !apiAvailable.insecure
            })


            // Check wrong credentials
            if(parseInt(response.statusCode) === 401){
                return ErrorResponse('Wrong credentials', 3004, 500, reply);
            }

            if (parseInt(response.body.error) === 0 && response.body.data) {

                response = await needle('get', `${apiAvailable.url}:${apiAvailable.port}/agents/000`, {}, {
                    username          : apiAvailable.user,
                    password          : apiAvailable.password,
                    rejectUnauthorized: !apiAvailable.insecure
                })

                if (!response.body.error) {
                    const managerName = response.body.data.name;

                    response = await needle('get', `${apiAvailable.url}:${apiAvailable.port}/cluster/status`, {}, { // Checking the cluster status
                        username          : apiAvailable.user,
                        password          : apiAvailable.password,
                        rejectUnauthorized: !apiAvailable.insecure
                    })

                    if (!response.body.error) {
                        if (response.body.data.enabled === 'yes') {

                            // If cluster mode is active
                            response = await needle('get', `${apiAvailable.url}:${apiAvailable.port}/cluster/node`, {}, {
                                username          : apiAvailable.user,
                                password          : apiAvailable.password,
                                rejectUnauthorized: !apiAvailable.insecure
                            })

                            if (!response.body.error) {
                                return reply({
                                    manager: managerName,
                                    node   :    response.body.data.node,
                                    cluster: response.body.data.cluster,
                                    status : 'enabled'
                                });
                            }

                        } else {

                            // Cluster mode is not active
                            return reply({
                                manager: managerName,
                                cluster: 'Disabled',
                                status : 'disabled'
                            });
                        }
                    }
                }
            }
            const tmpMsg = response.body && response.body.message ?
                           response.body.message :
                           'Unexpected error checking the Wazuh API';

            throw new Error(tmpMsg)

        } catch(error) {
            return ErrorResponse(error.message || error, 3005, 500, reply);
        }
    }

    async getPciRequirement (req, reply) {
        try {

            if(!protectedRoute(req)) return ErrorResponse('Session expired', 3006, 401, reply);

            let pci_description = '';

            if (req.params.requirement === 'all') {
                if(!req.headers.id) {
                    return reply(pciRequirementsFile);
                }
                let wapi_config = await this.wzWrapper.getWazuhConfigurationById(req.headers.id);

                if (wapi_config.error_code > 1) {
                    // Can not connect to elasticsearch
                    return ErrorResponse('Elasticsearch unexpected error or cannot connect', 3007, 400, reply);
                } else if (wapi_config.error_code > 0) {
                    // Credentials not found
                    return ErrorResponse('Credentials does not exists', 3008, 400, reply);
                }

                const response = await needle('get', `${wapi_config.url}:${wapi_config.port}/rules/pci`, {}, {
                    username          : wapi_config.user,
                    password          : wapi_config.password,
                    rejectUnauthorized: !wapi_config.insecure
                })

                if(response.body.data && response.body.data.items){
                    let PCIobject = {};
                    for(let item of response.body.data.items){
                        if(typeof pciRequirementsFile[item] !== 'undefined') PCIobject[item] = pciRequirementsFile[item];
                    }
                    return reply(PCIobject);
                } else {
                    return ErrorResponse('An error occurred trying to parse PCI DSS requirements', 3009, 400, reply);
                }

            } else {
                if (typeof pciRequirementsFile[req.params.requirement] !== 'undefined'){
                    pci_description = pciRequirementsFile[req.params.requirement];
                }

                return reply({
                    pci: {
                        requirement: req.params.requirement,
                        description: pci_description
                    }
                });
            }
        } catch (error) {
            return ErrorResponse(error.message || error, 3010, 400, reply);
        }

    }

    async getGdprRequirement (req, reply) {
        try {

            if(!protectedRoute(req)) return ErrorResponse('Session expired', 3023, 401, reply);

            // Prevents load GDPR if it's disabled
            const configFile = getConfiguration();
            if(configFile && typeof configFile['extensions.gdpr'] !== 'undefined' && !configFile['extensions.gdpr']) {
                return reply({});
            }

            let gdpr_description = '';

            if (req.params.requirement === 'all') {
                if(!req.headers.id) {
                    return reply(gdprRequirementsFile);
                }
                let wapi_config = await this.wzWrapper.getWazuhConfigurationById(req.headers.id);

                if (wapi_config.error_code > 1) {
                    // Can not connect to elasticsearch
                    return ErrorResponse('Elasticsearch unexpected error or cannot connect', 3024, 400, reply);
                } else if (wapi_config.error_code > 0) {
                    // Credentials not found
                    return ErrorResponse('Credentials does not exists', 3025, 400, reply);
                }

                const response = await needle('get', `${wapi_config.url}:${wapi_config.port}/rules/gdpr`, {}, {
                    username          : wapi_config.user,
                    password          : wapi_config.password,
                    rejectUnauthorized: !wapi_config.insecure
                })

                if(response.body.data && response.body.data.items){
                    let GDPRobject = {};
                    for(let item of response.body.data.items){
                        if(typeof gdprRequirementsFile[item] !== 'undefined') GDPRobject[item] = gdprRequirementsFile[item];
                    }
                    return reply(GDPRobject);
                } else {
                    return ErrorResponse('An error occurred trying to parse GDPR requirements', 3026, 400, reply);
                }

            } else {
                if (typeof gdprRequirementsFile[req.params.requirement] !== 'undefined'){
                    gdpr_description = gdprRequirementsFile[req.params.requirement];
                }

                return reply({
                    gdpr: {
                        requirement: req.params.requirement,
                        description: gdpr_description
                    }
                });
            }
        } catch (error) {
            return ErrorResponse(error.message || error, 3027, 400, reply);
        }

    }

    async makeRequest (method, path, data, id, reply) {
        try {
            const wapi_config = await this.wzWrapper.getWazuhConfigurationById(id);

            if (wapi_config.error_code > 1) {
                //Can not connect to elasticsearch
                return ErrorResponse('Could not connect with elasticsearch', 3011, 404, reply);
            } else if (wapi_config.error_code > 0) {
                //Credentials not found
                return ErrorResponse('Credentials does not exists', 3012, 404, reply);
            }

            if (!data) {
                data = {};
            }

            const options = {
                headers: {
                    'wazuh-app-version': packageInfo.version
                },
                username          : wapi_config.user,
                password          : wapi_config.password,
                rejectUnauthorized: !wapi_config.insecure
            };

            const fullUrl   = getPath(wapi_config) + path;
            const response  = await needle(method, fullUrl, data, options);

            if(response && response.body && !response.body.error && response.body.data) {
                return reply(response.body)
            }

            throw response && response.body && response.body.error && response.body.message ?
                  new Error(response.body.message) :
                  new Error('Unexpected error fetching data from the Wazuh API')

        } catch (error) {
            return ErrorResponse(error.message || error, 3013, 500, reply);
        }
    }

    requestApi (req, reply) {
        if(!protectedRoute(req)) return ErrorResponse('Session expired', 3014, 401, reply);
        if (!req.payload.method) {
            return ErrorResponse('Missing param: method', 3015, 400, reply);
        } else if (!req.payload.path) {
            return ErrorResponse('Missing param: path', 3016, 400, reply);
        } else {
            if(req.payload.method !== 'GET' && req.payload.body && req.payload.body.devTools){
                const configuration = getConfiguration();
                if(!configuration || (configuration && !configuration['devtools.allowall'])){
                    return ErrorResponse('Allowed method: [GET]', 3029, 400, reply);
                }
            }
            if(req.payload.body.devTools) {
                delete req.payload.body.devTools;
                const keyRegex = new RegExp(/.*agents\/\d*\/key.*/)
                if(typeof req.payload.path === 'string' &&  keyRegex.test(req.payload.path)){
                    return ErrorResponse('Forbidden route /agents/<id>/key', 3028, 400, reply);
                }
            }
            return this.makeRequest(req.payload.method, req.payload.path, req.payload.body, req.payload.id, reply);
        }
    }

    // Fetch agent status and insert it directly on demand
    async fetchAgents (req, reply) {
        try{
            if(!protectedRoute(req)) return ErrorResponse('Session expired', 3017, 401, reply);
            const output = await this.fetchAgentsExternal();
            return reply({
                'statusCode': 200,
                'error':      '0',
                'data':       '',
                output
            });
        } catch(error){
            return ErrorResponse(error.message || error, 3018, 500, reply);
        }
    }

    getConfigurationFile (req,reply) {
        try{
            const configFile = getConfiguration();

            if(configFile && configFile['login.password']){
                delete configFile['login.password'];
            }

            return reply({
                statusCode: 200,
                error     : 0,
                data      : configFile || {}
            });

        } catch (error) {
            return ErrorResponse(error.message || error, 3019, 500, reply);
        }
    }

    login(req,reply) {
        try{

            const configFile = getConfiguration();

            if(!configFile){
                throw new Error('Configuration file not found');
            }

            if(!req.payload.password) {
                return ErrorResponse('Please give me a password.', 3020, 401, reply);
            } else if(req.payload.password !== configFile['login.password']){
                return ErrorResponse('Wrong password, please try again.', 3021, 401, reply);
            }

            const code = (new Date()-1) + 'wazuhapp';

            sessions[code] = {
                created: new Date(),
                exp    : 86400
            }

            return reply({ statusCode: 200, error: 0, code });

        } catch (error) {
            return ErrorResponse(error.message || error, 3022, 500, reply);
        }
    }

    /**
     * Get full data on CSV format from a list Wazuh API endpoint
     * @param {*} req
     * @param {*} res
     */
    async csv(req,res) {
        try{

            if(!req.payload || !req.payload.path) throw new Error('Field path is required')
            if(!req.payload.id) throw new Error('Field id is required')

            const filters = req.payload && req.payload.filters && Array.isArray(req.payload.filters) ?
                            req.payload.filters :
                            [];

            const config = await this.wzWrapper.getWazuhConfigurationById(req.payload.id)

            let path = req.payload.path;

            if(path && typeof path === 'string'){
                path = path[0] === '/' ? path.substr(1) : path
            }

            if(!path) throw new Error('An error occurred parsing path field')

            const params = { limit: 99999 };

            if(filters.length) {
                for(const filter of filters) {
                    if(!filter.name || !filter.value) continue;
                    params[filter.name] = filter.value;
                }
            }

            const output = await needle('get', `${config.url}:${config.port}/${path}`, params, {
                username          : config.user,
                password          : config.password,
                rejectUnauthorized: !config.insecure
            })

            if(output && output.body && output.body.data && output.body.data.totalItems) {
                const fields = Object.keys(output.body.data.items[0]);
                const data   = output.body.data.items;

                const json2csvParser = new Parser({ fields });

                const csv = json2csvParser.parse(data);

                return res({ csv });

            } else if (output && output.body && output.body.data && !output.body.data.totalItems) {

                throw new Error('No results')

            } else {

                throw new Error('An error occurred fetching data from the Wazuh API')

            }

        } catch (error) {
            return res({ error: error.message || error }).code(500)
        }
    }

<<<<<<< HEAD
    async report(req,reply) {
        try {

            if (!fs.existsSync(path.join(__dirname, '../../../wazuh-reporting'))) {
                fs.mkdirSync(path.join(__dirname, '../../../wazuh-reporting'));
            }
  
            if(req.payload && req.payload.array){
                const doc = new PDFDocument();
                doc.pipe(fs.createWriteStream(path.join(__dirname, '../../../wazuh-reporting/' + req.payload.name)));
                doc.image(path.join(__dirname, '../../public/img/logo.png'),410,20,{fit:[150,70]})
                doc.moveDown().fontSize(9).fillColor('blue').text('https://wazuh.com',442,50,{link: 'https://wazuh.com', underline:true, valign:'right', align: 'right'})

                const tab     = req.payload.tab;
                const section = req.payload.section;
                
                if(req.payload.section && typeof req.payload.section === 'string') {
                    doc.fontSize(18).fillColor('black').text(descriptions[tab].title + ' report',45,70)
                    doc.moveDown()
                }

                if(req.payload.time){
                    const str = `${req.payload.time.from} to ${req.payload.time.to}`
                    const currentY = doc.y;
                    const currentX = doc.x;
                    doc.fontSize(10).image(path.join(__dirname, '../reporting/clock.png'),currentX,currentY,{width:8, height:8}).text(str,currentX+10,currentY)
                    doc.moveDown()
                }
                
                if(req.payload.filters) {
                    doc.x -= 10;
                    let str = '';
                    const len = req.payload.filters.length;
                    for(let i=0; i < len; i++) {
                        const filter = req.payload.filters[i];
                        str += i === len - 1 ? 
                                     filter.meta.key + ': ' + filter.meta.value :
                                     filter.meta.key + ': ' + filter.meta.value + ' AND '
                    }
                    const currentY = doc.y;
                    const currentX = doc.x;
                    doc.fontSize(10).image(path.join(__dirname, '../reporting/filters.png'),currentX,currentY,{width:8, height:8}).text(str,currentX+10,currentY)
                    doc.moveDown()
                    doc.x -= 10;
                }


                doc.fontSize(12).text(descriptions[tab].description)
                doc.moveDown()
                doc.moveDown()
                let counter = 0;
                let maxWidth = 0;
                for(const item of req.payload.array){
                    if(item.width > maxWidth) maxWidth = item.width;
                }

                const scaleFactor = 530 / maxWidth;

                let pageNumber = 0;
                doc.on('pageAdded', () => pageNumber++);
                const len = req.payload.array.length;
                for(let i = 0; i < len; i++){
                    const item = req.payload.array[i]
                    const title = req.payload.isAgents ? 
                                  AgentsVisualizations[tab].filter(v => v._id === item.id) :
                                  OverviewVisualizations[tab].filter(v => v._id === item.id);
                    counter++;
                    doc.fontSize(12).text(title[0]._source.title)
                    doc.moveDown()
                    doc.image(item.element,((doc.page.width - (item.width*scaleFactor)) / 2),doc.y,{ align: 'center', scale: scaleFactor });

                    doc.moveDown()
                    doc.moveDown()
                    if(counter >= 3 || counter === 2 && pageNumber === 0) {
                        doc.fontSize(7).text('Copyright © 2018 Wazuh, Inc.', 440, doc.page.height - 30, {
                            lineBreak: false
                        })
                        if(i !== (len - 1)) doc.addPage();
                        counter = 0;
                    }
                }

                doc.fontSize(7).text('Copyright © 2018 Wazuh, Inc.', 440, doc.page.height - 30, {
                    lineBreak: false
                })

                doc.end();
            }
            return reply({error: 0, data: null})
        } catch (error) {
            return ErrorResponse(error.message || error, 3029, 500, reply);
        }
    }

    async getReports(req,reply) {
        try {
            const list = [];
            const reportDir = path.join(__dirname, '../../../wazuh-reporting');
            const sortFunction = (a,b) => a.date < b.date ? 1 : a.date > b.date ? -1 : 0;
            fs.readdirSync(reportDir).forEach(file => {
                const stats = fs.statSync(reportDir + '/' + file);
                file = {
                    name: file,
                    size: stats.size,
                    date: stats.birthtime
                }
                list.push(file)
            })
            TimSort.sort(list,sortFunction)
            return reply({list: list});
        } catch (error) {
            return ErrorResponse(error.message || error, 3031, 500, reply);
        }
    }

    async getReportByName(req,reply) {
        try {
            return reply.file(path.join(__dirname, '../../../wazuh-reporting/' + req.params.name));
=======
    async totalRam(req,reply) {
        try{
            // RAM in MB
            const ram = Math.ceil(totalmem()/1024/1024);
            return reply({ statusCode: 200, error: 0, ram });
>>>>>>> 45f86c6a
        } catch (error) {
            return ErrorResponse(error.message || error, 3030, 500, reply);
        }
    }
<<<<<<< HEAD

    async deleteReportByName(req,reply) {
        try {
            fs.unlinkSync(path.join(__dirname, '../../../wazuh-reporting/' + req.params.name))
            return reply({error:0})
        } catch (error) {
            return ErrorResponse(error.message || error, 3032, 500, reply);
        }
    }
=======
>>>>>>> 45f86c6a
}<|MERGE_RESOLUTION|>--- conflicted
+++ resolved
@@ -23,16 +23,15 @@
 import ErrorResponse       from './error-response'
 import { Parser }          from 'json2csv';
 import getConfiguration    from '../lib/get-configuration'
-<<<<<<< HEAD
 import PDFDocument         from 'pdfkit'
 import fs                  from 'fs'
 import descriptions        from '../reporting/tab-description'
 import * as TimSort        from 'timsort'
 
 import { AgentsVisualizations, OverviewVisualizations, ClusterVisualizations } from '../integration-files/visualizations'
-=======
+
 import { totalmem }        from 'os'
->>>>>>> 45f86c6a
+
 
 const blueWazuh = colors.blue('wazuh');
 
@@ -555,7 +554,6 @@
         }
     }
 
-<<<<<<< HEAD
     async report(req,reply) {
         try {
 
@@ -674,18 +672,21 @@
     async getReportByName(req,reply) {
         try {
             return reply.file(path.join(__dirname, '../../../wazuh-reporting/' + req.params.name));
-=======
+        } catch (error) {
+            return ErrorResponse(error.message || error, 3030, 500, reply);
+        }
+    }
+
     async totalRam(req,reply) {
         try{
             // RAM in MB
             const ram = Math.ceil(totalmem()/1024/1024);
             return reply({ statusCode: 200, error: 0, ram });
->>>>>>> 45f86c6a
-        } catch (error) {
-            return ErrorResponse(error.message || error, 3030, 500, reply);
-        }
-    }
-<<<<<<< HEAD
+        } catch (error) {
+            return ErrorResponse(error.message || error, 3033, 500, reply);
+        }
+    }
+
 
     async deleteReportByName(req,reply) {
         try {
@@ -695,6 +696,5 @@
             return ErrorResponse(error.message || error, 3032, 500, reply);
         }
     }
-=======
->>>>>>> 45f86c6a
+
 }