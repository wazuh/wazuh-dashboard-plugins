/*
 * Wazuh app - Class for Wazuh-API functions
 * Copyright (C) 2015-2020 Wazuh, Inc.
 *
 * This program is free software; you can redistribute it and/or modify
 * it under the terms of the GNU General Public License as published by
 * the Free Software Foundation; either version 2 of the License, or
 * (at your option) any later version.
 *
 * Find more information about this on the LICENSE file.
 */

// Require some libraries
import needle from 'needle';
import { pciRequirementsFile } from '../integration-files/pci-requirements';
import { gdprRequirementsFile } from '../integration-files/gdpr-requirements';
import { hipaaRequirementsFile } from '../integration-files/hipaa-requirements';
import { nistRequirementsFile } from '../integration-files/nist-requirements';
import { getPath } from '../../util/get-path';
import { Monitoring } from '../monitoring';
import { ErrorResponse } from './error-response';
import { Parser } from 'json2csv';
import { getConfiguration } from '../lib/get-configuration';
import { log } from '../logger';
import { KeyEquivalence } from '../../util/csv-key-equivalence';
import { ApiErrorEquivalence } from '../../util/api-errors-equivalence';
import { cleanKeys } from '../../util/remove-key';
import { apiRequestList } from '../../util/api-request-list';
import * as ApiHelper from '../lib/api-helper';
import { Queue } from '../jobs/queue';
import querystring from 'querystring';
import fs from 'fs';
import { ManageHosts } from '../lib/manage-hosts';
import { UpdateRegistry } from '../lib/update-registry';
import { ApiInterceptor } from '../lib/api-interceptor';

export class WazuhApiCtrl {
  /**
   * Constructor
   * @param {*} server
   */
  constructor(server) {
    this.queue = Queue;
    this.monitoringInstance = new Monitoring(server, true);
    this.manageHosts = new ManageHosts();
    this.updateRegistry = new UpdateRegistry();
    this.apiInterceptor = new ApiInterceptor();
  }

  /**
   * Returns if the wazuh-api configuration is working
   * @param {Object} req
   * @param {Object} reply
   * @returns {Object} status obj or ErrorResponse
   */
  async checkStoredAPI(req, reply) {
    try {
      // Get config from wazuh.yml
      const id = req.payload.id || req.payload;
      const api = await this.manageHosts.getHostById(id);

      // Check Manage Hosts
      if (!Object.keys(api).length) {
        throw new Error('Could not find Wazuh API entry on wazuh.yml');
      }

      log('wazuh-api:checkStoredAPI', `${id} exists`, 'debug');

      // Fetch needed information about the cluster and the manager itself
      const responseManagerInfo = await this.apiInterceptor.request(
        'get',
        `${api.url}:${api.port}/manager/info`,
        {},
        { idHost: id }
      );

      // Look for socket-related errors
      if (this.checkResponseIsDown(responseManagerInfo)) {
        return ErrorResponse(
          `ERROR3099 - ${responseManagerInfo.data.detail || 'Wazuh not ready yet'}`,
          3099,
          500,
          reply
        );
      }

      // If we have a valid response from the Wazuh API
      if (responseManagerInfo.status === 200 && responseManagerInfo.data) {
        // Clear and update cluster information before being sent back to frontend
        delete api.cluster_info;
        const responseAgents = await this.apiInterceptor.request(
          'get',
          `${api.url}:${api.port}/agents/000`,
          {},
          { idHost: id }
        );

        if (responseAgents.status === 200) {
          const managerName = responseAgents.data.data.affected_items[0].manager;

          const responseClusterStatus = await this.apiInterceptor.request(
            'get',
            `${api.url}:${api.port}/cluster/status`,
            {},
            { idHost: id }
          );
          if (responseClusterStatus.status === 200) {
            if (responseClusterStatus.data.data.enabled === 'yes') {
              const responseClusterLocalInfo = await this.apiInterceptor.request(
                'get',
                `${api.url}:${api.port}/cluster/local/info`,
                {},
                { idHost: id }
              );
              if (responseClusterLocalInfo.status === 200) {
                const clusterEnabled = responseClusterStatus.data.data.enabled === 'yes';
                api.cluster_info = {
                  status: clusterEnabled ? 'enabled' : 'disabled',
                  manager: managerName,
                  node: responseClusterLocalInfo.data.data.affected_items[0].node,
                  cluster: clusterEnabled
                    ? responseClusterLocalInfo.data.data.affected_items[0].cluster
                    : 'Disabled',
                };
              }
            } else {
              // Cluster mode is not active
              api.cluster_info = {
                status: 'disabled',
                manager: managerName,
                cluster: 'Disabled',
              };
            }
          } else {
             // Cluster mode is not active
             api.cluster_info = {
              status: 'disabled',
              manager: managerName,
              cluster: 'Disabled',
            };
          }
          
          if (api.cluster_info) {
            // Update cluster information in the wazuh-registry.json
            await this.updateRegistry.updateClusterInfo(id, api.cluster_info);

            // Hide Wazuh API secret, username, password
            const copied = { ...api };
            copied.secret = '****';
            copied.username = '****';
            copied.password = '****';

            return {
              statusCode: 200,
              data: copied,
              idChanged: req.idChanged || null,
            };
          }
        }
      }

      // If we have an invalid response from the Wazuh API
      throw new Error(responseManagerInfo.data.detail || `${api.url}:${api.port} is unreachable`);
    } catch (error) {
      log('wazuh-api:checkStoredAPI', error.message || error);
      if (error.code === 'EPROTO') {
        return {
          statusCode: 200,
          data: { password: '****', apiIsDown: true },
        };
      } else if (error.code === 'ECONNREFUSED') {
        return {
          statusCode: 200,
          data: { password: '****', apiIsDown: true },
        };
      } else {
        try {
          const apis = await this.manageHosts.getHosts();
          for (const api of apis) {
            try {
              const id = Object.keys(api)[0];
              const host = api[id];

              const response = await this.apiInterceptor(
                'get',
                `${host.url}:${host.port}/manager/info`,
                {},
                { idHost: id }
              );

              if (this.checkResponseIsDown(response)) {
                return ErrorResponse(
                  `ERROR3099 - ${response.data.detail || 'Wazuh not ready yet'}`,
                  3099,
                  500,
                  reply
                );
              }
              if (response.status === 200) {
                req.payload = id;
                req.idChanged = id;
                return this.checkStoredAPI(req, reply, false);
              }
            } catch (error) {} // eslint-disable-line
          }
        } catch (error) {
          return ErrorResponse(error.message || error, 3020, 500, reply);
        }
        return ErrorResponse(error.message || error, 3002, 500, reply);
      }
    }
  }

  /**
   * This perfoms a validation of API params
   * @param {Object} payload API params
   */
  validateCheckApiParams(payload) {
    // if (!('username' in payload)) {  //FIXME: why is this commented?
    //   return 'Missing param: API USERNAME';
    // }

    if (!('password' in payload) && !('id' in payload)) {
      return 'Missing param: API PASSWORD';
    }

    if (!('url' in payload)) {
      return 'Missing param: API URL';
    }

    if (!('port' in payload)) {
      return 'Missing param: API PORT';
    }

    if (!payload.url.includes('https://') && !payload.url.includes('http://')) {
      return 'protocol_error';
    }

    return false;
  }

  /**
   * This check the wazuh-api configuration received in the POST body will work
   * @param {Object} req
   * @param {Object} reply
   * @returns {Object} status obj or ErrorResponse
   */
  async checkAPI(req, reply) {
    try {
      let apiAvailable = null;
      const notValid = this.validateCheckApiParams(req.payload);
      if (notValid) return ErrorResponse(notValid, 3003, 500, reply);
      log('wazuh-api:checkAPI', `${req.payload.id} is valid`, 'debug');
      // Check if a Wazuh API id is given (already stored API)
      if (req.payload && req.payload.id && !req.payload.password) {
        const data = await this.manageHosts.getHostById(req.payload.id);
        if (data) {
          apiAvailable = data;
        } else {
          log('wazuh-api:checkAPI', `API ${req.payload.id} not found`);
          return ErrorResponse(`The API ${req.payload.id} was not found`, 3029, 500, reply);
        }
        // Check if a password is given
      } else if (req.payload && req.payload.password) {
        apiAvailable = req.payload;
        apiAvailable.password = Buffer.from(req.payload.password, 'base64').toString('ascii');
      }

      let responseManagerInfo = await this.apiInterceptor.request(
        'GET',
        `${apiAvailable.url}:${apiAvailable.port}/manager/info`,
        {},
        { idHost: req.payload.id }
      );

      const responseIsDown = this.checkResponseIsDown(responseManagerInfo);

      if (responseIsDown) {
        return ErrorResponse(
          `ERROR3099 - ${responseManagerInfo.data.detail || 'Wazuh not ready yet'}`,
          3099,
          500,
          reply
        );
      }

      // Check wrong credentials
      if (parseInt(responseManagerInfo.status) === 401) {
        log('wazuh-api:checkAPI', `Wrong Wazuh API credentials used`);
        return ErrorResponse('Wrong credentials', 3004, 500, reply);
      }
      log('wazuh-api:checkAPI', `${req.payload.id} credentials are valid`, 'debug');
      if (responseManagerInfo.status === 200 && responseManagerInfo.data) {
        let responseAgents = await this.apiInterceptor.request(
          'GET',
          `${apiAvailable.url}:${apiAvailable.port}/agents/000`,
          {},
          { idHost: req.payload.id }
        );

        if (responseAgents.status === 200) {
          const managerName = responseAgents.data.data.affected_items[0].manager;

          let responseCluster = await this.apiInterceptor.request(
            'GET',
            `${apiAvailable.url}:${apiAvailable.port}/cluster/status`,
            {},
            { idHost: req.payload.id }
          );

          if (responseCluster.status === 200) {
            log('wazuh-api:checkStoredAPI', `Wazuh API response is valid`, 'debug');
            if (responseCluster.data.data.enabled === 'yes') {
              // If cluster mode is active
              let responseClusterLocal = await this.apiInterceptor.request(
                'GET',
                `${apiAvailable.url}:${apiAvailable.port}/cluster/local/info`,
                {},
                { idHost: req.payload.id }
              );

              if (responseClusterLocal.status === 200) {
                return {
                  manager: managerName,
                  node: responseClusterLocal.data.data.affected_items[0].node,
                  cluster: responseClusterLocal.data.data.affected_items[0].cluster,
                  status: 'enabled',
                };
              }
            } else {
              // Cluster mode is not active
              return {
                manager: managerName,
                cluster: 'Disabled',
                status: 'disabled',
              };
            }
          } else { // TODO: ONLY FOR NOW, PROBLEMS WITH API
            return {
              manager: managerName,
              cluster: 'Disabled',
              status: 'disabled',
            };
          }
        }
      }

      const tmpMsg = responseManagerInfo.data.detail || 'Unexpected error checking the Wazuh API';

      throw new Error(tmpMsg);
    } catch (error) {
      log('wazuh-api:checkAPI', error.message || error);
      if (error.code === 'EPROTO') {
        return ErrorResponse(
          'Wrong protocol being used to connect to the Wazuh API',
          3005,
          500,
          reply
        );
      }
      return ErrorResponse(error.message || error, 3005, 500, reply);
    }
  }

  /**
   * This get PCI requirements
   * @param {Object} req
   * @param {Object} reply
   * @returns {Array<Object>} requirements or ErrorResponse
   */
  async getPciRequirement(req, reply) {
    try {
      let pci_description = '';

      if (req.params.requirement === 'all') {
        if (!req.headers.id) {
          return pciRequirementsFile;
        }

        const apiId = req.headers.id;
        const api = await this.manageHosts.getHostById(apiId);

        if (!Object.keys(api).length) {
          log('wazuh-api:getPciRequirement', `Cannot get the credentials for the host ${apiId}`);
          // Can not get credentials from wazuh-hosts
          return ErrorResponse('Unexpected error getting host credentials', 3007, 400, reply);
        }

        const response = await this.apiInterceptor.request(
          'get',
          `${api.url}:${api.port}/rules/requirement/pci`,
          {},
          { idHost: apiId }
        );

        if ((((response || {}).data || {}).data || {}).affected_items) {
          let PCIobject = {};
          for (const item of response.data.data.affected_items) {
            if (typeof pciRequirementsFile[item] !== 'undefined')
              PCIobject[item] = pciRequirementsFile[item];
          }
          return PCIobject;
        } else {
          log(
            'wazuh-api:getPciRequirement',
            'An error occurred trying to parse PCI DSS requirements'
          );
          return ErrorResponse(
            'An error occurred trying to parse PCI DSS requirements',
            3009,
            400,
            reply
          );
        }
      } else {
        if (typeof pciRequirementsFile[req.params.requirement] !== 'undefined') {
          pci_description = pciRequirementsFile[req.params.requirement];
        }

        return {
          pci: {
            requirement: req.params.requirement,
            description: pci_description,
          },
        };
      }
    } catch (error) {
      log('wazuh-api:getPciRequirement', error.message || error);
      return ErrorResponse(error.message || error, 3010, 400, reply);
    }
  }

  /**
   * This get GDPR Requirements
   * @param {Object} req
   * @param {Object} reply
   * @returns {Array<Object>} requirements or ErrorResponse
   */
  async getGdprRequirement(req, reply) {
    try {
      let gdpr_description = '';

      if (req.params.requirement === 'all') {
        if (!req.headers.id) {
          return gdprRequirementsFile;
        }

        const apiId = req.headers.id;
        const api = await this.manageHosts.getHostById(apiId);

        // Checking for GDPR
        const version = await this.apiInterceptor.request(
          'get',
          `${api.url}:${api.port}//`,
          {},
          { idHost: apiId }
        );
        const number = version.data.api_version;

        const [major, minor, patch] = number.split('.');

        if ((major >= 3 && minor < 2) || (major >= 3 && minor >= 2 && patch < 3)) {
          return {};
        }

        if (!Object.keys(api).length) {
          log('wazuh-api:getGdprRequirement', 'Unexpected error getting host credentials');
          // Can not get credentials from wazuh-hosts
          return ErrorResponse('Unexpected error getting host credentials', 3024, 400, reply);
        }

        const response = await this.apiInterceptor.request(
          'get',
          `${api.url}:${api.port}/rules/requirement/gdpr`,
          {},
          { idHost: apiId }
        );
        
        if ((((response || {}).data || {}).data || {}).affected_items) {
          let GDPRobject = {};
          for (const item of response.data.data.affected_items) {
            if (typeof gdprRequirementsFile[item] !== 'undefined')
              GDPRobject[item] = gdprRequirementsFile[item];
          }
          return GDPRobject;
        } else {
          log(
            'wazuh-api:getGdprRequirement',
            'An error occurred trying to parse GDPR requirements'
          );
          return ErrorResponse(
            'An error occurred trying to parse GDPR requirements',
            3026,
            400,
            reply
          );
        }
      } else {
        if (typeof gdprRequirementsFile[req.params.requirement] !== 'undefined') {
          gdpr_description = gdprRequirementsFile[req.params.requirement];
        }

        return {
          gdpr: {
            requirement: req.params.requirement,
            description: gdpr_description,
          },
        };
      }
    } catch (error) {
      log('wazuh-api:getGdprRequirement', error.message || error);
      return ErrorResponse(error.message || error, 3027, 400, reply);
    }
  }

  checkResponseIsDown(response) {
    if (response.status !== 200) {
      // Avoid "Error communicating with socket" like errors
      const socketErrorCodes = [1013, 1014, 1017, 1018, 1019];

      const isDown = socketErrorCodes.includes(response.data.status || 1);

      isDown && log('wazuh-api:makeRequest', 'Wazuh API is online but Wazuh is not ready yet');

      return isDown;
    }
    return false;
  }

  /**
   * This get PCI requirements
   * @param {Object} req
   * @param {Object} reply
   * @returns {Array<Object>} requirements or ErrorResponse
   */
  async getHipaaRequirement(req, reply) {
    try {
      let hipaa_description = '';

      if (req.params.requirement === 'all') {
        if (!req.headers.id) {
          return hipaaRequirementsFile;
        }

        const apiId = req.headers.id;
        const api = await this.manageHosts.getHostById(apiId);

        if (!Object.keys(api).length) {
          log('wazuh-api:getHipaaRequirement', 'Unexpected error getting host credentials');
          // Can not get credentials from wazuh-hosts
          return ErrorResponse('Unexpected error getting host credentials', 3007, 400, reply);
        }

        const response = await this.apiInterceptor.request(
          'get',
          `${api.url}:${api.port}/rules/requirement/hipaa`,
          {},
          { idHost: apiId }
        );

        if ((((response || {}).data || {}).data || {}).affected_items) {
          let HIPAAobject = {};
          for (const item of response.data.data.affected_items) {
            if (typeof hipaaRequirementsFile[item] !== 'undefined')
              HIPAAobject[item] = hipaaRequirementsFile[item];
          }
          return HIPAAobject;
        } else {
          log(
            'wazuh-api:getPciRequirement',
            'An error occurred trying to parse HIPAA requirements'
          );
          return ErrorResponse(
            'An error occurred trying to parse HIPAA requirements',
            3009,
            400,
            reply
          );
        }
      } else {
        if (typeof hipaaRequirementsFile[req.params.requirement] !== 'undefined') {
          hipaa_description = hipaaRequirementsFile[req.params.requirement];
        }

        return {
          hipaa: {
            requirement: req.params.requirement,
            description: hipaa_description,
          },
        };
      }
    } catch (error) {
      log('wazuh-api:getPciRequirement', error.message || error);
      return ErrorResponse(error.message || error, 3010, 400, reply);
    }
  }

  /**
   * This get NIST 800-53 requirements
   * @param {Object} req
   * @param {Object} reply
   * @returns {Array<Object>} requirements or ErrorResponse
   */
  async getNistRequirement(req, reply) {
    try {
      let nist_description = '';

      if (req.params.requirement === 'all') {
        if (!req.headers.id) {
          return nistRequirementsFile;
        }

        const apiId = req.headers.id;
        const api = await this.manageHosts.getHostById(apiId);

        if (!Object.keys(api).length) {
          log('wazuh-api:getNistRequirement', 'Unexpected error getting host credentials');
          // Can not get credentials from wazuh-hosts
          return ErrorResponse('Unexpected error getting host credentials', 3007, 400, reply);
        }
      
        const response = await this.apiInterceptor.request(
          'get',
          `${api.url}:${api.port}/rules/requirement/nist-800-53`,
          {},
          { idHost: apiId }
        );
        if ((((response || {}).data || {}).data || {}).affected_items) {
          let NISTobject = {};
          for (const item of response.data.data.affected_items) {
            if (typeof nistRequirementsFile[item] !== 'undefined')
              NISTobject[item] = nistRequirementsFile[item];
          }
          return NISTobject;
        } else {
          log(
            'wazuh-api:getNistRequirement',
            'An error occurred trying to parse NIST 800-53 requirements'
          );
          return ErrorResponse(
            'An error occurred trying to parse NIST 800-53 requirements',
            3009,
            400,
            reply
          );
        }
      } else {
        if (typeof nistRequirementsFile[req.params.requirement] !== 'undefined') {
          nist_description = nistRequirementsFile[req.params.requirement];
        }

        return {
          nist: {
            requirement: req.params.requirement,
            description: nist_description,
          },
        };
      }
    } catch (error) {
      log('wazuh-api:getNistRequirement', error.message || error);
      return ErrorResponse(error.message || error, 3010, 400, reply);
    }
  }

  /**
   * Check main Wazuh daemons status
   * @param {*} api API entry stored in .wazuh
   * @param {*} path Optional. Wazuh API target path.
   */
  async checkDaemons(api, path) {
    try {
      const response = await this.apiInterceptor.request(
        'GET',
        getPath(api) + '/manager/status',
        {},
        { idHost: api.id }
      );

      const daemons = ((response || {}).data || {}).data || {};

      const isCluster =
        ((api || {}).cluster_info || {}).status === 'enabled' &&
        typeof daemons['wazuh-clusterd'] !== 'undefined';
      const wazuhdbExists = typeof daemons['wazuh-db'] !== 'undefined';

      const execd = daemons['ossec-execd'] === 'running';
      const modulesd = daemons['wazuh-modulesd'] === 'running';
      const wazuhdb = wazuhdbExists ? daemons['wazuh-db'] === 'running' : true;
      const clusterd = isCluster ? daemons['wazuh-clusterd'] === 'running' : true;

      const isValid = execd && modulesd && wazuhdb && clusterd;

      isValid && log('wazuh-api:checkDaemons', `Wazuh is ready`, 'debug');

      if (path === '/ping') {
        return { isValid };
      }

      if (!isValid) {
        throw new Error('Wazuh not ready yet');
      }
    } catch (error) {
      log('wazuh-api:checkDaemons', error.message || error);
      return Promise.reject(error);
    }
  }

  sleep(timeMs) {
    // eslint-disable-next-line
    return new Promise((resolve, reject) => {
      setTimeout(resolve, timeMs);
    });
  }

  /**
   * Helper method for Dev Tools.
   * https://documentation.wazuh.com/current/user-manual/api/reference.html
   * Depending on the method and the path some parameters should be an array or not.
   * Since we allow the user to write the request using both comma-separated and array as well,
   * we need to check if it should be transformed or not.
   * @param {*} method The request method
   * @param {*} path The Wazuh API path
   */
  shouldKeepArrayAsIt(method, path) {
    // Methods that we must respect a do not transform them
    const isAgentsRestart = method === 'POST' && path === '/agents/restart';
    const isActiveResponse = method === 'PUT' && path.startsWith('/active-response/');
    const isAddingAgentsToGroup = method === 'POST' && path.startsWith('/agents/group/');

    // Returns true only if one of the above conditions is true
    return isAgentsRestart || isActiveResponse || isAddingAgentsToGroup;
  }

  /**
   * This performs a request over Wazuh API and returns its response
   * @param {String} method Method: GET, PUT, POST, DELETE
   * @param {String} path API route
   * @param {Object} data data and params to perform the request
   * @param {String} id API id
   * @param {Object} reply
   * @returns {Object} API response or ErrorResponse
   */
  async makeRequest(method, path, data, id, reply) {
    const devTools = !!(data || {}).devTools;
    try {
      const api = await this.manageHosts.getHostById(id);
      if (devTools) {
        delete data.devTools;
      }

      if (!Object.keys(api).length) {
        log('wazuh-api:makeRequest', 'Could not get host credentials');
        //Can not get credentials from wazuh-hosts
        return ErrorResponse('Could not get host credentials', 3011, 404, reply);
      }
      let body = {}
      if (!data) {
        data = {};
      }

      const options = {};
      options['idHost'] = id;

      // Set content type application/xml if needed
      if (typeof (data || {}).content === 'string' && (data || {}).origin === 'xmleditor') {
        options.content_type = 'application/xml';
        body = data.content;
        delete data.content;
        delete data.origin;
      }

      if (typeof (data || {}).content === 'string' && (data || {}).origin === 'json') {
        options.content_type = 'application/json';
        body = data.content.replace(new RegExp('\\n', 'g'), '');
        delete data.content;
        delete data.origin;
      }

      if (typeof (data || {}).content === 'string' && (data || {}).origin === 'raw') {
        options.content_type = 'application/octet-stream';
        body = data.content;
        delete data.content;
        delete data.origin;
      }
      const delay = (data || {}).delay || 0;
      let fullUrl = getPath(api) + path;
      if (delay) {
        const current = new Date();
        this.queue.addJob({
          startAt: new Date(current.getTime() + delay),
          type: 'request',
          method,
          fullUrl,
          data,
          options,
        });
        return { error: 0, message: 'Success' };
      }

      if (path === '/ping') {
        try {
          // TODO: /ping doesnt work 
          const check = await this.checkDaemons(api, path);
          return check;
        } catch (error) {
          const isDown = (error || {}).code === 'ECONNREFUSED';
          if (!isDown) {
            log('wazuh-api:makeRequest', 'Wazuh API is online but Wazuh is not ready yet');
            return ErrorResponse(
              `ERROR3099 - ${response.body.message || 'Wazuh not ready yet'}`,
              3099,
              500,
              reply
            );
          }
        }
      }

      log('wazuh-api:makeRequest', `${method} ${fullUrl}`, 'debug');

      // Extract keys from parameters
      const dataProperties = Object.keys(data);

      // Transform arrays into comma-separated string if applicable.
      // The reason is that we are accepting arrays for comma-separated
      // parameters in the Dev Tools
      if (!this.shouldKeepArrayAsIt(method, path)) {
        for (const key of dataProperties) {
          if (Array.isArray(data[key])) {
            data[key] = data[key].join();
          }
        }
      }

      const response = await this.apiInterceptor.request(method, fullUrl, data, options);

      const responseIsDown = this.checkResponseIsDown(response);
      if (responseIsDown) {
        return ErrorResponse(
          `ERROR3099 - ${response.body.message || 'Wazuh not ready yet'}`,
          3099,
          500,
          reply
        );
      }
      let responseBody = (response || {}).data || {};
      if (!responseBody) {
        responseBody =
          typeof responseBody === 'string' && path.includes('/files') && method === 'GET'
            ? ' '
            : false;
        response.data = responseBody;
      }
      const responseError = response.status !== 200 ? response.status : false;

      if (!responseError && responseBody) {
        //cleanKeys(response);
        return response.data;
      }

      if (responseError && devTools) {
        return response.data;
      }
      throw responseError && responseBody.detail
        ? { message: responseBody.detail, code: responseError }
        : new Error('Unexpected error fetching data from the Wazuh API');
    } catch (error) {
      log('wazuh-api:makeRequest', error.message || error);
      if (devTools) {
        return { error: '3013', message: error.message || error };
      } else {
        if ((error || {}).code && ApiErrorEquivalence[error.code]) {
          error.message = ApiErrorEquivalence[error.code];
        }
        return ErrorResponse(
          error.message || error,
          error.code ? `Wazuh API error: ${error.code}` : 3013,
          500,
          reply
        );
      }
    }
  }

  /**
   * This performs a generic request and returs its response
   * @param {String} method Method: GET, PUT, POST, DELETE
   * @param {String} path API route
   * @param {Object} data data and params to perform the request
   * @param {String} id API id
   */
  async makeGenericRequest(method, path, data, id) {
    try {
      const api = await this.manageHosts.getHostById(id);
      if (!Object.keys(api).length) {
        //Can not get credentials from wazuh-hosts
        throw new Error('Could not get host credentials');
      }

      if (!method.match(/^(?:GET|PUT|POST|DELETE)$/)) {
        log('wazuh-api:makeRequest', 'Request method is not valid.');
        //Method is not a valid HTTP request method
        throw new Error('Request method is not valid.');
      }

      if (!path.match(/^\/.+/)) {
        log('wazuh-api:makeRequest', 'Request path is not valid.');
        //Path doesn't start with '/'
        throw new Error('Request path is not valid.');
      }

      if (!data) {
        data = {};
      }

      const fullUrl = getPath(api) + path; 

      log('wazuh-api:makeGenericRequest', `${method} ${fullUrl}`, 'debug');

      const response = await this.apiInterceptor.request(
        'GET',
        fullUrl,
        data,
        { idHost: id }
      );

      if (response && response.data && !response.data.error && response.data.data) {
        cleanKeys(response);
        return response.data;
      }

      throw ((response || {}).data || {}).error && ((response || {}).data || {}).message
        ? { message: response.data.message, code: response.data.error }
        : new Error('Unexpected error fetching data from the Wazuh API');
    } catch (error) {
      log('wazuh-api:makeGenericRequest', error.message || error);
      return Promise.reject(error);
    }
  }

  /**
   * This make a request to API
   * @param {Object} req
   * @param {Object} reply
   * @returns {Object} api response or ErrorResponse
   */
  requestApi(req, reply) {
    const configuration = getConfiguration();
    const adminMode = !(
      configuration &&
      typeof configuration.admin !== 'undefined' &&
      !configuration.admin
    );

    if (!req.payload.method) {
      return ErrorResponse('Missing param: method', 3015, 400, reply);
    } else if (!req.payload.method.match(/^(?:GET|PUT|POST|DELETE)$/)) {
      log('wazuh-api:makeRequest', 'Request method is not valid.');
      //Method is not a valid HTTP request method
      return ErrorResponse('Request method is not valid.', 3015, 400, reply);
    } else if (!req.payload.path) {
      return ErrorResponse('Missing param: path', 3016, 400, reply);
    } else if (!req.payload.path.match(/^\/.+/)) {
      log('wazuh-api:makeRequest', 'Request path is not valid.');
      //Path doesn't start with '/'
      return ErrorResponse('Request path is not valid.', 3015, 400, reply);
    } else {
      if (req.payload.method !== 'GET' && !adminMode) {
        log('wazuh-api:requestApi', 'Forbidden action, allowed methods: GET');
        return ErrorResponse(
          req.payload.body && req.payload.body.devTools
            ? 'Allowed method: [GET]'
            : `Forbidden (${req.payload.method} ${req.payload.path}`,
          3029,
          400,
          reply
        );
      }
      if (req.payload.body.devTools) {
        //delete req.payload.body.devTools;
        const keyRegex = new RegExp(/.*agents\/\d*\/key.*/);
        if (typeof req.payload.path === 'string' && keyRegex.test(req.payload.path) && !adminMode) {
          log('wazuh-api:makeRequest', 'Forbidden route /agents/:id/key');
          return ErrorResponse('Forbidden route /agents/:id/key', 3028, 400, reply);
        }
      }
      return this.makeRequest(
        req.payload.method,
        req.payload.path,
        req.payload.body,
        req.payload.id,
        reply
      );
    }
  }

  /**
   * Fetch agent status and insert it directly on demand
   * @param {Object} req
   * @param {Object} reply
   * @returns {Object} status obj or ErrorResponseerror.message || error
   */
  async fetchAgents(req, reply) {
    try {
      const output = await this.monitoringInstance.fetchAgentsExternal();
      return {
        statusCode: 200,
        error: '0',
        data: '',
        output,
      };
    } catch (error) {
      log('wazuh-api:fetchAgents', error.message || error);
      return ErrorResponse(error.message || error, 3018, 500, reply);
    }
  }

  /**
   * Get full data on CSV format from a list Wazuh API endpoint
   * @param {Object} req
   * @param {Object} res
   * @returns {Object} csv or ErrorResponse
   */
  async csv(req, reply) {
    try {
      if (!req.payload || !req.payload.path) throw new Error('Field path is required');
      if (!req.payload.id) throw new Error('Field id is required');

      const filters = Array.isArray(((req || {}).payload || {}).filters) ? req.payload.filters : [];

      const config = await this.manageHosts.getHostById(req.payload.id);

      let tmpPath = req.payload.path;

      if (tmpPath && typeof tmpPath === 'string') {
        tmpPath = tmpPath[0] === '/' ? tmpPath.substr(1) : tmpPath;
      }

      if (!tmpPath) throw new Error('An error occurred parsing path field');

      log('wazuh-api:csv', `Report ${tmpPath}`, 'debug');
      // Real limit, regardless the user query
      const params = { limit: 500 };

      if (filters.length) {
        for (const filter of filters) {
          if (!filter.name || !filter.value) continue;
          params[filter.name] = filter.value;
        }
      }

      let itemsArray = [];

      const output = await this.apiInterceptor.request(
        'GET',
        `${config.url}:${config.port}/${tmpPath}`,
        { params: params },
        { idHost: req.payload.id }
      );
<<<<<<< HEAD


      const totalItems = (((output || {}).data || {}).data || {}).total_affected_items;
=======
      
      const isList = req.payload.path.includes('/lists') && req.payload.filters && req.payload.filters.length && req.payload.filters.find(filter => filter._isCDBList);
      
      const totalItems = (((output || {}).body || {}).data || {}).totalItems;
>>>>>>> f4977877

      if (totalItems && !isList) {
        params.offset = 0;
        itemsArray.push(...output.data.data.affected_items);
        while (itemsArray.length < totalItems && params.offset < totalItems) {
          params.offset += params.limit;
          const tmpData = await this.apiInterceptor.request(
            'GET',
            `${config.url}:${config.port}/${tmpPath}`,
            { params: params },
            { idHost: req.payload.id }
          );
          itemsArray.push(...tmpData.data.data.affected_items);
        }
      }

      if (totalItems) {
        const { path, filters } = req.payload;
<<<<<<< HEAD
        const isList = path.includes('/lists') && filters && filters.length;
        const isArrayOfLists = path.includes('/lists') && (!filters || !filters.length);
=======
        const isArrayOfLists =
          path.includes('/lists') && !isList;
>>>>>>> f4977877
        const isAgents = path.includes('/agents') && !path.includes('groups');
        const isAgentsOfGroup = path.startsWith('/agents/groups/');
        const isFiles = path.endsWith('/files');
        let fields = Object.keys(output.data.data.affected_items[0]);

        if (isAgents || isAgentsOfGroup) {
          if (isFiles) {
            fields = ['filename', 'hash'];
          } else {
            fields = [
              'id',
              'status',
              'name',
              'ip',
              'group',
              'manager',
              'node_name',
              'dateAdd',
              'version',
              'lastKeepAlive',
              'os.arch',
              'os.build',
              'os.codename',
              'os.major',
              'os.minor',
              'os.name',
              'os.platform',
              'os.uname',
              'os.version',
            ];
          }
        }

        if (isArrayOfLists) {
          const flatLists = [];
          for (const list of itemsArray) {
            const { path, items } = list;
            flatLists.push(...items.map(item => ({ path, key: item.key, value: item.value })));
          }
          fields = ['path', 'key', 'value'];
          itemsArray = [...flatLists];
        }

        if (isList) {
          fields = ['key', 'value'];
          itemsArray = output.body.data.items[0];
        }
        fields = fields.map(item => ({ value: item, default: '-' }));

        const json2csvParser = new Parser({ fields });

        let csv = json2csvParser.parse(itemsArray);

        for (const field of fields) {
          const { value } = field;
          if (csv.includes(value)) {
            csv = csv.replace(value, KeyEquivalence[value] || value);
          }
        }

        return reply.response(csv).type('text/csv');
      } else if (output && output.data && output.data.data && !output.data.data.total_affected_items) {
        throw new Error('No results');
      } else {
        throw new Error('An error occurred fetching data from the Wazuh API');
      }
    } catch (error) {
      log('wazuh-api:csv', error.message || error);
      return ErrorResponse(error.message || error, 3034, 500, reply);
    }
  }

  /**
   * Get the each filed unique values of agents
   * @param {Object} req
   * @param {Object} reply
   * @returns {Array<Object>} unique fileds or ErrorResponse
   */
  async getAgentsFieldsUniqueCount(req, reply) {
    try {
      if (!req.params || !req.params.api) throw new Error('Field api is required');

      const config = await this.manageHosts.getHostById(req.params.api);

      const headers = ApiHelper.buildOptionsObject(config);

      const distinctUrl = `${config.url}:${config.port}/summary/agents`;

      const data = await needle('get', distinctUrl, {}, headers);
      const response = ((data || {}).body || {}).data || {};

      const nodes = response.nodes;
      const groups = response.groups;
      const osPlatforms = response.agent_os;
      const versions = response.agent_version;
      const summary = response.agent_status;
      const lastAgent = response.last_registered_agent;

      const result = {
        groups: [],
        nodes: [],
        versions: [],
        osPlatforms: [],
        lastAgent: {},
        summary: {
          agentsCountActive: 0,
          agentsCountDisconnected: 0,
          agentsCountNeverConnected: 0,
          agentsCountTotal: 0,
          agentsCoverity: 0,
        },
      };

      if (nodes && nodes.items) {
        result.nodes = nodes.items
          .filter(item => !!item.node_name && item.node_name !== 'unknown')
          .map(item => item.node_name);
      }

      if (groups && groups.items) {
        result.groups = groups.items.map(item => item.name);
      }

      if (osPlatforms && osPlatforms.items) {
        result.osPlatforms = osPlatforms.items
          .filter(item => !!item.os && item.os.platform && item.os.name && item.os.version)
          .map(item => item.os);
      }

      if (versions && versions.items) {
        result.versions = versions.items.filter(item => !!item.version).map(item => item.version);
      }

      if (summary) {
        Object.assign(result.summary, {
          agentsCountActive: summary.Active - 1,
          agentsCountDisconnected: summary.Disconnected,
          agentsCountNeverConnected: summary['Never connected'],
          agentsCountTotal: summary.Total - 1,
          agentsCoverity:
            summary.Total - 1 ? ((summary.Active - 1) / (summary.Total - 1)) * 100 : 0,
        });
      }

      if (lastAgent) {
        Object.assign(result.lastAgent, lastAgent);
      }

      return { error: 0, result };
    } catch (error) {
      log('wazuh-api:getAgentsFieldsUniqueCount', error.message || error);
      return ErrorResponse(error.message || error, 3035, 500, reply);
    }
  }

  // Get de list of available requests in the API
  getRequestList() {
    //Read a static JSON until the api call has implemented
    return apiRequestList;
  }

  /**
   * This get the timestamp field
   * @param {Object} req
   * @param {Object} reply
   * @returns {Object} timestamp field or ErrorResponse
   */
  getTimeStamp(req, reply) {
    try {
      const source = JSON.parse(fs.readFileSync(this.updateRegistry.file, 'utf8'));
      if (source.installationDate && source.lastRestart) {
        log(
          'wazuh-api:getTimeStamp',
          `Installation date: ${source.installationDate}. Last restart: ${source.lastRestart}`,
          'debug'
        );
        return {
          installationDate: source.installationDate,
          lastRestart: source.lastRestart,
        };
      } else {
        throw new Error('Could not fetch wazuh-version registry');
      }
    } catch (error) {
      log('wazuh-api:getTimeStamp', error.message || error);
      return ErrorResponse(
        error.message || 'Could not fetch wazuh-version registry',
        4001,
        500,
        reply
      );
    }
  }

  /**
   * This get the wazuh setup settings
   * @param {Object} req
   * @param {Object} reply
   * @returns {Object} setup info or ErrorResponse
   */
  async getSetupInfo(req, reply) {
    try {
      const source = JSON.parse(fs.readFileSync(this.updateRegistry.file, 'utf8'));
      return !Object.values(source).length
        ? { statusCode: 200, data: '' }
        : { statusCode: 200, data: source };
    } catch (error) {
      log('wazuh-api:getSetupInfo', error.message || error);
      return ErrorResponse(
        `Could not get data from wazuh-version registry due to ${error.message || error}`,
        4005,
        500,
        reply
      );
    }
  }

  /**
   * Get basic syscollector information for given agent.
   * @param {Object} req
   * @param {Object} reply
   * @returns {Object} Basic syscollector information
   */
  async getSyscollector(req, reply) {
    try {
      if (!req.params || !req.headers.id || !req.params.agent) {
        throw new Error('Agent ID and API ID are required');
      }

      const { agent } = req.params;
      const api = req.headers.id;

      const config = await this.manageHosts.getHostById(api);

      const data = await Promise.all([
        this.apiInterceptor.request('GET', `${config.url}:${config.port}/syscollector/${agent}/hardware`, {}, {idHost: api}),
        this.apiInterceptor.request('GET', `${config.url}:${config.port}/syscollector/${agent}/os`, {}, {idHost: api})
      ]);

      const result = data.map(item => (item.data || {}).data || []);
      const [hardwareResponse, osResponse] = result;

      // Fill syscollector object
      const syscollector = {
        hardware:
          typeof hardwareResponse === 'object' && Object.keys(hardwareResponse).length
            ? { ...hardwareResponse.affected_items[0] }
            : false,
        os:
          typeof osResponse === 'object' && Object.keys(osResponse).length
            ? { ...osResponse.affected_items[0] }
            : false,
      };

      return syscollector;
    } catch (error) {
      log('wazuh-api:getSyscollector', error.message || error);
      return ErrorResponse(error.message || error, 3035, 500, reply);
    }
  }
}<|MERGE_RESOLUTION|>--- conflicted
+++ resolved
@@ -216,7 +216,7 @@
    * @param {Object} payload API params
    */
   validateCheckApiParams(payload) {
-    // if (!('username' in payload)) {  //FIXME: why is this commented?
+    // if (!('username' in payload)) {  //TODO: why is this commented?
     //   return 'Missing param: API USERNAME';
     // }
 
@@ -1057,16 +1057,10 @@
         { params: params },
         { idHost: req.payload.id }
       );
-<<<<<<< HEAD
-
-
-      const totalItems = (((output || {}).data || {}).data || {}).total_affected_items;
-=======
       
       const isList = req.payload.path.includes('/lists') && req.payload.filters && req.payload.filters.length && req.payload.filters.find(filter => filter._isCDBList);
       
-      const totalItems = (((output || {}).body || {}).data || {}).totalItems;
->>>>>>> f4977877
+      const totalItems = (((output || {}).data || {}).data || {}).total_affected_items;
 
       if (totalItems && !isList) {
         params.offset = 0;
@@ -1085,13 +1079,8 @@
 
       if (totalItems) {
         const { path, filters } = req.payload;
-<<<<<<< HEAD
-        const isList = path.includes('/lists') && filters && filters.length;
-        const isArrayOfLists = path.includes('/lists') && (!filters || !filters.length);
-=======
         const isArrayOfLists =
           path.includes('/lists') && !isList;
->>>>>>> f4977877
         const isAgents = path.includes('/agents') && !path.includes('groups');
         const isAgentsOfGroup = path.startsWith('/agents/groups/');
         const isFiles = path.endsWith('/files');
