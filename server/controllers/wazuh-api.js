/*
 * Wazuh app - Class for Wazuh-API functions
 * Copyright (C) 2015-2020 Wazuh, Inc.
 *
 * This program is free software; you can redistribute it and/or modify
 * it under the terms of the GNU General Public License as published by
 * the Free Software Foundation; either version 2 of the License, or
 * (at your option) any later version.
 *
 * Find more information about this on the LICENSE file.
 */

// Require some libraries
import needle from 'needle';
import { pciRequirementsFile } from '../integration-files/pci-requirements';
import { gdprRequirementsFile } from '../integration-files/gdpr-requirements';
import { hipaaRequirementsFile } from '../integration-files/hipaa-requirements';
import { nistRequirementsFile } from '../integration-files/nist-requirements';
import { getPath } from '../../util/get-path';
import { Monitoring } from '../monitoring';
import { ErrorResponse } from './error-response';
import { Parser } from 'json2csv';
import { getConfiguration } from '../lib/get-configuration';
import { log } from '../logger';
import { KeyEquivalence } from '../../util/csv-key-equivalence';
import { ApiErrorEquivalence } from '../../util/api-errors-equivalence';
import { cleanKeys } from '../../util/remove-key';
import { apiRequestList } from '../../util/api-request-list';
import * as ApiHelper from '../lib/api-helper';
import { Queue } from '../jobs/queue';
import querystring from 'querystring';
import fs from 'fs';
import { ManageHosts } from '../lib/manage-hosts';
import { UpdateRegistry } from '../lib/update-registry';
import { ApiInterceptor } from '../lib/api-interceptor';

export class WazuhApiCtrl {
  /**
   * Constructor
   * @param {*} server
   */
  constructor(server) {
    this.queue = Queue;
    this.monitoringInstance = new Monitoring(server, true);
    this.manageHosts = new ManageHosts();
    this.updateRegistry = new UpdateRegistry();
    this.apiInterceptor = new ApiInterceptor();
  }

  /**
   * Returns if the wazuh-api configuration is working
   * @param {Object} req
   * @param {Object} reply
   * @returns {Object} status obj or ErrorResponse
   */
  async checkStoredAPI(req, reply) {
    try {
      // Get config from wazuh.yml
      const id = req.payload.id || req.payload;
      const api = await this.manageHosts.getHostById(id);

      // Check Manage Hosts
      if (!Object.keys(api).length) {
        throw new Error('Could not find Wazuh API entry on wazuh.yml');
      }

      log('wazuh-api:checkStoredAPI', `${id} exists`, 'debug');
      
      // Fetch needed information about the cluster and the manager itself
      const responseManagerInfo = await this.apiInterceptor.request('get', `${api.url}:${api.port}/manager/info`, {}, id)

      // Look for socket-related errors
      if (this.checkResponseIsDown(responseManagerInfo)) {
        return ErrorResponse(
          `ERROR3099 - ${responseManagerInfo.data.detail || 'Wazuh not ready yet'}`,
          3099,
          500,
          reply
        );
      }

      // If we have a valid response from the Wazuh API
      if (responseManagerInfo.status === 200 && responseManagerInfo.data) {
        // Clear and update cluster information before being sent back to frontend
        delete api.cluster_info;
        const responseAgents = await this.apiInterceptor.request('get', `${api.url}:${api.port}/agents/000`, {}, id);

        if(responseAgents.status === 200){
          const managerName = responseAgents.data.data.affected_items[0].manager;

          const responseClusterStatus = await this.apiInterceptor.request('get', `${api.url}:${api.port}/cluster/status`, {}, id);
          if(responseClusterStatus.status === 200){
            if(responseClusterStatus.data.data.enabled === 'yes'){
              const responseClusterLocalInfo = await this.apiInterceptor.request('get', `${api.url}:${api.port}/cluster/local/info`, {}, id);
              if(responseClusterLocalInfo.status === 200){
                const clusterEnabled = responseClusterStatus.data.data.enabled === 'yes'
                api.cluster_info = {
                  status: clusterEnabled ? 'enabled' : 'disabled',
                  manager: managerName,
                  node: responseClusterLocalInfo.data.data.affected_items[0].node,
                  cluster: clusterEnabled ? responseClusterLocalInfo.data.data.affected_items[0].cluster : 'Disabled'
                }
              }
            }else{
              // Cluster mode is not active
              api.cluster_info = {
                status: 'disabled',
                manager: managerName,
                cluster: 'Disabled'
              }
            }

            if(api.cluster_info){
              // Update cluster information in the wazuh-registry.json
              await this.updateRegistry.updateClusterInfo(id, api.cluster_info);
      
              // Hide Wazuh API secret, username, password
              const copied = { ...api };
              copied.secret = '****';
              copied.username = '****';
              copied.password = '****';
              
              return {
                statusCode: 200,
                data: copied,
                idChanged: req.idChanged || null
              };
            }
            
          }
        }
      }

      // If we have an invalid response from the Wazuh API
      throw new Error(responseManagerInfo.data.detail || `${api.url}:${api.port} is unreachable`);
    } catch (error) {
      log('wazuh-api:checkStoredAPI', error.message || error);
      if (error.code === 'EPROTO') {
        return {
          statusCode: 200,
          data: { password: '****', apiIsDown: true }
        };
      } else if (error.code === 'ECONNREFUSED') {
        return {
          statusCode: 200,
          data: { password: '****', apiIsDown: true }
        };
      } else {
          try {
            const apis = await this.manageHosts.getHosts();
            for (const api of apis) {
              try {
                const id = Object.keys(api)[0];
                const host = api[id]; 
                
                const response = await this.apiInterceptor('get',`${host.url}:${host.port}/manager/info`, {}, id)
  
                if (this.checkResponseIsDown(response)) {
                  return ErrorResponse(
                    `ERROR3099 - ${response.data.detail ||
                      'Wazuh not ready yet'}`,
                    3099,
                    500,
                    reply
                  );
                }
                if(response.status === 200){
                  req.payload = id;
                  req.idChanged = id;
                  return this.checkStoredAPI(req, reply, false);
                }
              } catch (error) {} // eslint-disable-line
            }
          } catch (error) {
            return ErrorResponse(error.message || error, 3020, 500, reply);
          }
        return ErrorResponse(error.message || error, 3002, 500, reply);
      }
    }
  }

  /**
   * This perfoms a validation of API params
   * @param {Object} payload API params
   */
  validateCheckApiParams(payload) {
<<<<<<< HEAD
    // if (!('username' in payload)) {  //FIXME: why is this commented?
=======
    // if (!('username' in payload)) {
>>>>>>> 7356a0d4
    //   return 'Missing param: API USERNAME';
    // }

    if (!('password' in payload) && !('id' in payload)) {
      return 'Missing param: API PASSWORD';
    }

    if (!('url' in payload)) {
      return 'Missing param: API URL';
    }

    if (!('port' in payload)) {
      return 'Missing param: API PORT';
    }

    if (!payload.url.includes('https://') && !payload.url.includes('http://')) {
      return 'protocol_error';
    }

    return false;
  }

  /**
   * This check the wazuh-api configuration received in the POST body will work
   * @param {Object} req
   * @param {Object} reply
   * @returns {Object} status obj or ErrorResponse
   */
  async checkAPI(req, reply) {
    try {
      let apiAvailable = null;
      const notValid = this.validateCheckApiParams(req.payload);
      if (notValid) return ErrorResponse(notValid, 3003, 500, reply);
      log('wazuh-api:checkAPI', `${req.payload.id} is valid`, 'debug');
      // Check if a Wazuh API id is given (already stored API)
      if (req.payload && req.payload.id && !req.payload.password) {
        const data = await this.manageHosts.getHostById(req.payload.id);
        if (data) {
          apiAvailable = data;
        } else {
          log('wazuh-api:checkAPI', `API ${req.payload.id} not found`);
          return ErrorResponse(`The API ${req.payload.id} was not found`, 3029, 500, reply);
        }
        // Check if a password is given
      } else if (req.payload && req.payload.password) {
        apiAvailable = req.payload;
        apiAvailable.password = Buffer.from(req.payload.password, 'base64').toString('ascii');
      }

      let responseManagerInfo = await this.apiInterceptor.request(
        'GET',
        `${apiAvailable.url}:${apiAvailable.port}/manager/info`,
        {},
        req.payload.id
      );

      const responseIsDown = this.checkResponseIsDown(responseManagerInfo);

      if (responseIsDown) {
        return ErrorResponse(
<<<<<<< HEAD
          `ERROR3099 - ${responseManagerInfo.data.message || 'Wazuh not ready yet'}`,
=======
          `ERROR3099 - ${responseManagerInfo.data.detail || 'Wazuh not ready yet'}`,
>>>>>>> 7356a0d4
          3099,
          500,
          reply
        );
      }

      // Check wrong credentials
      if (parseInt(responseManagerInfo.status) === 401) {
        log('wazuh-api:checkAPI', `Wrong Wazuh API credentials used`);
        return ErrorResponse('Wrong credentials', 3004, 500, reply);
      }
      log('wazuh-api:checkAPI', `${req.payload.id} credentials are valid`, 'debug');
      if (responseManagerInfo.status === 200 && responseManagerInfo.data) {
        let responseAgents = await this.apiInterceptor.request(
          'GET',
          `${apiAvailable.url}:${apiAvailable.port}/agents/000`,
          {},
          req.payload.id
        );

        if (responseAgents.status === 200) {
          const managerName = responseAgents.data.data.affected_items[0].manager;

          let responseCluster = await this.apiInterceptor.request(
            'GET',
            `${apiAvailable.url}:${apiAvailable.port}/cluster/status`,
            {},
            req.payload.id
          );

          if (responseCluster.status === 200) {
            log('wazuh-api:checkStoredAPI', `Wazuh API response is valid`, 'debug');
            if (responseCluster.data.data.enabled === 'yes') {
              // If cluster mode is active
              let responseClusterLocal = await this.apiInterceptor.request(
                'GET',
                `${apiAvailable.url}:${apiAvailable.port}/cluster/local/info`,
                {},
                req.payload.id
              );

              if (responseClusterLocal.status === 200) {
                return {
                  manager: managerName,
                  node: responseClusterLocal.data.data.affected_items[0].node,
                  cluster: responseClusterLocal.data.data.affected_items[0].cluster,
                  status: 'enabled',
                };
              }
            } else {
              // Cluster mode is not active
              return {
                manager: managerName,
                cluster: 'Disabled',
                status: 'disabled',
              };
            }
          }
        }
      }

<<<<<<< HEAD
      const tmpMsg =
        ((responseManagerInfo || {}).data || {}).message ||
        'Unexpected error checking the Wazuh API';
=======
      const tmpMsg =  responseManagerInfo.data.detail || 'Unexpected error checking the Wazuh API';
>>>>>>> 7356a0d4

      throw new Error(tmpMsg);
    } catch (error) {
      log('wazuh-api:checkAPI', error.message || error);
      if (error.code === 'EPROTO') {
        return ErrorResponse(
          'Wrong protocol being used to connect to the Wazuh API',
          3005,
          500,
          reply
        );
      }
      return ErrorResponse(error.message || error, 3005, 500, reply);
    }
  }

  /**
   * This get PCI requirements
   * @param {Object} req
   * @param {Object} reply
   * @returns {Array<Object>} requirements or ErrorResponse
   */
  async getPciRequirement(req, reply) {
    try {
      let pci_description = '';

      if (req.params.requirement === 'all') {
        if (!req.headers.id) {
          return pciRequirementsFile;
        }

        const apiId = req.headers.id;
        const api = await this.manageHosts.getHostById(apiId);

        if (!Object.keys(api).length) {
          log('wazuh-api:getPciRequirement', `Cannot get the credentials for the host ${apiId}`);
          // Can not get credentials from wazuh-hosts
          return ErrorResponse('Unexpected error getting host credentials', 3007, 400, reply);
        }

        const response = await needle(
          'get',
          `${api.url}:${api.port}/rules/pci`,
          {},
          ApiHelper.buildOptionsObject(api)
        );

        if ((((response || {}).body || {}).data || {}).items) {
          let PCIobject = {};
          for (const item of response.body.data.items) {
            if (typeof pciRequirementsFile[item] !== 'undefined')
              PCIobject[item] = pciRequirementsFile[item];
          }
          return PCIobject;
        } else {
          log(
            'wazuh-api:getPciRequirement',
            'An error occurred trying to parse PCI DSS requirements'
          );
          return ErrorResponse(
            'An error occurred trying to parse PCI DSS requirements',
            3009,
            400,
            reply
          );
        }
      } else {
        if (typeof pciRequirementsFile[req.params.requirement] !== 'undefined') {
          pci_description = pciRequirementsFile[req.params.requirement];
        }

        return {
          pci: {
            requirement: req.params.requirement,
            description: pci_description,
          },
        };
      }
    } catch (error) {
      log('wazuh-api:getPciRequirement', error.message || error);
      return ErrorResponse(error.message || error, 3010, 400, reply);
    }
  }

  /**
   * This get GDPR Requirements
   * @param {Object} req
   * @param {Object} reply
   * @returns {Array<Object>} requirements or ErrorResponse
   */
  async getGdprRequirement(req, reply) {
    try {
      let gdpr_description = '';

      if (req.params.requirement === 'all') {
        if (!req.headers.id) {
          return gdprRequirementsFile;
        }

        const apiId = req.headers.id;
        const api = await this.manageHosts.getHostById(apiId);

        // Checking for GDPR
        const version = await needle(
          'get',
          `${api.url}:${api.port}/version`,
          {},
          ApiHelper.buildOptionsObject(api)
        );

        const number = version.body.data;

        const major = number.split('v')[1].split('.')[0];
        const minor = number
          .split('v')[1]
          .split('.')[1]
          .split('.')[0];
        const patch = number
          .split('v')[1]
          .split('.')[1]
          .split('.')[1];

        if ((major >= 3 && minor < 2) || (major >= 3 && minor >= 2 && patch < 3)) {
          return {};
        }

        if (!Object.keys(api).length) {
          log('wazuh-api:getGdprRequirement', 'Unexpected error getting host credentials');
          // Can not get credentials from wazuh-hosts
          return ErrorResponse('Unexpected error getting host credentials', 3024, 400, reply);
        }

        const response = await needle(
          'get',
          `${api.url}:${api.port}/rules/gdpr`,
          {},
          ApiHelper.buildOptionsObject(api)
        );

        if ((((response || {}).body || {}).data || {}).items) {
          let GDPRobject = {};
          for (const item of response.body.data.items) {
            if (typeof gdprRequirementsFile[item] !== 'undefined')
              GDPRobject[item] = gdprRequirementsFile[item];
          }
          return GDPRobject;
        } else {
          log(
            'wazuh-api:getGdprRequirement',
            'An error occurred trying to parse GDPR requirements'
          );
          return ErrorResponse(
            'An error occurred trying to parse GDPR requirements',
            3026,
            400,
            reply
          );
        }
      } else {
        if (typeof gdprRequirementsFile[req.params.requirement] !== 'undefined') {
          gdpr_description = gdprRequirementsFile[req.params.requirement];
        }

        return {
          gdpr: {
            requirement: req.params.requirement,
            description: gdpr_description,
          },
        };
      }
    } catch (error) {
      log('wazuh-api:getGdprRequirement', error.message || error);
      return ErrorResponse(error.message || error, 3027, 400, reply);
    }
  }

  checkResponseIsDown(response) {
<<<<<<< HEAD
    if(response.status !== 200){
      // Avoid "Error communicating with socket" like errors
      const socketErrorCodes = [1013, 1014, 1017, 1018, 1019];
  
      const isDown = socketErrorCodes.includes(response.data.code || 1);
  
      isDown && log('wazuh-api:makeRequest', 'Wazuh API is online but Wazuh is not ready yet');
  
      return isDown;
    }
    return false
=======
    const responseBody = (response || {}).body || {};
    const responseError = responseBody.error || false;

    // Avoid "Error communicating with socket" like errors
    const socketErrorCodes = [1013, 1014, 1017, 1018, 1019];

    const isDown = socketErrorCodes.includes(responseError || 1);

    isDown && log('wazuh-api:makeRequest', 'Wazuh API is online but Wazuh is not ready yet');

    return isDown;
>>>>>>> 7356a0d4
  }

  /**
   * This get PCI requirements
   * @param {Object} req
   * @param {Object} reply
   * @returns {Array<Object>} requirements or ErrorResponse
   */
  async getHipaaRequirement(req, reply) {
    try {
      let hipaa_description = '';

      if (req.params.requirement === 'all') {
        if (!req.headers.id) {
          return hipaaRequirementsFile;
        }

        const apiId = req.headers.id;
        const api = await this.manageHosts.getHostById(apiId);

        if (!Object.keys(api).length) {
          log('wazuh-api:getHipaaRequirement', 'Unexpected error getting host credentials');
          // Can not get credentials from wazuh-hosts
          return ErrorResponse('Unexpected error getting host credentials', 3007, 400, reply);
        }

        const response = await needle(
          'get',
          `${api.url}:${api.port}/rules/hipaa`,
          {},
          ApiHelper.buildOptionsObject(api)
        );

        if ((((response || {}).body || {}).data || {}).items) {
          let HIPAAobject = {};
          for (const item of response.body.data.items) {
            if (typeof hipaaRequirementsFile[item] !== 'undefined')
              HIPAAobject[item] = hipaaRequirementsFile[item];
          }
          return HIPAAobject;
        } else {
          log(
            'wazuh-api:getPciRequirement',
            'An error occurred trying to parse HIPAA requirements'
          );
          return ErrorResponse(
            'An error occurred trying to parse HIPAA requirements',
            3009,
            400,
            reply
          );
        }
      } else {
        if (typeof hipaaRequirementsFile[req.params.requirement] !== 'undefined') {
          hipaa_description = hipaaRequirementsFile[req.params.requirement];
        }

        return {
          hipaa: {
            requirement: req.params.requirement,
            description: hipaa_description,
          },
        };
      }
    } catch (error) {
      log('wazuh-api:getPciRequirement', error.message || error);
      return ErrorResponse(error.message || error, 3010, 400, reply);
    }
  }

  /**
   * This get NIST 800-53 requirements
   * @param {Object} req
   * @param {Object} reply
   * @returns {Array<Object>} requirements or ErrorResponse
   */
  async getNistRequirement(req, reply) {
    try {
      let nist_description = '';

      if (req.params.requirement === 'all') {
        if (!req.headers.id) {
          return nistRequirementsFile;
        }

        const apiId = req.headers.id;
        const api = await this.manageHosts.getHostById(apiId);

        if (!Object.keys(api).length) {
          log('wazuh-api:getNistRequirement', 'Unexpected error getting host credentials');
          // Can not get credentials from wazuh-hosts
          return ErrorResponse('Unexpected error getting host credentials', 3007, 400, reply);
        }

        const response = await needle(
          'get',
          `${api.url}:${api.port}/rules/nist-800-53`,
          {},
          ApiHelper.buildOptionsObject(api)
        );

        if ((((response || {}).body || {}).data || {}).items) {
          let NISTobject = {};
          for (const item of response.body.data.items) {
            if (typeof nistRequirementsFile[item] !== 'undefined')
              NISTobject[item] = nistRequirementsFile[item];
          }
          return NISTobject;
        } else {
          log(
            'wazuh-api:getNistRequirement',
            'An error occurred trying to parse NIST 800-53 requirements'
          );
          return ErrorResponse(
            'An error occurred trying to parse NIST 800-53 requirements',
            3009,
            400,
            reply
          );
        }
      } else {
        if (typeof nistRequirementsFile[req.params.requirement] !== 'undefined') {
          nist_description = nistRequirementsFile[req.params.requirement];
        }

        return {
          nist: {
            requirement: req.params.requirement,
            description: nist_description,
          },
        };
      }
    } catch (error) {
      log('wazuh-api:getNistRequirement', error.message || error);
      return ErrorResponse(error.message || error, 3010, 400, reply);
    }
  }

  /**
   * Check main Wazuh daemons status
   * @param {*} api API entry stored in .wazuh
   * @param {*} path Optional. Wazuh API target path.
   */
  async checkDaemons(api, path) {
    try {
      const response = await needle(
        'GET',
        getPath(api) + '/manager/status',
        {},
        ApiHelper.buildOptionsObject(api)
      );

      const daemons = ((response || {}).body || {}).data || {};

      const isCluster =
        ((api || {}).cluster_info || {}).status === 'enabled' &&
        typeof daemons['wazuh-clusterd'] !== 'undefined';
      const wazuhdbExists = typeof daemons['wazuh-db'] !== 'undefined';

      const execd = daemons['ossec-execd'] === 'running';
      const modulesd = daemons['wazuh-modulesd'] === 'running';
      const wazuhdb = wazuhdbExists ? daemons['wazuh-db'] === 'running' : true;
      const clusterd = isCluster ? daemons['wazuh-clusterd'] === 'running' : true;

      const isValid = execd && modulesd && wazuhdb && clusterd;

      isValid && log('wazuh-api:checkDaemons', `Wazuh is ready`, 'debug');

      if (path === '/ping') {
        return { isValid };
      }

      if (!isValid) {
        throw new Error('Wazuh not ready yet');
      }
    } catch (error) {
      log('wazuh-api:checkDaemons', error.message || error);
      return Promise.reject(error);
    }
  }

  sleep(timeMs) {
    // eslint-disable-next-line
    return new Promise((resolve, reject) => {
      setTimeout(resolve, timeMs);
    });
  }

  /**
   * Helper method for Dev Tools.
   * https://documentation.wazuh.com/current/user-manual/api/reference.html
   * Depending on the method and the path some parameters should be an array or not.
   * Since we allow the user to write the request using both comma-separated and array as well,
   * we need to check if it should be transformed or not.
   * @param {*} method The request method
   * @param {*} path The Wazuh API path
   */
  shouldKeepArrayAsIt(method, path) {
    // Methods that we must respect a do not transform them
    const isAgentsRestart = method === 'POST' && path === '/agents/restart';
    const isActiveResponse = method === 'PUT' && path.startsWith('/active-response/');
    const isAddingAgentsToGroup = method === 'POST' && path.startsWith('/agents/group/');

    // Returns true only if one of the above conditions is true
    return isAgentsRestart || isActiveResponse || isAddingAgentsToGroup;
  }

  /**
   * This performs a request over Wazuh API and returns its response
   * @param {String} method Method: GET, PUT, POST, DELETE
   * @param {String} path API route
   * @param {Object} data data and params to perform the request
   * @param {String} id API id
   * @param {Object} reply
   * @returns {Object} API response or ErrorResponse
   */
  async makeRequest(method, path, data, id, reply) {
    const devTools = !!(data || {}).devTools;
    try {
      const api = await this.manageHosts.getHostById(id);

      if (devTools) {
        delete data.devTools;
      }

      if (!Object.keys(api).length) {
        log('wazuh-api:makeRequest', 'Could not get host credentials');
        //Can not get credentials from wazuh-hosts
        return ErrorResponse('Could not get host credentials', 3011, 404, reply);
      }

      if (!data) {
        data = {};
      }

      const options = ApiHelper.buildOptionsObject(api);

      // Set content type application/xml if needed
      if (typeof (data || {}).content === 'string' && (data || {}).origin === 'xmleditor') {
        options.content_type = 'application/xml';
        data = data.content;
      }

      if (typeof (data || {}).content === 'string' && (data || {}).origin === 'json') {
        options.content_type = 'application/json';
        data = data.content.replace(new RegExp('\\n', 'g'), '');
      }

      if (typeof (data || {}).content === 'string' && (data || {}).origin === 'raw') {
        options.content_type = 'application/octet-stream';
        data = data.content;
      }
      const delay = (data || {}).delay || 0;
      let fullUrl = getPath(api) + path;
      if (delay) {
        const current = new Date();
        this.queue.addJob({
          startAt: new Date(current.getTime() + delay),
          type: 'request',
          method,
          fullUrl,
          data,
          options,
        });
        return { error: 0, message: 'Success' };
      }

      if (path === '/ping') {
        try {
          const check = await this.checkDaemons(api, path);
          return check;
        } catch (error) {
          const isDown = (error || {}).code === 'ECONNREFUSED';
          if (!isDown) {
            log('wazuh-api:makeRequest', 'Wazuh API is online but Wazuh is not ready yet');
            return ErrorResponse(
              `ERROR3099 - ${response.body.message || 'Wazuh not ready yet'}`,
              3099,
              500,
              reply
            );
          }
        }
      }

      log('wazuh-api:makeRequest', `${method} ${fullUrl}`, 'debug');

      // Extract keys from parameters
      const dataProperties = Object.keys(data);

      // Transform arrays into comma-separated string if applicable.
      // The reason is that we are accepting arrays for comma-separated
      // parameters in the Dev Tools
      if (!this.shouldKeepArrayAsIt(method, path)) {
        for (const key of dataProperties) {
          if (Array.isArray(data[key])) {
            data[key] = data[key].join();
          }
        }
      }

      // DELETE must use URL query but we accept objects in Dev Tools
      if (method === 'DELETE' && dataProperties.length) {
        const query = querystring.stringify(data);
        fullUrl += fullUrl.includes('?') ? `&${query}` : `?${query}`;
        data = {};
      }

      const response = await needle(method, fullUrl, data, options);

      const responseIsDown = this.checkResponseIsDown(response);
      if (responseIsDown) {
        return ErrorResponse(
          `ERROR3099 - ${response.body.message || 'Wazuh not ready yet'}`,
          3099,
          500,
          reply
        );
      }

      const responseBody = (response || {}).body || {};
      let responseData = responseBody.data;
      if (!responseData) {
        responseData =
          typeof responseData === 'string' && path.includes('/files') && method === 'GET'
            ? ' '
            : false;
        response.body.data = responseData;
      }
      const responseError = responseBody.error || false;

      if (!responseError && responseData) {
        cleanKeys(response);
        return response.body;
      }

      if (responseError && devTools) {
        return response.body;
      }

      throw responseError && responseBody.message
        ? { message: responseBody.message, code: responseError }
        : new Error('Unexpected error fetching data from the Wazuh API');
    } catch (error) {
      log('wazuh-api:makeRequest', error.message || error);
      if (devTools) {
        return { error: '3013', message: error.message || error };
      } else {
        if ((error || {}).code && ApiErrorEquivalence[error.code]) {
          error.message = ApiErrorEquivalence[error.code];
        }
        return ErrorResponse(
          error.message || error,
          error.code ? `Wazuh API error: ${error.code}` : 3013,
          500,
          reply
        );
      }
    }
  }

  /**
   * This performs a generic request and returs its response
   * @param {String} method Method: GET, PUT, POST, DELETE
   * @param {String} path API route
   * @param {Object} data data and params to perform the request
   * @param {String} id API id
   */
  async makeGenericRequest(method, path, data, id) {
    try {
      const api = await this.manageHosts.getHostById(id);
      if (!Object.keys(api).length) {
        //Can not get credentials from wazuh-hosts
        throw new Error('Could not get host credentials');
      }

      if (!method.match(/^(?:GET|PUT|POST|DELETE)$/)) {
        log('wazuh-api:makeRequest', 'Request method is not valid.');
        //Method is not a valid HTTP request method
        throw new Error('Request method is not valid.');
      }

      if (!path.match(/^\/.+/)) {
        log('wazuh-api:makeRequest', 'Request path is not valid.');
        //Path doesn't start with '/'
        throw new Error('Request path is not valid.');
      }

      if (!data) {
        data = {};
      }

      const options = ApiHelper.buildOptionsObject(api);

      const fullUrl = getPath(api) + path;

      log('wazuh-api:makeGenericRequest', `${method} ${fullUrl}`, 'debug');
      const response = await needle(method, fullUrl, data, options);

      if (response && response.body && !response.body.error && response.body.data) {
        cleanKeys(response);
        return response.body;
      }

      throw ((response || {}).body || {}).error && ((response || {}).body || {}).message
        ? { message: response.body.message, code: response.body.error }
        : new Error('Unexpected error fetching data from the Wazuh API');
    } catch (error) {
      log('wazuh-api:makeGenericRequest', error.message || error);
      return Promise.reject(error);
    }
  }

  /**
   * This make a request to API
   * @param {Object} req
   * @param {Object} reply
   * @returns {Object} api response or ErrorResponse
   */
  requestApi(req, reply) {
    const configuration = getConfiguration();
    const adminMode = !(
      configuration &&
      typeof configuration.admin !== 'undefined' &&
      !configuration.admin
    );

    if (!req.payload.method) {
      return ErrorResponse('Missing param: method', 3015, 400, reply);
    } else if (!req.payload.method.match(/^(?:GET|PUT|POST|DELETE)$/)) {
      log('wazuh-api:makeRequest', 'Request method is not valid.');
      //Method is not a valid HTTP request method
      return ErrorResponse('Request method is not valid.', 3015, 400, reply);
    } else if (!req.payload.path) {
      return ErrorResponse('Missing param: path', 3016, 400, reply);
    } else if (!req.payload.path.match(/^\/.+/)) {
      log('wazuh-api:makeRequest', 'Request path is not valid.');
      //Path doesn't start with '/'
      return ErrorResponse('Request path is not valid.', 3015, 400, reply);
    } else {
      if (req.payload.method !== 'GET' && !adminMode) {
        log('wazuh-api:requestApi', 'Forbidden action, allowed methods: GET');
        return ErrorResponse(
          req.payload.body && req.payload.body.devTools
            ? 'Allowed method: [GET]'
            : `Forbidden (${req.payload.method} ${req.payload.path}`,
          3029,
          400,
          reply
        );
      }
      if (req.payload.body.devTools) {
        //delete req.payload.body.devTools;
        const keyRegex = new RegExp(/.*agents\/\d*\/key.*/);
        if (typeof req.payload.path === 'string' && keyRegex.test(req.payload.path) && !adminMode) {
          log('wazuh-api:makeRequest', 'Forbidden route /agents/:id/key');
          return ErrorResponse('Forbidden route /agents/:id/key', 3028, 400, reply);
        }
      }
      return this.makeRequest(
        req.payload.method,
        req.payload.path,
        req.payload.body,
        req.payload.id,
        reply
      );
    }
  }

  /**
   * Fetch agent status and insert it directly on demand
   * @param {Object} req
   * @param {Object} reply
   * @returns {Object} status obj or ErrorResponseerror.message || error
   */
  async fetchAgents(req, reply) {
    try {
      const output = await this.monitoringInstance.fetchAgentsExternal();
      return {
        statusCode: 200,
        error: '0',
        data: '',
        output,
      };
    } catch (error) {
      log('wazuh-api:fetchAgents', error.message || error);
      return ErrorResponse(error.message || error, 3018, 500, reply);
    }
  }

  /**
   * Get full data on CSV format from a list Wazuh API endpoint
   * @param {Object} req
   * @param {Object} res
   * @returns {Object} csv or ErrorResponse
   */
  async csv(req, reply) {
    try {
      if (!req.payload || !req.payload.path) throw new Error('Field path is required');
      if (!req.payload.id) throw new Error('Field id is required');

      const filters = Array.isArray(((req || {}).payload || {}).filters) ? req.payload.filters : [];

      const config = await this.manageHosts.getHostById(req.payload.id);

      let tmpPath = req.payload.path;

      if (tmpPath && typeof tmpPath === 'string') {
        tmpPath = tmpPath[0] === '/' ? tmpPath.substr(1) : tmpPath;
      }

      if (!tmpPath) throw new Error('An error occurred parsing path field');

      log('wazuh-api:csv', `Report ${tmpPath}`, 'debug');
      // Real limit, regardless the user query
      const params = { limit: 500 };

      if (filters.length) {
        for (const filter of filters) {
          if (!filter.name || !filter.value) continue;
          params[filter.name] = filter.value;
        }
      }

      const cred = ApiHelper.buildOptionsObject(config);

      let itemsArray = [];
      const output = await needle('get', `${config.url}:${config.port}/${tmpPath}`, params, cred);

      const totalItems = (((output || {}).body || {}).data || {}).totalItems;

      if (totalItems) {
        params.offset = 0;
        itemsArray.push(...output.body.data.items);
        while (itemsArray.length < totalItems && params.offset < totalItems) {
          params.offset += params.limit;
          const tmpData = await needle(
            'get',
            `${config.url}:${config.port}/${tmpPath}`,
            params,
            cred
          );
          itemsArray.push(...tmpData.body.data.items);
        }
      }

      if (totalItems) {
        const { path, filters } = req.payload;
        const isList = path.includes('/lists') && filters && filters.length;
        const isArrayOfLists = path.includes('/lists') && (!filters || !filters.length);
        const isAgents = path.includes('/agents') && !path.includes('groups');
        const isAgentsOfGroup = path.startsWith('/agents/groups/');
        const isFiles = path.endsWith('/files');
        let fields = Object.keys(output.body.data.items[0]);

        if (isAgents || isAgentsOfGroup) {
          if (isFiles) {
            fields = ['filename', 'hash'];
          } else {
            fields = [
              'id',
              'status',
              'name',
              'ip',
              'group',
              'manager',
              'node_name',
              'dateAdd',
              'version',
              'lastKeepAlive',
              'os.arch',
              'os.build',
              'os.codename',
              'os.major',
              'os.minor',
              'os.name',
              'os.platform',
              'os.uname',
              'os.version',
            ];
          }
        }

        if (isArrayOfLists) {
          const flatLists = [];
          for (const list of itemsArray) {
            const { path, items } = list;
            flatLists.push(...items.map(item => ({ path, key: item.key, value: item.value })));
          }
          fields = ['path', 'key', 'value'];
          itemsArray = [...flatLists];
        }

        if (isList) {
          fields = ['key', 'value'];
          itemsArray = itemsArray[0];
        }

        fields = fields.map(item => ({ value: item, default: '-' }));

        const json2csvParser = new Parser({ fields });

        let csv = json2csvParser.parse(itemsArray);

        for (const field of fields) {
          const { value } = field;
          if (csv.includes(value)) {
            csv = csv.replace(value, KeyEquivalence[value] || value);
          }
        }

        return reply.response(csv).type('text/csv');
      } else if (output && output.body && output.body.data && !output.body.data.totalItems) {
        throw new Error('No results');
      } else {
        throw new Error('An error occurred fetching data from the Wazuh API');
      }
    } catch (error) {
      log('wazuh-api:csv', error.message || error);
      return ErrorResponse(error.message || error, 3034, 500, reply);
    }
  }

  /**
   * Get the each filed unique values of agents
   * @param {Object} req
   * @param {Object} reply
   * @returns {Array<Object>} unique fileds or ErrorResponse
   */
  async getAgentsFieldsUniqueCount(req, reply) {
    try {
      if (!req.params || !req.params.api) throw new Error('Field api is required');

      const config = await this.manageHosts.getHostById(req.params.api);

      const headers = ApiHelper.buildOptionsObject(config);

      const distinctUrl = `${config.url}:${config.port}/summary/agents`;

      const data = await needle('get', distinctUrl, {}, headers);
      const response = ((data || {}).body || {}).data || {};

      const nodes = response.nodes;
      const groups = response.groups;
      const osPlatforms = response.agent_os;
      const versions = response.agent_version;
      const summary = response.agent_status;
      const lastAgent = response.last_registered_agent;

      const result = {
        groups: [],
        nodes: [],
        versions: [],
        osPlatforms: [],
        lastAgent: {},
        summary: {
          agentsCountActive: 0,
          agentsCountDisconnected: 0,
          agentsCountNeverConnected: 0,
          agentsCountTotal: 0,
          agentsCoverity: 0,
        },
      };

      if (nodes && nodes.items) {
        result.nodes = nodes.items
          .filter(item => !!item.node_name && item.node_name !== 'unknown')
          .map(item => item.node_name);
      }

      if (groups && groups.items) {
        result.groups = groups.items.map(item => item.name);
      }

      if (osPlatforms && osPlatforms.items) {
        result.osPlatforms = osPlatforms.items
          .filter(item => !!item.os && item.os.platform && item.os.name && item.os.version)
          .map(item => item.os);
      }

      if (versions && versions.items) {
        result.versions = versions.items.filter(item => !!item.version).map(item => item.version);
      }

      if (summary) {
        Object.assign(result.summary, {
          agentsCountActive: summary.Active - 1,
          agentsCountDisconnected: summary.Disconnected,
          agentsCountNeverConnected: summary['Never connected'],
          agentsCountTotal: summary.Total - 1,
          agentsCoverity:
            summary.Total - 1 ? ((summary.Active - 1) / (summary.Total - 1)) * 100 : 0,
        });
      }

      if (lastAgent) {
        Object.assign(result.lastAgent, lastAgent);
      }

      return { error: 0, result };
    } catch (error) {
      log('wazuh-api:getAgentsFieldsUniqueCount', error.message || error);
      return ErrorResponse(error.message || error, 3035, 500, reply);
    }
  }

  // Get de list of available requests in the API
  getRequestList() {
    //Read a static JSON until the api call has implemented
    return apiRequestList;
  }

  /**
   * This get the timestamp field
   * @param {Object} req
   * @param {Object} reply
   * @returns {Object} timestamp field or ErrorResponse
   */
  getTimeStamp(req, reply) {
    try {
      const source = JSON.parse(fs.readFileSync(this.updateRegistry.file, 'utf8'));
      if (source.installationDate && source.lastRestart) {
        log(
          'wazuh-api:getTimeStamp',
          `Installation date: ${source.installationDate}. Last restart: ${source.lastRestart}`,
          'debug'
        );
        return {
          installationDate: source.installationDate,
          lastRestart: source.lastRestart,
        };
      } else {
        throw new Error('Could not fetch wazuh-version registry');
      }
    } catch (error) {
      log('wazuh-api:getTimeStamp', error.message || error);
      return ErrorResponse(
        error.message || 'Could not fetch wazuh-version registry',
        4001,
        500,
        reply
      );
    }
  }

  /**
   * This get the wazuh setup settings
   * @param {Object} req
   * @param {Object} reply
   * @returns {Object} setup info or ErrorResponse
   */
  async getSetupInfo(req, reply) {
    try {
      const source = JSON.parse(fs.readFileSync(this.updateRegistry.file, 'utf8'));
      return !Object.values(source).length
        ? { statusCode: 200, data: '' }
        : { statusCode: 200, data: source };
    } catch (error) {
      log('wazuh-api:getSetupInfo', error.message || error);
      return ErrorResponse(
        `Could not get data from wazuh-version registry due to ${error.message || error}`,
        4005,
        500,
        reply
      );
    }
  }

  /**
   * Get basic syscollector information for given agent.
   * @param {Object} req
   * @param {Object} reply
   * @returns {Object} Basic syscollector information
   */
  async getSyscollector(req, reply) {
    try {
      if (!req.params || !req.headers.id || !req.params.agent) {
        throw new Error('Agent ID and API ID are required');
      }

      const { agent } = req.params;
      const api = req.headers.id;

      const config = await this.manageHosts.getHostById(api);

      const headers = ApiHelper.buildOptionsObject(config);

      const data = await Promise.all([
        needle('get', `${config.url}:${config.port}/syscollector/${agent}/hardware`, {}, headers),
        needle('get', `${config.url}:${config.port}/syscollector/${agent}/os`, {}, headers),
      ]);

      const result = data.map(item => (item.body || {}).data || false);
      const [hardwareResponse, osResponse] = result;

      // Fill syscollector object
      const syscollector = {
        hardware:
          typeof hardwareResponse === 'object' && Object.keys(hardwareResponse).length
            ? { ...hardwareResponse }
            : false,
        os:
          typeof osResponse === 'object' && Object.keys(osResponse).length
            ? { ...osResponse }
            : false,
      };

      return syscollector;
    } catch (error) {
      log('wazuh-api:getSyscollector', error.message || error);
      return ErrorResponse(error.message || error, 3035, 500, reply);
    }
  }
}<|MERGE_RESOLUTION|>--- conflicted
+++ resolved
@@ -184,11 +184,7 @@
    * @param {Object} payload API params
    */
   validateCheckApiParams(payload) {
-<<<<<<< HEAD
     // if (!('username' in payload)) {  //FIXME: why is this commented?
-=======
-    // if (!('username' in payload)) {
->>>>>>> 7356a0d4
     //   return 'Missing param: API USERNAME';
     // }
 
@@ -249,11 +245,7 @@
 
       if (responseIsDown) {
         return ErrorResponse(
-<<<<<<< HEAD
-          `ERROR3099 - ${responseManagerInfo.data.message || 'Wazuh not ready yet'}`,
-=======
           `ERROR3099 - ${responseManagerInfo.data.detail || 'Wazuh not ready yet'}`,
->>>>>>> 7356a0d4
           3099,
           500,
           reply
@@ -315,14 +307,8 @@
         }
       }
 
-<<<<<<< HEAD
-      const tmpMsg =
-        ((responseManagerInfo || {}).data || {}).message ||
-        'Unexpected error checking the Wazuh API';
-=======
       const tmpMsg =  responseManagerInfo.data.detail || 'Unexpected error checking the Wazuh API';
->>>>>>> 7356a0d4
-
+      
       throw new Error(tmpMsg);
     } catch (error) {
       log('wazuh-api:checkAPI', error.message || error);
@@ -499,7 +485,6 @@
   }
 
   checkResponseIsDown(response) {
-<<<<<<< HEAD
     if(response.status !== 200){
       // Avoid "Error communicating with socket" like errors
       const socketErrorCodes = [1013, 1014, 1017, 1018, 1019];
@@ -511,19 +496,6 @@
       return isDown;
     }
     return false
-=======
-    const responseBody = (response || {}).body || {};
-    const responseError = responseBody.error || false;
-
-    // Avoid "Error communicating with socket" like errors
-    const socketErrorCodes = [1013, 1014, 1017, 1018, 1019];
-
-    const isDown = socketErrorCodes.includes(responseError || 1);
-
-    isDown && log('wazuh-api:makeRequest', 'Wazuh API is online but Wazuh is not ready yet');
-
-    return isDown;
->>>>>>> 7356a0d4
   }
 
   /**
