/*
 * Wazuh app - Class for Wazuh-API functions
 * Copyright (C) 2015-2022 Wazuh, Inc.
 *
 * This program is free software; you can redistribute it and/or modify
 * it under the terms of the GNU General Public License as published by
 * the Free Software Foundation; either version 2 of the License, or
 * (at your option) any later version.
 *
 * Find more information about this on the LICENSE file.
 */

// Require some libraries
import { ErrorResponse } from '../../lib/error-response';
import { getConfiguration } from '../../lib/get-configuration';
import { read } from 'read-last-lines';
import { UpdateConfigurationFile } from '../../lib/update-configuration';
import jwtDecode from 'jwt-decode';
import { WAZUH_ROLE_ADMINISTRATOR_ID, WAZUH_DATA_LOGS_RAW_PATH, PLUGIN_SETTINGS } from '../../../common/constants';
import { ManageHosts } from '../../lib/manage-hosts';
import { KibanaRequest, RequestHandlerContext, KibanaResponseFactory } from 'src/core/server';
import { getCookieValueByName } from '../../lib/cookie';
import fs from 'fs';
import path from 'path';
import { createDirectoryIfNotExists } from '../../lib/filesystem';
import glob from 'glob';
import { getFileExtensionFromBuffer } from '../../../common/services/file-extension';

const updateConfigurationFile = new UpdateConfigurationFile();

// TODO: these controllers have no logs. We should include them.
export class WazuhUtilsCtrl {
  /**
   * Constructor
   * @param {*} server
   */
  constructor() {
    this.manageHosts = new ManageHosts();
  }

  /**
   * Returns the wazuh.yml file parsed
   * @param {Object} context
   * @param {Object} request
   * @param {Object} response
   * @returns {Object} Configuration File or ErrorResponse
   */
  getConfigurationFile(context: RequestHandlerContext, request: KibanaRequest, response: KibanaResponseFactory) {
    try {
      const configFile = getConfiguration();

      return response.ok({
        body: {
          statusCode: 200,
          error: 0,
          data: configFile || {}
        }
      });
    } catch (error) {
      return ErrorResponse(error.message || error, 3019, 500, response);
    }
  }

  /**
   * Returns the wazuh.yml file in raw
   * @param {Object} context
   * @param {Object} request
   * @param {Object} response
   * @returns {Object} Configuration File or ErrorResponse
   */
   updateConfigurationFile = this.routeDecoratorProtectedAdministratorRoleValidToken(
    async (context: RequestHandlerContext, request: KibanaRequest, response: KibanaResponseFactory) => {

      let requiresRunningHealthCheck: boolean = false,
          requiresReloadingBrowserTab: boolean = false,
          requiresRestartingPluginPlatform: boolean = false;

      // Plugin settings configurables in the configuration file.
      const pluginSettingsConfigurableFile = Object.keys(request.body)
        .filter(pluginSettingKey => PLUGIN_SETTINGS[pluginSettingKey].isConfigurableFromFile)
        .reduce((accum, pluginSettingKey: string) => ({...accum, [pluginSettingKey]: request.body[pluginSettingKey]}), {});

      if(Object.keys(pluginSettingsConfigurableFile).length){
        // Update the configuration file.
        await updateConfigurationFile.updateConfiguration(pluginSettingsConfigurableFile);

        requiresRunningHealthCheck = Object.keys(pluginSettingsConfigurableFile).some((pluginSettingKey: string) => Boolean(PLUGIN_SETTINGS[pluginSettingKey].requiresRunningHealthCheck)) || requiresRunningHealthCheck;
        requiresReloadingBrowserTab = Object.keys(pluginSettingsConfigurableFile).some((pluginSettingKey: string) => Boolean(PLUGIN_SETTINGS[pluginSettingKey].requiresReloadingBrowserTab)) || requiresReloadingBrowserTab;
        requiresRestartingPluginPlatform = Object.keys(pluginSettingsConfigurableFile).some((pluginSettingKey: string) => Boolean(PLUGIN_SETTINGS[pluginSettingKey].requiresRestartingPluginPlatform)) || requiresRestartingPluginPlatform;
      };

      return response.ok({
        body: {
<<<<<<< HEAD
          data: { requiresRunningHealthCheck, requiresReloadingBrowserTab, requiresRestartingPluginPlatform, updatedConfiguration: request.body }
=======
          data: { requiresRunningHealthCheck, requiresReloadingBrowserTab, requiresRestartingPluginPlatform, updatedConfiguration: pluginSettingsConfigurableFile }
>>>>>>> ce29034e
        }
      });
    },
    3021
  )

  /**
   * Returns Wazuh app logs
   * @param {Object} context
   * @param {Object} request
   * @param {Object} response
   * @returns {Array<String>} app logs or ErrorResponse
   */
  async getAppLogs(context: RequestHandlerContext, request: KibanaRequest, response: KibanaResponseFactory) {
    try {
      const lastLogs = await read(
        WAZUH_DATA_LOGS_RAW_PATH,
        50
      );
      const spliterLog = lastLogs.split('\n');
      return spliterLog && Array.isArray(spliterLog)
        ? response.ok({
          body: {
            error: 0,
            lastLogs: spliterLog.filter(
              item => typeof item === 'string' && item.length
            )
          }
        })
        : response.ok({ error: 0, lastLogs: [] });
    } catch (error) {
      return ErrorResponse(error.message || error, 3036, 500, response);
    }
  }

<<<<<<< HEAD
=======
  /**
   * Upload a file
   * @param {Object} context
   * @param {Object} request
   * @param {Object} response
   * @returns {Object} Configuration File or ErrorResponse
   */
   uploadFile = this.routeDecoratorProtectedAdministratorRoleValidToken(
    async (context: RequestHandlerContext, request: KibanaRequest, response: KibanaResponseFactory) => {
      const { key } = request.params;
      const { file: bufferFile } = request.body;
      const pluginSetting = PLUGIN_SETTINGS[key];

      // Check file extension
      const fileExtension = getFileExtensionFromBuffer(bufferFile);

      // Check if the extension is valid for the setting.
      if(!pluginSetting.options.file.extensions.includes(`.${fileExtension}`)){
        return response.badRequest({
          body: `File extension is not valid for setting [${key}] setting. Allowed file extensions: ${pluginSetting.options.file.extensions.join(', ')}`
        });
      };

      const fileNamePath = `${key}.${fileExtension}`;

      // Create target directory
      const targetDirectory = path.join(__dirname, '../../..', pluginSetting.options.file.store.relativePathFileSystem);
      createDirectoryIfNotExists(targetDirectory);
      // Get the files related to the setting and remove them
      const files = glob.sync(path.join(targetDirectory, `${key}.*`));
      files.forEach(fs.unlinkSync);

      // Store the file in the target directory.
      fs.writeFileSync(path.join(targetDirectory, fileNamePath), bufferFile);

      // Update the setting in the configuration cache
      const pluginSettingValue = pluginSetting.options.file.store.resolveStaticURL(fileNamePath);
      await updateConfigurationFile.updateConfiguration({[key]: pluginSettingValue});

      return response.ok({
        body: {
          data: {
            requiresRunningHealthCheck: Boolean(pluginSetting.requiresRunningHealthCheck),
            requiresReloadingBrowserTab: Boolean(pluginSetting.requiresReloadingBrowserTab),
            requiresRestartingPluginPlatform: Boolean(pluginSetting.requiresRestartingPluginPlatform),
            updatedConfiguration: {
              [key]: pluginSettingValue
            }
          }
        }
      });
    },
    3022
  )

  /**
   * Upload a file
   * @param {Object} context
   * @param {Object} request
   * @param {Object} response
   * @returns {Object} Configuration File or ErrorResponse
   */
   deleteFile = this.routeDecoratorProtectedAdministratorRoleValidToken(
    async (context: RequestHandlerContext, request: KibanaRequest, response: KibanaResponseFactory) => {
      const { key } = request.params;
      const pluginSetting = PLUGIN_SETTINGS[key];

      // Get the files related to the setting and remove them
      const targetDirectory = path.join(__dirname, '../../..', pluginSetting.options.file.store.relativePathFileSystem);
      const files = glob.sync(path.join(targetDirectory,`${key}.*`));
      files.forEach(fs.unlinkSync);

      // Update the setting in the configuration cache
      const pluginSettingValue = pluginSetting.defaultValue;
      await updateConfigurationFile.updateConfiguration({[key]: pluginSettingValue});

      return response.ok({
        body: {
          message: 'All files were removed and the configuration file was updated.',
          data: {
            requiresRunningHealthCheck: Boolean(pluginSetting.requiresRunningHealthCheck),
            requiresReloadingBrowserTab: Boolean(pluginSetting.requiresReloadingBrowserTab),
            requiresRestartingPluginPlatform: Boolean(pluginSetting.requiresRestartingPluginPlatform),
            updatedConfiguration: {
              [key]: pluginSettingValue
            }
          }
        }
      });
    },
    3023
  )

>>>>>>> ce29034e
  private routeDecoratorProtectedAdministratorRoleValidToken(routeHandler, errorCode: number){
    return async (context, request, response) => {
      try{
        // Check if user has administrator role in token
        const token = getCookieValueByName(request.headers.cookie,'wz-token');
        if(!token){
          return ErrorResponse('No token provided', 401, 401, response);
        };
        const decodedToken = jwtDecode(token);
        if(!decodedToken){
          return ErrorResponse('No permissions in token', 401, 401, response);
        };
        if(!decodedToken.rbac_roles || !decodedToken.rbac_roles.includes(WAZUH_ROLE_ADMINISTRATOR_ID)){
          return ErrorResponse('No administrator role', 401, 401, response);
        };
        // Check the provided token is valid
        const apiHostID = getCookieValueByName(request.headers.cookie,'wz-api');
        if( !apiHostID ){
          return ErrorResponse('No API id provided', 401, 401, response);
        };
        const responseTokenIsWorking = await context.wazuh.api.client.asCurrentUser.request('GET', '/', {}, {apiHostID});
        if(responseTokenIsWorking.status !== 200){
          return ErrorResponse('Token is not valid', 401, 401, response);
        };
        return await routeHandler(context, request, response)
      }catch(error){
        return ErrorResponse(error.message || error, errorCode, 500, response);
      }
    }
  }
}<|MERGE_RESOLUTION|>--- conflicted
+++ resolved
@@ -91,11 +91,7 @@
 
       return response.ok({
         body: {
-<<<<<<< HEAD
-          data: { requiresRunningHealthCheck, requiresReloadingBrowserTab, requiresRestartingPluginPlatform, updatedConfiguration: request.body }
-=======
           data: { requiresRunningHealthCheck, requiresReloadingBrowserTab, requiresRestartingPluginPlatform, updatedConfiguration: pluginSettingsConfigurableFile }
->>>>>>> ce29034e
         }
       });
     },
@@ -131,8 +127,6 @@
     }
   }
 
-<<<<<<< HEAD
-=======
   /**
    * Upload a file
    * @param {Object} context
@@ -226,7 +220,6 @@
     3023
   )
 
->>>>>>> ce29034e
   private routeDecoratorProtectedAdministratorRoleValidToken(routeHandler, errorCode: number){
     return async (context, request, response) => {
       try{
