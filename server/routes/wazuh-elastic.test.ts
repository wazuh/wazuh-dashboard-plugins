// To launch this file
// yarn test:jest --testEnvironment node --verbose server/routes/wazuh-elastic
import axios from 'axios';
import { PLUGIN_PLATFORM_REQUEST_HEADERS } from '../../common/constants';

function buildAxiosOptions(method: string, path: string, data: any = {}, headers: any = {}) {
  return {
    method: method,
<<<<<<< HEAD
    headers: { 'Content-Type': 'application/json', 'osd-xsrf': 'kibana', ...headers },
=======
    headers: { ...PLUGIN_PLATFORM_REQUEST_HEADERS, 'content-type': 'application/json', ...headers },
>>>>>>> 8ccc2c4e
    url: `http://localhost:5601${path}`,
    data: data,
  };
}

describe.skip('Wazuh Elastic', () => {
  describe('Wazuh API - /elastic/security/current-platform', () => {
    test('[200] Returns the current security platform as string or boolean', () => {
      const options = buildAxiosOptions('get', '/elastic/security/current-platform');
      return axios(options).then((response) => {
        expect(response.status).toBe(200);
        expect(typeof response.data).toBe('object');
        expect(['string', 'boolean'].includes(typeof response.data.platform)).toBe(true);
      });
    });
  });

  // TODO: This test need to be defined
  // describe('Wazuh API - /elastic/visualizations/{tab}/{pattern}', () => {
  //   test('[200] Returns an array with the index patterns', () => {
  //     const options = buildAxiosOptions('get', '/elastic/visualizations/{tab}/{pattern}');
  //     return axios(options).then(response => {
  //       expect(response.status).toBe(200);
  //       expect(typeof response.data).toBe('object');
  //       expect(Array.isArray(response.data.data)).toBe(true);
  //       response.data.data.forEach(indexPattern => {
  //         expect(Array.isArray(indexPattern.id)).toBe('string');
  //         expect(Array.isArray(indexPattern.title)).toBe('string');
  //       })
  //     });
  //   });
  // });

  // TODO: This test need to be defined
  // describe('Wazuh API - /elastic/visualizations/{tab}/{pattern}', () => {
  //   test('[200] Returns an array with the index patterns', () => {
  //     const options = buildAxiosOptions('post', '/elastic/visualizations/{tab}/{pattern}');
  //     return axios(options).then(response => {
  //       expect(response.status).toBe(200);
  //       expect(typeof response.data).toBe('object');
  //       expect(Array.isArray(response.data.data)).toBe(true);
  //       response.data.data.forEach(indexPattern => {
  //         expect(Array.isArray(indexPattern.id)).toBe('string');
  //         expect(Array.isArray(indexPattern.title)).toBe('string');
  //       })
  //     });
  //   });
  // });

  describe('Wazuh API - /elastic/template/{pattern}', () => {
    test('[200] Check if there is some template with the pattern', () => {
      const options = buildAxiosOptions('get', '/elastic/template/wazuh-alerts-*');
      return axios(options).then((response) => {
        expect(response.status).toBe(200);
        expect(typeof response.data.status).toBe('boolean');
        expect(typeof response.data.data).toBe('string');
      });
    });
  });

  describe('Wazuh API - /elastic/index-patterns/{pattern}', () => {
    test('[200] Check if there an index pattern with the pattern', () => {
      const options = buildAxiosOptions('get', '/elastic/index-patterns/wazuh-alerts-*');
      return axios(options).then((response) => {
        expect(response.status).toBe(200);
        expect(typeof response.data.status).toBe('boolean');
        expect(typeof response.data.data).toBe('string');
      });
    });
  });

  // TODO: This test need to be defined
  // describe('Wazuh API - /elastic/top/{mode}/{cluster}/{field}/{pattern}', () => {
  //   test('[200] Check if there an index pattern with the pattern', () => {
  //     const options = buildAxiosOptions('get', '/elastic/top/{mode}/{cluster}/{field}/{pattern}');
  //     return axios(options).then(response => {
  //       expect(response.status).toBe(200);
  //     });
  //   });
  // });

  describe('Wazuh API - /elastic/samplealerts', () => {
    test('[200] Check if there an sample data indices', () => {
      const options = buildAxiosOptions('get', '/elastic/samplealerts');
      return axios(options).then((response) => {
        expect(response.status).toBe(200);
        expect(typeof response.data.sampleAlertsInstalled).toBe('boolean');
      });
    });
  });

  describe('Wazuh API - /elastic/samplealerts/{category}', () => {
    test('[200] Check if there an sample data index of Security category', () => {
      const options = buildAxiosOptions('get', '/elastic/samplealerts/security');
      return axios(options).then((response) => {
        expect(response.status).toBe(200);
        expect(typeof response.data.index).toBe('string');
        expect(typeof response.data.exists).toBe('boolean');
      });
    });

    test('[200] Check if there an sample data index of Audit and Policy monitoring category', () => {
      const options = buildAxiosOptions('get', '/elastic/samplealerts/auditing-policy-monitoring');
      return axios(options).then((response) => {
        expect(response.status).toBe(200);
        expect(typeof response.data.index).toBe('string');
        expect(typeof response.data.exists).toBe('boolean');
      });
    });

    test('[200] Check if there an sample data index of Theard detection category', () => {
      const options = buildAxiosOptions('get', '/elastic/samplealerts/threat-detection');
      return axios(options).then((response) => {
        expect(response.status).toBe(200);
        expect(typeof response.data.index).toBe('string');
        expect(typeof response.data.exists).toBe('boolean');
      });
    });
  });

  describe('Wazuh API - /elastic/samplealerts/{category}', () => {
    let userToken = null;
    beforeAll(() => {
      const optionsAuthenticate = buildAxiosOptions('post', '/api/login', {
        idHost: 'default',
      });
      return axios(optionsAuthenticate)
        .then((response) => {
          userToken = response.data.token;
          return response.data.token;
        })
        .catch((error) => {});
    });

    test('[200] Create sample alers of Security category', () => {
      const options = buildAxiosOptions(
        'post',
        '/elastic/samplealerts/security',
        {},
        {
          cookie: `wz-token=${userToken};wz-api=default;`,
        }
      );
      return axios(options).then((response) => {
        expect(response.status).toBe(200);
        expect(typeof response.data.index).toBe('string');
        expect(typeof response.data.alertCount).toBe('number');
      });
    });

    test('[200] Create sample alers of Audit and Policy monitoring category', () => {
      const options = buildAxiosOptions(
        'post',
        '/elastic/samplealerts/auditing-policy-monitoring',
        {},
        {
          cookie: `wz-token=${userToken};wz-api=default;`,
        }
      );
      return axios(options).then((response) => {
        expect(response.status).toBe(200);
        expect(typeof response.data.index).toBe('string');
        expect(typeof response.data.alertCount).toBe('number');
      });
    });

    test('[200] Create sample alers of Theard detection category', () => {
      const options = buildAxiosOptions(
        'post',
        '/elastic/samplealerts/threat-detection',
        {},
        {
          cookie: `wz-token=${userToken};wz-api=default;`,
        }
      );
      return axios(options).then((response) => {
        expect(response.status).toBe(200);
        expect(typeof response.data.index).toBe('string');
        expect(typeof response.data.alertCount).toBe('number');
      });
    });

    test('[401] Create sample alers of Theard detection category without token cookie', () => {
      const options = buildAxiosOptions(
        'post',
        '/elastic/samplealerts/threat-detection',
        {},
        {
          cookie: `wz-api=default;`,
        }
      );
      return axios(options).catch((error) => {
        expect(error.response.status).toBe(401);
      });
    });

    test('[401] Create sample alers of Theard detection category without api cookie', () => {
      const options = buildAxiosOptions(
        'post',
        '/elastic/samplealerts/threat-detection',
        {},
        {
          cookie: `wz-token=${userToken};`,
        }
      );
      return axios(options).catch((error) => {
        expect(error.response.status).toBe(401);
      });
    });

    test('[200] Delete sample alers of Security category', () => {
      const options = buildAxiosOptions(
        'delete',
        '/elastic/samplealerts/security',
        {},
        {
          cookie: `wz-token=${userToken};wz-api=default;`,
        }
      );
      return axios(options).then((response) => {
        expect(response.status).toBe(200);
        expect(typeof response.data.index).toBe('string');
        expect(typeof response.data.result).toBe('string');
      });
    });

    test('[200] Delete sample alers of Audit and Policy monitoring category', () => {
      const options = buildAxiosOptions(
        'delete',
        '/elastic/samplealerts/auditing-policy-monitoring',
        {},
        {
          cookie: `wz-token=${userToken};wz-api=default;`,
        }
      );
      return axios(options).then((response) => {
        expect(response.status).toBe(200);
        expect(typeof response.data.index).toBe('string');
        expect(typeof response.data.result).toBe('string');
      });
    });

    test('[200] Delete sample alers of Theard detection category', () => {
      const options = buildAxiosOptions(
        'delete',
        '/elastic/samplealerts/threat-detection',
        {},
        {
          cookie: `wz-token=${userToken};wz-api=default;`,
        }
      );
      return axios(options).then((response) => {
        expect(response.status).toBe(200);
        expect(typeof response.data.index).toBe('string');
        expect(typeof response.data.result).toBe('string');
      });
    });

    test('[200] Delete sample alers of Theard detection category without token cookie', () => {
      const options = buildAxiosOptions(
        'delete',
        '/elastic/samplealerts/threat-detection',
        {},
        {
          cookie: `wz-api=default;`,
        }
      );
      return axios(options).catch((error) => {
        expect(error.response.status).toBe(401);
      });
    });

    test('[200] Delete sample alers of Theard detection category without api cookie', () => {
      const options = buildAxiosOptions(
        'delete',
        '/elastic/samplealerts/threat-detection',
        {},
        {
          cookie: `wz-token=${userToken}`,
        }
      );
      return axios(options).catch((error) => {
        expect(error.response.status).toBe(401);
      });
    });
  });

  // TODO: This test need to be defined
  // describe('Wazuh API - /elastic/alerts', () => {
  //   test('[200] Check if there an sample data index of Security category', () => {
  //     const options = buildAxiosOptions('get', '/elastic/alerts');
  //     return axios(options).then(response => {
  //       expect(response.status).toBe(200);
  //       expect(typeof response.data.index).toBe('string');
  //       expect(typeof response.data.exists).toBe('boolean');
  //     });
  //   });
  // });

  describe('Wazuh API - /elastic/statistics', () => {
    test('[200] Check if there an sample data index of Security category', () => {
      const options = buildAxiosOptions('get', '/elastic/statistics');
      return axios(options).then((response) => {
        expect(response.status).toBe(200);
        expect(typeof response.data).toBe('boolean');
      });
    });
  });
});<|MERGE_RESOLUTION|>--- conflicted
+++ resolved
@@ -6,11 +6,7 @@
 function buildAxiosOptions(method: string, path: string, data: any = {}, headers: any = {}) {
   return {
     method: method,
-<<<<<<< HEAD
-    headers: { 'Content-Type': 'application/json', 'osd-xsrf': 'kibana', ...headers },
-=======
     headers: { ...PLUGIN_PLATFORM_REQUEST_HEADERS, 'content-type': 'application/json', ...headers },
->>>>>>> 8ccc2c4e
     url: `http://localhost:5601${path}`,
     data: data,
   };
