<<<<<<< HEAD
import WazuhApi from '../controllers/wazuh-api';
=======
/*
 * Wazuh app - Module for Wazuh-API routes
 * Copyright (C) 2018 Wazuh, Inc.
 *
 * This program is free software; you can redistribute it and/or modify
 * it under the terms of the GNU General Public License as published by
 * the Free Software Foundation; either version 2 of the License, or
 * (at your option) any later version.
 *
 * Find more information about this on the LICENSE file.
 */

const WazuhApi = require('../controllers/wazuh-api');
>>>>>>> 1c733de0

export default (server, options) => {
    const ctrl = new WazuhApi(server);

    // Returns if the wazuh-api configuration is working
    server.route({ method: 'POST', path: '/api/wazuh-api/checkStoredAPI', handler: (req,res) => ctrl.checkStoredAPI(req,res) });

    // Check if credentials on POST connect to Wazuh API. Not storing them!
    // Returns if the wazuh-api configuration received in the POST body will work
    server.route({ method: 'POST', path: '/api/wazuh-api/checkAPI', handler: (req,res) => ctrl.checkAPI(req,res) });

    // Returns the request result (With error control)
    server.route({ method: 'POST', path: '/api/wazuh-api/request', handler: (req,res) => ctrl.requestApi(req,res) });

    // Get Wazuh-API settings from elasticsearch index
    server.route({ method: 'GET', path: '/api/wazuh-api/settings', handler: (req,res) => ctrl.getApiSettings(req,res) });

    // Return a PCI requirement description
    server.route({ method: 'GET', path: '/api/wazuh-api/pci/{requirement}', handler: (req,res) => ctrl.getPciRequirement(req,res) });

    // Write in debug log
    server.route({ method: 'POST', path: '/api/wazuh/errlog', handler: (req,res) => ctrl.postErrorLog(req,res) });

    // COMMENT HERE
    server.route({ method: 'GET', path: '/api/wazuh-api/fetchAgents', handler: (req,res) => ctrl.fetchAgents(req,res) });

    // COMMENT HERE
    server.route({ method: 'GET', path: '/api/wazuh-api/configuration', handler: (req,res) => ctrl.getConfigurationFile(req,res) });

    // COMMENT HERE
    server.route({ method: 'POST',path: '/api/wazuh-api/wlogin', handler: (req,res) => ctrl.login(req,res) });
};<|MERGE_RESOLUTION|>--- conflicted
+++ resolved
@@ -1,6 +1,3 @@
-<<<<<<< HEAD
-import WazuhApi from '../controllers/wazuh-api';
-=======
 /*
  * Wazuh app - Module for Wazuh-API routes
  * Copyright (C) 2018 Wazuh, Inc.
@@ -12,9 +9,7 @@
  *
  * Find more information about this on the LICENSE file.
  */
-
-const WazuhApi = require('../controllers/wazuh-api');
->>>>>>> 1c733de0
+import WazuhApi from '../controllers/wazuh-api';
 
 export default (server, options) => {
     const ctrl = new WazuhApi(server);
