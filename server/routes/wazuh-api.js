--- conflicted
+++ resolved
@@ -27,26 +27,15 @@
     // Return a PCI requirement description
     server.route({ method: 'GET', path: '/api/wazuh-api/pci/{requirement}', handler: (req, reply) => ctrl.getPciRequirement(req, reply) });
 
-<<<<<<< HEAD
-    // COMMENT HERE
+    // Force fetch data to be inserted on wazuh-monitoring indices
     server.route({ method: 'GET', path: '/api/wazuh-api/fetchAgents', handler: (req, reply) => ctrl.fetchAgents(req, reply) });
 
-    // COMMENT HERE
+    // Returns the config.yml file parsed
     server.route({ method: 'GET', path: '/api/wazuh-api/configuration', handler: (req, reply) => ctrl.getConfigurationFile(req, reply) });
 
-    // COMMENT HERE
+    // Experimental feature to simulate a login system
     server.route({ method: 'POST',path: '/api/wazuh-api/wlogin', handler: (req, reply) => ctrl.login(req, reply) });
-=======
-    // Force fetch data to be inserted on wazuh-monitoring indices
-    server.route({ method: 'GET', path: '/api/wazuh-api/fetchAgents', handler: (req,res) => ctrl.fetchAgents(req,res) });
-
-    // Returns the config.yml file parsed
-    server.route({ method: 'GET', path: '/api/wazuh-api/configuration', handler: (req,res) => ctrl.getConfigurationFile(req,res) });
-
-    // Experimental feature to simulate a login system
-    server.route({ method: 'POST', path: '/api/wazuh-api/wlogin', handler: (req,res) => ctrl.login(req,res) });
-
+  
     // Returns data from the Wazuh API on CSV readable format
     server.route({ method: 'POST', path: '/api/wazuh-api/csv', handler: (req,res) => ctrl.csv(req,res)})
->>>>>>> 21cb1f0a
 };