/*
 * Wazuh app - Module for Wazuh-API routes
 * Copyright (C) 2018 Wazuh, Inc.
 *
 * This program is free software; you can redistribute it and/or modify
 * it under the terms of the GNU General Public License as published by
 * the Free Software Foundation; either version 2 of the License, or
 * (at your option) any later version.
 *
 * Find more information about this on the LICENSE file.
 */
import { WazuhApi } from '../controllers';

export default (server, options) => {
    const ctrl = new WazuhApi(server);

    // Returns if the wazuh-api configuration is working
    server.route({ method: 'POST', path: '/api/wazuh-api/checkStoredAPI', handler: (req, reply) => ctrl.checkStoredAPI(req, reply) });

    // Check if credentials on POST connect to Wazuh API. Not storing them!
    // Returns if the wazuh-api configuration received in the POST body will work
    server.route({ method: 'POST', path: '/api/wazuh-api/checkAPI', handler: (req, reply) => ctrl.checkAPI(req, reply) });

    // Returns the request result (With error control)
    server.route({ method: 'POST', path: '/api/wazuh-api/request', handler: (req, reply) => ctrl.requestApi(req, reply) });

    // Return a PCI requirement description
    server.route({ method: 'GET', path: '/api/wazuh-api/pci/{requirement}', handler: (req, reply) => ctrl.getPciRequirement(req, reply) });

    // Return a GDPR requirement description
    server.route({ method: 'GET', path: '/api/wazuh-api/gdpr/{requirement}', handler: (req, reply) => ctrl.getGdprRequirement(req, reply) });

    // Force fetch data to be inserted on wazuh-monitoring indices
    server.route({ method: 'GET', path: '/api/wazuh-api/fetchAgents', handler: (req, reply) => ctrl.fetchAgents(req, reply) });

    // Returns the config.yml file parsed
    server.route({ method: 'GET', path: '/api/wazuh-api/configuration', handler: (req, reply) => ctrl.getConfigurationFile(req, reply) });

    // Experimental feature to simulate a login system
    server.route({ method: 'POST',path: '/api/wazuh-api/wlogin', handler: (req, reply) => ctrl.login(req, reply) });

    // Returns data from the Wazuh API on CSV readable format
    server.route({ method: 'POST', path: '/api/wazuh-api/csv', handler: (req,res) => ctrl.csv(req,res)})

<<<<<<< HEAD
    // Builds a PDF repor from multiple PNG images
    server.route({ method: 'POST', path: '/api/wazuh-api/report', handler: (req,res) => ctrl.report(req,res)});

    // Fetch specific report
    server.route({ method: 'GET', path: '/api/wazuh-api/report/{name}', handler: (req,res) => ctrl.getReportByName(req,res)});

    // Fetch specific report
    server.route({ method: 'DELETE', path: '/api/wazuh-api/report/{name}', handler: (req,res) => ctrl.deleteReportByName(req,res)});

    // Fetch the reports list
    server.route({ method: 'GET', path: '/api/wazuh-api/reports', handler: (req,res) => ctrl.getReports(req,res)});
=======
    // Returns total RAM available from the current machine where Kibana is being executed
    server.route({ method: 'GET', path: '/api/wazuh-api/ram', handler: (req,res) => ctrl.totalRam(req,res)})
>>>>>>> 45f86c6a
};<|MERGE_RESOLUTION|>--- conflicted
+++ resolved
@@ -42,20 +42,19 @@
     // Returns data from the Wazuh API on CSV readable format
     server.route({ method: 'POST', path: '/api/wazuh-api/csv', handler: (req,res) => ctrl.csv(req,res)})
 
-<<<<<<< HEAD
     // Builds a PDF repor from multiple PNG images
     server.route({ method: 'POST', path: '/api/wazuh-api/report', handler: (req,res) => ctrl.report(req,res)});
 
     // Fetch specific report
     server.route({ method: 'GET', path: '/api/wazuh-api/report/{name}', handler: (req,res) => ctrl.getReportByName(req,res)});
 
-    // Fetch specific report
+    // Delete specific report
     server.route({ method: 'DELETE', path: '/api/wazuh-api/report/{name}', handler: (req,res) => ctrl.deleteReportByName(req,res)});
 
     // Fetch the reports list
     server.route({ method: 'GET', path: '/api/wazuh-api/reports', handler: (req,res) => ctrl.getReports(req,res)});
-=======
+
     // Returns total RAM available from the current machine where Kibana is being executed
     server.route({ method: 'GET', path: '/api/wazuh-api/ram', handler: (req,res) => ctrl.totalRam(req,res)})
->>>>>>> 45f86c6a
+
 };