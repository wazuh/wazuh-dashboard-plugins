--- conflicted
+++ resolved
@@ -1,8 +1,3 @@
-<<<<<<< HEAD
-import WazuhApiElastic from '../controllers/wazuh-api-elastic';
-
-export default (server, options) => {  
-=======
 /*
  * Wazuh app - Module for Wazuh-API-Elastic routes
  * Copyright (C) 2018 Wazuh, Inc.
@@ -14,11 +9,9 @@
  *
  * Find more information about this on the LICENSE file.
  */
+import WazuhApiElastic from '../controllers/wazuh-api-elastic';
 
-const WazuhApiElastic = require('../controllers/wazuh-api-elastic');
-
-module.exports = (server, options) => {
->>>>>>> 1c733de0
+export default (server, options) => {  
     const ctrl = new WazuhApiElastic(server);
 
     // Save the given API into elasticsearch
