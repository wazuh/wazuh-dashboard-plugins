--- conflicted
+++ resolved
@@ -201,10 +201,8 @@
     ${'cron.statistics.interval'} | ${true} | ${400} | ${"[request body.cron.statistics.interval]: expected value of type [string] but got [boolean]"}
     ${'cron.statistics.status'} | ${true} | ${200} | ${null}
     ${'cron.statistics.status'} | ${0} | ${400} | ${'[request body.cron.statistics.status]: expected value of type [boolean] but got [number]'}
-<<<<<<< HEAD
     ${'customization.enabled'} | ${true} | ${200} | ${null}
     ${'customization.enabled'} | ${0} | ${400} | ${'[request body.customization.enabled]: expected value of type [boolean] but got [number]'}
-=======
     ${'customization.reports.footer'} | ${'Test'} | ${200} | ${null}
     ${'customization.reports.footer'} | ${'Test\nTest'} | ${200} | ${null}
     ${'customization.reports.footer'} | ${'Test\nTest\nTest\nTest\nTest'} | ${400} | ${"[request body.customization.reports.footer]: The string should have less or equal to 2 line/s."}
@@ -213,7 +211,6 @@
     ${'customization.reports.header'} | ${'Test\nTest'} | ${200} | ${null}
     ${'customization.reports.header'} | ${'Test\nTest\nTest\nTest\nTest'} | ${400} | ${"[request body.customization.reports.header]: The string should have less or equal to 4 line/s."}
     ${'customization.reports.header'} | ${true} | ${400} | ${'[request body.customization.reports.header]: expected value of type [string] but got [boolean]'}
->>>>>>> 6b3cdd3d
     ${'disabled_roles'} | ${['test']} | ${200} | ${null}
     ${'disabled_roles'} | ${['']} | ${400} | ${'[request body.disabled_roles.0]: Value can not be empty.'}
     ${'disabled_roles'} | ${['test space']} | ${400} | ${"[request body.disabled_roles.0]: It can't contain spaces."}
