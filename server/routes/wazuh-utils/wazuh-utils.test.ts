// To run this file:
// yarn test:jest --testEnvironment node --verbose server/routes/wazuh-utils
import { Router } from '../../../../../src/core/server/http/router/router';
import { HttpServer } from '../../../../../src/core/server/http/http_server';
import { loggingSystemMock } from '../../../../../src/core/server/logging/logging_system.mock';
import { ByteSizeValue } from '@kbn/config-schema';
import supertest from 'supertest';
import { WazuhUtilsRoutes } from './wazuh-utils';
import { WazuhUtilsCtrl } from '../../controllers/wazuh-utils/wazuh-utils';
import { createDataDirectoryIfNotExists, createDirectoryIfNotExists } from '../../lib/filesystem';
<<<<<<< HEAD
import { PLUGIN_SETTINGS, WAZUH_DATA_ABSOLUTE_PATH, WAZUH_DATA_CONFIG_APP_PATH, WAZUH_DATA_CONFIG_DIRECTORY_PATH, WAZUH_DATA_DOWNLOADS_DIRECTORY_PATH, WAZUH_DATA_DOWNLOADS_REPORTS_DIRECTORY_PATH, WAZUH_DATA_LOGS_DIRECTORY_PATH, WAZUH_DATA_LOGS_RAW_PATH } from '../../../common/constants';
=======
import { WAZUH_DATA_ABSOLUTE_PATH, WAZUH_DATA_CONFIG_APP_PATH, WAZUH_DATA_CONFIG_DIRECTORY_PATH, WAZUH_DATA_DOWNLOADS_DIRECTORY_PATH, WAZUH_DATA_DOWNLOADS_REPORTS_DIRECTORY_PATH, WAZUH_DATA_LOGS_DIRECTORY_PATH, WAZUH_DATA_LOGS_RAW_PATH } from '../../../common/constants';
>>>>>>> 430fe829
import { execSync } from 'child_process';
import fs from 'fs';

const loggingService = loggingSystemMock.create();
const logger = loggingService.get();
const context = {
  wazuh: {
  }
};

const enhanceWithContext = (fn: (...args: any[]) => any) => fn.bind(null, context);
let server, innerServer;

beforeAll(async () => {
  // Create <PLUGIN_PLATFORM_PATH>/data/wazuh directory.
  createDataDirectoryIfNotExists();
  // Create <PLUGIN_PLATFORM_PATH>/data/wazuh/config directory.
  createDirectoryIfNotExists(WAZUH_DATA_CONFIG_DIRECTORY_PATH);

  // Create <PLUGIN_PLATFORM_PATH>/data/wazuh/logs directory.
  createDirectoryIfNotExists(WAZUH_DATA_LOGS_DIRECTORY_PATH);  

  // Create server
  const config = {
    name: 'plugin_platform',
    host: '127.0.0.1',
    maxPayload: new ByteSizeValue(1024),
    port: 10002,
    ssl: { enabled: false },
    compression: { enabled: true },
    requestId: {
      allowFromAnyIp: true,
      ipAllowlist: [],
    },
  } as any;
  server = new HttpServer(loggingService, 'tests');
  const router = new Router('', logger, enhanceWithContext);
  const { registerRouter, server: innerServerTest, ...rest } = await server.setup(config);
  innerServer = innerServerTest;

  const spyRouteDecoratorProtectedAdministratorRoleValidToken = jest.spyOn(WazuhUtilsCtrl.prototype as any, 'routeDecoratorProtectedAdministratorRoleValidToken')
  .mockImplementation((handler) => async (...args) => handler(...args));

  // Register routes
  WazuhUtilsRoutes(router);

  // Register router
  registerRouter(router);

  // start server
  await server.start();
});

afterAll(async () => {
  // Stop server
  await server.stop();

  // Clear all mocks
  jest.clearAllMocks();

  // Remove <PLUGIN_PLATFORM_PATH>/data/wazuh directory.
  execSync(`rm -rf ${WAZUH_DATA_ABSOLUTE_PATH}`);
});

describe('[endpoint] GET /utils/configuration', () => {
  beforeAll(() => {
    // Create the configuration file with custom content
    const fileContent = `---
pattern: test-alerts-*

hosts:
  - default:
      url: https://localhost
      port: 55000
      username: wazuh-wui
      password: wazuh-wui
      run_as: false
`;

    fs.writeFileSync(WAZUH_DATA_CONFIG_APP_PATH, fileContent, 'utf8');
  });

  afterAll(() => {
    // Remove the configuration file
    fs.unlinkSync(WAZUH_DATA_CONFIG_APP_PATH);
<<<<<<< HEAD
  });

  it(`Get plugin configuration GET /utils/configuration - 200`, async () => {
    const response = await supertest(innerServer.listener)
      .get('/utils/configuration')
      .expect(200);
    expect(response.body.data).toBeDefined();
    expect(response.body.data.pattern).toBeDefined();
    expect(response.body.data.hosts).toBeDefined();
=======
  });

  it(`Get plugin configuration GET /utils/configuration - 200`, async () => {
    const response = await supertest(innerServer.listener)
      .get('/utils/configuration')
      .expect(200);
    expect(response.body.data).toBeDefined();
    expect(response.body.data.pattern).toBeDefined();
    expect(response.body.data.hosts).toBeDefined();
  });
});


describe('[endpoint] PUT /utils/configuration', () => {
  beforeAll(() => {
    // Create the configuration file with custom content
    const fileContent = `---
pattern: test-alerts-*

hosts:
  - default:
      url: https://localhost
      port: 55000
      username: wazuh-wui
      password: wazuh-wui
      run_as: false
`;

    fs.writeFileSync(WAZUH_DATA_CONFIG_APP_PATH, fileContent, 'utf8');
  });

  afterAll(() => {
    // Remove the configuration file
    fs.unlinkSync(WAZUH_DATA_CONFIG_APP_PATH);
>>>>>>> 430fe829
  });
});


describe('[endpoint] PUT /utils/configuration', () => {
  beforeAll(() => {
    // Create the configuration file with custom content
    const fileContent = `---
pattern: test-alerts-*

hosts:
  - default:
      url: https://localhost
      port: 55000
      username: wazuh-wui
      password: wazuh-wui
      run_as: false
`;

    fs.writeFileSync(WAZUH_DATA_CONFIG_APP_PATH, fileContent, 'utf8');
  });

  afterAll(() => {
    // Remove the configuration file
    fs.unlinkSync(WAZUH_DATA_CONFIG_APP_PATH);
  });

  it.each([
    {
      testTitle: 'Update the plugin configuration',
      settings: { pattern: 'test-alerts-groupA-*' },
      responseStatusCode: 200,
      responseBodyMessage: null
    },
    {
      testTitle: 'Update the plugin configuration',
      settings: { pattern: 'test-alerts-groupA-*', 'logs.level': 'debug' },
      responseStatusCode: 200,
      responseBodyMessage: null
    },
    {
      testTitle: 'Bad request, wrong value type.',
      settings: { pattern: 5 },
      responseStatusCode: 400,
      responseBodyMessage: '[request body.pattern]: expected value of type [string] but got [number]'
    },
    {
      testTitle: 'Bad request, unknown setting',
      settings: { 'unknown.setting': 'test-alerts-groupA-*' },
      responseStatusCode: 400,
      responseBodyMessage: '[request body.unknown.setting]: definition for this key is missing'
    },
    {
      testTitle: 'Bad request, unknown setting',
      settings: { 'unknown.setting': 'test-alerts-groupA-*','logs.level': 'debug' },
      responseStatusCode: 400,
      responseBodyMessage: '[request body.unknown.setting]: definition for this key is missing'
    },
    {
      testTitle: 'Bad request, unknown setting',
      settings: { 'cron.statistics.apis': [0, 'test'] },
      responseStatusCode: 400,
      responseBodyMessage: '[request body.cron.statistics.apis.0]: expected value of type [string] but got [number]'
    }
  ])(`$testTitle: $settings. PUT /utils/configuration - $responseStatusCode`, async ({responseBodyMessage, responseStatusCode, settings}) => {
    const response = await supertest(innerServer.listener)
      .put('/utils/configuration')
      .send(settings)
      .expect(responseStatusCode);

      responseStatusCode === 200 && expect(response.body.data.updatedConfiguration).toEqual(settings);
      responseStatusCode === 200 && expect(response.body.data.requiresRunningHealthCheck).toBeDefined();
      responseStatusCode === 200 && expect(response.body.data.requiresReloadingBrowserTab).toBeDefined();
      responseStatusCode === 200 && expect(response.body.data.requiresRestartingPluginPlatform).toBeDefined();
      responseBodyMessage && expect(response.body.message).toMatch(responseBodyMessage);
  });

  it.each`
    setting                             | value                | responseStatusCode | responseBodyMessage
    ${'alerts.sample.prefix'}           | ${'test'}            | ${200}             | ${null}
    ${'alerts.sample.prefix'}           | ${''}                | ${400}             | ${"[request body.alerts.sample.prefix]: Value can not be empty."}
    ${'alerts.sample.prefix'}           | ${'test space'}      | ${400}             | ${"[request body.alerts.sample.prefix]: It can't contain spaces."}
    ${'alerts.sample.prefix'}           | ${4}                 | ${400}             | ${'[request body.alerts.sample.prefix]: expected value of type [string] but got [number]'}
    ${'alerts.sample.prefix'}           | ${'-test'}           | ${400}             | ${"[request body.alerts.sample.prefix]: It can't start with: -, _, +, .."}
    ${'alerts.sample.prefix'}           | ${'_test'}           | ${400}             | ${"[request body.alerts.sample.prefix]: It can't start with: -, _, +, .."}
    ${'alerts.sample.prefix'}           | ${'+test'}           | ${400}             | ${"[request body.alerts.sample.prefix]: It can't start with: -, _, +, .."}
    ${'alerts.sample.prefix'}           | ${'.test'}           | ${400}             | ${"[request body.alerts.sample.prefix]: It can't start with: -, _, +, .."}
    ${'alerts.sample.prefix'}           | ${'test\\'}          | ${400}             | ${"[request body.alerts.sample.prefix]: It can't contain invalid characters: \\, /, ?, \", <, >, |, ,, #, *."}
    ${'alerts.sample.prefix'}           | ${'test/'}           | ${400}             | ${"[request body.alerts.sample.prefix]: It can't contain invalid characters: \\, /, ?, \", <, >, |, ,, #, *."}
    ${'alerts.sample.prefix'}           | ${'test?'}           | ${400}             | ${"[request body.alerts.sample.prefix]: It can't contain invalid characters: \\, /, ?, \", <, >, |, ,, #, *."}
    ${'alerts.sample.prefix'}           | ${'test"'}           | ${400}             | ${"[request body.alerts.sample.prefix]: It can't contain invalid characters: \\, /, ?, \", <, >, |, ,, #, *."}
    ${'alerts.sample.prefix'}           | ${'test<'}           | ${400}             | ${"[request body.alerts.sample.prefix]: It can't contain invalid characters: \\, /, ?, \", <, >, |, ,, #, *."}
    ${'alerts.sample.prefix'}           | ${'test>'}           | ${400}             | ${"[request body.alerts.sample.prefix]: It can't contain invalid characters: \\, /, ?, \", <, >, |, ,, #, *."}
    ${'alerts.sample.prefix'}           | ${'test|'}           | ${400}             | ${"[request body.alerts.sample.prefix]: It can't contain invalid characters: \\, /, ?, \", <, >, |, ,, #, *."}
    ${'alerts.sample.prefix'}           | ${'test,'}           | ${400}             | ${"[request body.alerts.sample.prefix]: It can't contain invalid characters: \\, /, ?, \", <, >, |, ,, #, *."}
    ${'alerts.sample.prefix'}           | ${'test#'}           | ${400}             | ${"[request body.alerts.sample.prefix]: It can't contain invalid characters: \\, /, ?, \", <, >, |, ,, #, *."}
    ${'alerts.sample.prefix'}           | ${'test*'}           | ${400}             | ${"[request body.alerts.sample.prefix]: It can't contain invalid characters: \\, /, ?, \", <, >, |, ,, #, *."}
    ${'checks.api'}                     | ${true}              | ${200}             | ${null}
    ${'checks.api'}                     | ${0}                 | ${400}             | ${'[request body.checks.api]: expected value of type [boolean] but got [number]'}
    ${'checks.fields'}                  | ${true}              | ${200}             | ${null}
    ${'checks.fields'}                  | ${0}                 | ${400}             | ${'[request body.checks.fields]: expected value of type [boolean] but got [number]'}
    ${'checks.maxBuckets'}              | ${true}              | ${200}             | ${null}
    ${'checks.maxBuckets'}              | ${0}                 | ${400}             | ${'[request body.checks.maxBuckets]: expected value of type [boolean] but got [number]'}
    ${'checks.pattern'}                 | ${true}              | ${200}             | ${null}
    ${'checks.pattern'}                 | ${0}                 | ${400}             | ${'[request body.checks.pattern]: expected value of type [boolean] but got [number]'}
    ${'checks.setup'}                   | ${true}              | ${200}             | ${null}
    ${'checks.setup'}                   | ${0}                 | ${400}             | ${'[request body.checks.setup]: expected value of type [boolean] but got [number]'}
    ${'checks.template'}                | ${true}              | ${200}             | ${null}
    ${'checks.template'}                | ${0}                 | ${400}             | ${'[request body.checks.template]: expected value of type [boolean] but got [number]'}
    ${'checks.timeFilter'}              | ${true}              | ${200}             | ${null}
    ${'checks.timeFilter'}              | ${0}                 | ${400}             | ${'[request body.checks.timeFilter]: expected value of type [boolean] but got [number]'}
    ${'cron.prefix'}                    | ${'test'}            | ${200}             | ${null}
    ${'cron.prefix'}                    | ${'test space'}      | ${400}             | ${"[request body.cron.prefix]: It can't contain spaces."}
    ${'cron.prefix'}                    | ${''}                | ${400}             | ${"[request body.cron.prefix]: Value can not be empty."}
    ${'cron.prefix'}                    | ${4}                 | ${400}             | ${'[request body.cron.prefix]: expected value of type [string] but got [number]'}
    ${'cron.prefix'}                    | ${'-test'}           | ${400}             | ${"[request body.cron.prefix]: It can't start with: -, _, +, .."}
    ${'cron.prefix'}                    | ${'_test'}           | ${400}             | ${"[request body.cron.prefix]: It can't start with: -, _, +, .."}
    ${'cron.prefix'}                    | ${'+test'}           | ${400}             | ${"[request body.cron.prefix]: It can't start with: -, _, +, .."}
    ${'cron.prefix'}                    | ${'.test'}           | ${400}             | ${"[request body.cron.prefix]: It can't start with: -, _, +, .."}
    ${'cron.prefix'}                    | ${'test\\'}          | ${400}             | ${"[request body.cron.prefix]: It can't contain invalid characters: \\, /, ?, \", <, >, |, ,, #, *."}
    ${'cron.prefix'}                    | ${'test/'}           | ${400}             | ${"[request body.cron.prefix]: It can't contain invalid characters: \\, /, ?, \", <, >, |, ,, #, *."}
    ${'cron.prefix'}                    | ${'test?'}           | ${400}             | ${"[request body.cron.prefix]: It can't contain invalid characters: \\, /, ?, \", <, >, |, ,, #, *."}
    ${'cron.prefix'}                    | ${'test"'}           | ${400}             | ${"[request body.cron.prefix]: It can't contain invalid characters: \\, /, ?, \", <, >, |, ,, #, *."}
    ${'cron.prefix'}                    | ${'test<'}           | ${400}             | ${"[request body.cron.prefix]: It can't contain invalid characters: \\, /, ?, \", <, >, |, ,, #, *."}
    ${'cron.prefix'}                    | ${'test>'}           | ${400}             | ${"[request body.cron.prefix]: It can't contain invalid characters: \\, /, ?, \", <, >, |, ,, #, *."}
    ${'cron.prefix'}                    | ${'test|'}           | ${400}             | ${"[request body.cron.prefix]: It can't contain invalid characters: \\, /, ?, \", <, >, |, ,, #, *."}
    ${'cron.prefix'}                    | ${'test,'}           | ${400}             | ${"[request body.cron.prefix]: It can't contain invalid characters: \\, /, ?, \", <, >, |, ,, #, *."}
    ${'cron.prefix'}                    | ${'test#'}           | ${400}             | ${"[request body.cron.prefix]: It can't contain invalid characters: \\, /, ?, \", <, >, |, ,, #, *."}
    ${'cron.prefix'}                    | ${'test*'}           | ${400}             | ${"[request body.cron.prefix]: It can't contain invalid characters: \\, /, ?, \", <, >, |, ,, #, *."}
    ${'cron.statistics.apis'}           | ${['test']}          | ${200}             | ${null}
    ${'cron.statistics.apis'}           | ${['test ']}         | ${400}             | ${"[request body.cron.statistics.apis.0]: It can't contain spaces."}
    ${'cron.statistics.apis'}           | ${['']}              | ${400}             | ${"[request body.cron.statistics.apis.0]: Value can not be empty."}
    ${'cron.statistics.apis'}           | ${['test', 4]}       | ${400}             | ${"[request body.cron.statistics.apis.1]: expected value of type [string] but got [number]"}    
    ${'cron.statistics.apis'}           | ${'test space'}      | ${400}             | ${"[request body.cron.statistics.apis]: could not parse array value from json input"}
    ${'cron.statistics.apis'}           | ${true}              | ${400}             | ${"[request body.cron.statistics.apis]: expected value of type [array] but got [boolean]"}
    ${'cron.statistics.index.creation'} | ${'h'}               | ${200}             | ${null}
    ${'cron.statistics.index.creation'} | ${'d'}               | ${200}             | ${null}
    ${'cron.statistics.index.creation'} | ${'w'}               | ${200}             | ${null}
    ${'cron.statistics.index.creation'} | ${'m'}               | ${200}             | ${null}
    ${'cron.statistics.index.creation'} | ${'test'}            | ${400}             | ${"[request body.cron.statistics.index.creation]: types that failed validation:\n- [request body.cron.statistics.index.creation.0]: expected value to equal [h]\n- [request body.cron.statistics.index.creation.1]: expected value to equal [d]\n- [request body.cron.statistics.index.creation.2]: expected value to equal [w]\n- [request body.cron.statistics.index.creation.3]: expected value to equal [m]"}
    ${'cron.statistics.index.name'}     | ${'test'}            | ${200}             | ${null}
    ${'cron.statistics.index.name'}     | ${''}                | ${400}             | ${"[request body.cron.statistics.index.name]: Value can not be empty."}
    ${'cron.statistics.index.name'}     | ${'test space'}      | ${400}             | ${"[request body.cron.statistics.index.name]: It can't contain spaces."}
    ${'cron.statistics.index.name'}     | ${true}              | ${400}             | ${"[request body.cron.statistics.index.name]: expected value of type [string] but got [boolean]"}
    ${'cron.statistics.index.name'}     | ${'-test'}           | ${400}             | ${"[request body.cron.statistics.index.name]: It can't start with: -, _, +, .."}
    ${'cron.statistics.index.name'}     | ${'_test'}           | ${400}             | ${"[request body.cron.statistics.index.name]: It can't start with: -, _, +, .."}
    ${'cron.statistics.index.name'}     | ${'+test'}           | ${400}             | ${"[request body.cron.statistics.index.name]: It can't start with: -, _, +, .."}
    ${'cron.statistics.index.name'}     | ${'.test'}           | ${400}             | ${"[request body.cron.statistics.index.name]: It can't start with: -, _, +, .."}
    ${'cron.statistics.index.name'}     | ${'test\\'}          | ${400}             | ${"[request body.cron.statistics.index.name]: It can't contain invalid characters: \\, /, ?, \", <, >, |, ,, #, *."}
    ${'cron.statistics.index.name'}     | ${'test/'}           | ${400}             | ${"[request body.cron.statistics.index.name]: It can't contain invalid characters: \\, /, ?, \", <, >, |, ,, #, *."}
    ${'cron.statistics.index.name'}     | ${'test?'}           | ${400}             | ${"[request body.cron.statistics.index.name]: It can't contain invalid characters: \\, /, ?, \", <, >, |, ,, #, *."}
    ${'cron.statistics.index.name'}     | ${'test"'}           | ${400}             | ${"[request body.cron.statistics.index.name]: It can't contain invalid characters: \\, /, ?, \", <, >, |, ,, #, *."}
    ${'cron.statistics.index.name'}     | ${'test<'}           | ${400}             | ${"[request body.cron.statistics.index.name]: It can't contain invalid characters: \\, /, ?, \", <, >, |, ,, #, *."}
    ${'cron.statistics.index.name'}     | ${'test>'}           | ${400}             | ${"[request body.cron.statistics.index.name]: It can't contain invalid characters: \\, /, ?, \", <, >, |, ,, #, *."}
    ${'cron.statistics.index.name'}     | ${'test|'}           | ${400}             | ${"[request body.cron.statistics.index.name]: It can't contain invalid characters: \\, /, ?, \", <, >, |, ,, #, *."}
    ${'cron.statistics.index.name'}     | ${'test,'}           | ${400}             | ${"[request body.cron.statistics.index.name]: It can't contain invalid characters: \\, /, ?, \", <, >, |, ,, #, *."}
    ${'cron.statistics.index.name'}     | ${'test#'}           | ${400}             | ${"[request body.cron.statistics.index.name]: It can't contain invalid characters: \\, /, ?, \", <, >, |, ,, #, *."}
    ${'cron.statistics.index.name'}     | ${'test*'}           | ${400}             | ${"[request body.cron.statistics.index.name]: It can't contain invalid characters: \\, /, ?, \", <, >, |, ,, #, *."}
    ${'cron.statistics.index.replicas'} | ${0}                 | ${200}             | ${null}
    ${'cron.statistics.index.replicas'} | ${-1}                | ${400}             | ${"[request body.cron.statistics.index.replicas]: Value should be greater or equal than 0."}
    ${'cron.statistics.index.replicas'} | ${'custom'}          | ${400}             | ${"[request body.cron.statistics.index.replicas]: expected value of type [number] but got [string]"}
    ${'cron.statistics.index.replicas'} | ${1.2}               | ${400}             | ${"[request body.cron.statistics.index.replicas]: Number should be an integer."}
    ${'cron.statistics.index.shards'}   | ${1}                 | ${200}             | ${null}
    ${'cron.statistics.index.shards'}   | ${-1}                | ${400}             | ${"[request body.cron.statistics.index.shards]: Value should be greater or equal than 1."}
    ${'cron.statistics.index.shards'}   | ${1.2}               | ${400}             | ${"[request body.cron.statistics.index.shards]: Number should be an integer."}
    ${'cron.statistics.interval'}       | ${'0 */5 * * * *'}   | ${200}             | ${null}
    ${'cron.statistics.interval'}       | ${'0 */5 * * *'}     | ${200}             | ${null}
    ${'cron.statistics.interval'}       | ${'custom'}          | ${400}             | ${"[request body.cron.statistics.interval]: Interval is not valid."}
    ${'cron.statistics.interval'}       | ${true}              | ${400}             | ${"[request body.cron.statistics.interval]: expected value of type [string] but got [boolean]"}
    ${'cron.statistics.status'}         | ${true}              | ${200}             | ${null}
    ${'cron.statistics.status'}         | ${0}                 | ${400}             | ${'[request body.cron.statistics.status]: expected value of type [boolean] but got [number]'}
    ${'disabled_roles'}                 | ${['test']}          | ${200}             | ${null}
    ${'disabled_roles'}                 | ${['']}              | ${400}             | ${'[request body.disabled_roles.0]: Value can not be empty.'}
    ${'disabled_roles'}                 | ${['test space']}    | ${400}             | ${"[request body.disabled_roles.0]: It can't contain spaces."}
    ${'disabled_roles'}                 | ${['test', 4]}       | ${400}             | ${"[request body.disabled_roles.1]: expected value of type [string] but got [number]"}    
    ${'enrollment.dns'}                 | ${'test'}            | ${200}             | ${null}
    ${'enrollment.dns'}                 | ${''}                | ${200}             | ${null}
    ${'enrollment.dns'}                 | ${'test space'}      | ${400}             | ${"[request body.enrollment.dns]: It can't contain spaces."}
    ${'enrollment.dns'}                 | ${true}              | ${400}             | ${'[request body.enrollment.dns]: expected value of type [string] but got [boolean]'}
    ${'enrollment.password'}            | ${'test'}            | ${200}             | ${null}
    ${'enrollment.password'}            | ${''}                | ${400}             | ${"[request body.enrollment.password]: Value can not be empty."}
    ${'enrollment.password'}            | ${'test space'}      | ${200}             | ${null}
    ${'enrollment.password'}            | ${true}              | ${400}             | ${'[request body.enrollment.password]: expected value of type [string] but got [boolean]'}
    ${'extensions.audit'}               | ${true}              | ${200}             | ${null}
    ${'extensions.audit'}               | ${0}                 | ${400}             | ${'[request body.extensions.audit]: expected value of type [boolean] but got [number]'}
    ${'extensions.aws'}                 | ${true}              | ${200}             | ${null}
    ${'extensions.aws'}                 | ${0}                 | ${400}             | ${'[request body.extensions.aws]: expected value of type [boolean] but got [number]'}
    ${'extensions.ciscat'}              | ${true}              | ${200}             | ${null}
    ${'extensions.ciscat'}              | ${0}                 | ${400}             | ${'[request body.extensions.ciscat]: expected value of type [boolean] but got [number]'}
    ${'extensions.gcp'}                 | ${true}              | ${200}             | ${null}
    ${'extensions.gcp'}                 | ${0}                 | ${400}             | ${'[request body.extensions.gcp]: expected value of type [boolean] but got [number]'}
    ${'extensions.gdpr'}                | ${true}              | ${200}             | ${null}
    ${'extensions.gdpr'}                | ${0}                 | ${400}             | ${'[request body.extensions.gdpr]: expected value of type [boolean] but got [number]'}
    ${'extensions.hipaa'}               | ${true}              | ${200}             | ${null}
    ${'extensions.hipaa'}               | ${0}                 | ${400}             | ${'[request body.extensions.hipaa]: expected value of type [boolean] but got [number]'}
    ${'extensions.nist'}                | ${true}              | ${200}             | ${null}
    ${'extensions.nist'}                | ${0}                 | ${400}             | ${'[request body.extensions.nist]: expected value of type [boolean] but got [number]'}
    ${'extensions.oscap'}               | ${true}              | ${200}             | ${null}
    ${'extensions.oscap'}               | ${0}                 | ${400}             | ${'[request body.extensions.oscap]: expected value of type [boolean] but got [number]'}
    ${'extensions.osquery'}             | ${true}              | ${200}             | ${null}
    ${'extensions.osquery'}             | ${0}                 | ${400}             | ${'[request body.extensions.osquery]: expected value of type [boolean] but got [number]'}
    ${'extensions.pci'}                 | ${true}              | ${200}             | ${null}
    ${'extensions.pci'}                 | ${0}                 | ${400}             | ${'[request body.extensions.pci]: expected value of type [boolean] but got [number]'}
    ${'extensions.tsc'}                 | ${true}              | ${200}             | ${null}
    ${'extensions.tsc'}                 | ${0}                 | ${400}             | ${'[request body.extensions.tsc]: expected value of type [boolean] but got [number]'}
    ${'extensions.virustotal'}          | ${true}              | ${200}             | ${null}
    ${'extensions.virustotal'}          | ${0}                 | ${400}             | ${'[request body.extensions.virustotal]: expected value of type [boolean] but got [number]'}
    ${'ip.ignore'}                      | ${['test']}          | ${200}             | ${null}
    ${'ip.ignore'}                      | ${['test*']}         | ${200}             | ${null}
    ${'ip.ignore'}                      | ${['']}              | ${400}             | ${'[request body.ip.ignore.0]: Value can not be empty.'}
    ${'ip.ignore'}                      | ${['test space']}    | ${400}             | ${"[request body.ip.ignore.0]: It can't contain spaces."}
    ${'ip.ignore'}                      | ${true}              | ${400}             | ${"[request body.ip.ignore]: expected value of type [array] but got [boolean]"}
    ${'ip.ignore'}                      | ${['-test']}         | ${400}             | ${"[request body.ip.ignore.0]: It can't start with: -, _, +, .."}
    ${'ip.ignore'}                      | ${['_test']}         | ${400}             | ${"[request body.ip.ignore.0]: It can't start with: -, _, +, .."}
    ${'ip.ignore'}                      | ${['+test']}         | ${400}             | ${"[request body.ip.ignore.0]: It can't start with: -, _, +, .."}
    ${'ip.ignore'}                      | ${['.test']}         | ${400}             | ${"[request body.ip.ignore.0]: It can't start with: -, _, +, .."}
    ${'ip.ignore'}                      | ${['test\\']}        | ${400}             | ${"[request body.ip.ignore.0]: It can't contain invalid characters: \\, /, ?, \", <, >, |, ,, #."}
    ${'ip.ignore'}                      | ${['test/']}         | ${400}             | ${"[request body.ip.ignore.0]: It can't contain invalid characters: \\, /, ?, \", <, >, |, ,, #."}
    ${'ip.ignore'}                      | ${['test?']}         | ${400}             | ${"[request body.ip.ignore.0]: It can't contain invalid characters: \\, /, ?, \", <, >, |, ,, #."}
    ${'ip.ignore'}                      | ${['test"']}         | ${400}             | ${"[request body.ip.ignore.0]: It can't contain invalid characters: \\, /, ?, \", <, >, |, ,, #."}
    ${'ip.ignore'}                      | ${['test<']}         | ${400}             | ${"[request body.ip.ignore.0]: It can't contain invalid characters: \\, /, ?, \", <, >, |, ,, #."}
    ${'ip.ignore'}                      | ${['test>']}         | ${400}             | ${"[request body.ip.ignore.0]: It can't contain invalid characters: \\, /, ?, \", <, >, |, ,, #."}
    ${'ip.ignore'}                      | ${['test|']}         | ${400}             | ${"[request body.ip.ignore.0]: It can't contain invalid characters: \\, /, ?, \", <, >, |, ,, #."}
    ${'ip.ignore'}                      | ${['test,']}         | ${400}             | ${"[request body.ip.ignore.0]: It can't contain invalid characters: \\, /, ?, \", <, >, |, ,, #."}
    ${'ip.ignore'}                      | ${['test#']}         | ${400}             | ${"[request body.ip.ignore.0]: It can't contain invalid characters: \\, /, ?, \", <, >, |, ,, #."}
    ${'ip.ignore'}                      | ${['test', 'test#']} | ${400}             | ${"[request body.ip.ignore.1]: It can't contain invalid characters: \\, /, ?, \", <, >, |, ,, #."}
    ${'ip.selector'}                    | ${true}              | ${200}             | ${null}
    ${'ip.selector'}                    | ${''}                | ${400}             | ${'[request body.ip.selector]: expected value of type [boolean] but got [string]'}
    ${'logs.level'}                     | ${'info'}            | ${200}             | ${null}
    ${'logs.level'}                     | ${'debug'}           | ${200}             | ${null}
    ${'logs.level'}                     | ${''}                | ${400}             | ${'[request body.logs.level]: types that failed validation:\n- [request body.logs.level.0]: expected value to equal [info]\n- [request body.logs.level.1]: expected value to equal [debug]'}
    ${'pattern'}                        | ${'test'}            | ${200}             | ${null}
    ${'pattern'}                        | ${'test*'}           | ${200}             | ${null}
    ${'pattern'}                        | ${''}                | ${400}             | ${'[request body.pattern]: Value can not be empty.'}
    ${'pattern'}                        | ${'test space'}      | ${400}             | ${"[request body.pattern]: It can't contain spaces."}
    ${'pattern'}                        | ${true}              | ${400}             | ${'[request body.pattern]: expected value of type [string] but got [boolean]'}
    ${'pattern'}                        | ${'-test'}           | ${400}             | ${"[request body.pattern]: It can't start with: -, _, +, .."}
    ${'pattern'}                        | ${'_test'}           | ${400}             | ${"[request body.pattern]: It can't start with: -, _, +, .."}
    ${'pattern'}                        | ${'+test'}           | ${400}             | ${"[request body.pattern]: It can't start with: -, _, +, .."}
    ${'pattern'}                        | ${'.test'}           | ${400}             | ${"[request body.pattern]: It can't start with: -, _, +, .."}
    ${'pattern'}                        | ${'test\\'}          | ${400}             | ${"[request body.pattern]: It can't contain invalid characters: \\, /, ?, \", <, >, |, ,, #."}
    ${'pattern'}                        | ${'test/'}           | ${400}             | ${"[request body.pattern]: It can't contain invalid characters: \\, /, ?, \", <, >, |, ,, #."}
    ${'pattern'}                        | ${'test?'}           | ${400}             | ${"[request body.pattern]: It can't contain invalid characters: \\, /, ?, \", <, >, |, ,, #."}
    ${'pattern'}                        | ${'test"'}           | ${400}             | ${"[request body.pattern]: It can't contain invalid characters: \\, /, ?, \", <, >, |, ,, #."}
    ${'pattern'}                        | ${'test<'}           | ${400}             | ${"[request body.pattern]: It can't contain invalid characters: \\, /, ?, \", <, >, |, ,, #."}
    ${'pattern'}                        | ${'test>'}           | ${400}             | ${"[request body.pattern]: It can't contain invalid characters: \\, /, ?, \", <, >, |, ,, #."}
    ${'pattern'}                        | ${'test|'}           | ${400}             | ${"[request body.pattern]: It can't contain invalid characters: \\, /, ?, \", <, >, |, ,, #."}
    ${'pattern'}                        | ${'test,'}           | ${400}             | ${"[request body.pattern]: It can't contain invalid characters: \\, /, ?, \", <, >, |, ,, #."}
    ${'pattern'}                        | ${'test#'}           | ${400}             | ${"[request body.pattern]: It can't contain invalid characters: \\, /, ?, \", <, >, |, ,, #."}
    ${'timeout'}                        | ${15000}             | ${200}             | ${null}
    ${'timeout'}                        | ${1000}              | ${400}             | ${'[request body.timeout]: Value should be greater or equal than 1500.'}
    ${'timeout'}                        | ${''}                | ${400}             | ${'[request body.timeout]: expected value of type [number] but got [string]'}
    ${'timeout'}                        | ${1.2}               | ${400}             | ${"[request body.timeout]: Number should be an integer."}
    ${'wazuh.monitoring.creation'}      | ${'h'}               | ${200}             | ${null}
    ${'wazuh.monitoring.creation'}      | ${'d'}               | ${200}             | ${null}
    ${'wazuh.monitoring.creation'}      | ${'w'}               | ${200}             | ${null}
    ${'wazuh.monitoring.creation'}      | ${'m'}               | ${200}             | ${null}
    ${'wazuh.monitoring.creation'}      | ${'test'}            | ${400}             | ${"[request body.wazuh.monitoring.creation]: types that failed validation:\n- [request body.wazuh.monitoring.creation.0]: expected value to equal [h]\n- [request body.wazuh.monitoring.creation.1]: expected value to equal [d]\n- [request body.wazuh.monitoring.creation.2]: expected value to equal [w]\n- [request body.wazuh.monitoring.creation.3]: expected value to equal [m]"}
    ${'wazuh.monitoring.enabled'}       | ${true}              | ${200}             | ${null}
    ${'wazuh.monitoring.enabled'}       | ${0}                 | ${400}             | ${'[request body.wazuh.monitoring.enabled]: expected value of type [boolean] but got [number]'}
    ${'wazuh.monitoring.frequency'}     | ${100}               | ${200}             | ${null}
    ${'wazuh.monitoring.frequency'}     | ${40}                | ${400}             | ${"[request body.wazuh.monitoring.frequency]: Value should be greater or equal than 60."}
    ${'wazuh.monitoring.frequency'}     | ${1.2}               | ${400}             | ${"[request body.wazuh.monitoring.frequency]: Number should be an integer."}
    ${'wazuh.monitoring.frequency'}     | ${''}                | ${400}             | ${'[request body.wazuh.monitoring.frequency]: expected value of type [number] but got [string]'}
    ${'wazuh.monitoring.pattern'}       | ${'test'}            | ${200}             | ${null}
    ${'wazuh.monitoring.pattern'}       | ${'test*'}           | ${200}             | ${null}
    ${'wazuh.monitoring.pattern'}       | ${''}                | ${400}             | ${'[request body.wazuh.monitoring.pattern]: value has length [0] but it must have a minimum length of [1].'}
    ${'wazuh.monitoring.pattern'}       | ${true}              | ${400}             | ${'[request body.wazuh.monitoring.pattern]: expected value of type [string] but got [boolean]'}
    ${'wazuh.monitoring.pattern'}       | ${'-test'}           | ${400}             | ${"[request body.wazuh.monitoring.pattern]: It can't start with: -, _, +, .."}
    ${'wazuh.monitoring.pattern'}       | ${'_test'}           | ${400}             | ${"[request body.wazuh.monitoring.pattern]: It can't start with: -, _, +, .."}
    ${'wazuh.monitoring.pattern'}       | ${'+test'}           | ${400}             | ${"[request body.wazuh.monitoring.pattern]: It can't start with: -, _, +, .."}
    ${'wazuh.monitoring.pattern'}       | ${'.test'}           | ${400}             | ${"[request body.wazuh.monitoring.pattern]: It can't start with: -, _, +, .."}
    ${'wazuh.monitoring.pattern'}       | ${'test\\'}          | ${400}             | ${"[request body.wazuh.monitoring.pattern]: It can't contain invalid characters: \\, /, ?, \", <, >, |, ,, #."}
    ${'wazuh.monitoring.pattern'}       | ${'test/'}           | ${400}             | ${"[request body.wazuh.monitoring.pattern]: It can't contain invalid characters: \\, /, ?, \", <, >, |, ,, #."}
    ${'wazuh.monitoring.pattern'}       | ${'test?'}           | ${400}             | ${"[request body.wazuh.monitoring.pattern]: It can't contain invalid characters: \\, /, ?, \", <, >, |, ,, #."}
    ${'wazuh.monitoring.pattern'}       | ${'test"'}           | ${400}             | ${"[request body.wazuh.monitoring.pattern]: It can't contain invalid characters: \\, /, ?, \", <, >, |, ,, #."}
    ${'wazuh.monitoring.pattern'}       | ${'test<'}           | ${400}             | ${"[request body.wazuh.monitoring.pattern]: It can't contain invalid characters: \\, /, ?, \", <, >, |, ,, #."}
    ${'wazuh.monitoring.pattern'}       | ${'test>'}           | ${400}             | ${"[request body.wazuh.monitoring.pattern]: It can't contain invalid characters: \\, /, ?, \", <, >, |, ,, #."}
    ${'wazuh.monitoring.pattern'}       | ${'test|'}           | ${400}             | ${"[request body.wazuh.monitoring.pattern]: It can't contain invalid characters: \\, /, ?, \", <, >, |, ,, #."}
    ${'wazuh.monitoring.pattern'}       | ${'test,'}           | ${400}             | ${"[request body.wazuh.monitoring.pattern]: It can't contain invalid characters: \\, /, ?, \", <, >, |, ,, #."}
    ${'wazuh.monitoring.pattern'}       | ${'test#'}           | ${400}             | ${"[request body.wazuh.monitoring.pattern]: It can't contain invalid characters: \\, /, ?, \", <, >, |, ,, #."}
    ${'wazuh.monitoring.replicas'}      | ${0}                 | ${200}             | ${null}
    ${'wazuh.monitoring.replicas'}      | ${-1}                | ${400}             | ${"[request body.wazuh.monitoring.replicas]: Value should be greater or equal than 0."}
    ${'wazuh.monitoring.replicas'}      | ${1.2}               | ${400}             | ${"[request body.wazuh.monitoring.replicas]: Number should be an integer."}
    ${'wazuh.monitoring.replicas'}      | ${'custom'}          | ${400}             | ${"[request body.wazuh.monitoring.replicas]: expected value of type [number] but got [string]"}
    ${'wazuh.monitoring.shards'}        | ${1}                 | ${200}             | ${null}
    ${'wazuh.monitoring.shards'}        | ${-1}                | ${400}             | ${"[request body.wazuh.monitoring.shards]: Value should be greater or equal than 1."}
    ${'wazuh.monitoring.shards'}        | ${1.2}               | ${400}             | ${"[request body.wazuh.monitoring.shards]: Number should be an integer."}
    ${'wazuh.monitoring.shards'}        | ${'custom'}          | ${400}             | ${"[request body.wazuh.monitoring.shards]: expected value of type [number] but got [string]"}
  `(`$setting: $value - PUT /utils/configuration - $responseStatusCode`, async ({responseBodyMessage, responseStatusCode, setting, value}) => {
    const body = {[setting]: value};
    const response = await supertest(innerServer.listener)
      .put('/utils/configuration')
      .send(body)
      .expect(responseStatusCode);

      responseStatusCode === 200 && expect(response.body.data.updatedConfiguration).toEqual(body);
      responseStatusCode === 200 && expect(response.body.data.requiresRunningHealthCheck).toBe(Boolean(PLUGIN_SETTINGS[setting].requiresRunningHealthCheck));
      responseStatusCode === 200 && expect(response.body.data.requiresReloadingBrowserTab).toBe(Boolean(PLUGIN_SETTINGS[setting].requiresReloadingBrowserTab));
      responseStatusCode === 200 && expect(response.body.data.requiresRestartingPluginPlatform).toBe(Boolean(PLUGIN_SETTINGS[setting].requiresRestartingPluginPlatform));
      responseBodyMessage && expect(response.body.message).toMatch(responseBodyMessage);
  });
});

describe('[endpoint] GET /utils/logs', () => {
  beforeAll(() => {
    // Create the configuration file with custom content
    const fileContent = `---
{"date":"2022-09-20T08:36:16.688Z","level":"info","location":"initialize","message":"Kibana index: .kibana"}
{"date":"2022-09-20T08:36:16.689Z","level":"info","location":"initialize","message":"App revision: 4400"}
`;
    fs.writeFileSync(WAZUH_DATA_LOGS_RAW_PATH, fileContent, 'utf8');
  });

  afterAll(() => {
    // Remove the configuration file
    fs.unlinkSync(WAZUH_DATA_LOGS_RAW_PATH);
  });

  it(`Get plugin logs. GET /utils/logs`, async () => {
    const response = await supertest(innerServer.listener)
      .get('/utils/logs')
      .expect(200);

<<<<<<< HEAD
=======
  it.each`
    settings                                                   | responseStatusCode
    ${{pattern: 'test-alerts-groupA-*'}}                       | ${200}
    ${{pattern: 'test-alerts-groupA-*','logs.level': 'debug'}} | ${200}
  `(`Update the plugin configuration: $settings. PUT /utils/configuration - $responseStatusCode`, async ({responseStatusCode, settings}) => {
    const response = await supertest(innerServer.listener)
      .put('/utils/configuration')
      .send(settings)
      .expect(responseStatusCode);

    expect(response.body.data.updatedConfiguration).toEqual(settings);
    expect(response.body.data.requiresRunningHealthCheck).toBeDefined();
    expect(response.body.data.requiresReloadingBrowserTab).toBeDefined();
    expect(response.body.data.requiresRestartingPluginPlatform).toBeDefined();
  });
});

describe('[endpoint] GET /utils/logs', () => {
  beforeAll(() => {
    // Create the configuration file with custom content
    const fileContent = `---
{"date":"2022-09-20T08:36:16.688Z","level":"info","location":"initialize","message":"Kibana index: .kibana"}
{"date":"2022-09-20T08:36:16.689Z","level":"info","location":"initialize","message":"App revision: 4400"}
`;
    fs.writeFileSync(WAZUH_DATA_LOGS_RAW_PATH, fileContent, 'utf8');
  });

  afterAll(() => {
    // Remove the configuration file
    fs.unlinkSync(WAZUH_DATA_LOGS_RAW_PATH);
  });

  it(`Get plugin logs. GET /utils/logs`, async () => {
    const response = await supertest(innerServer.listener)
      .get('/utils/logs')
      .expect(200);

>>>>>>> 430fe829
    expect(response.body.lastLogs).toBeDefined();
  });
});<|MERGE_RESOLUTION|>--- conflicted
+++ resolved
@@ -8,11 +8,16 @@
 import { WazuhUtilsRoutes } from './wazuh-utils';
 import { WazuhUtilsCtrl } from '../../controllers/wazuh-utils/wazuh-utils';
 import { createDataDirectoryIfNotExists, createDirectoryIfNotExists } from '../../lib/filesystem';
-<<<<<<< HEAD
-import { PLUGIN_SETTINGS, WAZUH_DATA_ABSOLUTE_PATH, WAZUH_DATA_CONFIG_APP_PATH, WAZUH_DATA_CONFIG_DIRECTORY_PATH, WAZUH_DATA_DOWNLOADS_DIRECTORY_PATH, WAZUH_DATA_DOWNLOADS_REPORTS_DIRECTORY_PATH, WAZUH_DATA_LOGS_DIRECTORY_PATH, WAZUH_DATA_LOGS_RAW_PATH } from '../../../common/constants';
-=======
-import { WAZUH_DATA_ABSOLUTE_PATH, WAZUH_DATA_CONFIG_APP_PATH, WAZUH_DATA_CONFIG_DIRECTORY_PATH, WAZUH_DATA_DOWNLOADS_DIRECTORY_PATH, WAZUH_DATA_DOWNLOADS_REPORTS_DIRECTORY_PATH, WAZUH_DATA_LOGS_DIRECTORY_PATH, WAZUH_DATA_LOGS_RAW_PATH } from '../../../common/constants';
->>>>>>> 430fe829
+import {
+  PLUGIN_SETTINGS,
+  WAZUH_DATA_ABSOLUTE_PATH,
+  WAZUH_DATA_CONFIG_APP_PATH,
+  WAZUH_DATA_CONFIG_DIRECTORY_PATH,
+  WAZUH_DATA_DOWNLOADS_DIRECTORY_PATH,
+  WAZUH_DATA_DOWNLOADS_REPORTS_DIRECTORY_PATH,
+  WAZUH_DATA_LOGS_DIRECTORY_PATH,
+  WAZUH_DATA_LOGS_RAW_PATH,
+} from "../../../common/constants";
 import { execSync } from 'child_process';
 import fs from 'fs';
 
@@ -98,7 +103,6 @@
   afterAll(() => {
     // Remove the configuration file
     fs.unlinkSync(WAZUH_DATA_CONFIG_APP_PATH);
-<<<<<<< HEAD
   });
 
   it(`Get plugin configuration GET /utils/configuration - 200`, async () => {
@@ -108,19 +112,8 @@
     expect(response.body.data).toBeDefined();
     expect(response.body.data.pattern).toBeDefined();
     expect(response.body.data.hosts).toBeDefined();
-=======
-  });
-
-  it(`Get plugin configuration GET /utils/configuration - 200`, async () => {
-    const response = await supertest(innerServer.listener)
-      .get('/utils/configuration')
-      .expect(200);
-    expect(response.body.data).toBeDefined();
-    expect(response.body.data.pattern).toBeDefined();
-    expect(response.body.data.hosts).toBeDefined();
   });
 });
-
 
 describe('[endpoint] PUT /utils/configuration', () => {
   beforeAll(() => {
@@ -143,32 +136,22 @@
   afterAll(() => {
     // Remove the configuration file
     fs.unlinkSync(WAZUH_DATA_CONFIG_APP_PATH);
->>>>>>> 430fe829
-  });
-});
-
-
-describe('[endpoint] PUT /utils/configuration', () => {
-  beforeAll(() => {
-    // Create the configuration file with custom content
-    const fileContent = `---
-pattern: test-alerts-*
-
-hosts:
-  - default:
-      url: https://localhost
-      port: 55000
-      username: wazuh-wui
-      password: wazuh-wui
-      run_as: false
-`;
-
-    fs.writeFileSync(WAZUH_DATA_CONFIG_APP_PATH, fileContent, 'utf8');
-  });
-
-  afterAll(() => {
-    // Remove the configuration file
-    fs.unlinkSync(WAZUH_DATA_CONFIG_APP_PATH);
+  });
+  
+  it.each`
+    settings                                                   | responseStatusCode
+    ${{pattern: 'test-alerts-groupA-*'}}                       | ${200}
+    ${{pattern: 'test-alerts-groupA-*','logs.level': 'debug'}} | ${200}
+  `(`Update the plugin configuration: $settings. PUT /utils/configuration - $responseStatusCode`, async ({responseStatusCode, settings}) => {
+    const response = await supertest(innerServer.listener)
+      .put('/utils/configuration')
+      .send(settings)
+      .expect(responseStatusCode);
+
+    expect(response.body.data.updatedConfiguration).toEqual(settings);
+    expect(response.body.data.requiresRunningHealthCheck).toBeDefined();
+    expect(response.body.data.requiresReloadingBrowserTab).toBeDefined();
+    expect(response.body.data.requiresRestartingPluginPlatform).toBeDefined();
   });
 
   it.each([
@@ -468,46 +451,6 @@
       .get('/utils/logs')
       .expect(200);
 
-<<<<<<< HEAD
-=======
-  it.each`
-    settings                                                   | responseStatusCode
-    ${{pattern: 'test-alerts-groupA-*'}}                       | ${200}
-    ${{pattern: 'test-alerts-groupA-*','logs.level': 'debug'}} | ${200}
-  `(`Update the plugin configuration: $settings. PUT /utils/configuration - $responseStatusCode`, async ({responseStatusCode, settings}) => {
-    const response = await supertest(innerServer.listener)
-      .put('/utils/configuration')
-      .send(settings)
-      .expect(responseStatusCode);
-
-    expect(response.body.data.updatedConfiguration).toEqual(settings);
-    expect(response.body.data.requiresRunningHealthCheck).toBeDefined();
-    expect(response.body.data.requiresReloadingBrowserTab).toBeDefined();
-    expect(response.body.data.requiresRestartingPluginPlatform).toBeDefined();
-  });
-});
-
-describe('[endpoint] GET /utils/logs', () => {
-  beforeAll(() => {
-    // Create the configuration file with custom content
-    const fileContent = `---
-{"date":"2022-09-20T08:36:16.688Z","level":"info","location":"initialize","message":"Kibana index: .kibana"}
-{"date":"2022-09-20T08:36:16.689Z","level":"info","location":"initialize","message":"App revision: 4400"}
-`;
-    fs.writeFileSync(WAZUH_DATA_LOGS_RAW_PATH, fileContent, 'utf8');
-  });
-
-  afterAll(() => {
-    // Remove the configuration file
-    fs.unlinkSync(WAZUH_DATA_LOGS_RAW_PATH);
-  });
-
-  it(`Get plugin logs. GET /utils/logs`, async () => {
-    const response = await supertest(innerServer.listener)
-      .get('/utils/logs')
-      .expect(200);
-
->>>>>>> 430fe829
     expect(response.body.lastLogs).toBeDefined();
   });
 });