--- conflicted
+++ resolved
@@ -13,11 +13,6 @@
   WAZUH_DATA_ABSOLUTE_PATH,
   WAZUH_DATA_CONFIG_APP_PATH,
   WAZUH_DATA_CONFIG_DIRECTORY_PATH,
-<<<<<<< HEAD
-=======
-  WAZUH_DATA_DOWNLOADS_DIRECTORY_PATH,
-  WAZUH_DATA_DOWNLOADS_REPORTS_DIRECTORY_PATH,
->>>>>>> 5c0c413f
   WAZUH_DATA_LOGS_DIRECTORY_PATH,
   WAZUH_DATA_LOGS_RAW_PATH,
 } from "../../../common/constants";
@@ -186,11 +181,7 @@
     },
     {
       testTitle: 'Bad request, unknown setting',
-<<<<<<< HEAD
       settings: { 'unknown.setting': 'test-alerts-groupA-*', 'logs.level': 'debug' },
-=======
-      settings: { 'unknown.setting': 'test-alerts-groupA-*','logs.level': 'debug' },
->>>>>>> 5c0c413f
       responseStatusCode: 400,
       responseBodyMessage: '[request body.unknown.setting]: definition for this key is missing'
     },
@@ -200,29 +191,17 @@
       responseStatusCode: 400,
       responseBodyMessage: '[request body.cron.statistics.apis.0]: expected value of type [string] but got [number]'
     }
-<<<<<<< HEAD
   ])(`$testTitle: $settings. PUT /utils/configuration - $responseStatusCode`, async ({ responseBodyMessage, responseStatusCode, settings }) => {
-=======
-  ])(`$testTitle: $settings. PUT /utils/configuration - $responseStatusCode`, async ({responseBodyMessage, responseStatusCode, settings}) => {
->>>>>>> 5c0c413f
     const response = await supertest(innerServer.listener)
       .put('/utils/configuration')
       .send(settings)
       .expect(responseStatusCode);
 
-<<<<<<< HEAD
     responseStatusCode === 200 && expect(response.body.data.updatedConfiguration).toEqual(settings);
     responseStatusCode === 200 && expect(response.body.data.requiresRunningHealthCheck).toBeDefined();
     responseStatusCode === 200 && expect(response.body.data.requiresReloadingBrowserTab).toBeDefined();
     responseStatusCode === 200 && expect(response.body.data.requiresRestartingPluginPlatform).toBeDefined();
     responseBodyMessage && expect(response.body.message).toMatch(responseBodyMessage);
-=======
-      responseStatusCode === 200 && expect(response.body.data.updatedConfiguration).toEqual(settings);
-      responseStatusCode === 200 && expect(response.body.data.requiresRunningHealthCheck).toBeDefined();
-      responseStatusCode === 200 && expect(response.body.data.requiresReloadingBrowserTab).toBeDefined();
-      responseStatusCode === 200 && expect(response.body.data.requiresRestartingPluginPlatform).toBeDefined();
-      responseBodyMessage && expect(response.body.message).toMatch(responseBodyMessage);
->>>>>>> 5c0c413f
   });
 
   it.each`
@@ -280,11 +259,7 @@
     ${'cron.statistics.apis'}           | ${['test']}          | ${200}             | ${null}
     ${'cron.statistics.apis'}           | ${['test ']}         | ${400}             | ${"[request body.cron.statistics.apis.0]: No whitespaces allowed."}
     ${'cron.statistics.apis'}           | ${['']}              | ${400}             | ${"[request body.cron.statistics.apis.0]: Value can not be empty."}
-<<<<<<< HEAD
-    ${'cron.statistics.apis'}           | ${['test', 4]}       | ${400}             | ${"[request body.cron.statistics.apis.1]: expected value of type [string] but got [number]"}    
-=======
     ${'cron.statistics.apis'}           | ${['test', 4]}       | ${400}             | ${"[request body.cron.statistics.apis.1]: expected value of type [string] but got [number]"}
->>>>>>> 5c0c413f
     ${'cron.statistics.apis'}           | ${'test space'}      | ${400}             | ${"[request body.cron.statistics.apis]: could not parse array value from json input"}
     ${'cron.statistics.apis'}           | ${true}              | ${400}             | ${"[request body.cron.statistics.apis]: expected value of type [array] but got [boolean]"}
     ${'cron.statistics.index.creation'} | ${'h'}               | ${200}             | ${null}
@@ -326,11 +301,7 @@
     ${'disabled_roles'}                 | ${['test']}          | ${200}             | ${null}
     ${'disabled_roles'}                 | ${['']}              | ${400}             | ${'[request body.disabled_roles.0]: Value can not be empty.'}
     ${'disabled_roles'}                 | ${['test space']}    | ${400}             | ${"[request body.disabled_roles.0]: No whitespaces allowed."}
-<<<<<<< HEAD
-    ${'disabled_roles'}                 | ${['test', 4]}       | ${400}             | ${"[request body.disabled_roles.1]: expected value of type [string] but got [number]"}    
-=======
     ${'disabled_roles'}                 | ${['test', 4]}       | ${400}             | ${"[request body.disabled_roles.1]: expected value of type [string] but got [number]"}
->>>>>>> 5c0c413f
     ${'enrollment.dns'}                 | ${'test'}            | ${200}             | ${null}
     ${'enrollment.dns'}                 | ${''}                | ${200}             | ${null}
     ${'enrollment.dns'}                 | ${'test space'}      | ${400}             | ${"[request body.enrollment.dns]: No whitespaces allowed."}
@@ -445,19 +416,13 @@
     ${'wazuh.monitoring.shards'}        | ${-1}                | ${400}             | ${"[request body.wazuh.monitoring.shards]: Value should be greater or equal than 1."}
     ${'wazuh.monitoring.shards'}        | ${1.2}               | ${400}             | ${"[request body.wazuh.monitoring.shards]: Number should be an integer."}
     ${'wazuh.monitoring.shards'}        | ${'custom'}          | ${400}             | ${"[request body.wazuh.monitoring.shards]: expected value of type [number] but got [string]"}
-<<<<<<< HEAD
   `(`$setting: $value - PUT /utils/configuration - $responseStatusCode`, async ({ responseBodyMessage, responseStatusCode, setting, value }) => {
     const body = { [setting]: value };
-=======
-  `(`$setting: $value - PUT /utils/configuration - $responseStatusCode`, async ({responseBodyMessage, responseStatusCode, setting, value}) => {
-    const body = {[setting]: value};
->>>>>>> 5c0c413f
     const response = await supertest(innerServer.listener)
       .put('/utils/configuration')
       .send(body)
       .expect(responseStatusCode);
 
-<<<<<<< HEAD
     responseStatusCode === 200 && expect(response.body.data.updatedConfiguration).toEqual(body);
     responseStatusCode === 200 && expect(response.body.data.requiresRunningHealthCheck).toBe(Boolean(PLUGIN_SETTINGS[setting].requiresRunningHealthCheck));
     responseStatusCode === 200 && expect(response.body.data.requiresReloadingBrowserTab).toBe(Boolean(PLUGIN_SETTINGS[setting].requiresReloadingBrowserTab));
@@ -611,13 +576,6 @@
       const files = glob.sync(path.join(targetFilepath));
       expect(files).toHaveLength(0);
     };
-=======
-      responseStatusCode === 200 && expect(response.body.data.updatedConfiguration).toEqual(body);
-      responseStatusCode === 200 && expect(response.body.data.requiresRunningHealthCheck).toBe(Boolean(PLUGIN_SETTINGS[setting].requiresRunningHealthCheck));
-      responseStatusCode === 200 && expect(response.body.data.requiresReloadingBrowserTab).toBe(Boolean(PLUGIN_SETTINGS[setting].requiresReloadingBrowserTab));
-      responseStatusCode === 200 && expect(response.body.data.requiresRestartingPluginPlatform).toBe(Boolean(PLUGIN_SETTINGS[setting].requiresRestartingPluginPlatform));
-      responseBodyMessage && expect(response.body.message).toMatch(responseBodyMessage);
->>>>>>> 5c0c413f
   });
 });
 
