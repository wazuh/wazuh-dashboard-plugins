
import { IRouter } from 'kibana/server';
import { WazuhApiCtrl } from '../controllers/wazuh-api';
import { schema } from '@kbn/config-schema';

export function WazuhApiRoutes(router: IRouter) {
  const ctrl = new WazuhApiCtrl();

  // Returns if the wazuh-api configuration is working
  router.post({
    path: '/api/check-stored-api',
    validate: {
      body: schema.object({
        id: schema.string(),
<<<<<<< HEAD
        idChanged: schema.nullable(schema.any())
=======
        idChanged: schema.maybe(schema.string())
>>>>>>> d554639e
      })
    }
  },
    async (context, request, response) => ctrl.checkStoredAPI(context, request, response)
  );

  // Check if credentials on POST connect to Wazuh API. Not storing them!
  // Returns if the wazuh-api configuration received in the POST body will work
  router.post({
    path: '/api/check-api',
    validate: {
      body: schema.object({
        id: schema.string(),
        // url: schema.string(),
        // port: schema.number(),
        // username: schema.string(),
        forceRefresh: schema.boolean({defaultValue:false}),
<<<<<<< HEAD
        cluster_info: schema.object({
          status: schema.string(),
          manager: schema.string(),
          node: schema.string(),
          cluster: schema.string()
        }),
        run_as: schema.nullable(schema.boolean()),
        extensions: schema.any(),
        allow_run_as: schema.number()
=======
        // cluster_info: schema.object({
        //   status: schema.string(),
        //   manager: schema.string(),
        //   node: schema.string(),
        //   cluster: schema.string()
        // }),
        // run_as: schema.boolean(),
        // extensions: schema.any(),
        // allow_run_as: schema.number()
>>>>>>> d554639e
      })
    }
  },
    async (context, request, response) => ctrl.checkAPI(context, request, response)
  );

  router.post({
    path: '/api/login',
    validate: {
      body: schema.object({
        idHost: schema.string(),
        force: schema.boolean({defaultValue: false}),
      })
    }
  },
    async (context, request, response) => ctrl.getToken(context, request, response)
  );

  // Returns the request result (With error control)
  router.post({
    path: '/api/request',
    validate: {
      body: schema.object({
        id: schema.string(),
        method: schema.string(),
        path: schema.string(),
        body: schema.any(),
      })
    }
  },
    async (context, request, response) => ctrl.requestApi(context, request, response)
  );

  // Returns data from the Wazuh API on CSV readable format
  router.post({
    path: '/api/csv',
    validate: {
      body: schema.object({
        id: schema.string(),
        path: schema.string(),
      })
    }
  },
    async (context, request, response) => ctrl.csv(context, request, response)
  );

  // Returns a route list used by the Dev Tools
  router.get({
    path: '/api/routes',
    validate: false
  },
    async (context, request, response) => ctrl.getRequestList(context, request, response)
  );

  // Useful to check cookie consistence
  router.get({
    path: '/api/timestamp',
    validate: false
  },
    async (context, request, response) => ctrl.getTimeStamp(context, request, response)
  );

  router.post({
    path: '/api/extensions',
    validate: {
      body: schema.object({
        id: schema.string(),
        extensions: schema.any()
      })
    }    
  },
    async (context, request, response) => ctrl.setExtensions(context, request, response)
  );


  router.get({
    path: '/api/extensions/{id}',
    validate: {
      params: schema.object({
        id: schema.string()
      })
    }
  },
    async (context, request, response) => ctrl.getExtensions(context, request, response)
  );

  // Return Wazuh Appsetup info
  router.get({
    path: '/api/setup',
    validate: false,
  },
    async (context, request, response) => ctrl.getSetupInfo(context, request, response)
  );

  // Return basic information of syscollector for given agent
  router.get({
    path: '/api/syscollector/{agent}',
    validate: {
      params: schema.object({
        agent: schema.string()
      })
    }
  },
    async (context, request, response) => ctrl.getSyscollector(context, request, response)
  );

  //#region TODO: Remove these end point if not used 
  // Return a PCI requirement description
  router.get({
    path: '/api/pci/{requirement}',
    validate: {
      params: schema.object({
        requirement: schema.string(),
      })
    }
  },
    async (context, request, response) => ctrl.getPciRequirement(context, request, response)
  );

  // Return a GDPR requirement description
  router.get({
    path: '/api/gdpr/{requirement}',
    validate: {
      params: schema.object({
        requirement: schema.string()
      })
    }
  },
    async (context, request, response) => ctrl.getGdprRequirement(context, request, response)
  );

  // Return a NIST 800-53 requirement description
  router.get({
    path: '/api/nist/{requirement}',
    validate: {
      params: schema.object({
        requirement: schema.string()
      })
    }
  },
    async (context, request, response) => ctrl.getNistRequirement(context, request, response)
  );

  // Return a TSC requirement description
  router.get({
    path: '/api/tsc/{requirement}',
    validate: {
      params: schema.object({
        requirement: schema.string()
      })
    }
  },
    async (context, request, response) => ctrl.getTSCRequirement(context, request, response)
  );

  // Return a HIPAA requirement description
  router.get({
    path: '/api/hipaa/{requirement}',
    validate: {
      params: schema.object({
        requirement: schema.string()
      })
    }
  },
    async (context, request, response) => ctrl.getHipaaRequirement(context, request, response)
  );

  // Force fetch data to be inserted on wazuh-monitoring indices
  router.get({ // FIXME: Fix this endpoint if is used
    path: '/api/monitoring',
    validate: false,
  },
    async (context, request, response) => ctrl.fetchAgents(context, request, response)
  );

  // Returns unique fields from the agents such OS, agent version ...
  router.get({ // TODO: Remove this endpoint if not used
    path: '/api/agents-unique/{api}',
    validate: {
      params: schema.object({
        api: schema.string()
      })
    }
  },
    async (context, request, response) => ctrl.getAgentsFieldsUniqueCount(context, request, response)
  );

  //#endregion 
}<|MERGE_RESOLUTION|>--- conflicted
+++ resolved
@@ -12,11 +12,7 @@
     validate: {
       body: schema.object({
         id: schema.string(),
-<<<<<<< HEAD
-        idChanged: schema.nullable(schema.any())
-=======
         idChanged: schema.maybe(schema.string())
->>>>>>> d554639e
       })
     }
   },
@@ -30,11 +26,10 @@
     validate: {
       body: schema.object({
         id: schema.string(),
-        // url: schema.string(),
-        // port: schema.number(),
-        // username: schema.string(),
+        url: schema.string(),
+        port: schema.number(),
+        username: schema.string(),
         forceRefresh: schema.boolean({defaultValue:false}),
-<<<<<<< HEAD
         cluster_info: schema.object({
           status: schema.string(),
           manager: schema.string(),
@@ -44,17 +39,6 @@
         run_as: schema.nullable(schema.boolean()),
         extensions: schema.any(),
         allow_run_as: schema.number()
-=======
-        // cluster_info: schema.object({
-        //   status: schema.string(),
-        //   manager: schema.string(),
-        //   node: schema.string(),
-        //   cluster: schema.string()
-        // }),
-        // run_as: schema.boolean(),
-        // extensions: schema.any(),
-        // allow_run_as: schema.number()
->>>>>>> d554639e
       })
     }
   },
@@ -124,7 +108,7 @@
         id: schema.string(),
         extensions: schema.any()
       })
-    }    
+    }
   },
     async (context, request, response) => ctrl.setExtensions(context, request, response)
   );
@@ -161,7 +145,7 @@
     async (context, request, response) => ctrl.getSyscollector(context, request, response)
   );
 
-  //#region TODO: Remove these end point if not used 
+  //#region TODO: Remove these end point if not used
   // Return a PCI requirement description
   router.get({
     path: '/api/pci/{requirement}',
@@ -242,5 +226,5 @@
     async (context, request, response) => ctrl.getAgentsFieldsUniqueCount(context, request, response)
   );
 
-  //#endregion 
+  //#endregion
 }