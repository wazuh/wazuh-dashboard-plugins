/*
 * Wazuh app - Module for Wazuh-Elastic routes
 * Copyright (C) 2015-2020 Wazuh, Inc.
 *
 * This program is free software; you can redistribute it and/or modify
 * it under the terms of the GNU General Public License as published by
 * the Free Software Foundation; either version 2 of the License, or
 * (at your option) any later version.
 *
 * Find more information about this on the LICENSE file.
 */
import { WazuhElasticCtrl } from '../controllers';

export function WazuhElasticRouter(server) {
  const ctrl = new WazuhElasticCtrl(server);

  // Get index patterns list
  server.route({
    method: 'GET',
    path: '/elastic/current-space',
    handler(req, res) {
      return ctrl.getCurrentSpace(req, res);
    }
  });

  // Get index patterns list
  server.route({
    method: 'GET',
    path: '/elastic/index-patterns',
    handler(req, res) {
      return ctrl.getlist(req, res);
    }
  });

  // Refresh known fields for specific index pattern
  server.route({
    method: 'GET',
    path: '/elastic/known-fields/{pattern}',
    handler(req, res) {
      return ctrl.refreshIndex(req, res);
    }
  });

  // Create visualizations specified in 'tab' parameter and applying to 'pattern'
  server.route({
    method: 'GET',
    path: '/elastic/visualizations/{tab}/{pattern}',
    handler(req, res) {
      return ctrl.createVis(req, res);
    }
  });
  server.route({
    method: 'POST',
    path: '/elastic/visualizations/{tab}/{pattern}',
    handler(req, res) {
      return ctrl.createClusterVis(req, res);
    }
  });

  // Returns whether a correct template is being applied for the index-pattern
  server.route({
    method: 'GET',
    path: '/elastic/template/{pattern}',
    handler(req, res) {
      return ctrl.getTemplate(req, res);
    }
  });

  // Returns whether the pattern exists or not
  server.route({
    method: 'GET',
    path: '/elastic/index-patterns/{pattern}',
    handler(req, res) {
      return ctrl.checkPattern(req, res);
    }
  });

  // Returns the agent with most alerts
  server.route({
    method: 'GET',
    path: '/elastic/top/{mode}/{cluster}/{field}/{pattern}',
    handler(req, res) {
      return ctrl.getFieldTop(req, res);
    }
  });

  // Fetch alerts directly from Elasticsearch
  server.route({
    method: 'POST',
    path: '/elastic/alerts',
    handler(req, res) {
      return ctrl.alerts(req, res);
    }
  });
<<<<<<< HEAD
  // Check if there is some sample alerts index
  server.route({
    method: 'GET',
    path: '/elastic/samplealerts',
    handler(req, res) {
      return ctrl.haveSampleAlerts(req, res);
    }
  });
  // Check if there is sample alerts index created of category
  server.route({
    method: 'GET',
    path: '/elastic/samplealerts/{category}',
    handler(req, res) {
      return ctrl.haveSampleAlertsOfCategory(req, res);
    }
  });
  // Create sample alert index
  server.route({
    method: 'POST',
    path: '/elastic/samplealerts/{category}',
    handler(req, res) {
      return ctrl.createSampleAlerts(req, res);
    }
  });
  // Delete sample alert index by category
  server.route({
    method: 'DELETE',
    path: '/elastic/samplealerts/{category}',
    handler(req, res) {
      return ctrl.deleteSampleAlerts(req, res);
=======

  // Fetch alerts directly from Elasticsearch with esQuery object
  server.route({
    method: 'POST',
    path: '/elastic/esAlerts',
    handler(req, res) {
      return ctrl.esAlerts(req, res);
>>>>>>> 3e74c6d3
    }
  });
}<|MERGE_RESOLUTION|>--- conflicted
+++ resolved
@@ -92,7 +92,6 @@
       return ctrl.alerts(req, res);
     }
   });
-<<<<<<< HEAD
   // Check if there is some sample alerts index
   server.route({
     method: 'GET',
@@ -123,15 +122,14 @@
     path: '/elastic/samplealerts/{category}',
     handler(req, res) {
       return ctrl.deleteSampleAlerts(req, res);
-=======
-
+    }
+  });
   // Fetch alerts directly from Elasticsearch with esQuery object
   server.route({
     method: 'POST',
     path: '/elastic/esAlerts',
     handler(req, res) {
       return ctrl.esAlerts(req, res);
->>>>>>> 3e74c6d3
     }
   });
 }