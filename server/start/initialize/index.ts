/*
 * Wazuh app - Module for app initialization
 * Copyright (C) 2015-2021 Wazuh, Inc.
 *
 * This program is free software; you can redistribute it and/or modify
 * it under the terms of the GNU General Public License as published by
 * the Free Software Foundation; either version 2 of the License, or
 * (at your option) any later version.
 *
 * Find more information about this on the LICENSE file.
 */
import { log } from '../../lib/logger';
import packageJSON from '../../../package.json';
import { pluginPlatformTemplate } from '../../integration-files/kibana-template';
import { getConfiguration } from '../../lib/get-configuration';
import { totalmem } from 'os';
import fs from 'fs';
import { ManageHosts } from '../../lib/manage-hosts';
import { WAZUH_ALERTS_PATTERN, WAZUH_DATA_CONFIG_REGISTRY_PATH, WAZUH_INDEX, WAZUH_VERSION_INDEX, WAZUH_PLUGIN_PLATFORM_TEMPLATE_NAME, WAZUH_DATA_KIBANA_BASE_ABSOLUTE_PATH, PLUGIN_PLATFORM_NAME, PLUGIN_PLATFORM_INSTALLATION_USER_GROUP, PLUGIN_PLATFORM_INSTALLATION_USER } from '../../../common/constants';
import { createDataDirectoryIfNotExists } from '../../lib/filesystem';
import { tryCatchForIndexPermissionError } from '../tryCatchForIndexPermissionError';

const manageHosts = new ManageHosts();

export function jobInitializeRun(context) {
<<<<<<< HEAD
  const KIBANA_INDEX = context.server.config.opensearchDashboards.index;
  log('initialize', `Kibana index: ${KIBANA_INDEX}`, 'info');
=======
  const PLUGIN_PLATFORM_INDEX = context.server.config.kibana.index;
  log('initialize', `${PLUGIN_PLATFORM_NAME} index: ${PLUGIN_PLATFORM_INDEX}`, 'info');
>>>>>>> 8ccc2c4e
  log('initialize', `App revision: ${packageJSON.revision}`, 'info');

  let configurationFile = {};
  let pattern = null;
  // Read config from package.json and wazuh.yml
  try {
    configurationFile = getConfiguration();

    pattern =
      configurationFile && typeof configurationFile.pattern !== 'undefined'
        ? configurationFile.pattern
        : WAZUH_ALERTS_PATTERN;
    // global.XPACK_RBAC_ENABLED =
    //   configurationFile &&
    //     typeof configurationFile['xpack.rbac.enabled'] !== 'undefined'
    //     ? configurationFile['xpack.rbac.enabled']
    //     : true;
  } catch (error) {
    log('initialize', error.message || error);
    context.wazuh.logger.error(
      'Something went wrong while reading the configuration.' + (error.message || error)
    );
  }

  try {
    // RAM in MB
    const ram = Math.ceil(totalmem() / 1024 / 1024);
    log('initialize', `Total RAM: ${ram}MB`, 'info');
  } catch (error) {
    log(
      'initialize',
      `Could not check total RAM due to: ${error.message || error}`
    );
  }

  // Save Wazuh App setup
  const saveConfiguration = async () => {
    try {
      const commonDate = new Date().toISOString();

      const configuration = {
        name: 'Wazuh App',
        'app-version': packageJSON.version,
        revision: packageJSON.revision,
        installationDate: commonDate,
        lastRestart: commonDate,
        hosts: {}
      };
      try {
        createDataDirectoryIfNotExists();
        createDataDirectoryIfNotExists('config');
        await fs.writeFileSync(WAZUH_DATA_CONFIG_REGISTRY_PATH, JSON.stringify(configuration), 'utf8');
        log(
          'initialize:saveConfiguration',
          'Wazuh configuration registry inserted',
          'debug'
        );
      } catch (error) {
        log('initialize:saveConfiguration', error.message || error);
        context.wazuh.logger.error(
          'Could not create Wazuh configuration registry'
        );
      }
    } catch (error) {
      log('initialize:saveConfiguration', error.message || error);
      context.wazuh.logger.error(
        'Error creating wazuh-version registry'
      );
    }
  };

  /**
   * Checks if the .wazuh index exist in order to migrate to wazuh.yml
   */
  const checkWazuhIndex = tryCatchForIndexPermissionError(WAZUH_INDEX)( async () => {
    log('initialize:checkWazuhIndex', `Checking ${WAZUH_INDEX} index.`, 'debug');
    const result = await context.core.opensearch.client.asInternalUser.indices.exists({
      index: WAZUH_INDEX
    });
    if (result.body) {
      const data = await context.core.opensearch.client.asInternalUser.search({
        index: WAZUH_INDEX,
        size: 100
      });
      const apiEntries = (((data || {}).body || {}).hits || {}).hits || [];
      await manageHosts.migrateFromIndex(apiEntries);
      log(
        'initialize:checkWazuhIndex',
        `Index ${WAZUH_INDEX} will be removed and its content will be migrated to wazuh.yml`,
        'debug'
      );
      // Check if all APIs entries were migrated properly and delete it from the .wazuh index
      await checkProperlyMigrate();
      await context.core.opensearch.client.asInternalUser.indices.delete({
        index: WAZUH_INDEX
      });
    }
  });

  /**
   * Checks if the API entries were properly migrated
   * @param {Array} migratedApis
   */
  const checkProperlyMigrate = async () => {
    try {
      let apisIndex = await await context.core.opensearch.client.asInternalUser.search({
        index: WAZUH_INDEX,
        size: 100
      });
      const hosts = await manageHosts.getHosts();
      apisIndex = ((apisIndex.body || {}).hits || {}).hits || [];

      const apisIndexKeys = apisIndex.map(api => {
        return api._id;
      });
      const hostsKeys = hosts.map(api => {
        return Object.keys(api)[0];
      });

      // Get into an array the API entries that were not migrated, if the length is 0 then all the API entries were properly migrated.
      const rest = apisIndexKeys.filter(k => {
        return !hostsKeys.includes(k);
      });

      if (rest.length) {
        throw new Error(
          `Cannot migrate all API entries, missed entries: (${rest.toString()})`
        );
      }
      log(
        'initialize:checkProperlyMigrate',
        'The API entries migration was successful',
        'debug'
      );
    } catch (error) {
      log('initialize:checkProperlyMigrate', `${error}`, 'error');
      return Promise.reject(error);
    }
  };

  /**
   * Checks if the .wazuh-version exists, in this case it will be deleted and the wazuh-registry.json will be created
   */
  const checkWazuhRegistry = async () => {
    try {
      log(
        'initialize:checkwazuhRegistry',
        'Checking wazuh-version registry.',
        'debug'
      );
      try {
       const exists = await context.core.opensearch.client.asInternalUser.indices.exists({
          index: WAZUH_VERSION_INDEX
        });
        if (exists.body){
          await context.core.opensearch.client.asInternalUser.indices.delete({
            index: WAZUH_VERSION_INDEX
          });
          log(
            'initialize[checkwazuhRegistry]',
            `Successfully deleted old ${WAZUH_VERSION_INDEX} index.`,
            'debug'
          );
        };
      } catch (error) {
        log(
          'initialize[checkwazuhRegistry]',
          `No need to delete old ${WAZUH_VERSION_INDEX} index`,
          'debug'
        );
      }

      if(!fs.existsSync(WAZUH_DATA_KIBANA_BASE_ABSOLUTE_PATH)){
        throw new Error(`The data directory is missing in the ${PLUGIN_PLATFORM_NAME} root instalation. Create the directory in ${WAZUH_DATA_KIBANA_BASE_ABSOLUTE_PATH} and give it the required permissions (sudo mkdir ${WAZUH_DATA_KIBANA_BASE_ABSOLUTE_PATH};sudo chown -R ${PLUGIN_PLATFORM_INSTALLATION_USER}:${PLUGIN_PLATFORM_INSTALLATION_USER_GROUP} ${WAZUH_DATA_KIBANA_BASE_ABSOLUTE_PATH}). After restart the ${PLUGIN_PLATFORM_NAME} service.`);
      };

      if (!fs.existsSync(WAZUH_DATA_CONFIG_REGISTRY_PATH)) {
        log(
          'initialize:checkwazuhRegistry',
          'wazuh-version registry does not exist. Initializing configuration.',
          'debug'
        );

        // Create the app registry file for the very first time
        await saveConfiguration();
      } else {
        // If this function fails, it throws an exception
        const source = JSON.parse(fs.readFileSync(WAZUH_DATA_CONFIG_REGISTRY_PATH, 'utf8'));

        // Check if the stored revision differs from the package.json revision
        const isUpgradedApp = packageJSON.revision !== source.revision || packageJSON.version !== source['app-version'];

        // Rebuild the registry file if revision or version fields are differents
        if (isUpgradedApp) {
          log(
            'initialize:checkwazuhRegistry',
            'Wazuh app revision or version changed, regenerating wazuh-version registry',
            'info'
          );
          // Rebuild registry file in blank
          await saveConfiguration();
        }
      }
    } catch (error) {
      return Promise.reject(error);
    }
  };

  // Init function. Check for "wazuh-version" document existance.
  const init = async () => {
    await Promise.all([
      checkWazuhIndex(),
      checkWazuhRegistry()
    ]);
  };

  const createKibanaTemplate = () => {
    log(
      'initialize:createKibanaTemplate',
      `Creating template for ${PLUGIN_PLATFORM_INDEX}`,
      'debug'
    );

    try {
      pluginPlatformTemplate.template = PLUGIN_PLATFORM_INDEX + '*';
    } catch (error) {
      log('initialize:createKibanaTemplate', error.message || error);
      context.wazuh.logger.error(
        'Exception: ' + error.message || error
      );
    }

<<<<<<< HEAD
    return context.core.opensearch.client.asInternalUser.indices.putTemplate({
      name: WAZUH_KIBANA_TEMPLATE_NAME,
=======
    return context.core.elasticsearch.client.asInternalUser.indices.putTemplate({
      name: WAZUH_PLUGIN_PLATFORM_TEMPLATE_NAME,
>>>>>>> 8ccc2c4e
      order: 0,
      create: true,
      body: pluginPlatformTemplate
    });
  };

  const createEmptyKibanaIndex = async () => {
    try {
      log(
        'initialize:createEmptyKibanaIndex',
        `Creating ${PLUGIN_PLATFORM_INDEX} index.`,
        'info'
      );
<<<<<<< HEAD
      await context.core.opensearch.client.asInternalUser.indices.create({
        index: KIBANA_INDEX
=======
      await context.core.elasticsearch.client.asInternalUser.indices.create({
        index: PLUGIN_PLATFORM_INDEX
>>>>>>> 8ccc2c4e
      });
      log(
        'initialize:createEmptyKibanaIndex',
        `Successfully created ${PLUGIN_PLATFORM_INDEX} index.`,
        'debug'
      );
      await init();
      return;
    } catch (error) {
      return Promise.reject(
        new Error(
          `Error creating ${
          PLUGIN_PLATFORM_INDEX
          } index due to ${error.message || error}`
        )
      );
    }
  };

  const fixKibanaTemplate = async () => {
    try {
      await createKibanaTemplate();
      log(
        'initialize:fixKibanaTemplate',
        `Successfully created ${PLUGIN_PLATFORM_INDEX} template.`,
        'debug'
      );
      await createEmptyKibanaIndex();
      return;
    } catch (error) {
      return Promise.reject(
        new Error(
          `Error creating template for ${
          PLUGIN_PLATFORM_INDEX
          } due to ${error.message || error}`
        )
      );
    }
  };

  const getTemplateByName = async () => {
    try {
<<<<<<< HEAD
      await context.core.opensearch.client.asInternalUser.indices.getTemplate({
        name: WAZUH_KIBANA_TEMPLATE_NAME
=======
      await context.core.elasticsearch.client.asInternalUser.indices.getTemplate({
        name: WAZUH_PLUGIN_PLATFORM_TEMPLATE_NAME
>>>>>>> 8ccc2c4e
      });
      log(
        'initialize:getTemplateByName',
        `No need to create the ${PLUGIN_PLATFORM_INDEX} template, already exists.`,
        'debug'
      );
      await createEmptyKibanaIndex();
      return;
    } catch (error) {
      log('initialize:getTemplateByName', error.message || error);
      return fixKibanaTemplate();
    }
  };

  // Does Kibana index exist?
  const checkKibanaStatus = async () => {
    try {
<<<<<<< HEAD
      const response = await context.core.opensearch.client.asInternalUser.indices.exists({
        index: KIBANA_INDEX
=======
      const response = await context.core.elasticsearch.client.asInternalUser.indices.exists({
        index: PLUGIN_PLATFORM_INDEX
>>>>>>> 8ccc2c4e
      });
      if (response.body) {
        // It exists, initialize!
        await init();
      } else {
        // No Kibana index created...
        log(
          'initialize:checkKibanaStatus',
          `Not found ${PLUGIN_PLATFORM_INDEX} index`,
          'info'
        );
        await getTemplateByName();
      }
    } catch (error) {
      log('initialize:checkKibanaStatus', error.message || error);
      context.wazuh.logger.error(error.message || error);
    }
  };

  // Wait until Elasticsearch js is ready
  const checkStatus = async () => {
    try {
      // TODO: wait until elasticsearch is ready?
      // await server.plugins.elasticsearch.waitUntilReady();
      return await checkKibanaStatus();
    } catch (error) {
      log(
        'initialize:checkStatus',
        'Waiting for elasticsearch plugin to be ready...',
        'debug'
      );
      setTimeout(() => checkStatus(), 3000);
    }
  };

  // Check Kibana index and if it is prepared, start the initialization of Wazuh App.
  return checkStatus();
}<|MERGE_RESOLUTION|>--- conflicted
+++ resolved
@@ -23,13 +23,8 @@
 const manageHosts = new ManageHosts();
 
 export function jobInitializeRun(context) {
-<<<<<<< HEAD
-  const KIBANA_INDEX = context.server.config.opensearchDashboards.index;
-  log('initialize', `Kibana index: ${KIBANA_INDEX}`, 'info');
-=======
-  const PLUGIN_PLATFORM_INDEX = context.server.config.kibana.index;
+  const PLUGIN_PLATFORM_INDEX = context.server.config.opensearchDashboards.index;
   log('initialize', `${PLUGIN_PLATFORM_NAME} index: ${PLUGIN_PLATFORM_INDEX}`, 'info');
->>>>>>> 8ccc2c4e
   log('initialize', `App revision: ${packageJSON.revision}`, 'info');
 
   let configurationFile = {};
@@ -262,13 +257,8 @@
       );
     }
 
-<<<<<<< HEAD
     return context.core.opensearch.client.asInternalUser.indices.putTemplate({
-      name: WAZUH_KIBANA_TEMPLATE_NAME,
-=======
-    return context.core.elasticsearch.client.asInternalUser.indices.putTemplate({
       name: WAZUH_PLUGIN_PLATFORM_TEMPLATE_NAME,
->>>>>>> 8ccc2c4e
       order: 0,
       create: true,
       body: pluginPlatformTemplate
@@ -282,13 +272,8 @@
         `Creating ${PLUGIN_PLATFORM_INDEX} index.`,
         'info'
       );
-<<<<<<< HEAD
       await context.core.opensearch.client.asInternalUser.indices.create({
-        index: KIBANA_INDEX
-=======
-      await context.core.elasticsearch.client.asInternalUser.indices.create({
         index: PLUGIN_PLATFORM_INDEX
->>>>>>> 8ccc2c4e
       });
       log(
         'initialize:createEmptyKibanaIndex',
@@ -331,13 +316,8 @@
 
   const getTemplateByName = async () => {
     try {
-<<<<<<< HEAD
       await context.core.opensearch.client.asInternalUser.indices.getTemplate({
-        name: WAZUH_KIBANA_TEMPLATE_NAME
-=======
-      await context.core.elasticsearch.client.asInternalUser.indices.getTemplate({
         name: WAZUH_PLUGIN_PLATFORM_TEMPLATE_NAME
->>>>>>> 8ccc2c4e
       });
       log(
         'initialize:getTemplateByName',
@@ -355,13 +335,8 @@
   // Does Kibana index exist?
   const checkKibanaStatus = async () => {
     try {
-<<<<<<< HEAD
       const response = await context.core.opensearch.client.asInternalUser.indices.exists({
-        index: KIBANA_INDEX
-=======
-      const response = await context.core.elasticsearch.client.asInternalUser.indices.exists({
         index: PLUGIN_PLATFORM_INDEX
->>>>>>> 8ccc2c4e
       });
       if (response.body) {
         // It exists, initialize!
@@ -384,13 +359,13 @@
   // Wait until Elasticsearch js is ready
   const checkStatus = async () => {
     try {
-      // TODO: wait until elasticsearch is ready?
-      // await server.plugins.elasticsearch.waitUntilReady();
+      // TODO: wait until opensearch is ready?
+      // await server.plugins.opensearch.waitUntilReady();
       return await checkKibanaStatus();
     } catch (error) {
       log(
         'initialize:checkStatus',
-        'Waiting for elasticsearch plugin to be ready...',
+        'Waiting for opensearch plugin to be ready...',
         'debug'
       );
       setTimeout(() => checkStatus(), 3000);
