--- conflicted
+++ resolved
@@ -23,14 +23,6 @@
         options:
           - 'yarn test:jest'
   pull_request:
-<<<<<<< HEAD
-    branches:
-      - 'master'
-      - '[345].[0-9]+'                    # Minor branches
-      - '[345].[0-9]+.[0-9]+'             # Patch branches
-      - '[345].[0-9]+.[0-9]+-7.[0-9]+'    # Minor branches - Kibana
-=======
->>>>>>> e8211763
 
 jobs:
   # Run unit tests with Jest
