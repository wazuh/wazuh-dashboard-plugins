--- conflicted
+++ resolved
@@ -24,11 +24,8 @@
           - 'yarn test:jest'
   pull_request:
     types: [opened, synchronize, reopened, ready_for_review]
-<<<<<<< HEAD
-    
-=======
 
->>>>>>> f3fb4fa6
+
 jobs:
   # Run unit tests with Jest
   test:
