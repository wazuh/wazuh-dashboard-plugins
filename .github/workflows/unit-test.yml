--- conflicted
+++ resolved
@@ -24,14 +24,6 @@
         options:
         - 'yarn test:jest'
   pull_request:
-<<<<<<< HEAD
-    branches:
-      - 'master'
-      - '[345].[0-9]+'                    # Minor branches
-      - '[345].[0-9]+.[0-9]+'             # Patch branches
-      - '[345].[0-9]+.[0-9]+-7.[0-9]+'    # Minor branches - Kibana
-=======
->>>>>>> 4df2de2a
 
 jobs:
   # Run unit tests with Jest
