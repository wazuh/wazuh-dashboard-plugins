import React from 'react';
import { API_USER_STATUS_RUN_AS } from '../common/api-user-status-run-as';
import { Configuration } from '../common/services/configuration';
<<<<<<< HEAD
import { ServerSecurity } from './services';
=======
import { TableDataProps } from './components';
import { UseStateStorageHook } from './hooks';
import { UseDockedSideNav } from './hooks/use-docked-side-nav';
import { HTTPClient } from './services/http/types';
import { ServerDataProps } from './services/http/ui/components/types';
>>>>>>> bf0537c0
import { DashboardSecurity } from './utils/dashboard-security';

export interface WazuhCorePluginSetup {
  // hooks: { useDockedSideNav: () => boolean };
  utils: { formatUIDate: (date: Date) => string };
  API_USER_STATUS_RUN_AS: API_USER_STATUS_RUN_AS;
  configuration: Configuration;
  dashboardSecurity: DashboardSecurity;
<<<<<<< HEAD
  serverSecurity: ServerSecurity;
  hooks: {
    useDockedSideNav: () => boolean;
    // TODO: missing serverSecurity hooks
  };
  hocs: {
    // TODO: missing serverSecurity hocs
  };
  ui: {
    // TODO: missing serverSecurity UI
=======
  http: HTTPClient;
  ui: {
    TableData: <T>(
      prop: TableDataProps<T>,
    ) => React.ComponentType<TableDataProps<T>>;
    SearchBar: (prop: any) => React.ComponentType<any>;
    ServerTable: <T>(
      prop: ServerDataProps<T>,
    ) => React.ComponentType<ServerDataProps<T>>;
>>>>>>> bf0537c0
  };
}

export interface WazuhCorePluginStart {
<<<<<<< HEAD
=======
  hooks: {
    useDockedSideNav: UseDockedSideNav;
    useStateStorage: UseStateStorageHook; // TODO: enhance
  };
>>>>>>> bf0537c0
  utils: { formatUIDate: (date: Date) => string };
  API_USER_STATUS_RUN_AS: API_USER_STATUS_RUN_AS;
  configuration: Configuration;
  dashboardSecurity: DashboardSecurity;
<<<<<<< HEAD
  serverSecurity: ServerSecurity;
  hooks: {
    useDockedSideNav: () => boolean;
    // TODO: missing serverSecurity hooks
  };
  hocs: {
    // TODO: missing serverSecurity hocs
  };
  ui: {
    // TODO: missing serverSecurity UI
=======
  http: HTTPClient;
  ui: {
    TableData: <T>(
      prop: TableDataProps<T>,
    ) => React.ComponentType<TableDataProps<T>>;
    SearchBar: (prop: any) => React.ComponentType<any>;
    ServerTable: <T>(
      prop: ServerDataProps<T>,
    ) => React.ComponentType<ServerDataProps<T>>;
>>>>>>> bf0537c0
  };
}

export type AppPluginStartDependencies = object;<|MERGE_RESOLUTION|>--- conflicted
+++ resolved
@@ -1,15 +1,12 @@
 import React from 'react';
 import { API_USER_STATUS_RUN_AS } from '../common/api-user-status-run-as';
 import { Configuration } from '../common/services/configuration';
-<<<<<<< HEAD
 import { ServerSecurity } from './services';
-=======
 import { TableDataProps } from './components';
 import { UseStateStorageHook } from './hooks';
 import { UseDockedSideNav } from './hooks/use-docked-side-nav';
 import { HTTPClient } from './services/http/types';
 import { ServerDataProps } from './services/http/ui/components/types';
->>>>>>> bf0537c0
 import { DashboardSecurity } from './utils/dashboard-security';
 
 export interface WazuhCorePluginSetup {
@@ -18,7 +15,7 @@
   API_USER_STATUS_RUN_AS: API_USER_STATUS_RUN_AS;
   configuration: Configuration;
   dashboardSecurity: DashboardSecurity;
-<<<<<<< HEAD
+  http: HTTPClient;
   serverSecurity: ServerSecurity;
   hooks: {
     useDockedSideNav: () => boolean;
@@ -28,9 +25,31 @@
     // TODO: missing serverSecurity hocs
   };
   ui: {
-    // TODO: missing serverSecurity UI
-=======
+    TableData: <T>(
+      prop: TableDataProps<T>,
+    ) => React.ComponentType<TableDataProps<T>>;
+    SearchBar: (prop: any) => React.ComponentType<any>;
+    ServerTable: <T>(
+      prop: ServerDataProps<T>,
+    ) => React.ComponentType<ServerDataProps<T>>;
+  };
+}
+
+export interface WazuhCorePluginStart {
+  utils: { formatUIDate: (date: Date) => string };
+  API_USER_STATUS_RUN_AS: API_USER_STATUS_RUN_AS;
+  configuration: Configuration;
+  dashboardSecurity: DashboardSecurity;
   http: HTTPClient;
+  serverSecurity: ServerSecurity;
+  hooks: {
+    useDockedSideNav: UseDockedSideNav;
+    useStateStorage: UseStateStorageHook; // TODO: enhance
+    // TODO: missing serverSecurity hooks
+  };
+  hocs: {
+    // TODO: missing serverSecurity hocs
+  };
   ui: {
     TableData: <T>(
       prop: TableDataProps<T>,
@@ -39,44 +58,7 @@
     ServerTable: <T>(
       prop: ServerDataProps<T>,
     ) => React.ComponentType<ServerDataProps<T>>;
->>>>>>> bf0537c0
-  };
-}
-
-export interface WazuhCorePluginStart {
-<<<<<<< HEAD
-=======
-  hooks: {
-    useDockedSideNav: UseDockedSideNav;
-    useStateStorage: UseStateStorageHook; // TODO: enhance
-  };
->>>>>>> bf0537c0
-  utils: { formatUIDate: (date: Date) => string };
-  API_USER_STATUS_RUN_AS: API_USER_STATUS_RUN_AS;
-  configuration: Configuration;
-  dashboardSecurity: DashboardSecurity;
-<<<<<<< HEAD
-  serverSecurity: ServerSecurity;
-  hooks: {
-    useDockedSideNav: () => boolean;
-    // TODO: missing serverSecurity hooks
-  };
-  hocs: {
-    // TODO: missing serverSecurity hocs
-  };
-  ui: {
     // TODO: missing serverSecurity UI
-=======
-  http: HTTPClient;
-  ui: {
-    TableData: <T>(
-      prop: TableDataProps<T>,
-    ) => React.ComponentType<TableDataProps<T>>;
-    SearchBar: (prop: any) => React.ComponentType<any>;
-    ServerTable: <T>(
-      prop: ServerDataProps<T>,
-    ) => React.ComponentType<ServerDataProps<T>>;
->>>>>>> bf0537c0
   };
 }
 
