import React from 'react';
import { API_USER_STATUS_RUN_AS } from '../common/api-user-status-run-as';
import { Configuration } from '../common/services/configuration';
<<<<<<< HEAD
import { State } from './services/state';
=======
import { ServerSecurity, ServerSecuritySetupReturn } from './services';
>>>>>>> 74fb8997
import { TableDataProps } from './components';
import { UseStateStorageHook } from './hooks';
import { UseDockedSideNav } from './hooks/use-docked-side-nav';
import { HTTPClient } from './services/http/types';
import { ServerDataProps } from './services/http/ui/components/types';
import {
  DashboardSecurityService,
  DashboardSecurityServiceSetupReturn,
} from './services/dashboard-security';

export interface WazuhCorePluginSetup {
  utils: { formatUIDate: (date: Date) => string };
  API_USER_STATUS_RUN_AS: API_USER_STATUS_RUN_AS;
  configuration: Configuration;
<<<<<<< HEAD
  dashboardSecurity: DashboardSecurity;
  state: State;
=======
  dashboardSecurity: DashboardSecurityService;
>>>>>>> 74fb8997
  http: HTTPClient;
  serverSecurity: ServerSecurity;
  hooks: {
    useDockedSideNav: () => boolean;
  } & DashboardSecurityServiceSetupReturn['hooks'] &
    ServerSecuritySetupReturn['hooks'];
  hocs: {} & DashboardSecurityServiceSetupReturn['hocs'] &
    ServerSecuritySetupReturn['hocs'];
  ui: {
    TableData: <T>(
      prop: TableDataProps<T>,
    ) => React.ComponentType<TableDataProps<T>>;
    SearchBar: (prop: any) => React.ComponentType<any>;
    ServerTable: <T>(
      prop: ServerDataProps<T>,
    ) => React.ComponentType<ServerDataProps<T>>;
  } & ServerSecuritySetupReturn['ui'];
}

export interface WazuhCorePluginStart {
  utils: { formatUIDate: (date: Date) => string };
  API_USER_STATUS_RUN_AS: API_USER_STATUS_RUN_AS;
  configuration: Configuration;
<<<<<<< HEAD
  dashboardSecurity: DashboardSecurity;
  state: State;
=======
  dashboardSecurity: DashboardSecurityService;
>>>>>>> 74fb8997
  http: HTTPClient;
  serverSecurity: ServerSecurity;
  hooks: {
    useDockedSideNav: UseDockedSideNav;
    useStateStorage: UseStateStorageHook; // TODO: enhance
  } & DashboardSecurityServiceSetupReturn['hooks'] &
    ServerSecuritySetupReturn['hooks'];
  hocs: {} & DashboardSecurityServiceSetupReturn['hocs'] &
    ServerSecuritySetupReturn['hocs'];
  ui: {
    TableData: <T>(
      prop: TableDataProps<T>,
    ) => React.ComponentType<TableDataProps<T>>;
    SearchBar: (prop: any) => React.ComponentType<any>;
    ServerTable: <T>(
      prop: ServerDataProps<T>,
    ) => React.ComponentType<ServerDataProps<T>>;
  } & ServerSecuritySetupReturn['ui'];
}

export type AppPluginStartDependencies = object;<|MERGE_RESOLUTION|>--- conflicted
+++ resolved
@@ -1,11 +1,8 @@
 import React from 'react';
 import { API_USER_STATUS_RUN_AS } from '../common/api-user-status-run-as';
 import { Configuration } from '../common/services/configuration';
-<<<<<<< HEAD
 import { State } from './services/state';
-=======
 import { ServerSecurity, ServerSecuritySetupReturn } from './services';
->>>>>>> 74fb8997
 import { TableDataProps } from './components';
 import { UseStateStorageHook } from './hooks';
 import { UseDockedSideNav } from './hooks/use-docked-side-nav';
@@ -20,12 +17,8 @@
   utils: { formatUIDate: (date: Date) => string };
   API_USER_STATUS_RUN_AS: API_USER_STATUS_RUN_AS;
   configuration: Configuration;
-<<<<<<< HEAD
-  dashboardSecurity: DashboardSecurity;
+  dashboardSecurity: DashboardSecurityService;
   state: State;
-=======
-  dashboardSecurity: DashboardSecurityService;
->>>>>>> 74fb8997
   http: HTTPClient;
   serverSecurity: ServerSecurity;
   hooks: {
@@ -49,12 +42,8 @@
   utils: { formatUIDate: (date: Date) => string };
   API_USER_STATUS_RUN_AS: API_USER_STATUS_RUN_AS;
   configuration: Configuration;
-<<<<<<< HEAD
-  dashboardSecurity: DashboardSecurity;
+  dashboardSecurity: DashboardSecurityService;
   state: State;
-=======
-  dashboardSecurity: DashboardSecurityService;
->>>>>>> 74fb8997
   http: HTTPClient;
   serverSecurity: ServerSecurity;
   hooks: {
