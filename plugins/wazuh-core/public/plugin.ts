--- conflicted
+++ resolved
@@ -28,9 +28,7 @@
 import { DataSourceAlertsStateContainer } from './services/state/containers/data-source-alerts';
 import { CoreServerSecurity, ServerSecurity } from './services';
 import { CoreHTTPClient } from './services/http/http-client';
-<<<<<<< HEAD
 import { QueryManagerFactory } from './services/query-manager/query-manager-factory';
-=======
 import { ApplicationService } from './services/application/application';
 
 interface RuntimeSetup {
@@ -39,7 +37,6 @@
   serverSecurity: Awaited<ReturnType<ServerSecurity['setup']>>;
   state: StateSetupReturn;
 }
->>>>>>> a02c4b3e
 
 interface Runtime {
   setup: RuntimeSetup;
@@ -73,7 +70,6 @@
 
   public async setup(core: CoreSetup): Promise<WazuhCorePluginSetup> {
     // No operation logger
-<<<<<<< HEAD
     const logger = {
       info: noop,
       error: noop,
@@ -84,10 +80,7 @@
       log: noop,
       get: () => logger,
     };
-=======
-
     const logger: Logger = new NoopLogger();
->>>>>>> a02c4b3e
 
     this.internal.configurationStore = new ConfigurationStore(logger);
 
