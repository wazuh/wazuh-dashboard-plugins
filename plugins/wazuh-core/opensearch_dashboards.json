{
  "id": "wazuhCore",
<<<<<<< HEAD
  "version": "4.8.1-04",
=======
  "version": "4.9.0-02",
>>>>>>> 471203aa
  "opensearchDashboardsVersion": "opensearchDashboards",
  "server": true,
  "ui": true,
  "requiredPlugins": ["navigation", "opensearchDashboardsUtils"],
  "optionalPlugins": ["securityDashboards"]
}<|MERGE_RESOLUTION|>--- conflicted
+++ resolved
@@ -1,13 +1,14 @@
 {
   "id": "wazuhCore",
-<<<<<<< HEAD
-  "version": "4.8.1-04",
-=======
   "version": "4.9.0-02",
->>>>>>> 471203aa
   "opensearchDashboardsVersion": "opensearchDashboards",
   "server": true,
   "ui": true,
-  "requiredPlugins": ["navigation", "opensearchDashboardsUtils"],
-  "optionalPlugins": ["securityDashboards"]
+  "requiredPlugins": [
+    "navigation",
+    "opensearchDashboardsUtils"
+  ],
+  "optionalPlugins": [
+    "securityDashboards"
+  ]
 }