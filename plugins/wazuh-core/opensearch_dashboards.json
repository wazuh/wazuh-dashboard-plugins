--- conflicted
+++ resolved
@@ -1,13 +1,14 @@
 {
   "id": "wazuhCore",
-<<<<<<< HEAD
   "version": "4.14.3-00",
-=======
-  "version": "4.14.2-02",
->>>>>>> 1ae6a08f
   "opensearchDashboardsVersion": "opensearchDashboards",
   "server": true,
   "ui": true,
-  "requiredPlugins": ["navigation", "opensearchDashboardsUtils"],
-  "optionalPlugins": ["securityDashboards"]
+  "requiredPlugins": [
+    "navigation",
+    "opensearchDashboardsUtils"
+  ],
+  "optionalPlugins": [
+    "securityDashboards"
+  ]
 }