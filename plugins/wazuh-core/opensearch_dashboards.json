--- conflicted
+++ resolved
@@ -1,13 +1,14 @@
 {
   "id": "wazuhCore",
-<<<<<<< HEAD
   "version": "5.0.0-00",
-=======
-  "version": "4.14.1-02",
->>>>>>> 6746c603
   "opensearchDashboardsVersion": "opensearchDashboards",
   "server": true,
   "ui": true,
-  "requiredPlugins": ["navigation", "opensearchDashboardsUtils"],
-  "optionalPlugins": ["securityDashboards"]
+  "requiredPlugins": [
+    "navigation",
+    "opensearchDashboardsUtils"
+  ],
+  "optionalPlugins": [
+    "securityDashboards"
+  ]
 }