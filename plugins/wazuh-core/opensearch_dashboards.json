{
  "id": "wazuhCore",
<<<<<<< HEAD
  "version": "4.13.0-05",
=======
  "version": "4.14.0-00",
>>>>>>> 8171146c
  "opensearchDashboardsVersion": "opensearchDashboards",
  "server": true,
  "ui": true,
  "requiredPlugins": ["navigation", "opensearchDashboardsUtils"],
  "optionalPlugins": ["securityDashboards"]
}<|MERGE_RESOLUTION|>--- conflicted
+++ resolved
@@ -1,10 +1,6 @@
 {
   "id": "wazuhCore",
-<<<<<<< HEAD
-  "version": "4.13.0-05",
-=======
   "version": "4.14.0-00",
->>>>>>> 8171146c
   "opensearchDashboardsVersion": "opensearchDashboards",
   "server": true,
   "ui": true,
