{
  "id": "wazuhCore",
<<<<<<< HEAD
  "version": "4.9.1-03",
=======
  "version": "4.10.0-01",
>>>>>>> 8b188176
  "opensearchDashboardsVersion": "opensearchDashboards",
  "server": true,
  "ui": true,
  "requiredPlugins": ["navigation", "opensearchDashboardsUtils"],
  "optionalPlugins": ["securityDashboards"]
}<|MERGE_RESOLUTION|>--- conflicted
+++ resolved
@@ -1,10 +1,6 @@
 {
   "id": "wazuhCore",
-<<<<<<< HEAD
-  "version": "4.9.1-03",
-=======
   "version": "4.10.0-01",
->>>>>>> 8b188176
   "opensearchDashboardsVersion": "opensearchDashboards",
   "server": true,
   "ui": true,
