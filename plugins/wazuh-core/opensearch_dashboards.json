--- conflicted
+++ resolved
@@ -1,10 +1,6 @@
 {
   "id": "wazuhCore",
-<<<<<<< HEAD
-  "version": "4.13.1-00",
-=======
   "version": "4.14.0-00",
->>>>>>> 123085bd
   "opensearchDashboardsVersion": "opensearchDashboards",
   "server": true,
   "ui": true,
