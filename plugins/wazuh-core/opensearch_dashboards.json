{
  "id": "wazuhCore",
<<<<<<< HEAD
  "version": "4.9.0-00",
=======
  "version": "4.8.0-11",
>>>>>>> 2b3bb4e0
  "opensearchDashboardsVersion": "opensearchDashboards",
  "server": true,
  "ui": true,
  "requiredPlugins": [
    "navigation",
    "opensearchDashboardsUtils"
  ],
  "optionalPlugins": [
    "securityDashboards"
  ]
}<|MERGE_RESOLUTION|>--- conflicted
+++ resolved
@@ -1,10 +1,6 @@
 {
   "id": "wazuhCore",
-<<<<<<< HEAD
   "version": "4.9.0-00",
-=======
-  "version": "4.8.0-11",
->>>>>>> 2b3bb4e0
   "opensearchDashboardsVersion": "opensearchDashboards",
   "server": true,
   "ui": true,
