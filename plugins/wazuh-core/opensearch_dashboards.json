{
  "id": "wazuhCore",
<<<<<<< HEAD
  "version": "4.11.0-01",
=======
  "version": "4.12.0-00",
>>>>>>> 2a55347d
  "opensearchDashboardsVersion": "opensearchDashboards",
  "server": true,
  "ui": true,
  "requiredPlugins": ["navigation", "opensearchDashboardsUtils"],
  "optionalPlugins": ["securityDashboards"]
}<|MERGE_RESOLUTION|>--- conflicted
+++ resolved
@@ -1,10 +1,6 @@
 {
   "id": "wazuhCore",
-<<<<<<< HEAD
-  "version": "4.11.0-01",
-=======
   "version": "4.12.0-00",
->>>>>>> 2a55347d
   "opensearchDashboardsVersion": "opensearchDashboards",
   "server": true,
   "ui": true,
