--- conflicted
+++ resolved
@@ -1,10 +1,6 @@
 {
   "id": "wazuhCore",
-<<<<<<< HEAD
   "version": "4.9.0-00",
-=======
-  "version": "4.8.1-00",
->>>>>>> a95f4750
   "opensearchDashboardsVersion": "opensearchDashboards",
   "server": true,
   "ui": true,
