--- conflicted
+++ resolved
@@ -13,28 +13,4 @@
       },
     );
   });
-<<<<<<< HEAD
-
-  // describe('getCustomizationSetting: Get the value for the "customization." settings depending on the "customization.enabled" setting', () => {
-  //   it.each`
-  //     customizationEnabled | settingKey                        | configValue               | expected
-  //     ${true}              | ${'customization.logo.app'}       | ${'custom-image-app.png'} | ${'custom-image-app.png'}
-  //     ${true}              | ${'customization.logo.app'}       | ${''}                     | ${''}
-  //     ${false}             | ${'customization.logo.app'}       | ${'custom-image-app.png'} | ${''}
-  //     ${false}             | ${'customization.logo.app'}       | ${''}                     | ${''}
-  //   `(
-  //     `customizationEnabled: $customizationEnabled | settingKey: $settingKey | configValue: $configValue | expected: $expected`,
-  //     ({ configValue, customizationEnabled, expected, settingKey }) => {
-  //       const configuration = {
-  //         'customization.enabled': customizationEnabled,
-  //         [settingKey]: configValue,
-  //       };
-  //       expect(getCustomizationSetting(configuration, settingKey)).toBe(
-  //         expected,
-  //       );
-  //     },
-  //   );
-  // });
-=======
->>>>>>> 1db50b97
 });