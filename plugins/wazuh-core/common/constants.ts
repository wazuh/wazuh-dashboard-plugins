--- conflicted
+++ resolved
@@ -853,68 +853,6 @@
       return schema.boolean();
     },
   },
-<<<<<<< HEAD
-  'checks.vulnerabilities.pattern': {
-    title: 'Vulnerabilities index pattern',
-    description:
-      'Enable or disable the vulnerabilities index pattern health check when opening the app.',
-    store: {
-      savedObject: {
-        mapping: {
-          type: 'text',
-        },
-      },
-    },
-    category: SettingCategory.HEALTH_CHECK,
-    type: EpluginSettingType.switch,
-    defaultValue: true,
-    isConfigurableFromSettings: true,
-    options: {
-      switch: {
-        values: {
-          disabled: { label: 'false', value: false },
-          enabled: { label: 'true', value: true },
-        },
-      },
-    },
-    uiFormTransformChangedInputValue: function (
-      value: boolean | string,
-    ): boolean {
-      return Boolean(value);
-    },
-    validate: SettingsValidator.isBoolean,
-    validateBackend: function (schema) {
-      return schema.boolean();
-    },
-  },
-  'checks.fim.pattern': {
-    title: 'Fim index pattern',
-    description:
-      'Enable or disable the fim index pattern health check when opening the app.',
-    category: SettingCategory.HEALTH_CHECK,
-    type: EpluginSettingType.switch,
-    defaultValue: true,
-    isConfigurableFromSettings: true,
-    options: {
-      switch: {
-        values: {
-          disabled: { label: 'false', value: false },
-          enabled: { label: 'true', value: true },
-        },
-      },
-    },
-    uiFormTransformChangedInputValue: function (
-      value: boolean | string,
-    ): boolean {
-      return Boolean(value);
-    },
-    validate: SettingsValidator.isBoolean,
-    validateBackend: function (schema) {
-      return schema.boolean();
-    },
-  },
-=======
->>>>>>> 4245c788
   'cron.prefix': {
     title: 'Cron prefix',
     description: 'Define the index prefix of predefined jobs.',
