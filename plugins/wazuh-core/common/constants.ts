/*
 * Wazuh app - Wazuh Constants file
 * Copyright (C) 2015-2022 Wazuh, Inc.
 *
 * This program is free software; you can redistribute it and/or modify
 * it under the terms of the GNU General Public License as published by
 * the Free Software Foundation; either version 2 of the License, or
 * (at your option) any later version.
 *
 * Find more information about this on the LICENSE file.
 */
import path from 'path';
import { version } from '../package.json';
// import { validate as validateNodeCronInterval } from 'node-cron';
import { SettingsValidator } from '../common/services/settings-validator';

// Plugin
export const PLUGIN_VERSION = version;
export const PLUGIN_VERSION_SHORT = version.split('.').splice(0, 2).join('.');

// Index patterns - Wazuh alerts
export const WAZUH_INDEX_TYPE_ALERTS = 'alerts';
export const WAZUH_ALERTS_PATTERN = 'wazuh-alerts*';

// Job - Wazuh initialize
export const WAZUH_PLUGIN_PLATFORM_TEMPLATE_NAME = 'wazuh-kibana';

// Security
export const WAZUH_SECURITY_PLUGIN_OPENSEARCH_DASHBOARDS_SECURITY =
  'OpenSearch Dashboards Security';

export const WAZUH_SECURITY_PLUGINS = [
  WAZUH_SECURITY_PLUGIN_OPENSEARCH_DASHBOARDS_SECURITY,
];

// App configuration
export const WAZUH_CONFIGURATION_CACHE_TIME = 10000; // time in ms;

// Reserved ids for Users/Role mapping
export const WAZUH_API_RESERVED_ID_LOWER_THAN = 100;
export const WAZUH_API_RESERVED_WUI_SECURITY_RULES = [1, 2];

// Queue
export const WAZUH_QUEUE_CRON_FREQ = '*/15 * * * * *'; // Every 15 seconds

// Wazuh errors
export const WAZUH_ERROR_DAEMONS_NOT_READY = 'ERROR3099';

// Agents
export enum WAZUH_AGENTS_OS_TYPE {
  WINDOWS = 'windows',
  LINUX = 'linux',
  SUNOS = 'sunos',
  DARWIN = 'darwin',
  OTHERS = '',
}

export enum WAZUH_MODULES_ID {
  SECURITY_EVENTS = 'general',
  INTEGRITY_MONITORING = 'fim',
  AMAZON_WEB_SERVICES = 'aws',
  OFFICE_365 = 'office',
  GOOGLE_CLOUD_PLATFORM = 'gcp',
  POLICY_MONITORING = 'pm',
  SECURITY_CONFIGURATION_ASSESSMENT = 'sca',
  AUDITING = 'audit',
  VULNERABILITIES = 'vuls',
  DOCKER = 'docker',
  MITRE_ATTACK = 'mitre',
  PCI_DSS = 'pci',
  HIPAA = 'hipaa',
  NIST_800_53 = 'nist',
  TSC = 'tsc',
  VIRUSTOTAL = 'virustotal',
  GDPR = 'gdpr',
  GITHUB = 'github',
}

export enum WAZUH_MENU_TOOLS_SECTIONS_ID {
  API_CONSOLE = 'devTools',
}

export enum WAZUH_MENU_SECURITY_SECTIONS_ID {
  USERS = 'users',
  ROLES = 'roles',
  POLICIES = 'policies',
  ROLES_MAPPING = 'roleMapping',
}

export enum WAZUH_MENU_SETTINGS_SECTIONS_ID {
  SETTINGS = 'settings',
  API_CONFIGURATION = 'api',
  MODULES = 'modules',
  SAMPLE_DATA = 'sample_data',
  CONFIGURATION = 'configuration',
  LOGS = 'logs',
  MISCELLANEOUS = 'miscellaneous',
  ABOUT = 'about',
}

// Wazuh links
export const WAZUH_LINK_GITHUB = 'https://github.com/wazuh';
export const WAZUH_LINK_GOOGLE_GROUPS =
  'https://groups.google.com/forum/#!forum/wazuh';
export const WAZUH_LINK_SLACK = 'https://wazuh.com/community/join-us-on-slack';

export const HEALTH_CHECK = 'health-check';

// Health check
export const HEALTH_CHECK_REDIRECTION_TIME = 300; //ms

// Plugin platform settings
// TODO: remove these platform settings and migrate to the dashboard core
// Default timeFilter set by the app
export const WAZUH_PLUGIN_PLATFORM_SETTING_TIME_FILTER = {
  from: 'now-24h',
  to: 'now',
};
export const PLUGIN_PLATFORM_SETTING_NAME_TIME_FILTER =
  'timepicker:timeDefaults';

// Default maxBuckets set by the app
export const WAZUH_PLUGIN_PLATFORM_SETTING_MAX_BUCKETS = 200000;
export const PLUGIN_PLATFORM_SETTING_NAME_MAX_BUCKETS = 'timeline:max_buckets';

// Default metaFields set by the app
export const WAZUH_PLUGIN_PLATFORM_SETTING_METAFIELDS = ['_source', '_index'];
export const PLUGIN_PLATFORM_SETTING_NAME_METAFIELDS = 'metaFields';

// Logger
export const UI_LOGGER_LEVELS = {
  WARNING: 'WARNING',
  INFO: 'INFO',
  ERROR: 'ERROR',
};

export const UI_TOAST_COLOR = {
  SUCCESS: 'success',
  WARNING: 'warning',
  DANGER: 'danger',
};

// Assets
export const ASSETS_BASE_URL_PREFIX = '/plugins/wazuh/assets/';
export const ASSETS_PUBLIC_URL = '/plugins/wazuh/public/assets/';

// Reports
<<<<<<< HEAD
=======
export const REPORTS_PRIMARY_COLOR = '#256BD1';
>>>>>>> 1db50b97

// Plugin platform
export const PLUGIN_PLATFORM_NAME = 'dashboard';
export const PLUGIN_PLATFORM_INSTALLATION_USER = 'wazuh-dashboard';
export const PLUGIN_PLATFORM_INSTALLATION_USER_GROUP = 'wazuh-dashboard';
export const PLUGIN_PLATFORM_WAZUH_DOCUMENTATION_URL_PATH_UPGRADE_PLATFORM =
  'upgrade-guide';
export const PLUGIN_PLATFORM_WAZUH_DOCUMENTATION_URL_PATH_APP_CONFIGURATION =
  'user-manual/wazuh-dashboard/settings.html';

export const PLUGIN_PLATFORM_REQUEST_HEADERS = {
  'osd-xsrf': 'kibana',
};

// Plugin app
export const PLUGIN_APP_NAME = 'Dashboard';

// UI
export const UI_COLOR_STATUS = {
  success: '#007871',
  danger: '#BD271E',
  warning: '#FEC514',
  disabled: '#646A77',
  info: '#6092C0',
  default: '#000000',
} as const;

export const API_NAME_AGENT_STATUS = {
  ACTIVE: 'active',
  DISCONNECTED: 'disconnected',
  PENDING: 'pending',
  NEVER_CONNECTED: 'never_connected',
} as const;

export const UI_COLOR_AGENT_STATUS = {
  [API_NAME_AGENT_STATUS.ACTIVE]: UI_COLOR_STATUS.success,
  [API_NAME_AGENT_STATUS.DISCONNECTED]: UI_COLOR_STATUS.danger,
  [API_NAME_AGENT_STATUS.PENDING]: UI_COLOR_STATUS.warning,
  [API_NAME_AGENT_STATUS.NEVER_CONNECTED]: UI_COLOR_STATUS.disabled,
  default: UI_COLOR_STATUS.default,
} as const;

export const UI_LABEL_NAME_AGENT_STATUS = {
  [API_NAME_AGENT_STATUS.ACTIVE]: 'Active',
  [API_NAME_AGENT_STATUS.DISCONNECTED]: 'Disconnected',
  [API_NAME_AGENT_STATUS.PENDING]: 'Pending',
  [API_NAME_AGENT_STATUS.NEVER_CONNECTED]: 'Never connected',
  default: 'Unknown',
} as const;

export const UI_ORDER_AGENT_STATUS = [
  API_NAME_AGENT_STATUS.ACTIVE,
  API_NAME_AGENT_STATUS.DISCONNECTED,
  API_NAME_AGENT_STATUS.PENDING,
  API_NAME_AGENT_STATUS.NEVER_CONNECTED,
];

export const AGENT_SYNCED_STATUS = {
  SYNCED: 'synced',
  NOT_SYNCED: 'not synced',
};

// The status code can be seen here https://github.com/wazuh/wazuh/blob/686068a1f05d806b2e3b3d633a765320ae7ae114/src/wazuh_db/wdb.h#L55-L61

export const AGENT_STATUS_CODE = [
  {
    STATUS_CODE: 0,
    STATUS_DESCRIPTION: 'Agent is connected',
  },
  {
    STATUS_CODE: 1,
    STATUS_DESCRIPTION: 'Invalid agent version',
  },
  {
    STATUS_CODE: 2,
    STATUS_DESCRIPTION: 'Error retrieving version',
  },
  {
    STATUS_CODE: 3,
    STATUS_DESCRIPTION: 'Shutdown message received',
  },
  {
    STATUS_CODE: 4,
    STATUS_DESCRIPTION: 'Disconnected because no keepalive received',
  },
  {
    STATUS_CODE: 5,
    STATUS_DESCRIPTION: 'Connection reset by manager',
  },
];

// Documentation
export const DOCUMENTATION_WEB_BASE_URL = 'https://documentation.wazuh.com';

// Default Elasticsearch user name context
export const ELASTIC_NAME = 'elastic';

// Default Wazuh indexer name
export const WAZUH_INDEXER_NAME = 'indexer';

// Not timeFieldName on index pattern
export const NOT_TIME_FIELD_NAME_INDEX_PATTERN =
  'not_time_field_name_index_pattern';

export enum EConfigurationProviders {
  INITIALIZER_CONTEXT = 'initializerContext',
  PLUGIN_UI_SETTINGS = 'uiSettings',
}

// Plugin settings
export enum SettingCategory {
  GENERAL,
  HEALTH_CHECK,
  SECURITY,
  CUSTOMIZATION,
  API_CONNECTION,
}

type TPluginSettingOptionsTextArea = {
  maxRows?: number;
  minRows?: number;
  maxLength?: number;
};

type TPluginSettingOptionsSelect = {
  select: { text: string; value: any }[];
};

type TPluginSettingOptionsEditor = {
  editor: {
    language: string;
  };
};

type TPluginSettingOptionsFile = {
  file: {
    type: 'image';
    extensions?: string[];
    size?: {
      maxBytes?: number;
      minBytes?: number;
    };
    recommended?: {
      dimensions?: {
        width: number;
        height: number;
        unit: string;
      };
    };
    store?: {
      relativePathFileSystem: string;
      filename: string;
      resolveStaticURL: (filename: string) => string;
    };
  };
};

type TPluginSettingOptionsNumber = {
  number: {
    min?: number;
    max?: number;
    integer?: boolean;
  };
};

type TPluginSettingOptionsSwitch = {
  switch: {
    values: {
      disabled: { label?: string; value: any };
      enabled: { label?: string; value: any };
    };
  };
};

export enum EpluginSettingType {
  text = 'text',
  textarea = 'textarea',
  switch = 'switch',
  number = 'number',
  editor = 'editor',
  select = 'select',
  filepicker = 'filepicker',
  password = 'password',
  arrayOf = 'arrayOf',
  custom = 'custom',
  objectOf = 'objectOf',
}

export interface TPluginSettingOptionsObjectOf {
  /* eslint-disable no-use-before-define */
  objectOf: Record<string, TPluginSetting>;
}

interface TPluginSettingOptionsArrayOf {
  arrayOf: TPluginSetting;
}

type TPlugingSettingOptions =
  | TPluginSettingOptionsTextArea
  | TPluginSettingOptionsSelect
  | TPluginSettingOptionsEditor
  | TPluginSettingOptionsFile
  | TPluginSettingOptionsNumber
  | TPluginSettingOptionsSwitch
  | TPluginSettingOptionsObjectOf
  | TPluginSettingOptionsArrayOf;

export interface TPluginSetting {
  // Define the text displayed in the UI.
  title: string;
  // Description.
  description: string;
  // Category.
  category: SettingCategory;
  // Type.
  type: EpluginSettingType;
  source: EConfigurationProviders;
  options?: TPlugingSettingOptions;
  // Default value.
  defaultValue: any;
  validate?: (value: any) => string | undefined;
}

<<<<<<< HEAD
export const PLUGIN_SETTINGS: { [key: string]: TPluginSetting } = {
  'alerts.sample.prefix': {
    title: 'Sample alerts prefix',
    description:
      'Define the index name prefix of sample alerts. It must match the template used by the index pattern to avoid unknown fields in dashboards.',
    store: {
      file: {
        configurableManaged: true,
      },
    },
    category: SettingCategory.GENERAL,
    type: EpluginSettingType.text,
    defaultValue: WAZUH_SAMPLE_ALERT_PREFIX,
    isConfigurableFromSettings: true,
    validateUIForm: function (value) {
      return this.validate(value);
    },
    // Validation: https://github.com/elastic/elasticsearch/blob/v7.10.2/docs/reference/indices/create-index.asciidoc
    validate: SettingsValidator.compose(
      SettingsValidator.isString,
      SettingsValidator.isNotEmptyString,
      SettingsValidator.hasNoSpaces,
      SettingsValidator.noStartsWithString('-', '_', '+', '.'),
      SettingsValidator.hasNotInvalidCharacters(
        '\\',
        '/',
        '?',
        '"',
        '<',
        '>',
        '|',
        ',',
        '#',
        '*',
      ),
    ),
  },
  'configuration.ui_api_editable': {
    title: 'Configuration UI editable',
    description:
      'Enable or disable the ability to edit the configuration from UI or API endpoints. When disabled, this can only be edited from the configuration file, the related API endpoints are disabled, and the UI is inaccessible.',
    store: {
      file: {
        configurableManaged: false,
      },
    },
    category: SettingCategory.GENERAL,
    type: EpluginSettingType.switch,
    defaultValue: true,
    isConfigurableFromSettings: false,
    requiresRestartingPluginPlatform: true,
    options: {
      switch: {
        values: {
          disabled: { label: 'false', value: false },
          enabled: { label: 'true', value: true },
        },
      },
    },
    uiFormTransformChangedInputValue: function (
      value: boolean | string,
    ): boolean {
      return Boolean(value);
    },
    validateUIForm: function (value) {
      return this.validate(value);
    },
    validate: SettingsValidator.isBoolean,
  },
  'customization.enabled': {
    title: 'Status',
    description: 'Enable or disable the customization.',
    store: {
      file: {
        configurableManaged: true,
      },
    },
    category: SettingCategory.CUSTOMIZATION,
    type: EpluginSettingType.switch,
    defaultValue: true,
    isConfigurableFromSettings: true,
    requiresReloadingBrowserTab: true,
    options: {
      switch: {
        values: {
          disabled: { label: 'false', value: false },
          enabled: { label: 'true', value: true },
        },
      },
    },
    uiFormTransformChangedInputValue: function (
      value: boolean | string,
    ): boolean {
      return Boolean(value);
    },
    validateUIForm: function (value) {
      return this.validate(value);
    },
    validate: SettingsValidator.isBoolean,
  },
  'customization.logo.app': {
    title: 'App main logo',
    description: `This logo is used as loading indicator while the user is logging into Wazuh API.`,
    store: {
      file: {
        configurableManaged: true,
      },
    },
    category: SettingCategory.CUSTOMIZATION,
    type: EpluginSettingType.filepicker,
    defaultValue: '',
    isConfigurableFromSettings: true,
    options: {
      file: {
        type: 'image',
        extensions: ['.jpeg', '.jpg', '.png', '.svg'],
        size: {
          maxBytes:
            CUSTOMIZATION_ENDPOINT_PAYLOAD_UPLOAD_CUSTOM_FILE_MAXIMUM_BYTES,
        },
        recommended: {
          dimensions: {
            width: 300,
            height: 70,
            unit: 'px',
          },
        },
        store: {
          relativePathFileSystem: 'public/assets/custom/images',
          filename: 'customization.logo.app',
          resolveStaticURL: (filename: string) =>
            `custom/images/${filename}?v=${Date.now()}`,
          // ?v=${Date.now()} is used to force the browser to reload the image when a new file is uploaded
        },
      },
    },
    validateUIForm: function (value) {
      return SettingsValidator.compose(
        SettingsValidator.filePickerFileSize({
          ...this.options.file.size,
          meaningfulUnit: true,
        }),
        SettingsValidator.filePickerSupportedExtensions(
          this.options.file.extensions,
        ),
      )(value);
    },
  },
=======
export const PLUGIN_SETTINGS: Record<string, TPluginSetting> = {
>>>>>>> 1db50b97
  'enrollment.dns': {
    title: 'Enrollment DNS',
    description:
      'Specifies the Wazuh registration server, used for the agent enrollment.',
    source: EConfigurationProviders.PLUGIN_UI_SETTINGS,
    category: SettingCategory.GENERAL,
    type: EpluginSettingType.text,
    defaultValue: '',
    validate: SettingsValidator.compose(
      SettingsValidator.isString,
      SettingsValidator.serverAddressHostnameFQDNIPv4IPv6,
    ),
  },
  hideManagerAlerts: {
    title: 'Hide manager alerts',
    description: 'Hide the alerts of the manager in every dashboard.',
    source: EConfigurationProviders.PLUGIN_UI_SETTINGS,
    category: SettingCategory.GENERAL,
    type: EpluginSettingType.switch,
    defaultValue: false,
    validate: SettingsValidator.isBoolean,
  },
  /* `# The following configuration is the default structure to define a host.
#
# hosts:
#   # Host ID / name,
#   - env-1:
#       # Host URL
#       url: https://env-1.example
#       # Host / API port
#       port: 55000
#       # Host / API username
#       username: wazuh-wui
#       # Host / API password
#       password: wazuh-wui
#       # Use RBAC or not. If set to true, the username must be "wazuh-wui".
#       run_as: true
#   - env-2:
#       url: https://env-2.example
#       port: 55000
#       username: wazuh-wui
#       password: wazuh-wui
#       run_as: true

hosts:
  - default:
      url: https://localhost
      port: 55000
      username: wazuh-wui
      password: wazuh-wui
      run_as: false`,
  */
  hosts: {
    title: 'Server hosts',
    description: 'Configure the API connections.',
    source: EConfigurationProviders.INITIALIZER_CONTEXT,
    category: SettingCategory.API_CONNECTION,
    type: EpluginSettingType.objectOf,
    defaultValue: [],
    options: {
      objectOf: {
        url: {
          title: 'URL',
          description: 'Server URL address',
          type: EpluginSettingType.text,
          defaultValue: 'https://localhost',
          validate: SettingsValidator.compose(
            SettingsValidator.isString,
            SettingsValidator.isNotEmptyString,
          ),
        },
        port: {
          title: 'Port',
          description: 'Port',
          type: EpluginSettingType.number,
          defaultValue: 55000,
          options: {
            number: {
              min: 1,
              max: 65535,
              integer: true,
            },
          },
        },
        username: {
          title: 'Username',
          description: 'Server API username',
          type: EpluginSettingType.text,
          defaultValue: 'wazuh-wui',
          validate: SettingsValidator.compose(
            SettingsValidator.isString,
            SettingsValidator.isNotEmptyString,
            SettingsValidator.hasMinimumCharacters(4),
            SettingsValidator.hasMaximumCharacters(64),
          ),
        },
        password: {
          title: 'Password',
          description: "User's Password",
          type: EpluginSettingType.password,
          defaultValue: 'wazuh-wui',
          validate: SettingsValidator.compose(
            SettingsValidator.isString,
            SettingsValidator.isNotEmptyString,
            // https://github.com/wazuh/wazuh/blob/main/framework/wazuh/security.py#L176
            // SettingsValidator.hasMaximumCharacters(8), // Disabled because the wazuh user has the as password 'wazuh' that has less than 8 characters
            // password validation https://github.com/wazuh/wazuh/blob/main/framework/wazuh/security.py#L22
            SettingsValidator.hasMaximumCharacters(64),
          ),
        },
        run_as: {
          title: 'Run as',
          description: 'Use the authentication context.',
          type: EpluginSettingType.switch,
          defaultValue: false,
          options: {
            switch: {
              values: {
                disabled: { label: 'false', value: false },
                enabled: { label: 'true', value: true },
              },
            },
          },
          validate: SettingsValidator.isBoolean,
        },
      },
    },
  },
  'ip.ignore': {
    title: 'Index pattern ignore',
    description:
      'Disable certain index pattern names from being available in index pattern selector.',
    source: EConfigurationProviders.PLUGIN_UI_SETTINGS,
    category: SettingCategory.GENERAL,
    type: EpluginSettingType.editor,
    defaultValue: [],
    validate: SettingsValidator.compose(
      SettingsValidator.listAsString(
        SettingsValidator.compose(
          SettingsValidator.isString,
          SettingsValidator.isNotEmptyString,
          SettingsValidator.hasNoSpaces,
          SettingsValidator.noLiteralString('.', '..'),
          SettingsValidator.noStartsWithString('-', '_', '+', '.'),
          SettingsValidator.hasNotInvalidCharacters(
            '\\',
            '/',
            '?',
            '"',
            '<',
            '>',
            '|',
            ',',
            '#',
          ),
        ),
      ),
    ),
  },
  'wazuh.updates.disabled': {
    title: 'Check updates',
    description: 'Define if the check updates service is disabled.',
    source: EConfigurationProviders.PLUGIN_UI_SETTINGS,
    category: SettingCategory.GENERAL,
    type: EpluginSettingType.switch,
    defaultValue: false,
    validate: SettingsValidator.isBoolean,
  },
  pattern: {
    title: 'Index pattern',
    description:
      "Default index pattern to use on the app. If there's no valid index pattern, the app will automatically create one with the name indicated in this option.",
    source: EConfigurationProviders.PLUGIN_UI_SETTINGS,
    category: SettingCategory.GENERAL,
    type: EpluginSettingType.text,
    defaultValue: WAZUH_ALERTS_PATTERN,
    // Validation: https://github.com/elastic/elasticsearch/blob/v7.10.2/docs/reference/indices/create-index.asciidoc
    validate: SettingsValidator.compose(
      SettingsValidator.isString,
      SettingsValidator.isNotEmptyString,
      SettingsValidator.hasNoSpaces,
      SettingsValidator.noLiteralString('.', '..'),
      SettingsValidator.noStartsWithString('-', '_', '+', '.'),
      SettingsValidator.hasNotInvalidCharacters(
        '\\',
        '/',
        '?',
        '"',
        '<',
        '>',
        '|',
        ',',
        '#',
      ),
    ),
  },
  timeout: {
    title: 'Request timeout',
    description:
      'Maximum time, in milliseconds, the app will wait for an API response when making requests to it. It will be ignored if the value is set under 1500 milliseconds.',
    source: EConfigurationProviders.PLUGIN_UI_SETTINGS,
    category: SettingCategory.GENERAL,
    type: EpluginSettingType.number,
    defaultValue: 20000,
    options: {
      number: {
        min: 1500,
        integer: true,
      },
    },
  },
  'reports.csv.maxRows': {
    title: 'Maximum rows in CSV reports',
    description:
      'Maximum rows that will be included in CSV reports. If the number of rows exceeds this value, the report will be truncated. Setting a high value can cause instability of the report generating process.',
    source: EConfigurationProviders.PLUGIN_UI_SETTINGS,
    category: SettingCategory.GENERAL,
    type: EpluginSettingType.number,
    defaultValue: 10000,
    options: {
      number: {
        min: 0,
        integer: true,
      },
    },
    validate: function (value) {
      return SettingsValidator.number(this.options?.number)(value);
    },
  },
};

export type TPluginSettingKey = keyof typeof PLUGIN_SETTINGS;

export enum HTTP_STATUS_CODES {
  CONTINUE = 100,
  SWITCHING_PROTOCOLS = 101,
  PROCESSING = 102,
  OK = 200,
  CREATED = 201,
  ACCEPTED = 202,
  NON_AUTHORITATIVE_INFORMATION = 203,
  NO_CONTENT = 204,
  RESET_CONTENT = 205,
  PARTIAL_CONTENT = 206,
  MULTI_STATUS = 207,
  MULTIPLE_CHOICES = 300,
  MOVED_PERMANENTLY = 301,
  MOVED_TEMPORARILY = 302,
  SEE_OTHER = 303,
  NOT_MODIFIED = 304,
  USE_PROXY = 305,
  TEMPORARY_REDIRECT = 307,
  PERMANENT_REDIRECT = 308,
  BAD_REQUEST = 400,
  UNAUTHORIZED = 401,
  PAYMENT_REQUIRED = 402,
  FORBIDDEN = 403,
  NOT_FOUND = 404,
  METHOD_NOT_ALLOWED = 405,
  NOT_ACCEPTABLE = 406,
  PROXY_AUTHENTICATION_REQUIRED = 407,
  REQUEST_TIMEOUT = 408,
  CONFLICT = 409,
  GONE = 410,
  LENGTH_REQUIRED = 411,
  PRECONDITION_FAILED = 412,
  REQUEST_TOO_LONG = 413,
  REQUEST_URI_TOO_LONG = 414,
  UNSUPPORTED_MEDIA_TYPE = 415,
  REQUESTED_RANGE_NOT_SATISFIABLE = 416,
  EXPECTATION_FAILED = 417,
  IM_A_TEAPOT = 418,
  INSUFFICIENT_SPACE_ON_RESOURCE = 419,
  METHOD_FAILURE = 420,
  MISDIRECTED_REQUEST = 421,
  UNPROCESSABLE_ENTITY = 422,
  LOCKED = 423,
  FAILED_DEPENDENCY = 424,
  PRECONDITION_REQUIRED = 428,
  TOO_MANY_REQUESTS = 429,
  REQUEST_HEADER_FIELDS_TOO_LARGE = 431,
  UNAVAILABLE_FOR_LEGAL_REASONS = 451,
  INTERNAL_SERVER_ERROR = 500,
  NOT_IMPLEMENTED = 501,
  BAD_GATEWAY = 502,
  SERVICE_UNAVAILABLE = 503,
  GATEWAY_TIMEOUT = 504,
  HTTP_VERSION_NOT_SUPPORTED = 505,
  INSUFFICIENT_STORAGE = 507,
  NETWORK_AUTHENTICATION_REQUIRED = 511,
}

// Search bar

// This limits the results in the API request
export const SEARCH_BAR_WQL_VALUE_SUGGESTIONS_COUNT = 30;
// This limits the suggestions for the token of type value displayed in the search bar
export const SEARCH_BAR_WQL_VALUE_SUGGESTIONS_DISPLAY_COUNT = 10;
/* Time in milliseconds to debounce the analysis of search bar. This mitigates some problems related
to changes running in parallel */
export const SEARCH_BAR_DEBOUNCE_UPDATE_TIME = 400;

// Plugin settings
export const WAZUH_CORE_ENCRYPTION_PASSWORD = 'secretencryptionkey!';

// Configuration backend service
export const WAZUH_CORE_CONFIGURATION_INSTANCE = 'wazuh-dashboard';
export const WAZUH_CORE_CONFIGURATION_CACHE_SECONDS = 10;

// API connection permissions
export const WAZUH_ROLE_ADMINISTRATOR_ID = 1;

// ID used to refer the createOsdUrlStateStorage state
export const OSD_URL_STATE_STORAGE_ID = 'state:storeInSessionStorage';

// TODO: review if required
// uiSettings

export const HIDE_MANAGER_ALERTS_SETTING = 'hideManagerAlerts';
export const ENROLLMENT_DNS = 'enrollment.dns';
export const ENROLLMENT_PASSWORD = 'enrollment.password';
export const IP_IGNORE = 'ip.ignore';
export const WAZUH_UPDATES_DISABLED = 'wazuh.updates.disabled';
export const REQUEST_TIMEOUT = 'timeout';<|MERGE_RESOLUTION|>--- conflicted
+++ resolved
@@ -145,10 +145,6 @@
 export const ASSETS_PUBLIC_URL = '/plugins/wazuh/public/assets/';
 
 // Reports
-<<<<<<< HEAD
-=======
-export const REPORTS_PRIMARY_COLOR = '#256BD1';
->>>>>>> 1db50b97
 
 // Plugin platform
 export const PLUGIN_PLATFORM_NAME = 'dashboard';
@@ -372,158 +368,7 @@
   validate?: (value: any) => string | undefined;
 }
 
-<<<<<<< HEAD
-export const PLUGIN_SETTINGS: { [key: string]: TPluginSetting } = {
-  'alerts.sample.prefix': {
-    title: 'Sample alerts prefix',
-    description:
-      'Define the index name prefix of sample alerts. It must match the template used by the index pattern to avoid unknown fields in dashboards.',
-    store: {
-      file: {
-        configurableManaged: true,
-      },
-    },
-    category: SettingCategory.GENERAL,
-    type: EpluginSettingType.text,
-    defaultValue: WAZUH_SAMPLE_ALERT_PREFIX,
-    isConfigurableFromSettings: true,
-    validateUIForm: function (value) {
-      return this.validate(value);
-    },
-    // Validation: https://github.com/elastic/elasticsearch/blob/v7.10.2/docs/reference/indices/create-index.asciidoc
-    validate: SettingsValidator.compose(
-      SettingsValidator.isString,
-      SettingsValidator.isNotEmptyString,
-      SettingsValidator.hasNoSpaces,
-      SettingsValidator.noStartsWithString('-', '_', '+', '.'),
-      SettingsValidator.hasNotInvalidCharacters(
-        '\\',
-        '/',
-        '?',
-        '"',
-        '<',
-        '>',
-        '|',
-        ',',
-        '#',
-        '*',
-      ),
-    ),
-  },
-  'configuration.ui_api_editable': {
-    title: 'Configuration UI editable',
-    description:
-      'Enable or disable the ability to edit the configuration from UI or API endpoints. When disabled, this can only be edited from the configuration file, the related API endpoints are disabled, and the UI is inaccessible.',
-    store: {
-      file: {
-        configurableManaged: false,
-      },
-    },
-    category: SettingCategory.GENERAL,
-    type: EpluginSettingType.switch,
-    defaultValue: true,
-    isConfigurableFromSettings: false,
-    requiresRestartingPluginPlatform: true,
-    options: {
-      switch: {
-        values: {
-          disabled: { label: 'false', value: false },
-          enabled: { label: 'true', value: true },
-        },
-      },
-    },
-    uiFormTransformChangedInputValue: function (
-      value: boolean | string,
-    ): boolean {
-      return Boolean(value);
-    },
-    validateUIForm: function (value) {
-      return this.validate(value);
-    },
-    validate: SettingsValidator.isBoolean,
-  },
-  'customization.enabled': {
-    title: 'Status',
-    description: 'Enable or disable the customization.',
-    store: {
-      file: {
-        configurableManaged: true,
-      },
-    },
-    category: SettingCategory.CUSTOMIZATION,
-    type: EpluginSettingType.switch,
-    defaultValue: true,
-    isConfigurableFromSettings: true,
-    requiresReloadingBrowserTab: true,
-    options: {
-      switch: {
-        values: {
-          disabled: { label: 'false', value: false },
-          enabled: { label: 'true', value: true },
-        },
-      },
-    },
-    uiFormTransformChangedInputValue: function (
-      value: boolean | string,
-    ): boolean {
-      return Boolean(value);
-    },
-    validateUIForm: function (value) {
-      return this.validate(value);
-    },
-    validate: SettingsValidator.isBoolean,
-  },
-  'customization.logo.app': {
-    title: 'App main logo',
-    description: `This logo is used as loading indicator while the user is logging into Wazuh API.`,
-    store: {
-      file: {
-        configurableManaged: true,
-      },
-    },
-    category: SettingCategory.CUSTOMIZATION,
-    type: EpluginSettingType.filepicker,
-    defaultValue: '',
-    isConfigurableFromSettings: true,
-    options: {
-      file: {
-        type: 'image',
-        extensions: ['.jpeg', '.jpg', '.png', '.svg'],
-        size: {
-          maxBytes:
-            CUSTOMIZATION_ENDPOINT_PAYLOAD_UPLOAD_CUSTOM_FILE_MAXIMUM_BYTES,
-        },
-        recommended: {
-          dimensions: {
-            width: 300,
-            height: 70,
-            unit: 'px',
-          },
-        },
-        store: {
-          relativePathFileSystem: 'public/assets/custom/images',
-          filename: 'customization.logo.app',
-          resolveStaticURL: (filename: string) =>
-            `custom/images/${filename}?v=${Date.now()}`,
-          // ?v=${Date.now()} is used to force the browser to reload the image when a new file is uploaded
-        },
-      },
-    },
-    validateUIForm: function (value) {
-      return SettingsValidator.compose(
-        SettingsValidator.filePickerFileSize({
-          ...this.options.file.size,
-          meaningfulUnit: true,
-        }),
-        SettingsValidator.filePickerSupportedExtensions(
-          this.options.file.extensions,
-        ),
-      )(value);
-    },
-  },
-=======
 export const PLUGIN_SETTINGS: Record<string, TPluginSetting> = {
->>>>>>> 1db50b97
   'enrollment.dns': {
     title: 'Enrollment DNS',
     description:
