/*
 * Wazuh app - Wazuh Constants file
 * Copyright (C) 2015-2022 Wazuh, Inc.
 *
 * This program is free software; you can redistribute it and/or modify
 * it under the terms of the GNU General Public License as published by
 * the Free Software Foundation; either version 2 of the License, or
 * (at your option) any later version.
 *
 * Find more information about this on the LICENSE file.
 */
import path from 'path';
import { version } from '../package.json';
// import { validate as validateNodeCronInterval } from 'node-cron';
import { SettingsValidator } from '../common/services/settings-validator';

// Plugin
export const PLUGIN_VERSION = version;
export const PLUGIN_VERSION_SHORT = version.split('.').splice(0, 2).join('.');

// Index patterns - Wazuh alerts
export const WAZUH_INDEX_TYPE_ALERTS = 'alerts';
export const WAZUH_ALERTS_PREFIX = 'wazuh-alerts-';
export const WAZUH_ALERTS_PATTERN = 'wazuh-alerts-*';

// Job - Wazuh monitoring
export const WAZUH_INDEX_TYPE_MONITORING = 'monitoring';
export const WAZUH_MONITORING_PREFIX = 'wazuh-monitoring-';
export const WAZUH_MONITORING_PATTERN = 'wazuh-monitoring-*';
export const WAZUH_MONITORING_TEMPLATE_NAME = 'wazuh-agent';
export const WAZUH_MONITORING_DEFAULT_INDICES_SHARDS = 1;
export const WAZUH_MONITORING_DEFAULT_INDICES_REPLICAS = 0;
export const WAZUH_MONITORING_DEFAULT_CREATION = 'w';
export const WAZUH_MONITORING_DEFAULT_ENABLED = true;
export const WAZUH_MONITORING_DEFAULT_FREQUENCY = 900;
export const WAZUH_MONITORING_DEFAULT_CRON_FREQ = '0 * * * * *';

// Job - Wazuh statistics
export const WAZUH_INDEX_TYPE_STATISTICS = 'statistics';
export const WAZUH_STATISTICS_DEFAULT_PREFIX = 'wazuh';
export const WAZUH_STATISTICS_DEFAULT_NAME = 'statistics';
export const WAZUH_STATISTICS_PATTERN = `${WAZUH_STATISTICS_DEFAULT_PREFIX}-${WAZUH_STATISTICS_DEFAULT_NAME}-*`;
export const WAZUH_STATISTICS_TEMPLATE_NAME = `${WAZUH_STATISTICS_DEFAULT_PREFIX}-${WAZUH_STATISTICS_DEFAULT_NAME}`;
export const WAZUH_STATISTICS_DEFAULT_INDICES_SHARDS = 1;
export const WAZUH_STATISTICS_DEFAULT_INDICES_REPLICAS = 0;
export const WAZUH_STATISTICS_DEFAULT_CREATION = 'w';
export const WAZUH_STATISTICS_DEFAULT_STATUS = true;
export const WAZUH_STATISTICS_DEFAULT_FREQUENCY = 900;
export const WAZUH_STATISTICS_DEFAULT_CRON_FREQ = '0 */5 * * * *';

// Wazuh vulnerabilities
export const WAZUH_VULNERABILITIES_PATTERN = 'wazuh-states-vulnerabilities';
export const WAZUH_INDEX_TYPE_VULNERABILITIES = 'vulnerabilities';

// Job - Wazuh initialize
export const WAZUH_PLUGIN_PLATFORM_TEMPLATE_NAME = 'wazuh-kibana';

// Sample data
export const WAZUH_SAMPLE_ALERT_PREFIX = 'wazuh-alerts-4.x-';
export const WAZUH_SAMPLE_ALERTS_INDEX_SHARDS = 1;
export const WAZUH_SAMPLE_ALERTS_INDEX_REPLICAS = 0;
export const WAZUH_SAMPLE_ALERTS_CATEGORY_SECURITY = 'security';
export const WAZUH_SAMPLE_ALERTS_CATEGORY_AUDITING_POLICY_MONITORING =
  'auditing-policy-monitoring';
export const WAZUH_SAMPLE_ALERTS_CATEGORY_THREAT_DETECTION = 'threat-detection';
export const WAZUH_SAMPLE_ALERTS_DEFAULT_NUMBER_ALERTS = 3000;
export const WAZUH_SAMPLE_ALERTS_CATEGORIES_TYPE_ALERTS = {
  [WAZUH_SAMPLE_ALERTS_CATEGORY_SECURITY]: [
    { syscheck: true },
    { aws: true },
    { office: true },
    { gcp: true },
    { authentication: true },
    { ssh: true },
    { apache: true, alerts: 2000 },
    { web: true },
    { windows: { service_control_manager: true }, alerts: 1000 },
    { github: true },
  ],
  [WAZUH_SAMPLE_ALERTS_CATEGORY_AUDITING_POLICY_MONITORING]: [
    { rootcheck: true },
    { audit: true },
    { openscap: true },
    { ciscat: true },
  ],
  [WAZUH_SAMPLE_ALERTS_CATEGORY_THREAT_DETECTION]: [
    { vulnerabilities: true },
    { virustotal: true },
    { osquery: true },
    { docker: true },
    { mitre: true },
  ],
};

// Security
export const WAZUH_SECURITY_PLUGIN_OPENSEARCH_DASHBOARDS_SECURITY =
  'OpenSearch Dashboards Security';

export const WAZUH_SECURITY_PLUGINS = [
  WAZUH_SECURITY_PLUGIN_OPENSEARCH_DASHBOARDS_SECURITY,
];

// App configuration
export const WAZUH_CONFIGURATION_CACHE_TIME = 10000; // time in ms;

// Reserved ids for Users/Role mapping
export const WAZUH_API_RESERVED_ID_LOWER_THAN = 100;
export const WAZUH_API_RESERVED_WUI_SECURITY_RULES = [1, 2];

// Wazuh data path
const WAZUH_DATA_PLUGIN_PLATFORM_BASE_PATH = 'data';
export const WAZUH_DATA_PLUGIN_PLATFORM_BASE_ABSOLUTE_PATH = path.join(
  __dirname,
  '../../../',
  WAZUH_DATA_PLUGIN_PLATFORM_BASE_PATH,
);
export const WAZUH_DATA_ABSOLUTE_PATH = path.join(
  WAZUH_DATA_PLUGIN_PLATFORM_BASE_ABSOLUTE_PATH,
  'wazuh',
);

// Wazuh data path - config
export const WAZUH_DATA_CONFIG_DIRECTORY_PATH = path.join(
  WAZUH_DATA_ABSOLUTE_PATH,
  'config',
);
export const WAZUH_DATA_CONFIG_REGISTRY_PATH = path.join(
  WAZUH_DATA_CONFIG_DIRECTORY_PATH,
  'wazuh-registry.json',
);

export const WAZUH_DATA_CONFIG_APP_PATH = path.join(
  WAZUH_DATA_CONFIG_DIRECTORY_PATH,
  'wazuh.yml',
);

// Wazuh data path - downloads
export const WAZUH_DATA_DOWNLOADS_DIRECTORY_PATH = path.join(
  WAZUH_DATA_ABSOLUTE_PATH,
  'downloads',
);
export const WAZUH_DATA_DOWNLOADS_REPORTS_DIRECTORY_PATH = path.join(
  WAZUH_DATA_DOWNLOADS_DIRECTORY_PATH,
  'reports',
);

// Queue
export const WAZUH_QUEUE_CRON_FREQ = '*/15 * * * * *'; // Every 15 seconds

// Wazuh errors
export const WAZUH_ERROR_DAEMONS_NOT_READY = 'ERROR3099';

// Agents
export enum WAZUH_AGENTS_OS_TYPE {
  WINDOWS = 'windows',
  LINUX = 'linux',
  SUNOS = 'sunos',
  DARWIN = 'darwin',
  OTHERS = '',
}

export enum WAZUH_MODULES_ID {
  SECURITY_EVENTS = 'general',
  INTEGRITY_MONITORING = 'fim',
  AMAZON_WEB_SERVICES = 'aws',
  OFFICE_365 = 'office',
  GOOGLE_CLOUD_PLATFORM = 'gcp',
  POLICY_MONITORING = 'pm',
  SECURITY_CONFIGURATION_ASSESSMENT = 'sca',
  AUDITING = 'audit',
  OPEN_SCAP = 'oscap',
  VULNERABILITIES = 'vuls',
  OSQUERY = 'osquery',
  DOCKER = 'docker',
  MITRE_ATTACK = 'mitre',
  PCI_DSS = 'pci',
  HIPAA = 'hipaa',
  NIST_800_53 = 'nist',
  TSC = 'tsc',
  CIS_CAT = 'ciscat',
  VIRUSTOTAL = 'virustotal',
  GDPR = 'gdpr',
  GITHUB = 'github',
}

export enum WAZUH_MENU_MANAGEMENT_SECTIONS_ID {
  MANAGEMENT = 'management',
  ADMINISTRATION = 'administration',
  RULESET = 'ruleset',
  RULES = 'rules',
  DECODERS = 'decoders',
  CDB_LISTS = 'lists',
  GROUPS = 'groups',
  CONFIGURATION = 'configuration',
  STATUS_AND_REPORTS = 'statusReports',
  STATUS = 'status',
  CLUSTER = 'monitoring',
  LOGS = 'logs',
  REPORTING = 'reporting',
  STATISTICS = 'statistics',
}

export enum WAZUH_MENU_TOOLS_SECTIONS_ID {
  API_CONSOLE = 'devTools',
  RULESET_TEST = 'logtest',
}

export enum WAZUH_MENU_SECURITY_SECTIONS_ID {
  USERS = 'users',
  ROLES = 'roles',
  POLICIES = 'policies',
  ROLES_MAPPING = 'roleMapping',
}

export enum WAZUH_MENU_SETTINGS_SECTIONS_ID {
  SETTINGS = 'settings',
  API_CONFIGURATION = 'api',
  MODULES = 'modules',
  SAMPLE_DATA = 'sample_data',
  CONFIGURATION = 'configuration',
  LOGS = 'logs',
  MISCELLANEOUS = 'miscellaneous',
  ABOUT = 'about',
}

export const AUTHORIZED_AGENTS = 'authorized-agents';

// Wazuh links
export const WAZUH_LINK_GITHUB = 'https://github.com/wazuh';
export const WAZUH_LINK_GOOGLE_GROUPS =
  'https://groups.google.com/forum/#!forum/wazuh';
export const WAZUH_LINK_SLACK = 'https://wazuh.com/community/join-us-on-slack';

export const HEALTH_CHECK = 'health-check';

// Health check
export const HEALTH_CHECK_REDIRECTION_TIME = 300; //ms

// Plugin platform settings
// Default timeFilter set by the app
export const WAZUH_PLUGIN_PLATFORM_SETTING_TIME_FILTER = {
  from: 'now-24h',
  to: 'now',
};
export const PLUGIN_PLATFORM_SETTING_NAME_TIME_FILTER =
  'timepicker:timeDefaults';

// Default maxBuckets set by the app
export const WAZUH_PLUGIN_PLATFORM_SETTING_MAX_BUCKETS = 200000;
export const PLUGIN_PLATFORM_SETTING_NAME_MAX_BUCKETS = 'timeline:max_buckets';

// Default metaFields set by the app
export const WAZUH_PLUGIN_PLATFORM_SETTING_METAFIELDS = ['_source', '_index'];
export const PLUGIN_PLATFORM_SETTING_NAME_METAFIELDS = 'metaFields';

// Logger
export const UI_LOGGER_LEVELS = {
  WARNING: 'WARNING',
  INFO: 'INFO',
  ERROR: 'ERROR',
};

export const UI_TOAST_COLOR = {
  SUCCESS: 'success',
  WARNING: 'warning',
  DANGER: 'danger',
};

// Assets
export const ASSETS_BASE_URL_PREFIX = '/plugins/wazuh/assets/';
export const ASSETS_PUBLIC_URL = '/plugins/wazuh/public/assets/';

// Reports
export const REPORTS_LOGO_IMAGE_ASSETS_RELATIVE_PATH =
  'images/logo_reports.png';
export const REPORTS_PRIMARY_COLOR = '#256BD1';
export const REPORTS_PAGE_FOOTER_TEXT = 'Copyright © 2023 Wazuh, Inc.';
export const REPORTS_PAGE_HEADER_TEXT = 'info@wazuh.com\nhttps://wazuh.com';

// Plugin platform
export const PLUGIN_PLATFORM_NAME = 'dashboard';
export const PLUGIN_PLATFORM_INSTALLATION_USER = 'wazuh-dashboard';
export const PLUGIN_PLATFORM_INSTALLATION_USER_GROUP = 'wazuh-dashboard';
export const PLUGIN_PLATFORM_WAZUH_DOCUMENTATION_URL_PATH_UPGRADE_PLATFORM =
  'upgrade-guide';
export const PLUGIN_PLATFORM_WAZUH_DOCUMENTATION_URL_PATH_TROUBLESHOOTING =
  'user-manual/wazuh-dashboard/troubleshooting.html';
export const PLUGIN_PLATFORM_WAZUH_DOCUMENTATION_URL_PATH_APP_CONFIGURATION =
  'user-manual/wazuh-dashboard/config-file.html';
export const PLUGIN_PLATFORM_URL_GUIDE =
  'https://opensearch.org/docs/2.10/about';
export const PLUGIN_PLATFORM_URL_GUIDE_TITLE = 'OpenSearch guide';

export const PLUGIN_PLATFORM_REQUEST_HEADERS = {
  'osd-xsrf': 'kibana',
};

// Plugin app
export const PLUGIN_APP_NAME = 'Dashboard';

// UI
export const UI_COLOR_STATUS = {
  success: '#007871',
  danger: '#BD271E',
  warning: '#FEC514',
  disabled: '#646A77',
  info: '#6092C0',
  default: '#000000',
} as const;

export const API_NAME_AGENT_STATUS = {
  ACTIVE: 'active',
  DISCONNECTED: 'disconnected',
  PENDING: 'pending',
  NEVER_CONNECTED: 'never_connected',
} as const;

export const UI_COLOR_AGENT_STATUS = {
  [API_NAME_AGENT_STATUS.ACTIVE]: UI_COLOR_STATUS.success,
  [API_NAME_AGENT_STATUS.DISCONNECTED]: UI_COLOR_STATUS.danger,
  [API_NAME_AGENT_STATUS.PENDING]: UI_COLOR_STATUS.warning,
  [API_NAME_AGENT_STATUS.NEVER_CONNECTED]: UI_COLOR_STATUS.disabled,
  default: UI_COLOR_STATUS.default,
} as const;

export const UI_LABEL_NAME_AGENT_STATUS = {
  [API_NAME_AGENT_STATUS.ACTIVE]: 'Active',
  [API_NAME_AGENT_STATUS.DISCONNECTED]: 'Disconnected',
  [API_NAME_AGENT_STATUS.PENDING]: 'Pending',
  [API_NAME_AGENT_STATUS.NEVER_CONNECTED]: 'Never connected',
  default: 'Unknown',
} as const;

export const UI_ORDER_AGENT_STATUS = [
  API_NAME_AGENT_STATUS.ACTIVE,
  API_NAME_AGENT_STATUS.DISCONNECTED,
  API_NAME_AGENT_STATUS.PENDING,
  API_NAME_AGENT_STATUS.NEVER_CONNECTED,
];

export const AGENT_SYNCED_STATUS = {
  SYNCED: 'synced',
  NOT_SYNCED: 'not synced',
};

// The status code can be seen here https://github.com/wazuh/wazuh/blob/686068a1f05d806b2e3b3d633a765320ae7ae114/src/wazuh_db/wdb.h#L55-L61

export const AGENT_STATUS_CODE = [
  {
    STATUS_CODE: 0,
    STATUS_DESCRIPTION: 'Agent is connected',
  },
  {
    STATUS_CODE: 1,
    STATUS_DESCRIPTION: 'Invalid agent version',
  },
  {
    STATUS_CODE: 2,
    STATUS_DESCRIPTION: 'Error retrieving version',
  },
  {
    STATUS_CODE: 3,
    STATUS_DESCRIPTION: 'Shutdown message received',
  },
  {
    STATUS_CODE: 4,
    STATUS_DESCRIPTION: 'Disconnected because no keepalive received',
  },
  {
    STATUS_CODE: 5,
    STATUS_DESCRIPTION: 'Connection reset by manager',
  },
];

// Documentation
export const DOCUMENTATION_WEB_BASE_URL = 'https://documentation.wazuh.com';

// Default Elasticsearch user name context
export const ELASTIC_NAME = 'elastic';

// Default Wazuh indexer name
export const WAZUH_INDEXER_NAME = 'indexer';

// Not timeFieldName on index pattern
export const NOT_TIME_FIELD_NAME_INDEX_PATTERN =
  'not_time_field_name_index_pattern';

// Customization
export const CUSTOMIZATION_ENDPOINT_PAYLOAD_UPLOAD_CUSTOM_FILE_MAXIMUM_BYTES = 1048576;

// Plugin settings
export enum SettingCategory {
  GENERAL,
  HEALTH_CHECK,
  MONITORING,
  STATISTICS,
  VULNERABILITIES,
  SECURITY,
  CUSTOMIZATION,
  API_CONNECTION,
}

type TPluginSettingOptionsTextArea = {
  maxRows?: number;
  minRows?: number;
  maxLength?: number;
};

type TPluginSettingOptionsSelect = {
  select: { text: string; value: any }[];
};

type TPluginSettingOptionsEditor = {
  editor: {
    language: string;
  };
};

type TPluginSettingOptionsFile = {
  file: {
    type: 'image';
    extensions?: string[];
    size?: {
      maxBytes?: number;
      minBytes?: number;
    };
    recommended?: {
      dimensions?: {
        width: number;
        height: number;
        unit: string;
      };
    };
    store?: {
      relativePathFileSystem: string;
      filename: string;
      resolveStaticURL: (filename: string) => string;
    };
  };
};

type TPluginSettingOptionsNumber = {
  number: {
    min?: number;
    max?: number;
    integer?: boolean;
  };
};

type TPluginSettingOptionsSwitch = {
  switch: {
    values: {
      disabled: { label?: string; value: any };
      enabled: { label?: string; value: any };
    };
  };
};

export enum EpluginSettingType {
  text = 'text',
  textarea = 'textarea',
  switch = 'switch',
  number = 'number',
  editor = 'editor',
  select = 'select',
  filepicker = 'filepicker',
  password = 'password',
  arrayOf = 'arrayOf',
  custom = 'custom',
}

export type TPluginSetting = {
  // Define the text displayed in the UI.
  title: string;
  // Description.
  description: string;
  // Category.
  category: SettingCategory;
  // Type.
  type: EpluginSettingType;
  // Store
  store: {
    file: {
      // Define if the setting is managed by the ConfigurationStore service
      configurableManaged?: boolean;
      // Define a text to print as the default in the configuration block
      defaultBlock?: string;
      /* Transform the value defined in the configuration file to be consumed by the Configuration
        service */
      transformFrom?: (value: any) => any;
    };
  };
  // Default value.
  defaultValue: any;
  /* Special: This is used for the settings of customization to get the hidden default value, because the default value is empty to not to be displayed on the App Settings. */
  defaultValueIfNotSet?: any;
  // Configurable from the App Settings app.
  isConfigurableFromSettings: boolean;
  // Modify the setting requires running the plugin health check (frontend).
  requiresRunningHealthCheck?: boolean;
  // Modify the setting requires reloading the browser tab (frontend).
  requiresReloadingBrowserTab?: boolean;
  // Modify the setting requires restarting the plugin platform to take effect.
  requiresRestartingPluginPlatform?: boolean;
  // Define options related to the `type`.
  options?:
    | TPluginSettingOptionsEditor
    | TPluginSettingOptionsFile
    | TPluginSettingOptionsNumber
    | TPluginSettingOptionsSelect
    | TPluginSettingOptionsSwitch
    | TPluginSettingOptionsTextArea;
  // Transform the input value. The result is saved in the form global state of Settings/Configuration
  uiFormTransformChangedInputValue?: (value: any) => any;
  // Transform the configuration value or default as initial value for the input in Settings/Configuration
  uiFormTransformConfigurationValueToInputValue?: (value: any) => any;
  // Transform the input value changed in the form of Settings/Configuration and returned in the `changed` property of the hook useForm
  uiFormTransformInputValueToConfigurationValue?: (value: any) => any;
  // Validate the value in the form of Settings/Configuration. It returns a string if there is some validation error.
  validateUIForm?: (value: any) => string | undefined;
  // Validate function creator to validate the setting in the backend.
  validate?: (value: unknown) => string | undefined;
};

export type TPluginSettingWithKey = TPluginSetting & { key: TPluginSettingKey };
export type TPluginSettingCategory = {
  title: string;
  description?: string;
  documentationLink?: string;
  renderOrder?: number;
};

export const PLUGIN_SETTINGS_CATEGORIES: {
  [category: number]: TPluginSettingCategory;
} = {
  [SettingCategory.HEALTH_CHECK]: {
    title: 'Health check',
    description: "Checks will be executed by the app's Healthcheck.",
    renderOrder: SettingCategory.HEALTH_CHECK,
  },
  [SettingCategory.GENERAL]: {
    title: 'General',
    description:
      'Basic app settings related to alerts index pattern, hide the manager alerts in the dashboards, logs level and more.',
    renderOrder: SettingCategory.GENERAL,
  },
  [SettingCategory.SECURITY]: {
    title: 'Security',
    description: 'Application security options such as unauthorized roles.',
    renderOrder: SettingCategory.SECURITY,
  },
  [SettingCategory.MONITORING]: {
    title: 'Task:Monitoring',
    description:
      'Options related to the agent status monitoring job and its storage in indexes.',
    renderOrder: SettingCategory.MONITORING,
  },
  [SettingCategory.STATISTICS]: {
    title: 'Task:Statistics',
    description:
      'Options related to the daemons manager monitoring job and their storage in indexes.',
    renderOrder: SettingCategory.STATISTICS,
  },
  [SettingCategory.VULNERABILITIES]: {
    title: 'Vulnerabilities',
    description:
      'Options related to the agent vulnerabilities monitoring job and its storage in indexes.',
    renderOrder: SettingCategory.VULNERABILITIES,
  },
  [SettingCategory.CUSTOMIZATION]: {
    title: 'Custom branding',
    description:
      'If you want to use custom branding elements such as logos, you can do so by editing the settings below.',
    documentationLink: 'user-manual/wazuh-dashboard/white-labeling.html',
    renderOrder: SettingCategory.CUSTOMIZATION,
  },
  [SettingCategory.API_CONNECTION]: {
    title: 'API connections',
    description: 'Options related to the API connections.',
    renderOrder: SettingCategory.API_CONNECTION,
  },
};

export const PLUGIN_SETTINGS: { [key: string]: TPluginSetting } = {
  'alerts.sample.prefix': {
    title: 'Sample alerts prefix',
    description:
      'Define the index name prefix of sample alerts. It must match the template used by the index pattern to avoid unknown fields in dashboards.',
    store: {
      file: {
        configurableManaged: true,
      },
    },
    category: SettingCategory.GENERAL,
    type: EpluginSettingType.text,
    defaultValue: WAZUH_SAMPLE_ALERT_PREFIX,
    isConfigurableFromSettings: true,
    requiresRunningHealthCheck: true,
    validateUIForm: function (value) {
      return this.validate(value);
    },
    // Validation: https://github.com/elastic/elasticsearch/blob/v7.10.2/docs/reference/indices/create-index.asciidoc
    validate: SettingsValidator.compose(
      SettingsValidator.isString,
      SettingsValidator.isNotEmptyString,
      SettingsValidator.hasNoSpaces,
      SettingsValidator.noStartsWithString('-', '_', '+', '.'),
      SettingsValidator.hasNotInvalidCharacters(
        '\\',
        '/',
        '?',
        '"',
        '<',
        '>',
        '|',
        ',',
        '#',
        '*',
      ),
    ),
  },
  'checks.api': {
    title: 'API connection',
    description: 'Enable or disable the API health check when opening the app.',
    store: {
      file: {
        configurableManaged: true,
      },
    },
    category: SettingCategory.HEALTH_CHECK,
    type: EpluginSettingType.switch,
    defaultValue: true,
    isConfigurableFromSettings: true,
    options: {
      switch: {
        values: {
          disabled: { label: 'false', value: false },
          enabled: { label: 'true', value: true },
        },
      },
    },
    uiFormTransformChangedInputValue: function (
      value: boolean | string,
    ): boolean {
      return Boolean(value);
    },
    validateUIForm: function (value) {
      return this.validate(value);
    },
    validate: SettingsValidator.isBoolean,
  },
  'checks.fields': {
    title: 'Known fields',
    description:
      'Enable or disable the known fields health check when opening the app.',
    store: {
      file: {
        configurableManaged: true,
      },
    },
    category: SettingCategory.HEALTH_CHECK,
    type: EpluginSettingType.switch,
    defaultValue: true,
    isConfigurableFromSettings: true,
    options: {
      switch: {
        values: {
          disabled: { label: 'false', value: false },
          enabled: { label: 'true', value: true },
        },
      },
    },
    uiFormTransformChangedInputValue: function (
      value: boolean | string,
    ): boolean {
      return Boolean(value);
    },
    validateUIForm: function (value) {
      return this.validate(value);
    },
    validate: SettingsValidator.isBoolean,
  },
  'checks.maxBuckets': {
    title: 'Set max buckets to 200000',
    description:
      'Change the default value of the plugin platform max buckets configuration.',
    store: {
      file: {
        configurableManaged: true,
      },
    },
    category: SettingCategory.HEALTH_CHECK,
    type: EpluginSettingType.switch,
    defaultValue: true,
    isConfigurableFromSettings: true,
    options: {
      switch: {
        values: {
          disabled: { label: 'false', value: false },
          enabled: { label: 'true', value: true },
        },
      },
    },
    uiFormTransformChangedInputValue: function (
      value: boolean | string,
    ): boolean {
      return Boolean(value);
    },
    validateUIForm: function (value) {
      return this.validate(value);
    },
    validate: SettingsValidator.isBoolean,
  },
  'checks.metaFields': {
    title: 'Remove meta fields',
    description:
      'Change the default value of the plugin platform metaField configuration.',
    store: {
      file: {
        configurableManaged: true,
      },
    },
    category: SettingCategory.HEALTH_CHECK,
    type: EpluginSettingType.switch,
    defaultValue: true,
    isConfigurableFromSettings: true,
    options: {
      switch: {
        values: {
          disabled: { label: 'false', value: false },
          enabled: { label: 'true', value: true },
        },
      },
    },
    uiFormTransformChangedInputValue: function (
      value: boolean | string,
    ): boolean {
      return Boolean(value);
    },
    validateUIForm: function (value) {
      return this.validate(value);
    },
    validate: SettingsValidator.isBoolean,
  },
  'checks.pattern': {
    title: 'Index pattern',
    description:
      'Enable or disable the index pattern health check when opening the app.',
    store: {
      file: {
        configurableManaged: true,
      },
    },
    category: SettingCategory.HEALTH_CHECK,
    type: EpluginSettingType.switch,
    defaultValue: true,
    isConfigurableFromSettings: true,
    options: {
      switch: {
        values: {
          disabled: { label: 'false', value: false },
          enabled: { label: 'true', value: true },
        },
      },
    },
    uiFormTransformChangedInputValue: function (
      value: boolean | string,
    ): boolean {
      return Boolean(value);
    },
    validateUIForm: function (value) {
      return this.validate(value);
    },
    validate: SettingsValidator.isBoolean,
  },
  'checks.setup': {
    title: 'API version',
    description:
      'Enable or disable the setup health check when opening the app.',
    store: {
      file: {
        configurableManaged: true,
      },
    },
    category: SettingCategory.HEALTH_CHECK,
    type: EpluginSettingType.switch,
    defaultValue: true,
    isConfigurableFromSettings: true,
    options: {
      switch: {
        values: {
          disabled: { label: 'false', value: false },
          enabled: { label: 'true', value: true },
        },
      },
    },
    uiFormTransformChangedInputValue: function (
      value: boolean | string,
    ): boolean {
      return Boolean(value);
    },
    validateUIForm: function (value) {
      return this.validate(value);
    },
    validate: SettingsValidator.isBoolean,
  },
  'checks.template': {
    title: 'Index template',
    description:
      'Enable or disable the template health check when opening the app.',
    store: {
      file: {
        configurableManaged: true,
      },
    },
    category: SettingCategory.HEALTH_CHECK,
    type: EpluginSettingType.switch,
    defaultValue: true,
    isConfigurableFromSettings: true,
    options: {
      switch: {
        values: {
          disabled: { label: 'false', value: false },
          enabled: { label: 'true', value: true },
        },
      },
    },
    uiFormTransformChangedInputValue: function (
      value: boolean | string,
    ): boolean {
      return Boolean(value);
    },
    validateUIForm: function (value) {
      return this.validate(value);
    },
    validate: SettingsValidator.isBoolean,
  },
  'checks.timeFilter': {
    title: 'Set time filter to 24h',
    description:
      'Change the default value of the plugin platform timeFilter configuration.',
    store: {
      file: {
        configurableManaged: true,
      },
    },
    category: SettingCategory.HEALTH_CHECK,
    type: EpluginSettingType.switch,
    defaultValue: true,
    isConfigurableFromSettings: true,
    options: {
      switch: {
        values: {
          disabled: { label: 'false', value: false },
          enabled: { label: 'true', value: true },
        },
      },
    },
    uiFormTransformChangedInputValue: function (
      value: boolean | string,
    ): boolean {
      return Boolean(value);
    },
    validateUIForm: function (value) {
      return this.validate(value);
    },
    validate: SettingsValidator.isBoolean,
  },
  'cron.prefix': {
    title: 'Cron prefix',
    description: 'Define the index prefix of predefined jobs.',
    store: {
      file: {
        configurableManaged: true,
      },
    },
    category: SettingCategory.GENERAL,
    type: EpluginSettingType.text,
    defaultValue: WAZUH_STATISTICS_DEFAULT_PREFIX,
    isConfigurableFromSettings: true,
    validateUIForm: function (value) {
      return this.validate(value);
    },
    // Validation: https://github.com/elastic/elasticsearch/blob/v7.10.2/docs/reference/indices/create-index.asciidoc
    validate: SettingsValidator.compose(
      SettingsValidator.isString,
      SettingsValidator.isNotEmptyString,
      SettingsValidator.hasNoSpaces,
      SettingsValidator.noStartsWithString('-', '_', '+', '.'),
      SettingsValidator.hasNotInvalidCharacters(
        '\\',
        '/',
        '?',
        '"',
        '<',
        '>',
        '|',
        ',',
        '#',
        '*',
      ),
    ),
  },
  'cron.statistics.apis': {
    title: 'Includes APIs',
    description:
      'Enter the ID of the hosts you want to save data from, leave this empty to run the task on every host.',
    store: {
      file: {
        configurableManaged: true,
      },
    },
    category: SettingCategory.STATISTICS,
    type: EpluginSettingType.editor,
    defaultValue: [],
    isConfigurableFromSettings: true,
    options: {
      editor: {
        language: 'json',
      },
    },
    uiFormTransformConfigurationValueToInputValue: function (value: any): any {
      return JSON.stringify(value);
    },
    uiFormTransformInputValueToConfigurationValue: function (
      value: string,
    ): any {
      try {
        return JSON.parse(value);
      } catch (error) {
        return value;
      }
    },
    validateUIForm: function (value) {
      return SettingsValidator.json(this.validate)(value);
    },
    validate: SettingsValidator.compose(
      SettingsValidator.array(
        SettingsValidator.compose(
          SettingsValidator.isString,
          SettingsValidator.isNotEmptyString,
          SettingsValidator.hasNoSpaces,
        ),
      ),
    ),
  },
  'cron.statistics.index.creation': {
    title: 'Index creation',
    description: 'Define the interval in which a new index will be created.',
    store: {
      file: {
        configurableManaged: true,
      },
    },
    category: SettingCategory.STATISTICS,
    type: EpluginSettingType.select,
    options: {
      select: [
        {
          text: 'Hourly',
          value: 'h',
        },
        {
          text: 'Daily',
          value: 'd',
        },
        {
          text: 'Weekly',
          value: 'w',
        },
        {
          text: 'Monthly',
          value: 'm',
        },
      ],
    },
    defaultValue: WAZUH_STATISTICS_DEFAULT_CREATION,
    isConfigurableFromSettings: true,
    requiresRunningHealthCheck: true,
    validateUIForm: function (value) {
      return this.validate(value);
    },
    validate: function (value) {
      return SettingsValidator.literal(
        this.options.select.map(({ value }) => value),
      )(value);
    },
  },
  'cron.statistics.index.name': {
    title: 'Index name',
    description:
      'Define the name of the index in which the documents will be saved.',
    store: {
      file: {
        configurableManaged: true,
      },
    },
    category: SettingCategory.STATISTICS,
    type: EpluginSettingType.text,
    defaultValue: WAZUH_STATISTICS_DEFAULT_NAME,
    isConfigurableFromSettings: true,
    requiresRunningHealthCheck: true,
    validateUIForm: function (value) {
      return this.validate(value);
    },
    // Validation: https://github.com/elastic/elasticsearch/blob/v7.10.2/docs/reference/indices/create-index.asciidoc
    validate: SettingsValidator.compose(
      SettingsValidator.isString,
      SettingsValidator.isNotEmptyString,
      SettingsValidator.hasNoSpaces,
      SettingsValidator.noStartsWithString('-', '_', '+', '.'),
      SettingsValidator.hasNotInvalidCharacters(
        '\\',
        '/',
        '?',
        '"',
        '<',
        '>',
        '|',
        ',',
        '#',
        '*',
      ),
    ),
  },
  'cron.statistics.index.replicas': {
    title: 'Index replicas',
    description:
      'Define the number of replicas to use for the statistics indices.',
    store: {
      file: {
        configurableManaged: true,
      },
    },
    category: SettingCategory.STATISTICS,
    type: EpluginSettingType.number,
    defaultValue: WAZUH_STATISTICS_DEFAULT_INDICES_REPLICAS,
    isConfigurableFromSettings: true,
    requiresRunningHealthCheck: true,
    options: {
      number: {
        min: 0,
        integer: true,
      },
    },
    uiFormTransformConfigurationValueToInputValue: function (
      value: number,
    ): string {
      return String(value);
    },
    uiFormTransformInputValueToConfigurationValue: function (
      value: string,
    ): number {
      return Number(value);
    },
    validateUIForm: function (value) {
      return this.validate(
        this.uiFormTransformInputValueToConfigurationValue(value),
      );
    },
    validate: function (value) {
      return SettingsValidator.number(this.options.number)(value);
    },
  },
  'cron.statistics.index.shards': {
    title: 'Index shards',
    description:
      'Define the number of shards to use for the statistics indices.',
    store: {
      file: {
        configurableManaged: true,
      },
    },
    category: SettingCategory.STATISTICS,
    type: EpluginSettingType.number,
    defaultValue: WAZUH_STATISTICS_DEFAULT_INDICES_SHARDS,
    isConfigurableFromSettings: true,
    requiresRunningHealthCheck: true,
    options: {
      number: {
        min: 1,
        integer: true,
      },
    },
    uiFormTransformConfigurationValueToInputValue: function (value: number) {
      return String(value);
    },
    uiFormTransformInputValueToConfigurationValue: function (
      value: string,
    ): number {
      return Number(value);
    },
    validateUIForm: function (value) {
      return this.validate(
        this.uiFormTransformInputValueToConfigurationValue(value),
      );
    },
    validate: function (value) {
      return SettingsValidator.number(this.options.number)(value);
    },
  },
  'cron.statistics.interval': {
    title: 'Interval',
    description:
      'Define the frequency of task execution using cron schedule expressions.',
    store: {
      file: {
        configurableManaged: true,
      },
    },
    category: SettingCategory.STATISTICS,
    type: EpluginSettingType.text,
    defaultValue: WAZUH_STATISTICS_DEFAULT_CRON_FREQ,
    isConfigurableFromSettings: true,
    requiresRestartingPluginPlatform: true,
    // Workaround: this need to be defined in the frontend side and backend side because an optimization error in the frontend side related to some module can not be loaded.
    // validateUIForm: function (value) {
    // },
    // validate: function (value) {
    // },
  },
  'cron.statistics.status': {
    title: 'Status',
    description: 'Enable or disable the statistics tasks.',
    store: {
      file: {
        configurableManaged: true,
      },
    },
    category: SettingCategory.STATISTICS,
    type: EpluginSettingType.switch,
    defaultValue: WAZUH_STATISTICS_DEFAULT_STATUS,
    isConfigurableFromSettings: true,
    options: {
      switch: {
        values: {
          disabled: { label: 'false', value: false },
          enabled: { label: 'true', value: true },
        },
      },
    },
    uiFormTransformChangedInputValue: function (
      value: boolean | string,
    ): boolean {
      return Boolean(value);
    },
    validateUIForm: function (value) {
      return this.validate(value);
    },
    validate: SettingsValidator.isBoolean,
  },
  'customization.enabled': {
    title: 'Status',
    description: 'Enable or disable the customization.',
    store: {
      file: {
        configurableManaged: true,
      },
    },
    category: SettingCategory.CUSTOMIZATION,
    type: EpluginSettingType.switch,
    defaultValue: true,
    isConfigurableFromSettings: true,
    requiresReloadingBrowserTab: true,
    options: {
      switch: {
        values: {
          disabled: { label: 'false', value: false },
          enabled: { label: 'true', value: true },
        },
      },
    },
    uiFormTransformChangedInputValue: function (
      value: boolean | string,
    ): boolean {
      return Boolean(value);
    },
    validateUIForm: function (value) {
      return this.validate(value);
    },
    validate: SettingsValidator.isBoolean,
  },
  'customization.logo.app': {
    title: 'App main logo',
    description: `This logo is used as loading indicator while the user is logging into Wazuh API.`,
    store: {
      file: {
        configurableManaged: true,
      },
    },
    category: SettingCategory.CUSTOMIZATION,
    type: EpluginSettingType.filepicker,
    defaultValue: '',
    isConfigurableFromSettings: true,
    options: {
      file: {
        type: 'image',
        extensions: ['.jpeg', '.jpg', '.png', '.svg'],
        size: {
          maxBytes:
            CUSTOMIZATION_ENDPOINT_PAYLOAD_UPLOAD_CUSTOM_FILE_MAXIMUM_BYTES,
        },
        recommended: {
          dimensions: {
            width: 300,
            height: 70,
            unit: 'px',
          },
        },
        store: {
          relativePathFileSystem: 'public/assets/custom/images',
          filename: 'customization.logo.app',
          resolveStaticURL: (filename: string) =>
            `custom/images/${filename}?v=${Date.now()}`,
          // ?v=${Date.now()} is used to force the browser to reload the image when a new file is uploaded
        },
      },
    },
    validateUIForm: function (value) {
      return SettingsValidator.compose(
        SettingsValidator.filePickerFileSize({
          ...this.options.file.size,
          meaningfulUnit: true,
        }),
        SettingsValidator.filePickerSupportedExtensions(
          this.options.file.extensions,
        ),
      )(value);
    },
  },
  'customization.logo.healthcheck': {
    title: 'Healthcheck logo',
    description: `This logo is displayed during the Healthcheck routine of the app.`,
    store: {
      file: {
        configurableManaged: true,
      },
    },
    category: SettingCategory.CUSTOMIZATION,
    type: EpluginSettingType.filepicker,
    defaultValue: '',
    isConfigurableFromSettings: true,
    options: {
      file: {
        type: 'image',
        extensions: ['.jpeg', '.jpg', '.png', '.svg'],
        size: {
          maxBytes:
            CUSTOMIZATION_ENDPOINT_PAYLOAD_UPLOAD_CUSTOM_FILE_MAXIMUM_BYTES,
        },
        recommended: {
          dimensions: {
            width: 300,
            height: 70,
            unit: 'px',
          },
        },
        store: {
          relativePathFileSystem: 'public/assets/custom/images',
          filename: 'customization.logo.healthcheck',
          resolveStaticURL: (filename: string) =>
            `custom/images/${filename}?v=${Date.now()}`,
          // ?v=${Date.now()} is used to force the browser to reload the image when a new file is uploaded
        },
      },
    },
    validateUIForm: function (value) {
      return SettingsValidator.compose(
        SettingsValidator.filePickerFileSize({
          ...this.options.file.size,
          meaningfulUnit: true,
        }),
        SettingsValidator.filePickerSupportedExtensions(
          this.options.file.extensions,
        ),
      )(value);
    },
  },
  'customization.logo.reports': {
    title: 'PDF reports logo',
    description: `This logo is used in the PDF reports generated by the app. It's placed at the top left corner of every page of the PDF.`,
    store: {
      file: {
        configurableManaged: true,
      },
    },
    category: SettingCategory.CUSTOMIZATION,
    type: EpluginSettingType.filepicker,
    defaultValue: '',
    defaultValueIfNotSet: REPORTS_LOGO_IMAGE_ASSETS_RELATIVE_PATH,
    isConfigurableFromSettings: true,
    options: {
      file: {
        type: 'image',
        extensions: ['.jpeg', '.jpg', '.png'],
        size: {
          maxBytes:
            CUSTOMIZATION_ENDPOINT_PAYLOAD_UPLOAD_CUSTOM_FILE_MAXIMUM_BYTES,
        },
        recommended: {
          dimensions: {
            width: 190,
            height: 40,
            unit: 'px',
          },
        },
        store: {
          relativePathFileSystem: 'public/assets/custom/images',
          filename: 'customization.logo.reports',
          resolveStaticURL: (filename: string) => `custom/images/${filename}`,
        },
      },
    },
    validateUIForm: function (value) {
      return SettingsValidator.compose(
        SettingsValidator.filePickerFileSize({
          ...this.options.file.size,
          meaningfulUnit: true,
        }),
        SettingsValidator.filePickerSupportedExtensions(
          this.options.file.extensions,
        ),
      )(value);
    },
  },
  'customization.reports.footer': {
    title: 'Reports footer',
    description: 'Set the footer of the reports.',
    store: {
      file: {
        configurableManaged: true,
      },
    },
    category: SettingCategory.CUSTOMIZATION,
    type: EpluginSettingType.textarea,
    defaultValue: '',
    defaultValueIfNotSet: REPORTS_PAGE_FOOTER_TEXT,
    isConfigurableFromSettings: true,
    options: { maxRows: 2, maxLength: 50 },
    validateUIForm: function (value) {
      return this.validate(value);
    },
    validate: function (value) {
      return SettingsValidator.compose(
        SettingsValidator.isString,
        SettingsValidator.multipleLinesString({
          maxRows: this.options?.maxRows,
          maxLength: this.options?.maxLength,
        }),
      )(value);
    },
  },
  'customization.reports.header': {
    title: 'Reports header',
    description: 'Set the header of the reports.',
    store: {
      file: {
        configurableManaged: true,
      },
    },
    category: SettingCategory.CUSTOMIZATION,
    type: EpluginSettingType.textarea,
    defaultValue: '',
    defaultValueIfNotSet: REPORTS_PAGE_HEADER_TEXT,
    isConfigurableFromSettings: true,
    options: { maxRows: 3, maxLength: 40 },
    validateUIForm: function (value) {
      return this.validate(value);
    },
    validate: function (value) {
      return SettingsValidator.compose(
        SettingsValidator.isString,
        SettingsValidator.multipleLinesString({
          maxRows: this.options?.maxRows,
          maxLength: this.options?.maxLength,
        }),
      )(value);
    },
  },
  'enrollment.dns': {
    title: 'Enrollment DNS',
    description:
      'Specifies the Wazuh registration server, used for the agent enrollment.',
    store: {
      file: {
        configurableManaged: true,
      },
    },
    category: SettingCategory.GENERAL,
    type: EpluginSettingType.text,
    defaultValue: '',
    isConfigurableFromSettings: true,
    validateUIForm: function (value) {
      return this.validate(value);
    },
    validate: SettingsValidator.compose(
      SettingsValidator.isString,
      SettingsValidator.serverAddressHostnameFQDNIPv4IPv6,
    ),
  },
  'enrollment.password': {
    title: 'Enrollment password',
    description:
      'Specifies the password used to authenticate during the agent enrollment.',
    store: {
      file: {
        configurableManaged: true,
      },
    },
    category: SettingCategory.GENERAL,
    type: EpluginSettingType.text,
    defaultValue: '',
    isConfigurableFromSettings: false,
    validateUIForm: function (value) {
      return this.validate(value);
    },
    validate: SettingsValidator.compose(
      SettingsValidator.isString,
      SettingsValidator.isNotEmptyString,
    ),
  },
  hideManagerAlerts: {
    title: 'Hide manager alerts',
    description: 'Hide the alerts of the manager in every dashboard.',
    store: {
      file: {
        configurableManaged: true,
      },
    },
    category: SettingCategory.GENERAL,
    type: EpluginSettingType.switch,
    defaultValue: false,
    isConfigurableFromSettings: true,
    requiresReloadingBrowserTab: true,
    options: {
      switch: {
        values: {
          disabled: { label: 'false', value: false },
          enabled: { label: 'true', value: true },
        },
      },
    },
    uiFormTransformChangedInputValue: function (
      value: boolean | string,
    ): boolean {
      return Boolean(value);
    },
    validateUIForm: function (value) {
      return this.validate(value);
    },
    validate: SettingsValidator.isBoolean,
  },
  hosts: {
    title: 'Server hosts',
    description: 'Configure the API connections.',
    category: SettingCategory.API_CONNECTION,
    type: EpluginSettingType.arrayOf,
    defaultValue: [],
    store: {
      file: {
        configurableManaged: false,
        defaultBlock: `# The following configuration is the default structure to define a host.
#
# hosts:
#   # Host ID / name,
#   - env-1:
#       # Host URL
#       url: https://env-1.example
#       # Host / API port
#       port: 55000
#       # Host / API username
#       username: wazuh-wui
#       # Host / API password
#       password: wazuh-wui
#       # Use RBAC or not. If set to true, the username must be "wazuh-wui".
#       run_as: true
#   - env-2:
#       url: https://env-2.example
#       port: 55000
#       username: wazuh-wui
#       password: wazuh-wui
#       run_as: true

hosts:
  - default:
      url: https://localhost
      port: 55000
      username: wazuh-wui
      password: wazuh-wui
      run_as: false`,
        transformFrom: value => {
          return value.map(hostData => {
            const key = Object.keys(hostData)?.[0];
            return { ...hostData[key], id: key };
          });
        },
      },
    },
    options: {
      arrayOf: {
        id: {
          title: 'Identifier',
          description: 'Identifier of the API connection. This must be unique.',
          type: EpluginSettingType.text,
          defaultValue: 'default',
          isConfigurableFromSettings: true,
          validateUIForm: function (value) {
            return this.validate(value);
          },
          validate: SettingsValidator.compose(
            SettingsValidator.isString,
            SettingsValidator.isNotEmptyString,
          ),
        },
        url: {
          title: 'URL',
          description: 'Server URL address',
          type: EpluginSettingType.text,
          defaultValue: 'https://localhost',
          isConfigurableFromSettings: true,
          validateUIForm: function (value) {
            return this.validate(value);
          },
          validate: SettingsValidator.compose(
            SettingsValidator.isString,
            SettingsValidator.isNotEmptyString,
          ),
        },
        port: {
          title: 'Port',
          description: 'Port',
          type: EpluginSettingType.number,
          defaultValue: 55000,
          isConfigurableFromSettings: true,
          options: {
            number: {
              min: 0,
              max: 65535,
              integer: true,
            },
          },
          uiFormTransformConfigurationValueToInputValue: function (
            value: number,
          ) {
            return String(value);
          },
          uiFormTransformInputValueToConfigurationValue: function (
            value: string,
          ): number {
            return Number(value);
          },
          validateUIForm: function (value) {
            return this.validate(
              this.uiFormTransformInputValueToConfigurationValue(value),
            );
          },
          validate: function (value) {
            return SettingsValidator.number(this.options.number)(value);
          },
        },
        username: {
          title: 'Username',
          description: 'Server API username',
          type: EpluginSettingType.text,
          defaultValue: 'wazuh-wui',
          isConfigurableFromSettings: true,
          validateUIForm: function (value) {
            return this.validate(value);
          },
          validate: SettingsValidator.compose(
            SettingsValidator.isString,
            SettingsValidator.isNotEmptyString,
          ),
        },
        password: {
          title: 'Password',
          description: "User's Password",
          type: EpluginSettingType.password,
          defaultValue: 'wazuh-wui',
          isConfigurableFromSettings: true,
          validateUIForm: function (value) {
            return this.validate(value);
          },
          validate: SettingsValidator.compose(
            SettingsValidator.isString,
            SettingsValidator.isNotEmptyString,
          ),
        },
        run_as: {
          title: 'Run as',
          description: 'Use the authentication context.',
          type: EpluginSettingType.switch,
          defaultValue: false,
          isConfigurableFromSettings: true,
          options: {
            switch: {
              values: {
                disabled: { label: 'false', value: false },
                enabled: { label: 'true', value: true },
              },
            },
          },
          uiFormTransformChangedInputValue: function (
            value: boolean | string,
          ): boolean {
            return Boolean(value);
          },
          validateUIForm: function (value) {
            return this.validate(value);
          },
          validate: SettingsValidator.isBoolean,
        },
      },
    },
    isConfigurableFromSettings: false,
    uiFormTransformChangedInputValue: function (
      value: boolean | string,
    ): boolean {
      return Boolean(value);
    },
    // TODO: add validation
    // validate: SettingsValidator.isBoolean,
    // validate: function (schema) {
    //   return schema.boolean();
    // },
  },
  'ip.ignore': {
    title: 'Index pattern ignore',
    description:
      'Disable certain index pattern names from being available in index pattern selector.',
    store: {
      file: {
        configurableManaged: true,
      },
    },
    category: SettingCategory.GENERAL,
    type: EpluginSettingType.editor,
    defaultValue: [],
    isConfigurableFromSettings: true,
    options: {
      editor: {
        language: 'json',
      },
    },
    uiFormTransformConfigurationValueToInputValue: function (value: any): any {
      return JSON.stringify(value);
    },
    uiFormTransformInputValueToConfigurationValue: function (
      value: string,
    ): any {
      try {
        return JSON.parse(value);
      } catch (error) {
        return value;
      }
    },
    // Validation: https://github.com/elastic/elasticsearch/blob/v7.10.2/docs/reference/indices/create-index.asciidoc
    validateUIForm: function (value) {
      return SettingsValidator.json(this.validate)(value);
    },
    validate: SettingsValidator.compose(
      SettingsValidator.array(
        SettingsValidator.compose(
          SettingsValidator.isString,
          SettingsValidator.isNotEmptyString,
          SettingsValidator.hasNoSpaces,
          SettingsValidator.noLiteralString('.', '..'),
          SettingsValidator.noStartsWithString('-', '_', '+', '.'),
          SettingsValidator.hasNotInvalidCharacters(
            '\\',
            '/',
            '?',
            '"',
            '<',
            '>',
            '|',
            ',',
            '#',
          ),
        ),
      ),
    ),
  },
  'ip.selector': {
    title: 'IP selector',
    description:
      'Define if the user is allowed to change the selected index pattern directly from the top menu bar.',
    store: {
      file: {
        configurableManaged: true,
      },
    },
    category: SettingCategory.GENERAL,
    type: EpluginSettingType.switch,
    defaultValue: true,
    isConfigurableFromSettings: true,
    options: {
      switch: {
        values: {
          disabled: { label: 'false', value: false },
          enabled: { label: 'true', value: true },
        },
      },
    },
    uiFormTransformChangedInputValue: function (
      value: boolean | string,
    ): boolean {
      return Boolean(value);
    },
<<<<<<< HEAD
    validateUIForm: function (value) {
      return this.validate(value);
=======
    validate: SettingsValidator.isBoolean,
    validateBackend: function (schema) {
      return schema.boolean();
    },
  },
  'wazuh.updates.disabled': {
    title: 'Check updates',
    description: 'Define if the check updates service is active.',
    category: SettingCategory.GENERAL,
    type: EpluginSettingType.switch,
    defaultValue: false,
    isConfigurableFromFile: false,
    isConfigurableFromUI: false,
    options: {
      switch: {
        values: {
          disabled: { label: 'false', value: false },
          enabled: { label: 'true', value: true },
        },
      },
    },
    uiFormTransformChangedInputValue: function (
      value: boolean | string,
    ): boolean {
      return Boolean(value);
    },
    validate: SettingsValidator.isBoolean,
    validateBackend: function (schema) {
      return schema.boolean();
    },
  },
  'logs.level': {
    title: 'Log level',
    description: 'Logging level of the App.',
    category: SettingCategory.GENERAL,
    type: EpluginSettingType.select,
    options: {
      select: [
        {
          text: 'Info',
          value: 'info',
        },
        {
          text: 'Debug',
          value: 'debug',
        },
      ],
    },
    defaultValue: 'info',
    isConfigurableFromFile: true,
    isConfigurableFromUI: true,
    requiresRestartingPluginPlatform: true,
    validate: function (value) {
      return SettingsValidator.literal(
        this.options.select.map(({ value }) => value),
      )(value);
    },
    validateBackend: function (schema) {
      return schema.oneOf(
        this.options.select.map(({ value }) => schema.literal(value)),
      );
>>>>>>> cd7551a9
    },
    validate: SettingsValidator.isBoolean,
  },
  pattern: {
    title: 'Index pattern',
    store: {
      file: {
        configurableManaged: true,
      },
    },
    description:
      "Default index pattern to use on the app. If there's no valid index pattern, the app will automatically create one with the name indicated in this option.",
    category: SettingCategory.GENERAL,
    type: EpluginSettingType.text,
    defaultValue: WAZUH_ALERTS_PATTERN,
    isConfigurableFromSettings: true,
    requiresRunningHealthCheck: true,
    // Validation: https://github.com/elastic/elasticsearch/blob/v7.10.2/docs/reference/indices/create-index.asciidoc
    validateUIForm: function (value) {
      return this.validate(value);
    },
    validate: SettingsValidator.compose(
      SettingsValidator.isString,
      SettingsValidator.isNotEmptyString,
      SettingsValidator.hasNoSpaces,
      SettingsValidator.noLiteralString('.', '..'),
      SettingsValidator.noStartsWithString('-', '_', '+', '.'),
      SettingsValidator.hasNotInvalidCharacters(
        '\\',
        '/',
        '?',
        '"',
        '<',
        '>',
        '|',
        ',',
        '#',
      ),
    ),
  },
  timeout: {
    title: 'Request timeout',
    store: {
      file: {
        configurableManaged: true,
      },
    },
    description:
      'Maximum time, in milliseconds, the app will wait for an API response when making requests to it. It will be ignored if the value is set under 1500 milliseconds.',
    category: SettingCategory.GENERAL,
    type: EpluginSettingType.number,
    defaultValue: 20000,
    isConfigurableFromSettings: true,
    options: {
      number: {
        min: 1500,
        integer: true,
      },
    },
    uiFormTransformConfigurationValueToInputValue: function (value: number) {
      return String(value);
    },
    uiFormTransformInputValueToConfigurationValue: function (
      value: string,
    ): number {
      return Number(value);
    },
    validateUIForm: function (value) {
      return this.validate(
        this.uiFormTransformInputValueToConfigurationValue(value),
      );
    },
    validate: function (value) {
      return SettingsValidator.number(this.options.number)(value);
    },
  },
  'wazuh.monitoring.creation': {
    title: 'Index creation',
    description:
      'Define the interval in which a new wazuh-monitoring index will be created.',
    store: {
      file: {
        configurableManaged: true,
      },
    },
    category: SettingCategory.MONITORING,
    type: EpluginSettingType.select,
    options: {
      select: [
        {
          text: 'Hourly',
          value: 'h',
        },
        {
          text: 'Daily',
          value: 'd',
        },
        {
          text: 'Weekly',
          value: 'w',
        },
        {
          text: 'Monthly',
          value: 'm',
        },
      ],
    },
    defaultValue: WAZUH_MONITORING_DEFAULT_CREATION,
    isConfigurableFromSettings: true,
    requiresRunningHealthCheck: true,
    validateUIForm: function (value) {
      return this.validate(value);
    },
    validate: function (value) {
      return SettingsValidator.literal(
        this.options.select.map(({ value }) => value),
      )(value);
    },
  },
  'wazuh.monitoring.enabled': {
    title: 'Status',
    description:
      'Enable or disable the wazuh-monitoring index creation and/or visualization.',
    store: {
      file: {
        configurableManaged: true,
      },
    },
    category: SettingCategory.MONITORING,
    type: EpluginSettingType.switch,
    defaultValue: WAZUH_MONITORING_DEFAULT_ENABLED,
    isConfigurableFromSettings: true,
    requiresRestartingPluginPlatform: true,
    options: {
      switch: {
        values: {
          disabled: { label: 'false', value: false },
          enabled: { label: 'true', value: true },
        },
      },
    },
    uiFormTransformChangedInputValue: function (
      value: boolean | string,
    ): boolean {
      return Boolean(value);
    },
    validateUIForm: function (value) {
      return this.validate(value);
    },
    validate: SettingsValidator.isBoolean,
  },
  'wazuh.monitoring.frequency': {
    title: 'Frequency',
    description:
      'Frequency, in seconds, of API requests to get the state of the agents and create a new document in the wazuh-monitoring index with this data.',
    store: {
      file: {
        configurableManaged: true,
      },
    },
    category: SettingCategory.MONITORING,
    type: EpluginSettingType.number,
    defaultValue: WAZUH_MONITORING_DEFAULT_FREQUENCY,
    isConfigurableFromSettings: true,
    requiresRestartingPluginPlatform: true,
    options: {
      number: {
        min: 60,
        integer: true,
      },
    },
    uiFormTransformConfigurationValueToInputValue: function (value: number) {
      return String(value);
    },
    uiFormTransformInputValueToConfigurationValue: function (
      value: string,
    ): number {
      return Number(value);
    },
    validateUIForm: function (value) {
      return this.validate(
        this.uiFormTransformInputValueToConfigurationValue(value),
      );
    },
    validate: function (value) {
      return SettingsValidator.number(this.options.number)(value);
    },
  },
  'wazuh.monitoring.pattern': {
    title: 'Index pattern',
    description: 'Default index pattern to use for Wazuh monitoring.',
    store: {
      file: {
        configurableManaged: true,
      },
    },
    category: SettingCategory.MONITORING,
    type: EpluginSettingType.text,
    defaultValue: WAZUH_MONITORING_PATTERN,
    isConfigurableFromSettings: true,
    requiresRunningHealthCheck: true,
    validateUIForm: function (value) {
      return this.validate(value);
    },
    validate: SettingsValidator.compose(
      SettingsValidator.isString,
      SettingsValidator.isNotEmptyString,
      SettingsValidator.hasNoSpaces,
      SettingsValidator.noLiteralString('.', '..'),
      SettingsValidator.noStartsWithString('-', '_', '+', '.'),
      SettingsValidator.hasNotInvalidCharacters(
        '\\',
        '/',
        '?',
        '"',
        '<',
        '>',
        '|',
        ',',
        '#',
      ),
    ),
  },
  'wazuh.monitoring.replicas': {
    title: 'Index replicas',
    description:
      'Define the number of replicas to use for the wazuh-monitoring-* indices.',
    store: {
      file: {
        configurableManaged: true,
      },
    },
    category: SettingCategory.MONITORING,
    type: EpluginSettingType.number,
    defaultValue: WAZUH_MONITORING_DEFAULT_INDICES_REPLICAS,
    isConfigurableFromSettings: true,
    requiresRunningHealthCheck: true,
    options: {
      number: {
        min: 0,
        integer: true,
      },
    },
    uiFormTransformConfigurationValueToInputValue: function (value: number) {
      return String(value);
    },
    uiFormTransformInputValueToConfigurationValue: function (
      value: string,
    ): number {
      return Number(value);
    },
    validateUIForm: function (value) {
      return this.validate(
        this.uiFormTransformInputValueToConfigurationValue(value),
      );
    },
    validate: function (value) {
      return SettingsValidator.number(this.options.number)(value);
    },
  },
  'wazuh.monitoring.shards': {
    title: 'Index shards',
    description:
      'Define the number of shards to use for the wazuh-monitoring-* indices.',
    store: {
      file: {
        configurableManaged: true,
      },
    },
    category: SettingCategory.MONITORING,
    type: EpluginSettingType.number,
    defaultValue: WAZUH_MONITORING_DEFAULT_INDICES_SHARDS,
    isConfigurableFromSettings: true,
    requiresRunningHealthCheck: true,
    options: {
      number: {
        min: 1,
        integer: true,
      },
    },
    uiFormTransformConfigurationValueToInputValue: function (value: number) {
      return String(value);
    },
    uiFormTransformInputValueToConfigurationValue: function (
      value: string,
    ): number {
      return Number(value);
    },
    validateUIForm: function (value) {
      return this.validate(
        this.uiFormTransformInputValueToConfigurationValue(value),
      );
    },
    validate: function (value) {
      return SettingsValidator.number(this.options.number)(value);
    },
  },
  'vulnerabilities.pattern': {
    title: 'Index pattern',
    description: 'Default index pattern to use for vulnerabilities.',
    store: {
      file: {
        configurableManaged: true,
      },
    },
    category: SettingCategory.VULNERABILITIES,
    type: EpluginSettingType.text,
    defaultValue: WAZUH_VULNERABILITIES_PATTERN,
    isConfigurableFromSettings: true,
    requiresRunningHealthCheck: false,
    validateUIForm: function (value) {
      return this.validate(value);
    },
    validate: SettingsValidator.compose(
      SettingsValidator.isString,
      SettingsValidator.isNotEmptyString,
      SettingsValidator.hasNoSpaces,
      SettingsValidator.noLiteralString('.', '..'),
      SettingsValidator.noStartsWithString('-', '_', '+', '.'),
      SettingsValidator.hasNotInvalidCharacters(
        '\\',
        '/',
        '?',
        '"',
        '<',
        '>',
        '|',
        ',',
        '#',
      ),
    ),
  },
};

export type TPluginSettingKey = keyof typeof PLUGIN_SETTINGS;

export enum HTTP_STATUS_CODES {
  CONTINUE = 100,
  SWITCHING_PROTOCOLS = 101,
  PROCESSING = 102,
  OK = 200,
  CREATED = 201,
  ACCEPTED = 202,
  NON_AUTHORITATIVE_INFORMATION = 203,
  NO_CONTENT = 204,
  RESET_CONTENT = 205,
  PARTIAL_CONTENT = 206,
  MULTI_STATUS = 207,
  MULTIPLE_CHOICES = 300,
  MOVED_PERMANENTLY = 301,
  MOVED_TEMPORARILY = 302,
  SEE_OTHER = 303,
  NOT_MODIFIED = 304,
  USE_PROXY = 305,
  TEMPORARY_REDIRECT = 307,
  PERMANENT_REDIRECT = 308,
  BAD_REQUEST = 400,
  UNAUTHORIZED = 401,
  PAYMENT_REQUIRED = 402,
  FORBIDDEN = 403,
  NOT_FOUND = 404,
  METHOD_NOT_ALLOWED = 405,
  NOT_ACCEPTABLE = 406,
  PROXY_AUTHENTICATION_REQUIRED = 407,
  REQUEST_TIMEOUT = 408,
  CONFLICT = 409,
  GONE = 410,
  LENGTH_REQUIRED = 411,
  PRECONDITION_FAILED = 412,
  REQUEST_TOO_LONG = 413,
  REQUEST_URI_TOO_LONG = 414,
  UNSUPPORTED_MEDIA_TYPE = 415,
  REQUESTED_RANGE_NOT_SATISFIABLE = 416,
  EXPECTATION_FAILED = 417,
  IM_A_TEAPOT = 418,
  INSUFFICIENT_SPACE_ON_RESOURCE = 419,
  METHOD_FAILURE = 420,
  MISDIRECTED_REQUEST = 421,
  UNPROCESSABLE_ENTITY = 422,
  LOCKED = 423,
  FAILED_DEPENDENCY = 424,
  PRECONDITION_REQUIRED = 428,
  TOO_MANY_REQUESTS = 429,
  REQUEST_HEADER_FIELDS_TOO_LARGE = 431,
  UNAVAILABLE_FOR_LEGAL_REASONS = 451,
  INTERNAL_SERVER_ERROR = 500,
  NOT_IMPLEMENTED = 501,
  BAD_GATEWAY = 502,
  SERVICE_UNAVAILABLE = 503,
  GATEWAY_TIMEOUT = 504,
  HTTP_VERSION_NOT_SUPPORTED = 505,
  INSUFFICIENT_STORAGE = 507,
  NETWORK_AUTHENTICATION_REQUIRED = 511,
}

// Module Security configuration assessment
export const MODULE_SCA_CHECK_RESULT_LABEL = {
  passed: 'Passed',
  failed: 'Failed',
  'not applicable': 'Not applicable',
};

// Search bar

// This limits the results in the API request
export const SEARCH_BAR_WQL_VALUE_SUGGESTIONS_COUNT = 30;
// This limits the suggestions for the token of type value displayed in the search bar
export const SEARCH_BAR_WQL_VALUE_SUGGESTIONS_DISPLAY_COUNT = 10;
/* Time in milliseconds to debounce the analysis of search bar. This mitigates some problems related
to changes running in parallel */
export const SEARCH_BAR_DEBOUNCE_UPDATE_TIME = 400;

// Plugin settings
export const WAZUH_CORE_ENCRYPTION_PASSWORD = 'secretencryptionkey!';

// Configuration backend service
export const WAZUH_CORE_CONFIGURATION_INSTANCE = 'wazuh-dashboard';
export const WAZUH_CORE_CONFIGURATION_CACHE_SECONDS = 10;

// API connection permissions
export const WAZUH_ROLE_ADMINISTRATOR_ID = 1;<|MERGE_RESOLUTION|>--- conflicted
+++ resolved
@@ -1707,14 +1707,10 @@
     ): boolean {
       return Boolean(value);
     },
-<<<<<<< HEAD
-    validateUIForm: function (value) {
-      return this.validate(value);
-=======
+    validateUIForm: function (value) {
+      return this.validate(value);
+    },
     validate: SettingsValidator.isBoolean,
-    validateBackend: function (schema) {
-      return schema.boolean();
-    },
   },
   'wazuh.updates.disabled': {
     title: 'Check updates',
@@ -1722,8 +1718,12 @@
     category: SettingCategory.GENERAL,
     type: EpluginSettingType.switch,
     defaultValue: false,
-    isConfigurableFromFile: false,
-    isConfigurableFromUI: false,
+    store: {
+      file: {
+        configurableManaged: false,
+      },
+    },
+    isConfigurableFromSettings: false,
     options: {
       switch: {
         values: {
@@ -1736,43 +1736,6 @@
       value: boolean | string,
     ): boolean {
       return Boolean(value);
-    },
-    validate: SettingsValidator.isBoolean,
-    validateBackend: function (schema) {
-      return schema.boolean();
-    },
-  },
-  'logs.level': {
-    title: 'Log level',
-    description: 'Logging level of the App.',
-    category: SettingCategory.GENERAL,
-    type: EpluginSettingType.select,
-    options: {
-      select: [
-        {
-          text: 'Info',
-          value: 'info',
-        },
-        {
-          text: 'Debug',
-          value: 'debug',
-        },
-      ],
-    },
-    defaultValue: 'info',
-    isConfigurableFromFile: true,
-    isConfigurableFromUI: true,
-    requiresRestartingPluginPlatform: true,
-    validate: function (value) {
-      return SettingsValidator.literal(
-        this.options.select.map(({ value }) => value),
-      )(value);
-    },
-    validateBackend: function (schema) {
-      return schema.oneOf(
-        this.options.select.map(({ value }) => schema.literal(value)),
-      );
->>>>>>> cd7551a9
     },
     validate: SettingsValidator.isBoolean,
   },
