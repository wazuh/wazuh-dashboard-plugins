--- conflicted
+++ resolved
@@ -9,7 +9,6 @@
  *
  * Find more information about this on the LICENSE file.
  */
-<<<<<<< HEAD
 import { Logger } from 'opensearch-dashboards/server';
 import { IConfiguration } from '../../common/services/configuration';
 import { CacheAPIUserAllowRunAs } from './cache-api-user-has-run-as';
@@ -43,46 +42,6 @@
 
   setServerAPIClient(client: ServerAPIClient) {
     this.serverAPIClient = client;
-=======
-import fs from 'fs';
-import yml from 'js-yaml';
-import { UpdateRegistry } from './update-registry';
-import { initialWazuhConfig } from './initial-wazuh-config';
-import { WAZUH_DATA_CONFIG_APP_PATH } from '../../common/constants';
-import { createDataDirectoryIfNotExists } from './filesystem';
-import { Logger } from 'opensearch-dashboards/server';
-
-/**
- * This services manages the API host entries
- */
-export class ManageHosts {
-  busy: boolean;
-  file: string;
-  initialConfig: string;
-  constructor(private logger: Logger, private updateRegistry: UpdateRegistry) {
-    this.busy = false;
-    this.file = WAZUH_DATA_CONFIG_APP_PATH;
-    this.initialConfig = initialWazuhConfig;
-  }
-
-  /**
-   * Composes the host structure
-   * @param {Object} host
-   * @param {String} id
-   */
-  composeHost(host, id) {
-    try {
-      this.logger.debug('Composing host');
-      return `  - ${!id ? new Date().getTime() : id}:
-      url: ${host.url}
-      port: ${host.port}
-      username: ${host.username || host.user}
-      password: ${host.password}`;
-    } catch (error) {
-      this.logger.error(error.message || error);
-      throw error;
-    }
->>>>>>> c42fce2e
   }
   /**
    * Exclude fields from an API host data
@@ -90,7 +49,6 @@
    * @param exclude
    * @returns
    */
-<<<<<<< HEAD
   private filterAPIHostData(host: IAPIHost, exclude: string[]) {
     return exclude?.length
       ? Object.entries(host).reduce(
@@ -101,18 +59,6 @@
           {},
         )
       : host;
-=======
-  composeRegex(host) {
-    try {
-      const hostId = Object.keys(host)[0];
-      const reg = `\\s*-\\s*${hostId}\\s*:\\s*\\n*\\s*url\\s*:\\s*\\S*\\s*\\n*\\s*port\\s*:\\s*\\S*\\s*\\n*\\s*username\\s*:\\s*\\S*\\s*\\n*\\s*password\\s*:\\s*\\S*`;
-      this.logger.debug('Composing regex');
-      return new RegExp(`${reg}`, 'gm');
-    } catch (error) {
-      this.logger.error(error.message || error);
-      throw error;
-    }
->>>>>>> c42fce2e
   }
 
   /**
@@ -137,7 +83,6 @@
         }
         throw new Error(`Host with ID [${hostID}] not found`);
       }
-<<<<<<< HEAD
       return hosts.map(host =>
         this.filterAPIHostData(
           host,
@@ -147,60 +92,12 @@
     } catch (error) {
       this.logger.error(error.message);
       throw error;
-=======
-      const raw = fs.readFileSync(this.file, { encoding: 'utf-8' });
-      this.busy = false;
-      const content = yml.load(raw);
-      this.logger.debug('Getting hosts');
-      const entries = (content || {})['hosts'] || [];
-      return entries;
-    } catch (error) {
-      this.busy = false;
-      this.logger.error(error.message || error);
-      return Promise.reject(error);
-    }
-  }
-
-  /**
-   * This function checks if the hosts: key exists in the wazuh.yml for preventing duplicate in case of there's not any host defined
-   */
-  async checkIfHostsKeyExists() {
-    try {
-      this.logger.debug('Checking hosts key');
-      this.busy = true;
-      const raw = fs.readFileSync(this.file, { encoding: 'utf-8' });
-      this.busy = false;
-      const content = yml.load(raw);
-      return Object.keys(content || {}).includes('hosts');
-    } catch (error) {
-      this.busy = false;
-      this.logger.error(error.message || error);
-      return Promise.reject(error);
-    }
-  }
-
-  /**
-   * Returns the IDs of the current hosts in the wazuh.yml
-   */
-  async getCurrentHostsIds() {
-    try {
-      const hosts = await this.getHosts();
-      const ids = hosts.map(h => {
-        return Object.keys(h)[0];
-      });
-      this.logger.debug('Getting hosts ids');
-      return ids;
-    } catch (error) {
-      this.logger.error(error.message || error);
-      return Promise.reject(error);
->>>>>>> c42fce2e
     }
   }
 
   async set(hostID: string, data) {
     // TODO:
     try {
-<<<<<<< HEAD
       this.logger.debug(`Updating host with ID [${hostID}]`);
       const host = await this.get();
       hostID
@@ -217,78 +114,12 @@
       return hosts;
     } catch (error) {
       this.logger.error(error.message);
-=======
-      this.logger.debug(`Getting host ${id}`);
-      const hosts = await this.getHosts();
-      const host = hosts.filter(h => {
-        return Object.keys(h)[0] == id;
-      });
-      if (host && !host.length) {
-        throw new Error('Selected API is no longer available in wazuh.yml');
-      }
-      const key = Object.keys(host[0])[0];
-      const result = Object.assign(host[0][key], { id: key }) || {};
-      return result;
-    } catch (error) {
-      this.logger.error(error.message || error);
-      return Promise.reject(error);
-    }
-  }
-
-  /**
-   * Decodes the API password
-   * @param {String} password
-   */
-  decodeApiPassword(password) {
-    return Buffer.from(password, 'base64').toString('ascii');
-  }
-
-  /**
-   *  Iterate the array with the API entries in given from the .wazuh index in order to create a valid array
-   * @param {Object} apiEntries
-   */
-  transformIndexedApis(apiEntries) {
-    const entries = [];
-    try {
-      apiEntries.map(entry => {
-        const id = entry._id;
-        const host = entry._source;
-        const api = {
-          id: id,
-          url: host.url,
-          port: host.api_port,
-          username: host.api_username,
-          password: this.decodeApiPassword(host.api_password),
-          cluster_info: host.cluster_info,
-          extensions: host.extensions,
-        };
-        entries.push(api);
-      });
-      this.logger.debug('Transforming index API schedule to wazuh.yml');
-    } catch (error) {
-      this.logger.error(error.message || error);
->>>>>>> c42fce2e
-      throw error;
-    }
-  }
-
-<<<<<<< HEAD
+      throw error;
+    }
+  }
+
   async updateByID(hostID: string) {
     // TODO: use to update the fields
-=======
-  /**
-   * Calls transformIndexedApis() to get the entries to migrate and after that calls addSeveralHosts()
-   * @param {Object} apiEntries
-   */
-  async migrateFromIndex(apiEntries) {
-    try {
-      const apis = this.transformIndexedApis(apiEntries);
-      return await this.addSeveralHosts(apis);
-    } catch (error) {
-      this.logger.error(error.message || error);
-      return Promise.reject(error);
-    }
->>>>>>> c42fce2e
   }
 
   /**
@@ -297,45 +128,16 @@
    */
   async delete(hostID: string) {
     try {
-<<<<<<< HEAD
       this.logger.debug('Getting the API hosts');
       const hosts = (await this.get()) as IAPIHost[];
       this.logger.debug(`API hosts data: ${JSON.stringify(hosts)}`);
-=======
-      const currentHosts = await this.getCurrentHostsIds();
-      const cleanHosts = hosts.filter(h => {
-        return !currentHosts.includes(h.id);
-      });
-      this.logger.debug('Preventing add existings hosts');
-      return cleanHosts;
-    } catch (error) {
-      this.logger.error(error.message || error);
-      return Promise.reject(error);
-    }
-  }
->>>>>>> c42fce2e
 
       const newHosts = [...hosts];
 
-<<<<<<< HEAD
       const hostExistIndex = newHosts.findIndex(({ id }) => id === hostID);
       if (hostExistIndex === -1) {
         this.logger.debug(`API host with ID [${hostID}] not found`);
         throw new Error(`API host with ID [${hostID}] was not found`);
-=======
-  /**
-   * Recursive function used to add several APIs entries
-   * @param {Array} hosts
-   */
-  async addSeveralHosts(hosts) {
-    try {
-      this.logger.debug('Adding several');
-      const hostsToAdd = await this.cleanExistingHosts(hosts);
-      if (!hostsToAdd.length) return 'There are not APIs entries to migrate';
-      for (let idx in hostsToAdd) {
-        const entry = hostsToAdd[idx];
-        await this.addHost(entry);
->>>>>>> c42fce2e
       }
       this.logger.debug(`API host with ID [${hostID}] found`);
       // Exist
@@ -349,13 +151,8 @@
       });
       this.logger.debug('Updated API hosts');
     } catch (error) {
-<<<<<<< HEAD
-      this.logger.error(error.message);
-      throw error;
-=======
-      this.logger.error(error.message || error);
-      return Promise.reject(error);
->>>>>>> c42fce2e
+      this.logger.error(error.message);
+      throw error;
     }
   }
 
@@ -370,52 +167,13 @@
     options: { excludePassword: boolean } = { excludePassword: false },
   ) {
     try {
-<<<<<<< HEAD
-      const hosts = await this.get(null, options);
+      const hosts = await this.get(undefined, options);
       const registry = await this.updateRegistry.getHosts();
       const result = await this.joinHostRegistry(hosts, registry);
       return result;
     } catch (error) {
       this.logger.error(error);
       throw error;
-=======
-      this.checkBusy();
-      const hosts = (await this.getHosts()) || [];
-      this.busy = true;
-      if (!hosts.length) {
-        const hostsExists = await this.checkIfHostsKeyExists();
-        const result = !hostsExists
-          ? `${data}\nhosts:\n${compose}\n`
-          : `${data}\n${compose}\n`;
-        await fs.writeFileSync(this.file, result, 'utf8');
-      } else {
-        const lastHost = (hosts || []).pop();
-        if (lastHost) {
-          const lastHostObject = this.composeHost(
-            lastHost[Object.keys(lastHost)[0]],
-            Object.keys(lastHost)[0],
-          );
-          const regex = this.composeRegex(lastHost);
-          const replace = data.replace(
-            regex,
-            `\n${lastHostObject}\n${compose}\n`,
-          );
-          await fs.writeFileSync(this.file, replace, 'utf8');
-        }
-      }
-      this.busy = false;
-      this.updateRegistry.migrateToRegistry(
-        id,
-        host.cluster_info,
-        host.extensions,
-      );
-      this.logger.debug(`Host ${id} was properly added`);
-      return id;
-    } catch (error) {
-      this.busy = false;
-      this.logger.error(error.message || error);
-      return Promise.reject(error);
->>>>>>> c42fce2e
     }
   }
 
@@ -430,7 +188,6 @@
       if (!Array.isArray(hosts)) {
         throw new Error('API hosts is not a list');
       }
-<<<<<<< HEAD
 
       return await Promise.all(
         hosts.map(async h => {
@@ -444,49 +201,6 @@
     } catch (error) {
       this.logger.error(error.message);
       throw error;
-=======
-      this.busy = false;
-      this.logger.debug(`Host ${req.params.id} was properly deleted`);
-      return true;
-    } catch (error) {
-      this.busy = false;
-      this.logger.error(error.message || error);
-      return Promise.reject(error);
-    }
-  }
-
-  /**
-   * Updates the hosts information
-   * @param {String} id
-   * @param {Object} host
-   */
-  async updateHost(id, host) {
-    let data = await fs.readFileSync(this.file, { encoding: 'utf-8' });
-    try {
-      this.checkBusy();
-      const hosts = (await this.getHosts()) || [];
-      this.busy = true;
-      if (!hosts.length) {
-        throw new Error('There are not configured hosts.');
-      } else {
-        const target = (hosts || []).find(element => {
-          return Object.keys(element)[0] === id;
-        });
-        if (!target) {
-          throw new Error(`Host ${id} not found.`);
-        }
-        const regex = this.composeRegex(target);
-        const result = data.replace(regex, `\n${this.composeHost(host, id)}`);
-        await fs.writeFileSync(this.file, result, 'utf8');
-      }
-      this.busy = false;
-      this.logger.debug(`Host ${id} was properly updated`);
-      return true;
-    } catch (error) {
-      this.busy = false;
-      this.logger.error(error.message || error);
-      return Promise.reject(error);
->>>>>>> c42fce2e
     }
   }
 }