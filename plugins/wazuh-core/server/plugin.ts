--- conflicted
+++ resolved
@@ -140,19 +140,8 @@
     setCore(core);
 
     await this.services.configuration.start();
-
-<<<<<<< HEAD
-=======
-    // Migrate the configuration file
-    await MigrationConfigFile.start({
-      ...this.services,
-      configurationStore: this._internal.configurationStore,
-      logger: this.logger.get(MigrationConfigFile.name),
-    });
-
     await this.services.manageHosts.start();
 
->>>>>>> ee9894d8
     return {
       ...this.services,
       api: {
