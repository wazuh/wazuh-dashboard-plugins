import {
  PluginInitializerContext,
  CoreSetup,
  CoreStart,
  Plugin,
  Logger,
} from 'opensearch-dashboards/server';
<<<<<<< HEAD
=======
import { validate as validateNodeCronInterval } from 'node-cron';
import { Configuration } from '../common/services/configuration';
import {
  PLUGIN_PLATFORM_SETTING_NAME_MAX_BUCKETS,
  PLUGIN_PLATFORM_SETTING_NAME_METAFIELDS,
  PLUGIN_PLATFORM_SETTING_NAME_TIME_FILTER,
  PLUGIN_SETTINGS,
  PLUGIN_SETTINGS_CATEGORIES,
  WAZUH_CORE_CONFIGURATION_CACHE_SECONDS,
  WAZUH_DATA_CONFIG_APP_PATH,
  WAZUH_PLUGIN_PLATFORM_SETTING_MAX_BUCKETS,
  WAZUH_PLUGIN_PLATFORM_SETTING_METAFIELDS,
  WAZUH_PLUGIN_PLATFORM_SETTING_TIME_FILTER,
} from '../common/constants';
>>>>>>> c6407a30
import {
  PluginSetup,
  WazuhCorePluginSetup,
  WazuhCorePluginStart,
} from './types';
import { setCore } from './plugin-services';
import {
  ManageHosts,
  createDashboardSecurity,
  ServerAPIClient,
<<<<<<< HEAD
} from './services';
// configuration common
import { Configuration, ConfigurationStore } from '../common/services/configuration';
// configuration server
import { InitializerConfigProvider } from './services/configuration';
import { EConfigurationProviders, PLUGIN_SETTINGS } from '../common/constants';
import { getUiSettingsDefinitions } from '../common/settings-adapter';
=======
  ConfigurationStore,
  InitializationService,
} from './services';
import { enhanceConfiguration } from './services/enhance-configuration';
import { initializationTaskCreatorServerAPIConnectionCompatibility } from './initialization/server-api';
import {
  initializationTaskCreatorExistTemplate,
  initializationTaskCreatorIndexPattern,
  initializationTaskCreatorSetting,
} from './initialization';
import alertsIndexPatternDefaultFields from './initialization/index-patterns-fields/alerts-fields.json';
import monitoringIndexPatternDefaultFields from './initialization/index-patterns-fields/monitoring-fields.json';
import statisticsIndexPatternDefaultFields from './initialization/index-patterns-fields/statistics-fields.json';
import vulnerabilitiesStatesFields from './initialization/index-patterns-fields/vulnerabibility-states-fields.json';
>>>>>>> c6407a30

export class WazuhCorePlugin
  implements Plugin<WazuhCorePluginSetup, WazuhCorePluginStart>
{
  private readonly logger: Logger;
  private readonly services: Record<string, any>;
  private readonly internal: Record<string, any>;

  constructor(private readonly initializerContext: PluginInitializerContext) {
    this.logger = initializerContext.logger.get();
    this.services = {};
    this.internal = {};
  }

  public async setup(
    core: CoreSetup,
    plugins: PluginSetup,
  ): Promise<WazuhCorePluginSetup> {
    this.logger.debug('wazuh_core: Setup');
    // register the uiSetting to use in the public context (advanced settings)
    const uiSettingsDefs = getUiSettingsDefinitions(PLUGIN_SETTINGS)
    core.uiSettings.register(uiSettingsDefs);
   
    this.services.dashboardSecurity = createDashboardSecurity(plugins);
<<<<<<< HEAD
    this._internal.configurationStore = new ConfigurationStore(
      this.logger.get('configuration-store')
=======

    this.internal.configurationStore = new ConfigurationStore(
      this.logger.get('configuration-store'),
      {
        cache_seconds: WAZUH_CORE_CONFIGURATION_CACHE_SECONDS,
        file: WAZUH_DATA_CONFIG_APP_PATH,
      },
>>>>>>> c6407a30
    );

    // add the initializer context config to the configuration store
    this._internal.configurationStore.registerProvider(
      EConfigurationProviders.PLUGIN_UI_SETTINGS,
      new InitializerConfigProvider(this.initializerContext)
    )
  
    // create the configuration service to use like a facede pattern
    this.services.configuration = new Configuration(
      this.logger.get('configuration'),
      this.internal.configurationStore,
    );

<<<<<<< HEAD
=======
    // Enhance configuration service
    enhanceConfiguration(this.services.configuration);

    // Register the plugin settings
    for (const [key, value] of Object.entries(PLUGIN_SETTINGS)) {
      this.services.configuration.register(key, value);
    }

    // Add categories to the configuration
    for (const [key, value] of Object.entries(PLUGIN_SETTINGS_CATEGORIES)) {
      this.services.configuration.registerCategory({ ...value, id: key });
    }

    /* Workaround: Redefine the validation functions of cron.statistics.interval setting.
      Because the settings are defined in the backend and frontend side using the same definitions,
      the validation funtions are not defined there and has to be defined in the frontend side and backend side
      */
    const setting = this.services.configuration._settings.get(
      'cron.statistics.interval',
    );

    if (!setting.validateUIForm) {
      setting.validateUIForm = function (value) {
        return this.validate(value);
      };
    }

    if (!setting.validate) {
      setting.validate = function (value: string) {
        return validateNodeCronInterval(value)
          ? undefined
          : 'Interval is not valid.';
      };
    }

>>>>>>> c6407a30
    this.services.configuration.setup();

    this.services.manageHosts = new ManageHosts(
      this.logger.get('manage-hosts'),
      this.services.configuration,
    );

    this.services.serverAPIClient = new ServerAPIClient(
      this.logger.get('server-api-client'),
      this.services.manageHosts,
      this.services.dashboardSecurity,
    );

    this.services.manageHosts.setServerAPIClient(this.services.serverAPIClient);

    this.services.initialization = new InitializationService(
      this.logger.get('initialization'),
      this.services,
    );

    this.services.initialization.setup({ core });

    // Register initialization tasks
    this.services.initialization.register(
      initializationTaskCreatorServerAPIConnectionCompatibility({
        taskName: 'check-server-api-connection-compatibility',
      }),
    );

    // Index pattern: alerts
    // TODO: this task should be registered by the related plugin
    this.services.initialization.register(
      initializationTaskCreatorIndexPattern({
        getIndexPatternID: ctx => ctx.configuration.get('pattern'),
        taskName: 'index-pattern:alerts',
        options: {
          savedObjectOverwrite: {
            timeFieldName: 'timestamp',
          },
          fieldsNoIndices: alertsIndexPatternDefaultFields,
        },
        configurationSettingKey: 'checks.pattern',
      }),
    );
    // Index pattern: monitoring
    // TODO: this task should be registered by the related plugin
    this.services.initialization.register(
      initializationTaskCreatorIndexPattern({
        getIndexPatternID: ctx =>
          ctx.configuration.get('wazuh.monitoring.pattern'),
        taskName: 'index-pattern:monitoring',
        options: {
          savedObjectOverwrite: {
            timeFieldName: 'timestamp',
          },
          fieldsNoIndices: monitoringIndexPatternDefaultFields,
        },
        configurationSettingKey: 'checks.monitoring', // TODO: create new setting
      }),
    );
    // Index pattern: vulnerabilities
    // TODO: this task should be registered by the related plugin
    this.services.initialization.register(
      initializationTaskCreatorIndexPattern({
        getIndexPatternID: ctx =>
          ctx.configuration.get('vulnerabilities.pattern'),
        taskName: 'index-pattern:vulnerabilities-states',
        options: {
          fieldsNoIndices: vulnerabilitiesStatesFields,
        },
        configurationSettingKey: 'checks.vulnerability', // TODO: create new setting
      }),
    );

    // Index pattern: statistics
    // TODO: this task should be registered by the related plugin
    this.services.initialization.register(
      initializationTaskCreatorIndexPattern({
        getIndexPatternID: async ctx => {
          const appConfig = await ctx.configuration.get(
            'cron.prefix',
            'cron.statistics.index.name',
          );
          const prefixTemplateName = appConfig['cron.prefix'];
          const statisticsIndicesTemplateName =
            appConfig['cron.statistics.index.name'];

          return `${prefixTemplateName}-${statisticsIndicesTemplateName}-*`;
        },
        taskName: 'index-pattern:statistics',
        options: {
          savedObjectOverwrite: {
            timeFieldName: 'timestamp',
          },
          fieldsNoIndices: statisticsIndexPatternDefaultFields,
        },
        configurationSettingKey: 'checks.statistics', // TODO: create new setting
      }),
    );

    // Settings
    // TODO: this task should be registered by the related plugin
    for (const setting of [
      {
        key: PLUGIN_PLATFORM_SETTING_NAME_MAX_BUCKETS,
        value: WAZUH_PLUGIN_PLATFORM_SETTING_MAX_BUCKETS,
        configurationSetting: 'checks.maxBuckets',
      },
      {
        key: PLUGIN_PLATFORM_SETTING_NAME_METAFIELDS,
        value: WAZUH_PLUGIN_PLATFORM_SETTING_METAFIELDS,
        configurationSetting: 'checks.metaFields',
      },
      {
        key: PLUGIN_PLATFORM_SETTING_NAME_TIME_FILTER,
        value: JSON.stringify(WAZUH_PLUGIN_PLATFORM_SETTING_TIME_FILTER),
        configurationSetting: 'checks.timeFilter',
      },
    ]) {
      this.services.initialization.register(
        initializationTaskCreatorSetting(setting, `setting:${setting.key}`),
      );
    }

    // Index pattern templates
    // Index pattern template: alerts
    // TODO: this task should be registered by the related plugin
    this.services.initialization.register(
      initializationTaskCreatorExistTemplate({
        getOpenSearchClient: ctx => ctx.core.opensearch.client.asInternalUser,
        getIndexPatternTitle: ctx => ctx.configuration.get('pattern'),
        taskName: 'index-pattern-template:alerts',
      }),
    );

    // Register a property to the context parameter of the endpoint handlers
    // @ts-ignore
    // ToDo: check type of registerRouteHandlerContext "Argument of type '"wazuh_core"' is not assignable to parameter of type '"core""
    core.http.registerRouteHandlerContext('wazuh_core', (context, request) => {
      return {
        ...this.services,
        logger: this.logger.get(
          `${request.route.method.toUpperCase()} ${request.route.path}`,
        ),
        api: {
          client: {
            asInternalUser: this.services.serverAPIClient.asInternalUser,
            asCurrentUser: this.services.serverAPIClient.asScoped(
              context,
              request,
            ),
          },
        },
      };
    });
 
    return {
      ...this.services,
      api: {
        client: {
          asInternalUser: this.services.serverAPIClient.asInternalUser,
          asScoped: this.services.serverAPIClient.asScoped,
        },
      },
    } as WazuhCorePluginSetup;
  }

  public async start(core: CoreStart): Promise<WazuhCorePluginStart> {
    this.logger.debug('wazuhCore: Started');

    setCore(core);

    await this.services.configuration.start();
    await this.services.manageHosts.start();
    await this.services.initialization.start({ core });

    return {
      ...this.services,
      api: {
        client: {
          asInternalUser: this.services.serverAPIClient.asInternalUser,
          asScoped: this.services.serverAPIClient.asScoped,
        },
      },
    } as WazuhCorePluginSetup;
  }

  public stop() {}
}<|MERGE_RESOLUTION|>--- conflicted
+++ resolved
@@ -5,15 +5,11 @@
   Plugin,
   Logger,
 } from 'opensearch-dashboards/server';
-<<<<<<< HEAD
-=======
 import { validate as validateNodeCronInterval } from 'node-cron';
-import { Configuration } from '../common/services/configuration';
 import {
   PLUGIN_PLATFORM_SETTING_NAME_MAX_BUCKETS,
   PLUGIN_PLATFORM_SETTING_NAME_METAFIELDS,
   PLUGIN_PLATFORM_SETTING_NAME_TIME_FILTER,
-  PLUGIN_SETTINGS,
   PLUGIN_SETTINGS_CATEGORIES,
   WAZUH_CORE_CONFIGURATION_CACHE_SECONDS,
   WAZUH_DATA_CONFIG_APP_PATH,
@@ -21,7 +17,6 @@
   WAZUH_PLUGIN_PLATFORM_SETTING_METAFIELDS,
   WAZUH_PLUGIN_PLATFORM_SETTING_TIME_FILTER,
 } from '../common/constants';
->>>>>>> c6407a30
 import {
   PluginSetup,
   WazuhCorePluginSetup,
@@ -32,7 +27,7 @@
   ManageHosts,
   createDashboardSecurity,
   ServerAPIClient,
-<<<<<<< HEAD
+  InitializationService,
 } from './services';
 // configuration common
 import { Configuration, ConfigurationStore } from '../common/services/configuration';
@@ -40,11 +35,6 @@
 import { InitializerConfigProvider } from './services/configuration';
 import { EConfigurationProviders, PLUGIN_SETTINGS } from '../common/constants';
 import { getUiSettingsDefinitions } from '../common/settings-adapter';
-=======
-  ConfigurationStore,
-  InitializationService,
-} from './services';
-import { enhanceConfiguration } from './services/enhance-configuration';
 import { initializationTaskCreatorServerAPIConnectionCompatibility } from './initialization/server-api';
 import {
   initializationTaskCreatorExistTemplate,
@@ -55,7 +45,6 @@
 import monitoringIndexPatternDefaultFields from './initialization/index-patterns-fields/monitoring-fields.json';
 import statisticsIndexPatternDefaultFields from './initialization/index-patterns-fields/statistics-fields.json';
 import vulnerabilitiesStatesFields from './initialization/index-patterns-fields/vulnerabibility-states-fields.json';
->>>>>>> c6407a30
 
 export class WazuhCorePlugin
   implements Plugin<WazuhCorePluginSetup, WazuhCorePluginStart>
@@ -80,18 +69,8 @@
     core.uiSettings.register(uiSettingsDefs);
    
     this.services.dashboardSecurity = createDashboardSecurity(plugins);
-<<<<<<< HEAD
     this._internal.configurationStore = new ConfigurationStore(
       this.logger.get('configuration-store')
-=======
-
-    this.internal.configurationStore = new ConfigurationStore(
-      this.logger.get('configuration-store'),
-      {
-        cache_seconds: WAZUH_CORE_CONFIGURATION_CACHE_SECONDS,
-        file: WAZUH_DATA_CONFIG_APP_PATH,
-      },
->>>>>>> c6407a30
     );
 
     // add the initializer context config to the configuration store
@@ -106,44 +85,6 @@
       this.internal.configurationStore,
     );
 
-<<<<<<< HEAD
-=======
-    // Enhance configuration service
-    enhanceConfiguration(this.services.configuration);
-
-    // Register the plugin settings
-    for (const [key, value] of Object.entries(PLUGIN_SETTINGS)) {
-      this.services.configuration.register(key, value);
-    }
-
-    // Add categories to the configuration
-    for (const [key, value] of Object.entries(PLUGIN_SETTINGS_CATEGORIES)) {
-      this.services.configuration.registerCategory({ ...value, id: key });
-    }
-
-    /* Workaround: Redefine the validation functions of cron.statistics.interval setting.
-      Because the settings are defined in the backend and frontend side using the same definitions,
-      the validation funtions are not defined there and has to be defined in the frontend side and backend side
-      */
-    const setting = this.services.configuration._settings.get(
-      'cron.statistics.interval',
-    );
-
-    if (!setting.validateUIForm) {
-      setting.validateUIForm = function (value) {
-        return this.validate(value);
-      };
-    }
-
-    if (!setting.validate) {
-      setting.validate = function (value: string) {
-        return validateNodeCronInterval(value)
-          ? undefined
-          : 'Interval is not valid.';
-      };
-    }
-
->>>>>>> c6407a30
     this.services.configuration.setup();
 
     this.services.manageHosts = new ManageHosts(
