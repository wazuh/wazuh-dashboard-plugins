--- conflicted
+++ resolved
@@ -1,12 +1,7 @@
 {
   "name": "wazuh-core",
-<<<<<<< HEAD
   "version": "4.8.1",
   "revision": "00",
-=======
-  "version": "4.8.0",
-  "revision": "06",
->>>>>>> ff3b453a
   "pluginPlatform": {
     "version": "2.10.0"
   },
