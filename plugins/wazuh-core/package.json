{
  "name": "wazuh-core",
<<<<<<< HEAD
  "version": "4.11.1",
  "revision": "01",
=======
  "version": "4.12.0",
  "revision": "00",
>>>>>>> cef13714
  "pluginPlatform": {
    "version": "2.19.0"
  },
  "description": "Wazuh Core",
  "private": true,
  "resolutions": {
    "**/follow-redirects": "^1.15.6"
  },
  "scripts": {
    "build": "yarn plugin-helpers build --opensearch-dashboards-version=$OPENSEARCH_DASHBOARDS_VERSION",
    "plugin-helpers": "node ../../scripts/plugin_helpers",
    "osd": "node ../../scripts/osd",
    "test:ui:runner": "node ../../scripts/functional_test_runner.js",
    "test:server": "plugin-helpers test:server",
    "test:browser": "plugin-helpers test:browser",
    "test:jest": "node scripts/jest --runInBand",
    "test:jest:runner": "node scripts/runner test",
    "lint": "eslint \"{public,server,common}/**/*.{js,jsx,ts,tsx,json}\"",
    "knip": "knip --files"
  },
  "dependencies": {
    "axios": "^1.7.4",
    "json2csv": "^4.1.2",
    "jwt-decode": "^3.1.2",
    "md5": "^2.3.0",
    "node-cron": "^3.0.2"
  },
  "devDependencies": {
    "@testing-library/user-event": "^14.5.0",
    "@types/": "testing-library/user-event",
    "@types/md5": "^2.3.2",
    "@typescript-eslint/eslint-plugin": "^6.2.1",
    "@typescript-eslint/parser": "^6.2.1",
    "eslint": "^8.46.0",
    "eslint-config-prettier": "^8.5.0",
    "eslint-import-resolver-typescript": "3.5.5",
    "eslint-plugin-async-await": "^0.0.0",
    "eslint-plugin-cypress": "^2.12.1",
    "eslint-plugin-filenames-simple": "^0.8.0",
    "eslint-plugin-import": "^2.29.1",
    "eslint-plugin-prettier": "^4.2.1",
    "eslint-plugin-react": "^7.31.8",
    "eslint-plugin-react-hooks": "^4.6.0",
    "knip": "^5.22.0",
    "prettier": "^2.7.1",
    "typescript": "^5.5.2"
  }
}<|MERGE_RESOLUTION|>--- conflicted
+++ resolved
@@ -1,12 +1,7 @@
 {
   "name": "wazuh-core",
-<<<<<<< HEAD
-  "version": "4.11.1",
-  "revision": "01",
-=======
   "version": "4.12.0",
   "revision": "00",
->>>>>>> cef13714
   "pluginPlatform": {
     "version": "2.19.0"
   },
