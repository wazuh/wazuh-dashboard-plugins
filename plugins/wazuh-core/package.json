--- conflicted
+++ resolved
@@ -1,12 +1,7 @@
 {
   "name": "wazuh-core",
-<<<<<<< HEAD
-  "version": "4.11.0",
-  "revision": "01",
-=======
   "version": "4.12.0",
   "revision": "00",
->>>>>>> 2a55347d
   "pluginPlatform": {
     "version": "2.16.0"
   },
