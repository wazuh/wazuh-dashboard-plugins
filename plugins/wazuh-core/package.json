{
  "name": "wazuh-core",
  "version": "5.0.0",
  "revision": "00",
  "pluginPlatform": {
<<<<<<< HEAD
    "version": "3.3.0"
=======
    "version": "2.19.4"
>>>>>>> 182d6797
  },
  "description": "Wazuh Core",
  "private": true,
  "resolutions": {
    "**/follow-redirects": "^1.15.6",
    "cross-spawn": "^7.0.5",
    "smol-toml": "1.3.1",
    "micromatch": "4.0.8",
    "axios": "1.8.2",
    "form-data": "^4.0.4"
  },
  "scripts": {
    "build": "yarn plugin-helpers build --opensearch-dashboards-version=$OPENSEARCH_DASHBOARDS_VERSION",
    "plugin-helpers": "node ../../scripts/plugin_helpers",
    "osd": "node ../../scripts/osd",
    "test:ui:runner": "node ../../scripts/functional_test_runner.js",
    "test:server": "plugin-helpers test:server",
    "test:browser": "plugin-helpers test:browser",
    "test:jest": "node scripts/jest --runInBand",
    "test:jest:runner": "node scripts/runner test",
    "lint": "eslint \"{public,server,common}/**/*.{js,jsx,ts,tsx,json}\"",
    "knip": "knip --files"
  },
  "dependencies": {
    "axios": "^1.12.0",
    "jwt-decode": "^3.1.2",
    "md5": "^2.3.0",
    "node-cron": "^3.0.2"
  },
  "devDependencies": {
    "@testing-library/user-event": "^14.5.0",
    "@types/": "testing-library/user-event",
    "@types/md5": "^2.3.2",
    "@typescript-eslint/eslint-plugin": "^6.2.1",
    "@typescript-eslint/parser": "^6.2.1",
    "eslint": "^8.46.0",
    "eslint-config-prettier": "^8.5.0",
    "eslint-import-resolver-typescript": "3.5.5",
    "eslint-plugin-async-await": "^0.0.0",
    "eslint-plugin-cypress": "^2.12.1",
    "eslint-plugin-filenames-simple": "^0.9.0",
    "eslint-plugin-import": "^2.29.1",
    "eslint-plugin-prettier": "^4.2.1",
    "eslint-plugin-react": "^7.31.8",
    "eslint-plugin-react-hooks": "^4.6.0",
    "knip": "^5.22.0",
    "prettier": "^2.7.1",
    "typescript": "^5.5.2"
  }
}<|MERGE_RESOLUTION|>--- conflicted
+++ resolved
@@ -3,11 +3,7 @@
   "version": "5.0.0",
   "revision": "00",
   "pluginPlatform": {
-<<<<<<< HEAD
     "version": "3.3.0"
-=======
-    "version": "2.19.4"
->>>>>>> 182d6797
   },
   "description": "Wazuh Core",
   "private": true,
