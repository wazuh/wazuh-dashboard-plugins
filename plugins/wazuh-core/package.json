{
  "name": "wazuh-core",
<<<<<<< HEAD
  "version": "4.14.0",
=======
  "version": "5.0.0",
>>>>>>> a6094c70
  "revision": "00",
  "pluginPlatform": {
    "version": "2.19.2"
  },
  "description": "Wazuh Core",
  "private": true,
  "resolutions": {
    "**/follow-redirects": "^1.15.6",
    "cross-spawn": "^7.0.5"
  },
  "scripts": {
    "build": "yarn plugin-helpers build --opensearch-dashboards-version=$OPENSEARCH_DASHBOARDS_VERSION",
    "plugin-helpers": "node ../../scripts/plugin_helpers",
    "osd": "node ../../scripts/osd",
    "test:ui:runner": "node ../../scripts/functional_test_runner.js",
    "test:server": "plugin-helpers test:server",
    "test:browser": "plugin-helpers test:browser",
    "test:jest": "node scripts/jest --runInBand",
    "test:jest:runner": "node scripts/runner test",
    "lint": "eslint \"{public,server,common}/**/*.{js,jsx,ts,tsx,json}\"",
    "knip": "knip --files"
  },
  "dependencies": {
    "axios": "^1.1.3",
    "json2csv": "^4.1.2",
    "jwt-decode": "^3.1.2",
    "md5": "^2.3.0",
    "node-cron": "^3.0.2"
  },
  "devDependencies": {
    "@testing-library/user-event": "^14.5.0",
    "@types/": "testing-library/user-event",
    "@types/md5": "^2.3.2",
    "@typescript-eslint/eslint-plugin": "^6.2.1",
    "@typescript-eslint/parser": "^6.2.1",
    "eslint": "^8.46.0",
    "eslint-config-prettier": "^8.5.0",
    "eslint-import-resolver-typescript": "3.5.5",
    "eslint-plugin-async-await": "^0.0.0",
    "eslint-plugin-cypress": "^2.12.1",
    "eslint-plugin-filenames-simple": "^0.8.0",
    "eslint-plugin-import": "^2.29.1",
    "eslint-plugin-prettier": "^4.2.1",
    "eslint-plugin-react": "^7.31.8",
    "eslint-plugin-react-hooks": "^4.6.0",
    "knip": "^5.22.0",
    "prettier": "^2.7.1",
    "typescript": "^5.5.2"
  }
}<|MERGE_RESOLUTION|>--- conflicted
+++ resolved
@@ -1,10 +1,6 @@
 {
   "name": "wazuh-core",
-<<<<<<< HEAD
-  "version": "4.14.0",
-=======
   "version": "5.0.0",
->>>>>>> a6094c70
   "revision": "00",
   "pluginPlatform": {
     "version": "2.19.2"
