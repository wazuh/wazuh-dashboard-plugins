{
  "name": "wazuh-core",
<<<<<<< HEAD
  "version": "4.12.1",
=======
  "version": "4.13.0",
>>>>>>> e070befa
  "revision": "00",
  "pluginPlatform": {
    "version": "2.19.1"
  },
  "description": "Wazuh Core",
  "private": true,
  "resolutions": {
    "**/follow-redirects": "^1.15.6"
  },
  "scripts": {
    "build": "yarn plugin-helpers build --opensearch-dashboards-version=$OPENSEARCH_DASHBOARDS_VERSION",
    "plugin-helpers": "node ../../scripts/plugin_helpers",
    "osd": "node ../../scripts/osd",
    "test:ui:runner": "node ../../scripts/functional_test_runner.js",
    "test:server": "plugin-helpers test:server",
    "test:browser": "plugin-helpers test:browser",
    "test:jest": "node scripts/jest --runInBand",
    "test:jest:runner": "node scripts/runner test",
    "lint": "eslint \"{public,server,common}/**/*.{js,jsx,ts,tsx,json}\"",
    "knip": "knip --files"
  },
  "dependencies": {
    "axios": "^1.7.4",
    "json2csv": "^4.1.2",
    "jwt-decode": "^3.1.2",
    "md5": "^2.3.0",
    "node-cron": "^3.0.2"
  },
  "devDependencies": {
    "@testing-library/user-event": "^14.5.0",
    "@types/": "testing-library/user-event",
    "@types/md5": "^2.3.2",
    "@typescript-eslint/eslint-plugin": "^6.2.1",
    "@typescript-eslint/parser": "^6.2.1",
    "eslint": "^8.46.0",
    "eslint-config-prettier": "^8.5.0",
    "eslint-import-resolver-typescript": "3.5.5",
    "eslint-plugin-async-await": "^0.0.0",
    "eslint-plugin-cypress": "^2.12.1",
    "eslint-plugin-filenames-simple": "^0.8.0",
    "eslint-plugin-import": "^2.29.1",
    "eslint-plugin-prettier": "^4.2.1",
    "eslint-plugin-react": "^7.31.8",
    "eslint-plugin-react-hooks": "^4.6.0",
    "knip": "^5.22.0",
    "prettier": "^2.7.1",
    "typescript": "^5.5.2"
  }
}<|MERGE_RESOLUTION|>--- conflicted
+++ resolved
@@ -1,10 +1,6 @@
 {
   "name": "wazuh-core",
-<<<<<<< HEAD
-  "version": "4.12.1",
-=======
   "version": "4.13.0",
->>>>>>> e070befa
   "revision": "00",
   "pluginPlatform": {
     "version": "2.19.1"
