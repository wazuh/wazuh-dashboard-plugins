{
  "name": "wazuh-core",
<<<<<<< HEAD
  "version": "4.8.2",
=======
  "version": "4.9.0",
>>>>>>> 56037601
  "revision": "00",
  "pluginPlatform": {
    "version": "2.11.0"
  },
  "description": "Wazuh Core",
  "private": true,
  "scripts": {
    "build": "yarn plugin-helpers build --opensearch-dashboards-version=$OPENSEARCH_DASHBOARDS_VERSION",
    "plugin-helpers": "node ../../scripts/plugin_helpers",
    "osd": "node ../../scripts/osd",
    "test:ui:runner": "node ../../scripts/functional_test_runner.js",
    "test:server": "plugin-helpers test:server",
    "test:browser": "plugin-helpers test:browser",
    "test:jest": "node scripts/jest --runInBand",
    "test:jest:runner": "node scripts/runner test"
  },
  "dependencies": {
    "axios": "^1.6.1",
    "json2csv": "^4.1.2",
    "jwt-decode": "^3.1.2",
    "md5": "^2.3.0",
    "node-cron": "^3.0.2"
  },
  "devDependencies": {
    "@testing-library/user-event": "^14.5.0",
    "@types/": "testing-library/user-event",
    "@types/md5": "^2.3.2"
  }
}<|MERGE_RESOLUTION|>--- conflicted
+++ resolved
@@ -1,10 +1,6 @@
 {
   "name": "wazuh-core",
-<<<<<<< HEAD
-  "version": "4.8.2",
-=======
   "version": "4.9.0",
->>>>>>> 56037601
   "revision": "00",
   "pluginPlatform": {
     "version": "2.11.0"
