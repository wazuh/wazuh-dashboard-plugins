--- conflicted
+++ resolved
@@ -94,19 +94,6 @@
           "title": "Set time filter to 24h",
           "subTitle": "Change the default value of the Kibana timeFilter configuration",
           "label": "checks.timeFilter"
-<<<<<<< HEAD
-        },
-        {
-          "title": "Vulnerabilities index pattern",
-          "subTitle": "Enable or disable the vulnerabilities index pattern health check when opening the app.",
-          "label": "checks.vulnerabilities.pattern"
-        },
-        {
-          "title": "Fim index pattern",
-          "subTitle": "Enable or disable the fim index pattern health check when opening the app.",
-          "label": "checks.fim.pattern"
-=======
->>>>>>> 0c2c7d47
         }
       ]
     },
