{
  "id": "wazuh",
<<<<<<< HEAD
  "version": "4.11.2-02",
=======
  "version": "4.12.0-00",
>>>>>>> 1dd6e440
  "opensearchDashboardsVersion": "opensearchDashboards",
  "configPath": ["wazuh"],
  "requiredPlugins": [
    "navigation",
    "data",
    "dashboard",
    "embeddable",
    "discover",
    "inspector",
    "visualizations",
    "uiActions",
    "charts",
    "savedObjects",
    "opensearchDashboardsReact",
    "opensearchDashboardsUtils",
    "opensearchDashboardsLegacy",
    "wazuhCheckUpdates",
    "wazuhCore"
  ],
  "optionalPlugins": [
    "security",
    "securityDashboards",
    "searchguard",
    "telemetry"
  ],
  "server": true,
  "ui": true
}<|MERGE_RESOLUTION|>--- conflicted
+++ resolved
@@ -1,10 +1,6 @@
 {
   "id": "wazuh",
-<<<<<<< HEAD
-  "version": "4.11.2-02",
-=======
   "version": "4.12.0-00",
->>>>>>> 1dd6e440
   "opensearchDashboardsVersion": "opensearchDashboards",
   "configPath": ["wazuh"],
   "requiredPlugins": [
