{
  "id": "wazuh",
  "version": "4.9.0-00",
  "opensearchDashboardsVersion": "opensearchDashboards",
  "configPath": [
    "wazuh"
  ],
  "requiredPlugins": [
    "navigation",
    "data",
    "dashboard",
    "embeddable",
    "discover",
    "inspector",
    "visualizations",
    "uiActions",
    "charts",
    "savedObjects",
    "opensearchDashboardsReact",
    "opensearchDashboardsUtils",
    "opensearchDashboardsLegacy",
    "wazuhCheckUpdates",
    "wazuhCore"
  ],
  "optionalPlugins": [
    "security",
    "securityDashboards",
    "searchguard",
    "telemetry"
  ],
<<<<<<< HEAD
=======
  "optionalPlugins": [
    "security",
    "securityDashboards",
    "searchguard",
    "telemetry"
  ],
>>>>>>> 6db2e52f
  "server": true,
  "ui": true
}<|MERGE_RESOLUTION|>--- conflicted
+++ resolved
@@ -2,9 +2,7 @@
   "id": "wazuh",
   "version": "4.9.0-00",
   "opensearchDashboardsVersion": "opensearchDashboards",
-  "configPath": [
-    "wazuh"
-  ],
+  "configPath": ["wazuh"],
   "requiredPlugins": [
     "navigation",
     "data",
@@ -28,15 +26,6 @@
     "searchguard",
     "telemetry"
   ],
-<<<<<<< HEAD
-=======
-  "optionalPlugins": [
-    "security",
-    "securityDashboards",
-    "searchguard",
-    "telemetry"
-  ],
->>>>>>> 6db2e52f
   "server": true,
   "ui": true
 }