--- conflicted
+++ resolved
@@ -18,12 +18,8 @@
     "opensearchDashboardsUtils",
     "opensearchDashboardsLegacy",
     "wazuhCheckUpdates",
-<<<<<<< HEAD
-    "wazuhCore"
-=======
     "wazuhCore",
     "wazuhEndpoints"
->>>>>>> c42fce2e
   ],
   "optionalPlugins": [
     "security",
