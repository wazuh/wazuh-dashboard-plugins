--- conflicted
+++ resolved
@@ -1,12 +1,10 @@
 {
   "id": "wazuh",
-<<<<<<< HEAD
   "version": "4.8.0-00",
-=======
-  "version": "4.7.1-01",
->>>>>>> 0df0606c
   "opensearchDashboardsVersion": "opensearchDashboards",
-  "configPath": ["wazuh"],
+  "configPath": [
+    "wazuh"
+  ],
   "requiredPlugins": [
     "navigation",
     "data",
@@ -23,7 +21,12 @@
     "opensearchDashboardsLegacy",
     "wazuhCheckUpdates"
   ],
-  "optionalPlugins": ["security", "securityDashboards", "searchguard", "telemetry"],
+  "optionalPlugins": [
+    "security",
+    "securityDashboards",
+    "searchguard",
+    "telemetry"
+  ],
   "server": true,
   "ui": true
 }