{
  "id": "wazuh",
<<<<<<< HEAD
  "version": "4.8.0-01",
=======
  "version": "4.7.0-01",
>>>>>>> 6c021169
  "opensearchDashboardsVersion": "opensearchDashboards",
  "configPath": ["wazuh"],
  "requiredPlugins": [
    "navigation",
    "data",
    "discover",
    "inspector",
    "visualizations",
    "uiActions",
    "charts",
    "savedObjects",
    "opensearchDashboardsReact",
    "opensearchDashboardsUtils",
    "opensearchDashboardsLegacy"
  ],
  "optionalPlugins": [
    "security",
    "securityDashboards",
    "searchguard",
    "telemetry"
  ],
  "server": true,
  "ui": true
}<|MERGE_RESOLUTION|>--- conflicted
+++ resolved
@@ -1,10 +1,6 @@
 {
   "id": "wazuh",
-<<<<<<< HEAD
   "version": "4.8.0-01",
-=======
-  "version": "4.7.0-01",
->>>>>>> 6c021169
   "opensearchDashboardsVersion": "opensearchDashboards",
   "configPath": ["wazuh"],
   "requiredPlugins": [
