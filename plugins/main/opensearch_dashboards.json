{
  "id": "wazuh",
<<<<<<< HEAD
  "version": "4.8.1-04",
=======
  "version": "4.9.0-02",
>>>>>>> 471203aa
  "opensearchDashboardsVersion": "opensearchDashboards",
  "configPath": ["wazuh"],
  "requiredPlugins": [
    "navigation",
    "data",
    "dashboard",
    "embeddable",
    "discover",
    "inspector",
    "visualizations",
    "uiActions",
    "charts",
    "savedObjects",
    "opensearchDashboardsReact",
    "opensearchDashboardsUtils",
    "opensearchDashboardsLegacy",
    "wazuhCheckUpdates",
    "wazuhCore"
  ],
  "optionalPlugins": [
    "security",
    "securityDashboards",
    "searchguard",
    "telemetry"
  ],
  "server": true,
  "ui": true
}<|MERGE_RESOLUTION|>--- conflicted
+++ resolved
@@ -1,12 +1,10 @@
 {
   "id": "wazuh",
-<<<<<<< HEAD
-  "version": "4.8.1-04",
-=======
   "version": "4.9.0-02",
->>>>>>> 471203aa
   "opensearchDashboardsVersion": "opensearchDashboards",
-  "configPath": ["wazuh"],
+  "configPath": [
+    "wazuh"
+  ],
   "requiredPlugins": [
     "navigation",
     "data",
