{
  "id": "wazuh",
<<<<<<< HEAD
  "version": "4.13.0-05",
=======
  "version": "4.13.1-00",
>>>>>>> a9dc5151
  "opensearchDashboardsVersion": "opensearchDashboards",
  "configPath": ["wazuh"],
  "requiredPlugins": [
    "navigation",
    "data",
    "dashboard",
    "embeddable",
    "discover",
    "inspector",
    "visualizations",
    "uiActions",
    "charts",
    "savedObjects",
    "opensearchDashboardsReact",
    "opensearchDashboardsUtils",
    "opensearchDashboardsLegacy",
    "wazuhCheckUpdates",
    "wazuhCore"
  ],
  "optionalPlugins": [
    "security",
    "securityDashboards",
    "searchguard",
    "telemetry"
  ],
  "server": true,
  "ui": true
}<|MERGE_RESOLUTION|>--- conflicted
+++ resolved
@@ -1,10 +1,6 @@
 {
   "id": "wazuh",
-<<<<<<< HEAD
-  "version": "4.13.0-05",
-=======
   "version": "4.13.1-00",
->>>>>>> a9dc5151
   "opensearchDashboardsVersion": "opensearchDashboards",
   "configPath": ["wazuh"],
   "requiredPlugins": [
