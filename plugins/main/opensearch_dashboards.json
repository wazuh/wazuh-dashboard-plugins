{
  "id": "wazuh",
<<<<<<< HEAD
  "version": "4.8.2-00",
=======
  "version": "4.9.0-00",
>>>>>>> 56037601
  "opensearchDashboardsVersion": "opensearchDashboards",
  "configPath": ["wazuh"],
  "requiredPlugins": [
    "navigation",
    "data",
    "dashboard",
    "embeddable",
    "discover",
    "inspector",
    "visualizations",
    "uiActions",
    "charts",
    "savedObjects",
    "opensearchDashboardsReact",
    "opensearchDashboardsUtils",
    "opensearchDashboardsLegacy",
    "wazuhCheckUpdates",
    "wazuhCore",
    "wazuhEndpoints"
  ],
  "optionalPlugins": [
    "security",
    "securityDashboards",
    "searchguard",
    "telemetry"
  ],
  "server": true,
  "ui": true
}<|MERGE_RESOLUTION|>--- conflicted
+++ resolved
@@ -1,12 +1,10 @@
 {
   "id": "wazuh",
-<<<<<<< HEAD
-  "version": "4.8.2-00",
-=======
   "version": "4.9.0-00",
->>>>>>> 56037601
   "opensearchDashboardsVersion": "opensearchDashboards",
-  "configPath": ["wazuh"],
+  "configPath": [
+    "wazuh"
+  ],
   "requiredPlugins": [
     "navigation",
     "data",
