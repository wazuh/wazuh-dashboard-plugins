--- conflicted
+++ resolved
@@ -1,10 +1,6 @@
 {
   "id": "wazuh",
-<<<<<<< HEAD
   "version": "4.8.0-11",
-=======
-  "version": "4.7.5-02",
->>>>>>> 8dbcb35b
   "opensearchDashboardsVersion": "opensearchDashboards",
   "configPath": [
     "wazuh"
