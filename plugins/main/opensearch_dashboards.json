{
  "id": "wazuh",
<<<<<<< HEAD
  "version": "4.8.0-01",
=======
  "version": "4.7.0-00",
>>>>>>> a80a2a04
  "opensearchDashboardsVersion": "opensearchDashboards",
  "configPath": [
    "wazuh"
  ],
  "requiredPlugins": [
    "navigation",
    "data",
    "discover",
    "inspector",
    "visualizations",
    "uiActions",
    "charts",
    "savedObjects",
    "opensearchDashboardsReact",
    "opensearchDashboardsUtils",
    "opensearchDashboardsLegacy"
  ],
  "optionalPlugins": [
    "security",
    "securityDashboards",
    "searchguard",
    "telemetry"
  ],
  "server": true,
  "ui": true
}<|MERGE_RESOLUTION|>--- conflicted
+++ resolved
@@ -1,10 +1,6 @@
 {
   "id": "wazuh",
-<<<<<<< HEAD
-  "version": "4.8.0-01",
-=======
-  "version": "4.7.0-00",
->>>>>>> a80a2a04
+  "version": "4.8.0-00",
   "opensearchDashboardsVersion": "opensearchDashboards",
   "configPath": [
     "wazuh"
