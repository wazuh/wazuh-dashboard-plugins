--- conflicted
+++ resolved
@@ -1,10 +1,6 @@
 {
   "id": "wazuh",
-<<<<<<< HEAD
-  "version": "4.11.1-01",
-=======
   "version": "4.12.0-00",
->>>>>>> cef13714
   "opensearchDashboardsVersion": "opensearchDashboards",
   "configPath": ["wazuh"],
   "requiredPlugins": [
