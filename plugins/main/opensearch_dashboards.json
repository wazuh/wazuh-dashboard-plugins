--- conflicted
+++ resolved
@@ -1,10 +1,6 @@
 {
   "id": "wazuh",
-<<<<<<< HEAD
-  "version": "4.7.0-01",
-=======
-  "version": "4.6.0-00",
->>>>>>> 4b39a719
+  "version": "4.7.0-00",
   "opensearchDashboardsVersion": "opensearchDashboards",
   "configPath": ["wazuh"],
   "requiredPlugins": [
