--- conflicted
+++ resolved
@@ -1,10 +1,6 @@
 {
   "id": "wazuh",
-<<<<<<< HEAD
-  "version": "4.8.0-01",
-=======
   "version": "4.9.0-00",
->>>>>>> 10f26fb7
   "opensearchDashboardsVersion": "opensearchDashboards",
   "configPath": [
     "wazuh"
