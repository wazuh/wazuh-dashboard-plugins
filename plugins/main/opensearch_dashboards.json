--- conflicted
+++ resolved
@@ -1,10 +1,6 @@
 {
   "id": "wazuh",
-<<<<<<< HEAD
-  "version": "4.7.1-03",
-=======
   "version": "4.7.2-00",
->>>>>>> 9a92c375
   "opensearchDashboardsVersion": "opensearchDashboards",
   "configPath": [
     "wazuh"
