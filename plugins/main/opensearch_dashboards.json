{
  "id": "wazuh",
<<<<<<< HEAD
  "version": "4.13.0-04",
  "version": "4.13.1-00",
=======
  "version": "4.14.0-00",
>>>>>>> d646ace6
  "opensearchDashboardsVersion": "opensearchDashboards",
  "configPath": ["wazuh"],
  "requiredPlugins": [
    "navigation",
    "data",
    "dashboard",
    "embeddable",
    "discover",
    "inspector",
    "visualizations",
    "uiActions",
    "charts",
    "savedObjects",
    "opensearchDashboardsReact",
    "opensearchDashboardsUtils",
    "opensearchDashboardsLegacy",
    "wazuhCheckUpdates",
    "wazuhCore"
  ],
  "optionalPlugins": [
    "security",
    "securityDashboards",
    "searchguard",
    "telemetry"
  ],
  "server": true,
  "ui": true
}<|MERGE_RESOLUTION|>--- conflicted
+++ resolved
@@ -1,11 +1,6 @@
 {
   "id": "wazuh",
-<<<<<<< HEAD
-  "version": "4.13.0-04",
-  "version": "4.13.1-00",
-=======
   "version": "4.14.0-00",
->>>>>>> d646ace6
   "opensearchDashboardsVersion": "opensearchDashboards",
   "configPath": ["wazuh"],
   "requiredPlugins": [
