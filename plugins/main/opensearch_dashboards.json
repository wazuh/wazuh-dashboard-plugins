{
  "id": "wazuh",
<<<<<<< HEAD
  "version": "4.14.0-00",
=======
  "version": "5.0.0-00",
>>>>>>> a6094c70
  "opensearchDashboardsVersion": "opensearchDashboards",
  "configPath": ["wazuh"],
  "requiredPlugins": [
    "navigation",
    "data",
    "dashboard",
    "embeddable",
    "discover",
    "inspector",
    "visualizations",
    "uiActions",
    "charts",
    "savedObjects",
    "opensearchDashboardsReact",
    "opensearchDashboardsUtils",
    "opensearchDashboardsLegacy",
    "wazuhCheckUpdates",
    "wazuhCore"
  ],
  "optionalPlugins": [
    "security",
    "securityDashboards",
    "searchguard",
    "telemetry"
  ],
  "server": true,
  "ui": true
}<|MERGE_RESOLUTION|>--- conflicted
+++ resolved
@@ -1,10 +1,6 @@
 {
   "id": "wazuh",
-<<<<<<< HEAD
-  "version": "4.14.0-00",
-=======
   "version": "5.0.0-00",
->>>>>>> a6094c70
   "opensearchDashboardsVersion": "opensearchDashboards",
   "configPath": ["wazuh"],
   "requiredPlugins": [
