--- conflicted
+++ resolved
@@ -1,10 +1,6 @@
 {
   "id": "wazuh",
-<<<<<<< HEAD
   "version": "4.7.1-00",
-=======
-  "version": "4.7.0-01",
->>>>>>> cbec6aaa
   "opensearchDashboardsVersion": "opensearchDashboards",
   "configPath": ["wazuh"],
   "requiredPlugins": [
