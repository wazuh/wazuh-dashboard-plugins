{
  "name": "wazuh",
<<<<<<< HEAD
  "version": "4.8.1",
  "revision": "04",
=======
  "version": "4.9.0",
  "revision": "02",
>>>>>>> 471203aa
  "pluginPlatform": {
    "version": "2.13.0"
  },
  "description": "Wazuh dashboard",
  "keywords": [
    "opensearch_dashboards",
    "wazuh",
    "ossec"
  ],
  "node_build": "10.23.1",
  "author": "Wazuh, Inc",
  "license": "GPL-2.0",
  "resolutions": {
    "**/es5-ext": "^0.10.63",
    "**/follow-redirects": "^1.15.4"
  },
  "repository": {
    "type": "git",
    "url": "https://github.com/wazuh/wazuh-dashboard-plugins.git"
  },
  "bugs": {
    "url": "https://github.com/wazuh/wazuh-dashboard-plugins/issues"
  },
  "homepage": "https://www.wazuh.com/",
  "scripts": {
    "lint": "eslint \"{public,server,common}/**/*.{js,jsx,ts,tsx,json}\"",
    "lint:public": "eslint \"public/**/*.{js,jsx,ts,tsx,json}\"",
    "lint:server": "eslint \"server/**/*.{js,jsx,ts,tsx,json}\"",
    "lint:common": "eslint \"common/**/*.{js,jsx,ts,tsx,json}\"",
    "lint:fix": "eslint --fix \"{public,server,common}/**/*.{js,jsx,ts,tsx,json}\"",
    "format": "prettier --write '{public,server,common}/**/*.{js,jsx,ts,tsx,css,md,json}' --config ../../.prettierrc",
    "kbn": "node ../../scripts/kbn",
    "es": "node ../../scripts/es",
    "start": "plugin-helpers start",
    "build": "yarn plugin-helpers build --opensearch-dashboards-version=$OPENSEARCH_DASHBOARDS_VERSION",
    "build:runner": "node scripts/runner build",
    "plugin-helpers": "node ../../scripts/plugin_helpers",
    "test:ui:runner": "node ../../scripts/functional_test_runner.js",
    "test:server": "plugin-helpers test:server",
    "test:browser": "plugin-helpers test:browser",
    "test:jest": "node scripts/jest --runInBand",
    "test:jest:runner": "node scripts/runner test",
    "generate:api-data": "node scripts/generate-api-data.js --spec https://raw.githubusercontent.com/wazuh/wazuh/$(node -e \"console.log(require('./package.json').version)\")/api/api/spec/spec.yaml --output file --output-directory common/api-info --display-configuration",
    "prebuild": "node scripts/generate-build-version",
    "knip": "knip --files"
  },
  "dependencies": {
    "axios": "^1.6.1",
    "dompurify": "^3.1.3",
    "install": "^0.13.0",
    "js2xmlparser": "^5.0.0",
    "jsdom": "16.7.0",
    "json2csv": "^4.1.2",
    "jwt-decode": "^3.1.2",
    "loglevel": "^1.7.1",
    "markdown-it-link-attributes": "^4.0.1",
    "md5": "^2.3.0",
    "needle": "^3.2.0",
    "node-cron": "^1.1.2",
    "pdfmake": "0.2.7",
    "querystring-browser": "1.0.4",
    "react-codemirror": "^1.0.0",
    "react-cookie": "^4.0.3",
    "read-last-lines": "^1.7.2",
    "timsort": "^0.3.0"
  },
  "devDependencies": {
    "@types/node-cron": "^2.0.3",
    "@typescript-eslint/eslint-plugin": "^6.2.1",
    "@typescript-eslint/parser": "^6.2.1",
    "eslint": "^8.46.0",
    "eslint-config-prettier": "^8.5.0",
    "eslint-import-resolver-typescript": "3.5.5",
    "eslint-plugin-async-await": "^0.0.0",
    "eslint-plugin-cypress": "^2.12.1",
    "eslint-plugin-filenames-simple": "^0.8.0",
    "eslint-plugin-import": "^2.29.1",
    "eslint-plugin-prettier": "^4.2.1",
    "eslint-plugin-react": "^7.31.8",
    "eslint-plugin-react-hooks": "^4.6.0",
    "knip": "^5.22.0",
    "prettier": "^2.7.1",
    "redux-mock-store": "^1.5.4",
    "swagger-client": "^3.19.11",
    "typescript": "^5.5.2"
  }
}<|MERGE_RESOLUTION|>--- conflicted
+++ resolved
@@ -1,12 +1,7 @@
 {
   "name": "wazuh",
-<<<<<<< HEAD
-  "version": "4.8.1",
-  "revision": "04",
-=======
   "version": "4.9.0",
   "revision": "02",
->>>>>>> 471203aa
   "pluginPlatform": {
     "version": "2.13.0"
   },
