--- conflicted
+++ resolved
@@ -1,12 +1,7 @@
 {
   "name": "wazuh",
-<<<<<<< HEAD
   "version": "5.0.0",
   "revision": "00",
-=======
-  "version": "4.14.1",
-  "revision": "02",
->>>>>>> 6746c603
   "pluginPlatform": {
     "version": "3.2.0"
   },
@@ -56,13 +51,8 @@
     "test:jest": "node scripts/jest --runInBand",
     "test:jest:runner": "node scripts/runner test",
     "generate:api-data": "node scripts/generate-api-data.js --spec https://raw.githubusercontent.com/wazuh/wazuh/$(node -e \"console.log(require('./package.json').version)\")/api/api/spec/spec.yaml --output file --output-directory common/api-info --display-configuration",
-<<<<<<< HEAD
     "generate:known-fields": "node scripts/generate-known-fields.js",
     "prebuild": "node scripts/generate-build-version.js && bash scripts/build-tools/run",
-=======
-    "generate:known-fields": "node ../../scripts/generate-known-fields.js",
-    "prebuild": "node scripts/generate-build-version",
->>>>>>> 6746c603
     "knip": "knip --files"
   },
   "dependencies": {
