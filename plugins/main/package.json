--- conflicted
+++ resolved
@@ -1,12 +1,7 @@
 {
   "name": "wazuh",
-<<<<<<< HEAD
   "version": "4.9.0",
   "revision": "01",
-=======
-  "version": "4.8.1",
-  "revision": "02",
->>>>>>> f44384dd
   "pluginPlatform": {
     "version": "2.13.0"
   },
