--- conflicted
+++ resolved
@@ -1,12 +1,7 @@
 {
   "name": "wazuh",
-<<<<<<< HEAD
-  "version": "4.10.2",
-  "revision": "00",
-=======
   "version": "4.11.0",
   "revision": "01",
->>>>>>> 6c786f67
   "pluginPlatform": {
     "version": "2.16.0"
   },
