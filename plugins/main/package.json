{
  "name": "wazuh",
<<<<<<< HEAD
  "version": "4.9.0",
  "revision": "02",
=======
  "version": "4.10.0",
  "revision": "00",
>>>>>>> 0e2a62b7
  "pluginPlatform": {
    "version": "2.13.0"
  },
  "description": "Wazuh dashboard",
  "keywords": [
    "opensearch_dashboards",
    "wazuh",
    "ossec"
  ],
  "node_build": "10.23.1",
  "author": "Wazuh, Inc",
  "license": "GPL-2.0",
  "resolutions": {
    "**/es5-ext": "^0.10.63",
    "**/follow-redirects": "^1.15.4"
  },
  "repository": {
    "type": "git",
    "url": "https://github.com/wazuh/wazuh-dashboard-plugins.git"
  },
  "bugs": {
    "url": "https://github.com/wazuh/wazuh-dashboard-plugins/issues"
  },
  "homepage": "https://www.wazuh.com/",
  "scripts": {
    "lint": "eslint \"{public,server,common}/**/*.{js,jsx,ts,tsx,json}\"",
    "lint:public": "eslint \"public/**/*.{js,jsx,ts,tsx,json}\"",
    "lint:server": "eslint \"server/**/*.{js,jsx,ts,tsx,json}\"",
    "lint:common": "eslint \"common/**/*.{js,jsx,ts,tsx,json}\"",
    "lint:fix": "eslint --fix \"{public,server,common}/**/*.{js,jsx,ts,tsx,json}\"",
    "format": "prettier --write '{public,server,common}/**/*.{js,jsx,ts,tsx,css,md,json}' --config ../../.prettierrc",
    "kbn": "node ../../scripts/kbn",
    "es": "node ../../scripts/es",
    "start": "plugin-helpers start",
    "build": "yarn plugin-helpers build --opensearch-dashboards-version=$OPENSEARCH_DASHBOARDS_VERSION",
    "build:runner": "node scripts/runner build",
    "plugin-helpers": "node ../../scripts/plugin_helpers",
    "test:ui:runner": "node ../../scripts/functional_test_runner.js",
    "test:server": "plugin-helpers test:server",
    "test:browser": "plugin-helpers test:browser",
    "test:jest": "node scripts/jest --runInBand",
    "test:jest:runner": "node scripts/runner test",
    "generate:api-data": "node scripts/generate-api-data.js --spec https://raw.githubusercontent.com/wazuh/wazuh/$(node -e \"console.log(require('./package.json').version)\")/api/api/spec/spec.yaml --output file --output-directory common/api-info --display-configuration",
    "prebuild": "node scripts/generate-build-version",
    "knip": "knip --files"
  },
  "dependencies": {
    "axios": "^1.6.1",
    "dompurify": "^3.1.3",
    "install": "^0.13.0",
    "js2xmlparser": "^5.0.0",
    "jsdom": "16.7.0",
    "json2csv": "^4.1.2",
    "jwt-decode": "^3.1.2",
    "loglevel": "^1.7.1",
    "markdown-it-link-attributes": "^4.0.1",
    "md5": "^2.3.0",
    "needle": "^3.2.0",
    "node-cron": "^1.1.2",
    "pdfmake": "0.2.7",
    "querystring-browser": "1.0.4",
    "react-codemirror": "^1.0.0",
    "react-cookie": "^4.0.3",
    "read-last-lines": "^1.7.2",
    "timsort": "^0.3.0"
  },
  "devDependencies": {
    "@types/node-cron": "^2.0.3",
    "@typescript-eslint/eslint-plugin": "^6.2.1",
    "@typescript-eslint/parser": "^6.2.1",
    "eslint": "^8.46.0",
    "eslint-config-prettier": "^8.5.0",
    "eslint-import-resolver-typescript": "3.5.5",
    "eslint-plugin-async-await": "^0.0.0",
    "eslint-plugin-cypress": "^2.12.1",
    "eslint-plugin-filenames-simple": "^0.8.0",
    "eslint-plugin-import": "^2.29.1",
    "eslint-plugin-prettier": "^4.2.1",
    "eslint-plugin-react": "^7.31.8",
    "eslint-plugin-react-hooks": "^4.6.0",
    "knip": "^5.22.0",
    "prettier": "^2.7.1",
    "redux-mock-store": "^1.5.4",
    "swagger-client": "^3.19.11",
    "typescript": "^5.5.2"
  }
}<|MERGE_RESOLUTION|>--- conflicted
+++ resolved
@@ -1,12 +1,7 @@
 {
   "name": "wazuh",
-<<<<<<< HEAD
-  "version": "4.9.0",
-  "revision": "02",
-=======
   "version": "4.10.0",
   "revision": "00",
->>>>>>> 0e2a62b7
   "pluginPlatform": {
     "version": "2.13.0"
   },
