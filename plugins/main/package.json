{
  "name": "wazuh",
<<<<<<< HEAD
  "version": "4.8.0",
  "revision": "11",
=======
  "version": "4.7.5",
  "revision": "02",
>>>>>>> 8dbcb35b
  "pluginPlatform": {
    "version": "2.10.0"
  },
  "description": "Wazuh dashboard",
  "keywords": [
    "opensearch_dashboards",
    "wazuh",
    "ossec"
  ],
  "node_build": "10.23.1",
  "author": "Wazuh, Inc",
  "license": "GPL-2.0",
  "repository": {
    "type": "git",
    "url": "https://github.com/wazuh/wazuh-dashboard-plugins.git"
  },
  "bugs": {
    "url": "https://github.com/wazuh/wazuh-dashboard-plugins/issues"
  },
  "homepage": "https://www.wazuh.com/",
  "scripts": {
    "lint": "eslint {public,server,common}/**/*.{js,jsx,ts,tsx,json}",
    "lint:public": "eslint public/**/*.{js,jsx,ts,tsx,json}",
    "lint:server": "eslint server/**/*.{js,jsx,ts,tsx,json}",
    "lint:common": "eslint common/**/*.{js,jsx,ts,tsx,json}",
    "lint:fix": "eslint --fix '{public,server,common}/**/*.{js,jsx,ts,tsx,json}'",
    "format": "prettier --write '{public,server,common}/**/*.{js,jsx,ts,tsx,css,md,json}' --config ./.prettierrc",
    "kbn": "node ../../scripts/kbn",
    "es": "node ../../scripts/es",
    "start": "plugin-helpers start",
    "build": "yarn plugin-helpers build --opensearch-dashboards-version=$OPENSEARCH_DASHBOARDS_VERSION",
    "build:runner": "node scripts/runner build",
    "plugin-helpers": "node ../../scripts/plugin_helpers",
    "test:ui:runner": "node ../../scripts/functional_test_runner.js",
    "test:server": "plugin-helpers test:server",
    "test:browser": "plugin-helpers test:browser",
    "test:jest": "node scripts/jest --runInBand",
    "test:jest:runner": "node scripts/runner test",
    "generate:api-data": "node scripts/generate-api-data.js --spec https://raw.githubusercontent.com/wazuh/wazuh/$(node -e \"console.log(require('./package.json').version)\")/api/api/spec/spec.yaml --output file --output-directory common/api-info --display-configuration",
    "prebuild": "node scripts/generate-build-version"
  },
  "dependencies": {
    "angular-animate": "1.8.3",
    "angular-material": "1.2.5",
    "axios": "^1.6.1",
    "install": "^0.13.0",
    "js2xmlparser": "^5.0.0",
    "json2csv": "^4.1.2",
    "jwt-decode": "^3.1.2",
    "loglevel": "^1.7.1",
    "markdown-it-link-attributes": "^4.0.1",
    "md5": "^2.3.0",
    "needle": "^3.2.0",
    "node-cron": "^1.1.2",
    "pdfmake": "0.2.7",
    "querystring-browser": "1.0.4",
    "react-codemirror": "^1.0.0",
    "react-cookie": "^4.0.3",
    "read-last-lines": "^1.7.2",
    "timsort": "^0.3.0",
    "typescript": "^5.0.4",
    "winston": "3.9.0",
    "dompurify": "^3.1.3",
    "jsdom": "16.7.0"
  },
  "devDependencies": {
    "@types/node-cron": "^2.0.3",
    "@typescript-eslint/eslint-plugin": "^6.2.1",
    "@typescript-eslint/parser": "^6.2.1",
    "eslint": "^8.46.0",
    "eslint-config-prettier": "^8.5.0",
    "eslint-import-resolver-typescript": "3.5.5",
    "eslint-plugin-async-await": "^0.0.0",
    "eslint-plugin-cypress": "^2.12.1",
    "eslint-plugin-filenames-simple": "^0.8.0",
    "eslint-plugin-import": "^2.28.0",
    "eslint-plugin-prettier": "^4.2.1",
    "eslint-plugin-react": "^7.31.8",
    "eslint-plugin-react-hooks": "^4.6.0",
    "prettier": "^2.7.1",
    "redux-mock-store": "^1.5.4",
    "swagger-client": "^3.19.11"
  }
}<|MERGE_RESOLUTION|>--- conflicted
+++ resolved
@@ -1,12 +1,7 @@
 {
   "name": "wazuh",
-<<<<<<< HEAD
   "version": "4.8.0",
   "revision": "11",
-=======
-  "version": "4.7.5",
-  "revision": "02",
->>>>>>> 8dbcb35b
   "pluginPlatform": {
     "version": "2.10.0"
   },
