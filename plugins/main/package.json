--- conflicted
+++ resolved
@@ -1,16 +1,9 @@
 {
   "name": "wazuh",
-<<<<<<< HEAD
-  "version": "4.14.1",
-  "revision": "00",
-  "pluginPlatform": {
-    "version": "2.19.3"
-=======
   "version": "5.0.0",
   "revision": "00",
   "pluginPlatform": {
     "version": "3.1.0"
->>>>>>> 140e3cfc
   },
   "description": "Wazuh dashboard",
   "keywords": [
