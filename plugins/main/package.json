--- conflicted
+++ resolved
@@ -1,12 +1,7 @@
 {
   "name": "wazuh",
-<<<<<<< HEAD
-  "version": "4.6.0",
-  "revision": "03",
-=======
   "version": "4.7.0",
   "revision": "01",
->>>>>>> cbec6aaa
   "pluginPlatform": {
     "version": "2.8.0"
   },
