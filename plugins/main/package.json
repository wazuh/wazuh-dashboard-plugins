{
  "name": "wazuh",
<<<<<<< HEAD
  "version": "4.9.0",
=======
  "version": "4.8.1",
>>>>>>> bb4c6212
  "revision": "00",
  "pluginPlatform": {
    "version": "2.10.0"
  },
  "description": "Wazuh dashboard",
  "keywords": [
    "opensearch_dashboards",
    "wazuh",
    "ossec"
  ],
  "node_build": "10.23.1",
  "author": "Wazuh, Inc",
  "license": "GPL-2.0",
  "repository": {
    "type": "git",
    "url": "https://github.com/wazuh/wazuh-dashboard-plugins.git"
  },
  "bugs": {
    "url": "https://github.com/wazuh/wazuh-dashboard-plugins/issues"
  },
  "homepage": "https://www.wazuh.com/",
  "scripts": {
    "lint": "eslint {public,server,common}/**/*.{js,jsx,ts,tsx,json}",
    "lint:public": "eslint public/**/*.{js,jsx,ts,tsx,json}",
    "lint:server": "eslint server/**/*.{js,jsx,ts,tsx,json}",
    "lint:common": "eslint common/**/*.{js,jsx,ts,tsx,json}",
    "lint:fix": "eslint --fix '{public,server,common}/**/*.{js,jsx,ts,tsx,json}'",
    "format": "prettier --write '{public,server,common}/**/*.{js,jsx,ts,tsx,css,md,json}' --config ./.prettierrc",
    "kbn": "node ../../scripts/kbn",
    "es": "node ../../scripts/es",
    "start": "plugin-helpers start",
    "build": "yarn plugin-helpers build --opensearch-dashboards-version=$OPENSEARCH_DASHBOARDS_VERSION",
    "build:runner": "node scripts/runner build",
    "plugin-helpers": "node ../../scripts/plugin_helpers",
    "test:ui:runner": "node ../../scripts/functional_test_runner.js",
    "test:server": "plugin-helpers test:server",
    "test:browser": "plugin-helpers test:browser",
    "test:jest": "node scripts/jest --runInBand",
    "test:jest:runner": "node scripts/runner test",
    "generate:api-data": "node scripts/generate-api-data.js --spec https://raw.githubusercontent.com/wazuh/wazuh/$(node -e \"console.log(require('./package.json').version)\")/api/api/spec/spec.yaml --output file --output-directory common/api-info --display-configuration",
    "prebuild": "node scripts/generate-build-version"
  },
  "dependencies": {
    "angular-animate": "1.8.3",
    "angular-material": "1.2.5",
    "axios": "^1.6.1",
    "install": "^0.13.0",
    "js2xmlparser": "^5.0.0",
    "json2csv": "^4.1.2",
    "jwt-decode": "^3.1.2",
    "loglevel": "^1.7.1",
    "markdown-it-link-attributes": "^4.0.1",
    "md5": "^2.3.0",
    "needle": "^3.2.0",
    "node-cron": "^1.1.2",
    "pdfmake": "0.2.7",
    "querystring-browser": "1.0.4",
    "react-codemirror": "^1.0.0",
    "react-cookie": "^4.0.3",
    "read-last-lines": "^1.7.2",
    "timsort": "^0.3.0",
    "typescript": "^5.0.4",
    "winston": "3.9.0"
  },
  "devDependencies": {
    "@types/node-cron": "^2.0.3",
    "@typescript-eslint/eslint-plugin": "^6.2.1",
    "@typescript-eslint/parser": "^6.2.1",
    "eslint": "^8.46.0",
    "eslint-config-prettier": "^8.5.0",
    "eslint-import-resolver-typescript": "3.5.5",
    "eslint-plugin-async-await": "^0.0.0",
    "eslint-plugin-cypress": "^2.12.1",
    "eslint-plugin-filenames-simple": "^0.8.0",
    "eslint-plugin-import": "^2.28.0",
    "eslint-plugin-prettier": "^4.2.1",
    "eslint-plugin-react": "^7.31.8",
    "eslint-plugin-react-hooks": "^4.6.0",
    "prettier": "^2.7.1",
    "redux-mock-store": "^1.5.4",
    "swagger-client": "^3.19.11"
  }
}<|MERGE_RESOLUTION|>--- conflicted
+++ resolved
@@ -1,10 +1,6 @@
 {
   "name": "wazuh",
-<<<<<<< HEAD
   "version": "4.9.0",
-=======
-  "version": "4.8.1",
->>>>>>> bb4c6212
   "revision": "00",
   "pluginPlatform": {
     "version": "2.10.0"
