{
  "name": "wazuh",
<<<<<<< HEAD
  "version": "4.8.0",
  "revision": "03",
=======
  "version": "4.7.3",
  "revision": "01",
>>>>>>> 7ae57cc7
  "pluginPlatform": {
    "version": "2.10.0"
  },
  "description": "Wazuh dashboard",
  "keywords": [
    "opensearch_dashboards",
    "wazuh",
    "ossec"
  ],
  "node_build": "10.23.1",
  "author": "Wazuh, Inc",
  "license": "GPL-2.0",
  "repository": {
    "type": "git",
    "url": "https://github.com/wazuh/wazuh-dashboard-plugins.git"
  },
  "bugs": {
    "url": "https://github.com/wazuh/wazuh-dashboard-plugins/issues"
  },
  "homepage": "https://www.wazuh.com/",
  "scripts": {
    "lint": "eslint {public,server,common}/**/*.{js,jsx,ts,tsx,json}",
    "lint:public": "eslint public/**/*.{js,jsx,ts,tsx,json}",
    "lint:server": "eslint server/**/*.{js,jsx,ts,tsx,json}",
    "lint:common": "eslint common/**/*.{js,jsx,ts,tsx,json}",
    "lint:fix": "eslint --fix '{public,server,common}/**/*.{js,jsx,ts,tsx,json}'",
    "format": "prettier --write '{public,server,common}/**/*.{js,jsx,ts,tsx,css,md,json}' --config ./.prettierrc",
    "kbn": "node ../../scripts/kbn",
    "es": "node ../../scripts/es",
    "start": "plugin-helpers start",
    "build": "yarn plugin-helpers build --opensearch-dashboards-version=$OPENSEARCH_DASHBOARDS_VERSION",
    "build:runner": "node scripts/runner build",
    "plugin-helpers": "node ../../scripts/plugin_helpers",
    "test:ui:runner": "node ../../scripts/functional_test_runner.js",
    "test:server": "plugin-helpers test:server",
    "test:browser": "plugin-helpers test:browser",
    "test:jest": "node scripts/jest --runInBand",
    "test:jest:runner": "node scripts/runner test",
    "generate:api-data": "node scripts/generate-api-data.js --spec https://raw.githubusercontent.com/wazuh/wazuh/$(node -e \"console.log(require('./package.json').version)\")/api/api/spec/spec.yaml --output file --output-directory common/api-info --display-configuration",
    "prebuild": "node scripts/generate-build-version"
  },
  "dependencies": {
    "angular-animate": "1.8.3",
    "angular-material": "1.2.5",
    "axios": "^1.6.1",
    "install": "^0.13.0",
    "js2xmlparser": "^5.0.0",
    "json2csv": "^4.1.2",
    "jwt-decode": "^3.1.2",
    "loglevel": "^1.7.1",
    "markdown-it-link-attributes": "^4.0.1",
    "md5": "^2.3.0",
    "needle": "^3.2.0",
    "node-cron": "^1.1.2",
    "pdfmake": "0.2.7",
    "querystring-browser": "1.0.4",
    "react-codemirror": "^1.0.0",
    "react-cookie": "^4.0.3",
    "read-last-lines": "^1.7.2",
    "timsort": "^0.3.0",
    "typescript": "^5.0.4",
    "winston": "3.9.0"
  },
  "devDependencies": {
    "@types/node-cron": "^2.0.3",
    "@typescript-eslint/eslint-plugin": "^6.2.1",
    "@typescript-eslint/parser": "^6.2.1",
    "eslint": "^8.46.0",
    "eslint-config-prettier": "^8.5.0",
    "eslint-import-resolver-typescript": "3.5.5",
    "eslint-plugin-async-await": "^0.0.0",
    "eslint-plugin-cypress": "^2.12.1",
    "eslint-plugin-filenames-simple": "^0.8.0",
    "eslint-plugin-import": "^2.28.0",
    "eslint-plugin-prettier": "^4.2.1",
    "eslint-plugin-react": "^7.31.8",
    "eslint-plugin-react-hooks": "^4.6.0",
    "prettier": "^2.7.1",
    "redux-mock-store": "^1.5.4",
    "swagger-client": "^3.19.11"
  }
}<|MERGE_RESOLUTION|>--- conflicted
+++ resolved
@@ -1,12 +1,7 @@
 {
   "name": "wazuh",
-<<<<<<< HEAD
   "version": "4.8.0",
   "revision": "03",
-=======
-  "version": "4.7.3",
-  "revision": "01",
->>>>>>> 7ae57cc7
   "pluginPlatform": {
     "version": "2.10.0"
   },
