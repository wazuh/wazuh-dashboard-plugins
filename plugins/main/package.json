{
  "name": "wazuh",
<<<<<<< HEAD
  "version": "4.14.1",
  "revision": "00",
=======
  "version": "4.14.0",
  "revision": "03",
>>>>>>> 040664b6
  "pluginPlatform": {
    "version": "2.19.3"
  },
  "description": "Wazuh dashboard",
  "keywords": [
    "opensearch_dashboards",
    "wazuh",
    "ossec"
  ],
  "author": "Wazuh, Inc",
  "license": "GPL-2.0",
  "resolutions": {
    "**/es5-ext": "^0.10.63",
    "**/follow-redirects": "^1.15.6",
    "cross-spawn": "^7.0.5",
    "**/@babel/runtime-corejs3": "^7.27.0",
    "axios": "^1.12.0",
    "smol-toml": "1.3.1",
    "micromatch": "4.0.8"
  },
  "repository": {
    "type": "git",
    "url": "https://github.com/wazuh/wazuh-dashboard-plugins.git"
  },
  "bugs": {
    "url": "https://github.com/wazuh/wazuh-dashboard-plugins/issues"
  },
  "homepage": "https://www.wazuh.com/",
  "scripts": {
    "lint": "eslint \"{public,server,common}/**/*.{js,jsx,ts,tsx,json}\"",
    "lint:public": "eslint \"public/**/*.{js,jsx,ts,tsx,json}\"",
    "lint:server": "eslint \"server/**/*.{js,jsx,ts,tsx,json}\"",
    "lint:common": "eslint \"common/**/*.{js,jsx,ts,tsx,json}\"",
    "lint:fix": "eslint --fix \"{public,server,common}/**/*.{js,jsx,ts,tsx,json}\"",
    "format": "prettier --write '{public,server,common}/**/*.{js,jsx,ts,tsx,css,md,json}' --config ../../.prettierrc",
    "kbn": "node ../../scripts/kbn",
    "es": "node ../../scripts/es",
    "start": "plugin-helpers start",
    "build": "yarn plugin-helpers build --opensearch-dashboards-version=$OPENSEARCH_DASHBOARDS_VERSION",
    "build:runner": "node scripts/runner build",
    "plugin-helpers": "node ../../scripts/plugin_helpers",
    "test:ui:runner": "node ../../scripts/functional_test_runner.js",
    "test:server": "plugin-helpers test:server",
    "test:browser": "plugin-helpers test:browser",
    "test:jest": "node scripts/jest --runInBand",
    "test:jest:runner": "node scripts/runner test",
    "generate:api-data": "node scripts/generate-api-data.js --spec https://raw.githubusercontent.com/wazuh/wazuh/$(node -e \"console.log(require('./package.json').version)\")/api/api/spec/spec.yaml --output file --output-directory common/api-info --display-configuration",
    "generate:known-fields": "node ../../scripts/generate-known-fields.js",
    "prebuild": "node scripts/generate-build-version",
    "knip": "knip --files"
  },
  "dependencies": {
    "axios": "^1.12.0",
    "dompurify": "3.2.4",
    "install": "^0.13.0",
    "js2xmlparser": "^5.0.0",
    "jsdom": "^16.6.0",
    "json-2-csv": "^3.20.0",
    "jwt-decode": "^3.1.2",
    "loglevel": "^1.7.1",
    "markdown-it-link-attributes": "^4.0.1",
    "md5": "^2.3.0",
    "needle": "^3.2.0",
    "node-cron": "^1.1.2",
    "pdfmake": "0.2.7",
    "react-cookie": "^4.0.3",
    "read-last-lines": "^1.7.2",
    "timsort": "^0.3.0"
  },
  "devDependencies": {
    "@types/node-cron": "^2.0.3",
    "@typescript-eslint/eslint-plugin": "^6.2.1",
    "@typescript-eslint/parser": "^6.2.1",
    "eslint": "^8.46.0",
    "eslint-config-prettier": "^8.5.0",
    "eslint-import-resolver-typescript": "3.5.5",
    "eslint-plugin-async-await": "^0.0.0",
    "eslint-plugin-cypress": "^2.12.1",
    "eslint-plugin-filenames-simple": "^0.8.0",
    "eslint-plugin-import": "^2.29.1",
    "eslint-plugin-prettier": "^4.2.1",
    "eslint-plugin-react": "^7.31.8",
    "eslint-plugin-react-hooks": "^4.6.0",
    "knip": "^5.22.0",
    "prettier": "^2.7.1",
    "redux-mock-store": "^1.5.4",
    "swagger-client": "^3.19.11",
    "typescript": "^5.5.2"
  }
}<|MERGE_RESOLUTION|>--- conflicted
+++ resolved
@@ -1,12 +1,7 @@
 {
   "name": "wazuh",
-<<<<<<< HEAD
   "version": "4.14.1",
   "revision": "00",
-=======
-  "version": "4.14.0",
-  "revision": "03",
->>>>>>> 040664b6
   "pluginPlatform": {
     "version": "2.19.3"
   },
