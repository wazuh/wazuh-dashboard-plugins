--- conflicted
+++ resolved
@@ -1,12 +1,7 @@
 {
   "name": "wazuh",
-<<<<<<< HEAD
-  "version": "4.7.0",
-  "revision": "04-hl",
-=======
   "version": "4.7.1",
-  "revision": "03",
->>>>>>> beac211f
+  "revision": "03-hl",
   "pluginPlatform": {
     "version": "2.8.0"
   },
