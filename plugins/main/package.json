--- conflicted
+++ resolved
@@ -1,12 +1,7 @@
 {
   "name": "wazuh",
-<<<<<<< HEAD
-  "version": "4.8.0",
-  "revision": "01",
-=======
   "version": "4.8.1",
   "revision": "00",
->>>>>>> bb4c6212
   "pluginPlatform": {
     "version": "2.10.0"
   },
