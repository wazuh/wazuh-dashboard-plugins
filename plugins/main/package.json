{
  "name": "wazuh",
  "version": "4.13.0",
  "revision": "00",
  "pluginPlatform": {
    "version": "2.19.2"
  },
  "description": "Wazuh dashboard",
  "keywords": [
    "opensearch_dashboards",
    "wazuh",
    "ossec"
  ],
  "author": "Wazuh, Inc",
  "license": "GPL-2.0",
  "resolutions": {
    "**/es5-ext": "^0.10.63",
    "**/follow-redirects": "^1.15.6",
<<<<<<< HEAD
    "cross-spawn": "^7.0.5"
=======
    "**/@babel/runtime-corejs3": "^7.27.0",
    "axios": "^1.1.3"
>>>>>>> ab67ab0b
  },
  "repository": {
    "type": "git",
    "url": "https://github.com/wazuh/wazuh-dashboard-plugins.git"
  },
  "bugs": {
    "url": "https://github.com/wazuh/wazuh-dashboard-plugins/issues"
  },
  "homepage": "https://www.wazuh.com/",
  "scripts": {
    "lint": "eslint \"{public,server,common}/**/*.{js,jsx,ts,tsx,json}\"",
    "lint:public": "eslint \"public/**/*.{js,jsx,ts,tsx,json}\"",
    "lint:server": "eslint \"server/**/*.{js,jsx,ts,tsx,json}\"",
    "lint:common": "eslint \"common/**/*.{js,jsx,ts,tsx,json}\"",
    "lint:fix": "eslint --fix \"{public,server,common}/**/*.{js,jsx,ts,tsx,json}\"",
    "format": "prettier --write '{public,server,common}/**/*.{js,jsx,ts,tsx,css,md,json}' --config ../../.prettierrc",
    "kbn": "node ../../scripts/kbn",
    "es": "node ../../scripts/es",
    "start": "plugin-helpers start",
    "build": "yarn plugin-helpers build --opensearch-dashboards-version=$OPENSEARCH_DASHBOARDS_VERSION",
    "build:runner": "node scripts/runner build",
    "plugin-helpers": "node ../../scripts/plugin_helpers",
    "test:ui:runner": "node ../../scripts/functional_test_runner.js",
    "test:server": "plugin-helpers test:server",
    "test:browser": "plugin-helpers test:browser",
    "test:jest": "node scripts/jest --runInBand",
    "test:jest:runner": "node scripts/runner test",
    "generate:api-data": "node scripts/generate-api-data.js --spec https://raw.githubusercontent.com/wazuh/wazuh/$(node -e \"console.log(require('./package.json').version)\")/api/api/spec/spec.yaml --output file --output-directory common/api-info --display-configuration",
    "prebuild": "node scripts/generate-build-version",
    "knip": "knip --files"
  },
  "dependencies": {
<<<<<<< HEAD
    "axios": "^1.7.4",
    "dompurify": "3.2.4",
=======
    "axios": "^1.1.3",
    "dompurify": "^3.1.3",
>>>>>>> ab67ab0b
    "install": "^0.13.0",
    "js2xmlparser": "^5.0.0",
    "jsdom": "^16.6.0",
    "json2csv": "^4.1.2",
    "jwt-decode": "^3.1.2",
    "loglevel": "^1.7.1",
    "markdown-it-link-attributes": "^4.0.1",
    "md5": "^2.3.0",
    "needle": "^3.2.0",
    "node-cron": "^1.1.2",
    "pdfmake": "0.2.7",
    "querystring-browser": "1.0.4",
    "react-codemirror": "^1.0.0",
    "react-cookie": "^4.0.3",
    "read-last-lines": "^1.7.2",
    "timsort": "^0.3.0"
  },
  "devDependencies": {
    "@types/node-cron": "^2.0.3",
    "@typescript-eslint/eslint-plugin": "^6.2.1",
    "@typescript-eslint/parser": "^6.2.1",
    "eslint": "^8.46.0",
    "eslint-config-prettier": "^8.5.0",
    "eslint-import-resolver-typescript": "3.5.5",
    "eslint-plugin-async-await": "^0.0.0",
    "eslint-plugin-cypress": "^2.12.1",
    "eslint-plugin-filenames-simple": "^0.8.0",
    "eslint-plugin-import": "^2.29.1",
    "eslint-plugin-prettier": "^4.2.1",
    "eslint-plugin-react": "^7.31.8",
    "eslint-plugin-react-hooks": "^4.6.0",
    "knip": "^5.22.0",
    "prettier": "^2.7.1",
    "redux-mock-store": "^1.5.4",
    "swagger-client": "^3.19.11",
    "typescript": "^5.5.2"
  }
}<|MERGE_RESOLUTION|>--- conflicted
+++ resolved
@@ -16,12 +16,9 @@
   "resolutions": {
     "**/es5-ext": "^0.10.63",
     "**/follow-redirects": "^1.15.6",
-<<<<<<< HEAD
     "cross-spawn": "^7.0.5"
-=======
     "**/@babel/runtime-corejs3": "^7.27.0",
     "axios": "^1.1.3"
->>>>>>> ab67ab0b
   },
   "repository": {
     "type": "git",
@@ -54,13 +51,8 @@
     "knip": "knip --files"
   },
   "dependencies": {
-<<<<<<< HEAD
     "axios": "^1.7.4",
     "dompurify": "3.2.4",
-=======
-    "axios": "^1.1.3",
-    "dompurify": "^3.1.3",
->>>>>>> ab67ab0b
     "install": "^0.13.0",
     "js2xmlparser": "^5.0.0",
     "jsdom": "^16.6.0",
