{
  "name": "wazuh",
<<<<<<< HEAD
  "version": "4.7.1",
  "revision": "03-hl",
=======
  "version": "4.7.2",
  "revision": "02",
>>>>>>> e7ee29ee
  "pluginPlatform": {
    "version": "2.8.0"
  },
  "description": "Wazuh dashboard",
  "keywords": [
    "opensearch_dashboards",
    "wazuh",
    "ossec"
  ],
  "node_build": "10.23.1",
  "author": "Wazuh, Inc",
  "license": "GPL-2.0",
  "repository": {
    "type": "git",
    "url": "https://github.com/wazuh/wazuh-dashboard-plugins.git"
  },
  "bugs": {
    "url": "https://github.com/wazuh/wazuh-dashboard-plugins/issues"
  },
  "homepage": "https://www.wazuh.com/",
  "scripts": {
    "lint": "eslint {public,server,common}/**/*.{js,jsx,ts,tsx,json}",
    "lint:public": "eslint public/**/*.{js,jsx,ts,tsx,json}",
    "lint:server": "eslint server/**/*.{js,jsx,ts,tsx,json}",
    "lint:common": "eslint common/**/*.{js,jsx,ts,tsx,json}",
    "lint:fix": "eslint --fix '{public,server,common}/**/*.{js,jsx,ts,tsx,json}'",
    "format": "prettier --write '{public,server,common}/**/*.{js,jsx,ts,tsx,css,md,json}' --config ./.prettierrc",
    "kbn": "node ../../scripts/kbn",
    "es": "node ../../scripts/es",
    "start": "plugin-helpers start",
    "build": "yarn plugin-helpers build --opensearch-dashboards-version=$OPENSEARCH_DASHBOARDS_VERSION",
    "build:runner": "node scripts/runner build",
    "plugin-helpers": "node ../../scripts/plugin_helpers",
    "test:ui:runner": "node ../../scripts/functional_test_runner.js",
    "test:server": "plugin-helpers test:server",
    "test:browser": "plugin-helpers test:browser",
    "test:jest": "node scripts/jest --runInBand",
    "test:jest:runner": "node scripts/runner test",
    "generate:api-data": "node scripts/generate-api-data.js --spec https://raw.githubusercontent.com/wazuh/wazuh/$(node -e \"console.log(require('./package.json').version)\")/api/api/spec/spec.yaml --output file --output-directory common/api-info --display-configuration",
    "prebuild": "node scripts/generate-build-version"
  },
  "dependencies": {
    "angular-animate": "1.8.3",
    "angular-material": "1.2.5",
    "axios": "^1.3.4",
    "install": "^0.13.0",
    "js2xmlparser": "^5.0.0",
    "json2csv": "^4.1.2",
    "jwt-decode": "^3.1.2",
    "loglevel": "^1.7.1",
    "markdown-it-link-attributes": "^4.0.1",
    "md5": "^2.3.0",
    "needle": "^3.2.0",
    "node-cron": "^1.1.2",
    "pdfmake": "0.2.7",
    "querystring-browser": "1.0.4",
    "react-codemirror": "^1.0.0",
    "react-cookie": "^4.0.3",
    "read-last-lines": "^1.7.2",
    "timsort": "^0.3.0",
    "typescript": "^5.0.4",
    "winston": "3.9.0"
  },
  "devDependencies": {
    "@types/node-cron": "^2.0.3",
    "@typescript-eslint/eslint-plugin": "^6.2.1",
    "@typescript-eslint/parser": "^6.2.1",
    "eslint": "^8.46.0",
    "eslint-config-prettier": "^8.5.0",
    "eslint-import-resolver-typescript": "3.5.5",
    "eslint-plugin-async-await": "^0.0.0",
    "eslint-plugin-cypress": "^2.12.1",
    "eslint-plugin-filenames-simple": "^0.8.0",
    "eslint-plugin-import": "^2.28.0",
    "eslint-plugin-prettier": "^4.2.1",
    "eslint-plugin-react": "^7.31.8",
    "eslint-plugin-react-hooks": "^4.6.0",
    "prettier": "^2.7.1",
    "redux-mock-store": "^1.5.4",
    "swagger-client": "^3.19.11"
  }
}<|MERGE_RESOLUTION|>--- conflicted
+++ resolved
@@ -1,12 +1,7 @@
 {
   "name": "wazuh",
-<<<<<<< HEAD
-  "version": "4.7.1",
-  "revision": "03-hl",
-=======
   "version": "4.7.2",
-  "revision": "02",
->>>>>>> e7ee29ee
+  "revision": "02-hl",
   "pluginPlatform": {
     "version": "2.8.0"
   },
