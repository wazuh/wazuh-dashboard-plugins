--- conflicted
+++ resolved
@@ -3,11 +3,7 @@
   "version": "5.0.0",
   "revision": "00",
   "pluginPlatform": {
-<<<<<<< HEAD
     "version": "3.3.0"
-=======
-    "version": "2.19.4"
->>>>>>> 182d6797
   },
   "description": "Wazuh dashboard",
   "keywords": [
@@ -25,12 +21,9 @@
     "axios": "^1.12.0",
     "smol-toml": "1.3.1",
     "micromatch": "4.0.8",
-<<<<<<< HEAD
     "form-data": "^4.0.4",
-    "tar-fs": "2.1.4"
-=======
+    "tar-fs": "2.1.4",
     "cookie": "0.7.0"
->>>>>>> 182d6797
   },
   "repository": {
     "type": "git",
