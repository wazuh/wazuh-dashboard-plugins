--- conflicted
+++ resolved
@@ -1,10 +1,6 @@
 {
   "name": "wazuh",
-<<<<<<< HEAD
-  "version": "4.7.2",
-=======
   "version": "4.8.0",
->>>>>>> db978805
   "revision": "01",
   "pluginPlatform": {
     "version": "2.10.0"
