--- conflicted
+++ resolved
@@ -84,12 +84,8 @@
    * On controller loads
    */
   async $onInit() {
-<<<<<<< HEAD
-    this.rawVisualizations.setType("");
-=======
     this.rawVisualizations.setType('');
-    this.wodlesConfiguration = false;
->>>>>>> 6a3e02a8
+
     this.TabDescription = WAZUH_MODULES;
     this.$rootScope.reportStatus = false;
 
@@ -115,14 +111,6 @@
       api: AppState.getCurrentAPI(),
       switchTab: tab => this.switchTab(tab),
     };
-
-<<<<<<< HEAD
-=======
-    this.currentOverviewSectionProps = {
-      switchTab: (tab, force) => this.switchTab(tab, force),
-      currentTab: this.tab,
-    };
->>>>>>> 6a3e02a8
 
     this.agentsSelectionProps = {
       tab: this.tab,
