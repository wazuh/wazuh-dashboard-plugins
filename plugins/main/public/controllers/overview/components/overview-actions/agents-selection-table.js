--- conflicted
+++ resolved
@@ -19,11 +19,6 @@
 import { UI_ERROR_SEVERITIES } from '../../../../react-services/error-orchestrator/types';
 import { getErrorOrchestrator } from '../../../../react-services/common-services';
 import { AgentStatus } from '../../../../components/agents/agent-status';
-<<<<<<< HEAD
-
-const checkField = field => {
-  return field !== undefined ? field : '-';
-=======
 import { TableWzAPI } from '../../../../components/common/tables';
 
 const searchBarWQLOptions = {
@@ -31,7 +26,6 @@
     query: 'id!=000',
     conjunction: ';',
   },
->>>>>>> b5cec2dd
 };
 
 export class AgentSelectionTable extends Component {
@@ -50,24 +44,6 @@
         sortable: true,
       },
       {
-<<<<<<< HEAD
-        id: 'name',
-        label: 'Name',
-        alignment: LEFT_ALIGNMENT,
-        mobileOptions: {
-          show: true,
-        },
-        isSortable: true,
-      },
-      {
-        id: 'group',
-        label: 'Group',
-        alignment: LEFT_ALIGNMENT,
-        mobileOptions: {
-          show: false,
-        },
-        isSortable: true,
-=======
         field: 'name',
         name: 'Name',
         searchable: true,
@@ -78,7 +54,6 @@
         name: 'Group',
         sortable: true,
         searchable: true,
->>>>>>> b5cec2dd
         render: groups => this.renderGroups(groups),
       },
       {
@@ -89,23 +64,12 @@
         sortable: true,
       },
       {
-<<<<<<< HEAD
-        id: 'os',
-        label: 'Operating system',
-        alignment: LEFT_ALIGNMENT,
-        mobileOptions: {
-          show: false,
-        },
-        isSortable: true,
-        render: os => this.addIconPlatformRender(os),
-=======
         field: 'os.name,os.version',
         composeField: ['os.name', 'os.version'],
         name: 'Operating system',
         sortable: true,
         searchable: true,
         render: (field, agentData) => this.addIconPlatformRender(agentData),
->>>>>>> b5cec2dd
       },
       {
         field: 'status',
