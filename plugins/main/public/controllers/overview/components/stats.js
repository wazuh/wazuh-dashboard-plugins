--- conflicted
+++ resolved
@@ -57,11 +57,7 @@
         sessionStorage.removeItem('wz-agents-overview-table-filter');
       }
       getCore().application.navigateToApp(endpointSummary.id, {
-<<<<<<< HEAD
-        path: '#/agents-preview',
-=======
         path: `#${endpointSummary.redirectTo()}`,
->>>>>>> 0c2c7d47
       });
     }
 
