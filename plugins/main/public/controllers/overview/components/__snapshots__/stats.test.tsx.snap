// Jest Snapshot v1, https://goo.gl/fbAQLP

exports[`Stats component renders correctly to match the snapshot 1`] = `
<div>
  <div
    class="euiPage euiPage--paddingMedium euiPage--grow"
  >
    <div
      class="euiFlexGroup euiFlexGroup--gutterLarge euiFlexGroup--directionRow euiFlexGroup--responsive"
    >
      <div
        class="euiFlexItem"
      />
      <div
        class="euiFlexItem"
      >
        <div
          class="euiStat euiStat--centerAligned"
        >
          <div
            class="euiText euiText--small euiStat__description"
          >
            <p
              aria-hidden="true"
            >
              Active agents
            </p>
          </div>
          <p
            aria-hidden="true"
            class="euiTitle euiTitle--large euiStat__title"
            style="color: rgb(0, 120, 113);"
          >
            <span
              class="euiToolTipAnchor"
            >
<<<<<<< HEAD
              <span
                class="statWithLink"
                style="cursor: pointer;"
              >
                -
              </span>
=======
              <button
                class="euiLink euiLink--primary statWithLink"
                style="font-weight: normal; color: rgb(0, 120, 113);"
                type="button"
              >
                -
              </button>
>>>>>>> 0c2c7d47
            </span>
          </p>
        </div>
      </div>
      <div
        class="euiFlexItem"
      >
        <div
          class="euiStat euiStat--centerAligned"
        >
          <div
            class="euiText euiText--small euiStat__description"
          >
            <p
              aria-hidden="true"
            >
              Disconnected agents
            </p>
          </div>
          <p
            aria-hidden="true"
            class="euiTitle euiTitle--large euiStat__title"
            style="color: rgb(189, 39, 30);"
          >
            <span
              class="euiToolTipAnchor"
            >
<<<<<<< HEAD
              <span
                class="statWithLink"
                style="cursor: pointer;"
              >
                -
              </span>
=======
              <button
                class="euiLink euiLink--primary statWithLink"
                style="font-weight: normal; color: rgb(189, 39, 30);"
                type="button"
              >
                -
              </button>
>>>>>>> 0c2c7d47
            </span>
          </p>
        </div>
      </div>
      <div
        class="euiFlexItem"
      >
        <div
          class="osdRedirectCrossAppLinks"
        >
          <div
            class="euiStat euiStat--centerAligned"
          >
            <div
              class="euiText euiText--small euiStat__description"
            >
              <p
                aria-hidden="true"
              >
                Last 24 hours alerts
              </p>
            </div>
            <p
              aria-hidden="true"
              class="euiTitle euiTitle--large euiStat__title"
              style="color: rgb(0, 120, 113);"
            >
              <span
                class="euiToolTipAnchor"
              >
                <a
                  class="euiLink euiLink--primary statWithLink"
                  href=""
                  rel="noreferrer"
<<<<<<< HEAD
                  style="font-weight: normal;"
=======
                  style="font-weight: normal; color: rgb(0, 120, 113);"
>>>>>>> 0c2c7d47
                >
                  -
                </a>
              </span>
            </p>
          </div>
        </div>
      </div>
      <div
        class="euiFlexItem"
      />
    </div>
  </div>
</div>
`;<|MERGE_RESOLUTION|>--- conflicted
+++ resolved
@@ -34,14 +34,6 @@
             <span
               class="euiToolTipAnchor"
             >
-<<<<<<< HEAD
-              <span
-                class="statWithLink"
-                style="cursor: pointer;"
-              >
-                -
-              </span>
-=======
               <button
                 class="euiLink euiLink--primary statWithLink"
                 style="font-weight: normal; color: rgb(0, 120, 113);"
@@ -49,7 +41,6 @@
               >
                 -
               </button>
->>>>>>> 0c2c7d47
             </span>
           </p>
         </div>
@@ -77,14 +68,6 @@
             <span
               class="euiToolTipAnchor"
             >
-<<<<<<< HEAD
-              <span
-                class="statWithLink"
-                style="cursor: pointer;"
-              >
-                -
-              </span>
-=======
               <button
                 class="euiLink euiLink--primary statWithLink"
                 style="font-weight: normal; color: rgb(189, 39, 30);"
@@ -92,7 +75,6 @@
               >
                 -
               </button>
->>>>>>> 0c2c7d47
             </span>
           </p>
         </div>
@@ -127,11 +109,7 @@
                   class="euiLink euiLink--primary statWithLink"
                   href=""
                   rel="noreferrer"
-<<<<<<< HEAD
-                  style="font-weight: normal;"
-=======
                   style="font-weight: normal; color: rgb(0, 120, 113);"
->>>>>>> 0c2c7d47
                 >
                   -
                 </a>
