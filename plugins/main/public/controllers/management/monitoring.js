--- conflicted
+++ resolved
@@ -80,13 +80,9 @@
    * This navigates to agents preview
    */
   $scope.goAgents = () => {
-<<<<<<< HEAD
-    getCore().application.navigateToApp('endpoints-summary');
-=======
     getCore().application.navigateToApp('endpoints-summary', {
       path: '#/agents-preview',
     });
->>>>>>> 22c981ce
   };
 
   /**
