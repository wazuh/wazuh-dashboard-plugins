--- conflicted
+++ resolved
@@ -321,15 +321,7 @@
 
   $scope.expandArray = [false, false];
 
-  const breadcrumb = [
-    { text: '' },
-<<<<<<< HEAD
-    { text: 'Management', href: '#/manager' },
-    { text: 'Cluster' },
-=======
-    { text: 'Cluster' }
->>>>>>> 32e9be35
-  ];
+  const breadcrumb = [{ text: '' }, { text: 'Cluster' }];
   store.dispatch(updateGlobalBreadcrumb(breadcrumb));
   if (clusterEnabled) load();
 
