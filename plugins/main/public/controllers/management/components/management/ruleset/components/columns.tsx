import React from 'react';
import { EuiToolTip, EuiBadge } from '@elastic/eui';
import {
  resourceDictionary,
  ResourcesHandler,
  ResourcesConstants,
} from '../../common/resources-handler';
import { WzButtonPermissions } from '../../../../../../components/common/permissions/button';
import { WzButtonPermissionsModalConfirm } from '../../../../../../components/common/buttons';
import { getErrorOrchestrator } from '../../../../../../react-services/common-services';
import { UIErrorLog } from '../../../../../../react-services/error-orchestrator/types';
import { getErrorOptions } from '../../common/error-helper';
import { Columns } from '../../common/interfaces';

export default class RulesetColumns {
  columns: Columns = {};

  constructor(props) {
    this.props = props;
    this._buildColumns();
  }

  _buildColumns() {
    this.columns = {
      rules: [
        {
          field: 'id',
          name: 'ID',
          align: 'left',
          sortable: true,
          width: '5%',
        },
        {
          field: 'description',
          name: 'Description',
          align: 'left',
          sortable: true,
          width: '30%',
          render: (value, item) => {
            if (value === undefined) return '';
            const regex = /\$(.*?)\)/g;
            let result = value.match(regex);
            let haveTooltip = false;
            let toolTipDescription = false;
            if (result !== null) {
              haveTooltip = true;
              toolTipDescription = value;
              for (const oldValue of result) {
                let newValue = oldValue.replace(
                  '$(',
                  `<strong style="color:#006BB4">`,
                );
                newValue = newValue.replace(')', ' </strong>');
                value = value.replace(oldValue, newValue);
              }
            }
            return (
              <div>
                {haveTooltip === false ? (
                  <span dangerouslySetInnerHTML={{ __html: value }} />
                ) : (
                  <EuiToolTip position='bottom' content={toolTipDescription}>
                    <span dangerouslySetInnerHTML={{ __html: value }} />
                  </EuiToolTip>
                )}
              </div>
            );
          },
        },
        {
          field: 'groups',
          name: 'Groups',
          align: 'left',
          sortable: false,
          width: '10%',
        },
        {
          name: 'Regulatory compliance',
          render: this.buildComplianceBadges,
        },
        {
          field: 'level',
          name: 'Level',
          align: 'left',
          sortable: true,
          width: '5%',
        },
        {
          field: 'filename',
          name: 'File',
          align: 'left',
          sortable: true,
          width: '15%',
          render: (value, item) => {
            return (
              <WzButtonPermissions
                buttonType='link'
                permissions={getReadButtonPermissions(item)}
                tooltip={{ position: 'top', content: `Show ${value} content` }}
                onClick={async ev => {
                  try {
                    ev.stopPropagation();
                    const resourcesHandler = new ResourcesHandler(
                      ResourcesConstants.RULES,
                    );
<<<<<<< HEAD
                    const result = await resourcesHandler.getFileContent(
                      value,
                      item.relative_dirname,
                    );
=======
                    const result = await resourcesHandler.getFileContent(value);
>>>>>>> ee587dac
                    const file = {
                      name: value,
                      content: result,
                      path: item.relative_dirname,
                    };
                    this.props.updateFileContent(file);
                  } catch (error) {
                    const options: UIErrorLog = getErrorOptions(
                      error,
                      'Rules.readFileContent',
                    );
                    getErrorOrchestrator().handleError(options);
                  }
                }}
              >
                {value}
              </WzButtonPermissions>
            );
          },
        },
        {
          field: 'relative_dirname',
          name: 'Path',
          align: 'left',
          sortable: true,
          width: '10%',
        },
      ],
      files: [
        {
          field: 'filename',
          name: 'File',
          align: 'left',
          sortable: true,
<<<<<<< HEAD
=======
        },
        {
          field: 'relative_dirname',
          name: 'Path',
          align: 'left',
          sortable: true,
          width: '10%',
>>>>>>> ee587dac
        },
        {
          name: 'Actions',
          align: 'left',
          render: item => {
            if (item.relative_dirname.startsWith('ruleset/')) {
              return (
                <WzButtonPermissions
                  buttonType='icon'
                  permissions={getReadButtonPermissions(item)}
                  aria-label='Show content'
                  iconType='eye'
                  tooltip={{
                    position: 'top',
                    content: `View the content of ${item.filename}`,
                  }}
                  onClick={async ev => {
                    try {
                      ev.stopPropagation();
                      const resourcesHandler = new ResourcesHandler(
                        this.props.state.section,
                      );
                      const result = await resourcesHandler.getFileContent(
                        item.filename,
<<<<<<< HEAD
                        item.relative_dirname,
=======
>>>>>>> ee587dac
                      );
                      const file = {
                        name: item.filename,
                        content: result,
                        path: item.relative_dirname,
                      };
                      this.props.updateFileContent(file);
                    } catch (error) {
                      const options: UIErrorLog = getErrorOptions(
                        error,
                        'Files.readFileContent',
                      );
                      getErrorOrchestrator().handleError(options);
                    }
                  }}
                  color='primary'
                />
              );
            } else {
              return (
                <div>
                  <WzButtonPermissions
                    buttonType='icon'
                    permissions={getEditButtonPermissions(item)}
                    aria-label='Edit content'
                    iconType='pencil'
                    tooltip={{
                      position: 'top',
                      content: `Edit ${item.filename} content`,
                    }}
                    onClick={async ev => {
                      try {
                        ev.stopPropagation();
                        const resourcesHandler = new ResourcesHandler(
                          ResourcesConstants.RULES,
                        );
                        const result = await resourcesHandler.getFileContent(
                          item.filename,
<<<<<<< HEAD
                          item.relative_dirname,
=======
>>>>>>> ee587dac
                        );
                        const file = {
                          name: item.filename,
                          content: result,
                          path: item.relative_dirname,
                        };
                        this.props.updateFileContent(file);
                      } catch (error) {
                        const options: UIErrorLog = getErrorOptions(
                          error,
                          'Files.editFileContent',
                        );
                        getErrorOrchestrator().handleError(options);
                      }
                    }}
                    color='primary'
                  />
                  <WzButtonPermissionsModalConfirm
                    buttonType='icon'
                    permissions={getDeleteButtonPermissions(item)}
                    tooltip={{
                      position: 'top',
                      content: `Remove ${item.filename} file`,
                    }}
                    aria-label='Delete file'
                    iconType='trash'
                    onConfirm={async () => {
                      try {
                        this.props.removeItems([item]);
                      } catch (error) {
                        const options: UIErrorLog = getErrorOptions(
                          error,
                          'Files.deleteFile',
                        );
                        getErrorOrchestrator().handleError(options);
                      }
                    }}
                    color='danger'
                    modalTitle={'Are you sure?'}
                    modalProps={{
                      buttonColor: 'danger',
                    }}
                  />
                </div>
              );
            }
          },
        },
      ],
    };

    const getReadButtonPermissions = item => {
      const { permissionResource } =
        resourceDictionary[ResourcesConstants.RULES];
      return [
        {
          action: `${ResourcesConstants.RULES}:read`,
          resource: permissionResource(item.filename),
        },
      ];
    };

    const getEditButtonPermissions = item => {
      const { permissionResource } =
        resourceDictionary[ResourcesConstants.RULES];
      return [
        {
          action: `${ResourcesConstants.RULES}:read`,
          resource: permissionResource(item.filename),
        },
        {
          action: `${ResourcesConstants.RULES}:update`,
          resource: permissionResource(item.filename),
        },
      ];
    };

    const getDeleteButtonPermissions = item => {
      const { permissionResource } =
        resourceDictionary[ResourcesConstants.RULES];
      return [
        {
          action: `${ResourcesConstants.RULES}:delete`,
          resource: permissionResource(item.filename),
        },
      ];
    };
  }

  buildComplianceBadges(item) {
    const badgeList = [];
    const fields = [
      'pci_dss',
      'gpg13',
      'hipaa',
      'gdpr',
      'nist_800_53',
      'tsc',
      'mitre',
    ];
    const buildBadge = field => {
      return (
        <EuiToolTip
          content={item[field].join(', ')}
          key={`${item.id}-${field}`}
          position='bottom'
        >
          <EuiBadge
            title={null}
            color='hollow'
            onClick={ev => ev.stopPropagation()}
            onClickAriaLabel={field.toUpperCase()}
            style={{ margin: '1px 2px' }}
          >
            {field.toUpperCase()}
          </EuiBadge>
        </EuiToolTip>
      );
    };
    try {
      for (const field of fields) {
        if (item[field].length) {
          badgeList.push(buildBadge(field));
        }
      }
    } catch (error) {}

    return <div>{badgeList}</div>;
  }
}<|MERGE_RESOLUTION|>--- conflicted
+++ resolved
@@ -103,14 +103,10 @@
                     const resourcesHandler = new ResourcesHandler(
                       ResourcesConstants.RULES,
                     );
-<<<<<<< HEAD
                     const result = await resourcesHandler.getFileContent(
                       value,
                       item.relative_dirname,
                     );
-=======
-                    const result = await resourcesHandler.getFileContent(value);
->>>>>>> ee587dac
                     const file = {
                       name: value,
                       content: result,
@@ -145,8 +141,6 @@
           name: 'File',
           align: 'left',
           sortable: true,
-<<<<<<< HEAD
-=======
         },
         {
           field: 'relative_dirname',
@@ -154,7 +148,6 @@
           align: 'left',
           sortable: true,
           width: '10%',
->>>>>>> ee587dac
         },
         {
           name: 'Actions',
@@ -179,10 +172,7 @@
                       );
                       const result = await resourcesHandler.getFileContent(
                         item.filename,
-<<<<<<< HEAD
                         item.relative_dirname,
-=======
->>>>>>> ee587dac
                       );
                       const file = {
                         name: item.filename,
@@ -221,10 +211,7 @@
                         );
                         const result = await resourcesHandler.getFileContent(
                           item.filename,
-<<<<<<< HEAD
                           item.relative_dirname,
-=======
->>>>>>> ee587dac
                         );
                         const file = {
                           name: item.filename,
