--- conflicted
+++ resolved
@@ -25,11 +25,7 @@
         case 'id': {
           const filter = {
             distinct: true,
-<<<<<<< HEAD
-            limit: 30,
-=======
-            limit: SEARCH_BAR_WQL_VALUE_SUGGESTIONS_COUNT,
->>>>>>> eee2bb69
+            limit: SEARCH_BAR_WQL_VALUE_SUGGESTIONS_COUNT,
             select: field,
             sort: `+${field}`,
             ...(currentValue ? { q: `id~${currentValue}` } : {}),
@@ -46,11 +42,7 @@
         }
         case 'groups': {
           const filter = {
-<<<<<<< HEAD
-            limit: 30,
-=======
-            limit: SEARCH_BAR_WQL_VALUE_SUGGESTIONS_COUNT,
->>>>>>> eee2bb69
+            limit: SEARCH_BAR_WQL_VALUE_SUGGESTIONS_COUNT,
             ...(currentValue ? { search: currentValue } : {}),
           };
           const result = await WzRequest.apiReq('GET', '/rules/groups', {
@@ -64,11 +56,7 @@
         case 'filename': {
           const filter = {
             distinct: true,
-<<<<<<< HEAD
-            limit: 30,
-=======
-            limit: SEARCH_BAR_WQL_VALUE_SUGGESTIONS_COUNT,
->>>>>>> eee2bb69
+            limit: SEARCH_BAR_WQL_VALUE_SUGGESTIONS_COUNT,
             select: field,
             sort: `+${field}`,
             ...(currentValue ? { q: `${field}~${currentValue}` } : {}),
@@ -83,11 +71,7 @@
         case 'relative_dirname': {
           const filter = {
             distinct: true,
-<<<<<<< HEAD
-            limit: 30,
-=======
-            limit: SEARCH_BAR_WQL_VALUE_SUGGESTIONS_COUNT,
->>>>>>> eee2bb69
+            limit: SEARCH_BAR_WQL_VALUE_SUGGESTIONS_COUNT,
             select: field,
             sort: `+${field}`,
             ...(currentValue ? { q: `${field}~${currentValue}` } : {}),
@@ -101,11 +85,7 @@
         }
         case 'hipaa': {
           const filter = {
-<<<<<<< HEAD
-            limit: 30,
-=======
-            limit: SEARCH_BAR_WQL_VALUE_SUGGESTIONS_COUNT,
->>>>>>> eee2bb69
+            limit: SEARCH_BAR_WQL_VALUE_SUGGESTIONS_COUNT,
             ...(currentValue ? { search: currentValue } : {}),
           };
           const result = await WzRequest.apiReq(
@@ -117,11 +97,7 @@
         }
         case 'gdpr': {
           const filter = {
-<<<<<<< HEAD
-            limit: 30,
-=======
-            limit: SEARCH_BAR_WQL_VALUE_SUGGESTIONS_COUNT,
->>>>>>> eee2bb69
+            limit: SEARCH_BAR_WQL_VALUE_SUGGESTIONS_COUNT,
             ...(currentValue ? { search: currentValue } : {}),
           };
           const result = await WzRequest.apiReq(
@@ -133,11 +109,7 @@
         }
         case 'nist_800_53': {
           const filter = {
-<<<<<<< HEAD
-            limit: 30,
-=======
-            limit: SEARCH_BAR_WQL_VALUE_SUGGESTIONS_COUNT,
->>>>>>> eee2bb69
+            limit: SEARCH_BAR_WQL_VALUE_SUGGESTIONS_COUNT,
             ...(currentValue ? { search: currentValue } : {}),
           };
           const result = await WzRequest.apiReq(
@@ -149,11 +121,7 @@
         }
         case 'gpg13': {
           const filter = {
-<<<<<<< HEAD
-            limit: 30,
-=======
-            limit: SEARCH_BAR_WQL_VALUE_SUGGESTIONS_COUNT,
->>>>>>> eee2bb69
+            limit: SEARCH_BAR_WQL_VALUE_SUGGESTIONS_COUNT,
             ...(currentValue ? { search: currentValue } : {}),
           };
           const result = await WzRequest.apiReq(
@@ -165,11 +133,7 @@
         }
         case 'pci_dss': {
           const filter = {
-<<<<<<< HEAD
-            limit: 30,
-=======
-            limit: SEARCH_BAR_WQL_VALUE_SUGGESTIONS_COUNT,
->>>>>>> eee2bb69
+            limit: SEARCH_BAR_WQL_VALUE_SUGGESTIONS_COUNT,
             ...(currentValue ? { search: currentValue } : {}),
           };
           const result = await WzRequest.apiReq(
@@ -181,11 +145,7 @@
         }
         case 'tsc': {
           const filter = {
-<<<<<<< HEAD
-            limit: 30,
-=======
-            limit: SEARCH_BAR_WQL_VALUE_SUGGESTIONS_COUNT,
->>>>>>> eee2bb69
+            limit: SEARCH_BAR_WQL_VALUE_SUGGESTIONS_COUNT,
             ...(currentValue ? { search: currentValue } : {}),
           };
           const result = await WzRequest.apiReq(
@@ -197,11 +157,7 @@
         }
         case 'mitre': {
           const filter = {
-<<<<<<< HEAD
-            limit: 30,
-=======
-            limit: SEARCH_BAR_WQL_VALUE_SUGGESTIONS_COUNT,
->>>>>>> eee2bb69
+            limit: SEARCH_BAR_WQL_VALUE_SUGGESTIONS_COUNT,
             ...(currentValue ? { search: currentValue } : {}),
           };
           const result = await WzRequest.apiReq(
@@ -229,43 +185,6 @@
   },
   value: async (currentValue, { field }) => {
     try {
-<<<<<<< HEAD
-      switch (field) {
-        case 'filename': {
-          const filter = {
-            distinct: true,
-            limit: 30,
-            select: field,
-            sort: `+${field}`,
-            ...(currentValue ? { q: `${field}~${currentValue}` } : {}),
-          };
-          const result = await WzRequest.apiReq('GET', '/rules/files', {
-            params: filter,
-          });
-          return result?.data?.data?.affected_items?.map(item => ({
-            label: item[field],
-          }));
-          break;
-        }
-        case 'relative_dirname': {
-          const filter = {
-            distinct: true,
-            limit: 30,
-            select: field,
-            sort: `+${field}`,
-            ...(currentValue ? { q: `${field}~${currentValue}` } : {}),
-          };
-          const result = await WzRequest.apiReq('GET', '/rules', {
-            params: filter,
-          });
-          return result?.data?.data?.affected_items.map(item => ({
-            label: item[field],
-          }));
-        }
-        default:
-          return [];
-      }
-=======
       const filter = {
         distinct: true,
         limit: SEARCH_BAR_WQL_VALUE_SUGGESTIONS_COUNT,
@@ -279,7 +198,6 @@
       return result?.data?.data?.affected_items?.map(item => ({
         label: item[field],
       }));
->>>>>>> eee2bb69
     } catch (error) {
       return [];
     }
