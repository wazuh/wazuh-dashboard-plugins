import { WzRequest } from '../../../../../../react-services/wz-request';

const rulesItems = {
  field(currentValue) {
    return [
<<<<<<< HEAD
      {label: 'filename', description: 'filter by filename'},
      {label: 'gdpr', description: 'filter by GDPR requirement'},
      {label: 'gpg13', description: 'filter by GPG requirement'},
      {label: 'groups', description: 'filter by group'},
      {label: 'hipaa', description: 'filter by HIPAA requirement'},
      {label: 'level', description: 'filter by level'},
      {label: 'mitre', description: 'filter by MITRE ATT&CK requirement'},
      {label: 'pci_dss', description: 'filter by PCI DSS requirement'},
      {label: 'relative_dirname', description: 'filter by relative dirname'},
      {label: 'status', description: 'filter by status'},
      {label: 'tsc', description: 'filter by TSC requirement'},
      {label: 'nist-800-53', description: 'filter by NIST requirement'},
    ];
  },
  value: async (currentValue, { field }) => {
    try{ // TODO: distinct
      switch (field) {
        case 'status': {
          return ['enabled', 'disabled'].map(label => ({label}));
        }
        case 'groups': {
          const filter = { limit: 30 };
          if (currentValue) {
            filter['search'] = currentValue;
          }
          const result = await WzRequest.apiReq('GET', '/rules/groups', filter);
          return result?.data?.data?.affected_items.map(label => ({label}));
        }
        case 'level': {
          const filter = { limit: 30 };
          if (currentValue) {
            filter['search'] = currentValue;
          }
          const result = await WzRequest.apiReq('GET', '/rules/groups', filter);
          return [...Array(16).keys()].map(label => ({label}));
        }
        case 'filename': {
          const filter = { limit: 30 };
          if (currentValue) {
            filter['search'] = currentValue;
          }
          const result = await WzRequest.apiReq('GET', '/rules/files', filter);
          return result?.data?.data?.affected_items?.map((item) => ({label: item.filename}));
        }
        case 'relative_dirname': {
          const result = await WzRequest.apiReq('GET', '/manager/configuration', {
            params: {
              section: 'ruleset',
              field: 'rule_dir'
            }
          });
          return result?.data?.data?.affected_items?.[0].ruleset.rule_dir.map(label => ({label}));
        }
        case 'hipaa': {
          const result = await WzRequest.apiReq('GET', '/rules/requirement/hipaa', {});
          return result?.data?.data?.affected_items.map(label => ({label}));
        }
        case 'gdpr': {
          const result = await WzRequest.apiReq('GET', '/rules/requirement/gdpr', {});
          return result?.data?.data?.affected_items.map(label => ({label}));
        }
        case 'nist-800-53': {
          const result = await WzRequest.apiReq('GET', '/rules/requirement/nist-800-53', {});
          return result?.data?.data?.affected_items.map(label => ({label}));
        }
        case 'gpg13': {
          const result = await WzRequest.apiReq('GET', '/rules/requirement/gpg13', {});
          return result?.data?.data?.affected_items.map(label => ({label}));
        }
        case 'pci_dss': {
          const result = await WzRequest.apiReq('GET', '/rules/requirement/pci_dss', {});
          return result?.data?.data?.affected_items.map(label => ({label}));
        }
        case 'tsc': {
          const result = await WzRequest.apiReq('GET', '/rules/requirement/tsc', {});
          return result?.data?.data?.affected_items.map(label => ({label}));
        }
        case 'mitre': {
          const result = await WzRequest.apiReq('GET', '/rules/requirement/mitre', {});
          return result?.data?.data?.affected_items.map(label => ({label}));
        }
        default:
          return [];
      }
    }catch(error){
      return [];
    };
  },
};

const rulesFiles = {
  field(currentValue) {
    return ['filename'].map(label => ({label}));
  },
  value: async (currentValue, { field }) => {
    try{ // TODO: distinct
      switch (field) {
        case 'filename':{
          const filter = { limit: 30 };
          if (currentValue) {
            filter['search'] = currentValue;
          }
          const result = await WzRequest.apiReq('GET', '/rules/files', filter);
          return result?.data?.data?.affected_items?.map((item) => ({label: item.filename}));
          break;
        }
        default:
          return [];
      }
    }catch(error){
      return [];
    };
=======
      { label: 'filename', description: 'filter by filename' },
      { label: 'gdpr', description: 'filter by GDPR requirement' },
      { label: 'gpg13', description: 'filter by GPG requirement' },
      { label: 'groups', description: 'filter by group' },
      { label: 'hipaa', description: 'filter by HIPAA requirement' },
      { label: 'level', description: 'filter by level' },
      { label: 'mitre', description: 'filter by MITRE ATT&CK requirement' },
      { label: 'nist_800_53', description: 'filter by NIST requirement' },
      { label: 'pci_dss', description: 'filter by PCI DSS requirement' },
      { label: 'relative_dirname', description: 'filter by relative dirname' },
      { label: 'status', description: 'filter by status' },
      { label: 'tsc', description: 'filter by TSC requirement' },
    ];
  },
  value: async (currentValue, { field }) => {
    try {
      switch (field) {
        case 'status': {
          return ['enabled', 'disabled'].map(label => ({ label }));
        }
        case 'groups': {
          const filter = {
            limit: 30,
            ...(currentValue ? { search: currentValue } : {}),
          };
          const result = await WzRequest.apiReq('GET', '/rules/groups', {
            params: filter,
          });
          return result?.data?.data?.affected_items.map(label => ({ label }));
        }
        case 'level': {
          return [...Array(16).keys()].map(label => ({ label }));
        }
        case 'filename': {
          const filter = {
            distinct: true,
            limit: 30,
            select: field,
            sort: `+${field}`,
            ...(currentValue ? { q: `${field}~${currentValue}` } : {}),
          };
          const result = await WzRequest.apiReq('GET', '/rules/files', {
            params: filter,
          });
          return result?.data?.data?.affected_items?.map(item => ({
            label: item[field],
          }));
        }
        case 'relative_dirname': {
          const filter = {
            distinct: true,
            limit: 30,
            select: field,
            sort: `+${field}`,
            ...(currentValue ? { q: `${field}~${currentValue}` } : {}),
          };
          const result = await WzRequest.apiReq('GET', '/rules', {
            params: filter,
          });
          return result?.data?.data?.affected_items.map(item => ({
            label: item[field],
          }));
        }
        case 'hipaa': {
          const filter = {
            limit: 30,
            ...(currentValue ? { search: currentValue } : {}),
          };
          const result = await WzRequest.apiReq(
            'GET',
            '/rules/requirement/hipaa',
            { params: filter },
          );
          return result?.data?.data?.affected_items.map(label => ({ label }));
        }
        case 'gdpr': {
          const filter = {
            limit: 30,
            ...(currentValue ? { search: currentValue } : {}),
          };
          const result = await WzRequest.apiReq(
            'GET',
            '/rules/requirement/gdpr',
            { params: filter },
          );
          return result?.data?.data?.affected_items.map(label => ({ label }));
        }
        case 'nist_800_53': {
          const filter = {
            limit: 30,
            ...(currentValue ? { search: currentValue } : {}),
          };
          const result = await WzRequest.apiReq(
            'GET',
            '/rules/requirement/nist-800-53',
            { params: filter },
          );
          return result?.data?.data?.affected_items.map(label => ({ label }));
        }
        case 'gpg13': {
          const filter = {
            limit: 30,
            ...(currentValue ? { search: currentValue } : {}),
          };
          const result = await WzRequest.apiReq(
            'GET',
            '/rules/requirement/gpg13',
            { params: filter },
          );
          return result?.data?.data?.affected_items.map(label => ({ label }));
        }
        case 'pci_dss': {
          const filter = {
            limit: 30,
            ...(currentValue ? { search: currentValue } : {}),
          };
          const result = await WzRequest.apiReq(
            'GET',
            '/rules/requirement/pci_dss',
            { params: filter },
          );
          return result?.data?.data?.affected_items.map(label => ({ label }));
        }
        case 'tsc': {
          const filter = {
            limit: 30,
            ...(currentValue ? { search: currentValue } : {}),
          };
          const result = await WzRequest.apiReq(
            'GET',
            '/rules/requirement/tsc',
            { params: filter },
          );
          return result?.data?.data?.affected_items.map(label => ({ label }));
        }
        case 'mitre': {
          const filter = {
            limit: 30,
            ...(currentValue ? { search: currentValue } : {}),
          };
          const result = await WzRequest.apiReq(
            'GET',
            '/rules/requirement/mitre',
            { params: filter },
          );
          return result?.data?.data?.affected_items.map(label => ({ label }));
        }
        default:
          return [];
      }
    } catch (error) {
      return [];
    }
  },
};

const rulesFiles = {
  field(currentValue) {
    return [
      { label: 'filename', description: 'filter by filename' },
      { label: 'relative_dirname', description: 'filter by relative dirname' },
    ];
  },
  value: async (currentValue, { field }) => {
    try {
      switch (field) {
        case 'filename': {
          const filter = {
            distinct: true,
            limit: 30,
            select: field,
            sort: `+${field}`,
            ...(currentValue ? { q: `${field}~${currentValue}` } : {}),
          };
          const result = await WzRequest.apiReq('GET', '/rules/files', {
            params: filter,
          });
          return result?.data?.data?.affected_items?.map(item => ({
            label: item[field],
          }));
          break;
        }
        case 'relative_dirname': {
          const filter = {
            distinct: true,
            limit: 30,
            select: field,
            sort: `+${field}`,
            ...(currentValue ? { q: `${field}~${currentValue}` } : {}),
          };
          const result = await WzRequest.apiReq('GET', '/rules', {
            params: filter,
          });
          return result?.data?.data?.affected_items.map(item => ({
            label: item[field],
          }));
        }
        default:
          return [];
      }
    } catch (error) {
      return [];
    }
>>>>>>> 76a4feb0
  },
};

const apiSuggestsItems = {
  items: rulesItems,
  files: rulesFiles,
};

export default apiSuggestsItems;<|MERGE_RESOLUTION|>--- conflicted
+++ resolved
@@ -3,120 +3,6 @@
 const rulesItems = {
   field(currentValue) {
     return [
-<<<<<<< HEAD
-      {label: 'filename', description: 'filter by filename'},
-      {label: 'gdpr', description: 'filter by GDPR requirement'},
-      {label: 'gpg13', description: 'filter by GPG requirement'},
-      {label: 'groups', description: 'filter by group'},
-      {label: 'hipaa', description: 'filter by HIPAA requirement'},
-      {label: 'level', description: 'filter by level'},
-      {label: 'mitre', description: 'filter by MITRE ATT&CK requirement'},
-      {label: 'pci_dss', description: 'filter by PCI DSS requirement'},
-      {label: 'relative_dirname', description: 'filter by relative dirname'},
-      {label: 'status', description: 'filter by status'},
-      {label: 'tsc', description: 'filter by TSC requirement'},
-      {label: 'nist-800-53', description: 'filter by NIST requirement'},
-    ];
-  },
-  value: async (currentValue, { field }) => {
-    try{ // TODO: distinct
-      switch (field) {
-        case 'status': {
-          return ['enabled', 'disabled'].map(label => ({label}));
-        }
-        case 'groups': {
-          const filter = { limit: 30 };
-          if (currentValue) {
-            filter['search'] = currentValue;
-          }
-          const result = await WzRequest.apiReq('GET', '/rules/groups', filter);
-          return result?.data?.data?.affected_items.map(label => ({label}));
-        }
-        case 'level': {
-          const filter = { limit: 30 };
-          if (currentValue) {
-            filter['search'] = currentValue;
-          }
-          const result = await WzRequest.apiReq('GET', '/rules/groups', filter);
-          return [...Array(16).keys()].map(label => ({label}));
-        }
-        case 'filename': {
-          const filter = { limit: 30 };
-          if (currentValue) {
-            filter['search'] = currentValue;
-          }
-          const result = await WzRequest.apiReq('GET', '/rules/files', filter);
-          return result?.data?.data?.affected_items?.map((item) => ({label: item.filename}));
-        }
-        case 'relative_dirname': {
-          const result = await WzRequest.apiReq('GET', '/manager/configuration', {
-            params: {
-              section: 'ruleset',
-              field: 'rule_dir'
-            }
-          });
-          return result?.data?.data?.affected_items?.[0].ruleset.rule_dir.map(label => ({label}));
-        }
-        case 'hipaa': {
-          const result = await WzRequest.apiReq('GET', '/rules/requirement/hipaa', {});
-          return result?.data?.data?.affected_items.map(label => ({label}));
-        }
-        case 'gdpr': {
-          const result = await WzRequest.apiReq('GET', '/rules/requirement/gdpr', {});
-          return result?.data?.data?.affected_items.map(label => ({label}));
-        }
-        case 'nist-800-53': {
-          const result = await WzRequest.apiReq('GET', '/rules/requirement/nist-800-53', {});
-          return result?.data?.data?.affected_items.map(label => ({label}));
-        }
-        case 'gpg13': {
-          const result = await WzRequest.apiReq('GET', '/rules/requirement/gpg13', {});
-          return result?.data?.data?.affected_items.map(label => ({label}));
-        }
-        case 'pci_dss': {
-          const result = await WzRequest.apiReq('GET', '/rules/requirement/pci_dss', {});
-          return result?.data?.data?.affected_items.map(label => ({label}));
-        }
-        case 'tsc': {
-          const result = await WzRequest.apiReq('GET', '/rules/requirement/tsc', {});
-          return result?.data?.data?.affected_items.map(label => ({label}));
-        }
-        case 'mitre': {
-          const result = await WzRequest.apiReq('GET', '/rules/requirement/mitre', {});
-          return result?.data?.data?.affected_items.map(label => ({label}));
-        }
-        default:
-          return [];
-      }
-    }catch(error){
-      return [];
-    };
-  },
-};
-
-const rulesFiles = {
-  field(currentValue) {
-    return ['filename'].map(label => ({label}));
-  },
-  value: async (currentValue, { field }) => {
-    try{ // TODO: distinct
-      switch (field) {
-        case 'filename':{
-          const filter = { limit: 30 };
-          if (currentValue) {
-            filter['search'] = currentValue;
-          }
-          const result = await WzRequest.apiReq('GET', '/rules/files', filter);
-          return result?.data?.data?.affected_items?.map((item) => ({label: item.filename}));
-          break;
-        }
-        default:
-          return [];
-      }
-    }catch(error){
-      return [];
-    };
-=======
       { label: 'filename', description: 'filter by filename' },
       { label: 'gdpr', description: 'filter by GDPR requirement' },
       { label: 'gpg13', description: 'filter by GPG requirement' },
@@ -320,7 +206,6 @@
     } catch (error) {
       return [];
     }
->>>>>>> 76a4feb0
   },
 };
 
