import React, { Component } from 'react';
// Eui components
import {
  EuiFlexGroup,
  EuiFlexItem,
  EuiFlyoutHeader,
  EuiFlyoutBody,
  EuiTitle,
  EuiToolTip,
  EuiBadge,
  EuiSpacer,
  EuiLink,
  EuiAccordion,
  EuiFlexGrid,
  EuiButtonEmpty,
  EuiLoadingSpinner,
} from '@elastic/eui';
import { WzRequest } from '../../../../../../react-services/wz-request';
import {
  ResourcesHandler,
  ResourcesConstants,
} from '../../common/resources-handler';
import WzTextWithTooltipTruncated from '../../../../../../components/common/wz-text-with-tooltip-if-truncated';
import { UI_ERROR_SEVERITIES } from '../../../../../../react-services/error-orchestrator/types';
import { UI_LOGGER_LEVELS } from '../../../../../../../common/constants';
import { TableWzAPI } from '../../../../../../components/common/tables';
import { getErrorOrchestrator } from '../../../../../../react-services/common-services';
import { threatHunting } from '../../../../../../utils/applications';
import { euiThemeVars } from '@osd/ui-shared-deps/theme';
import { withRouterSearch } from '../../../../../../components/common/hocs';
import NavigationService from '../../../../../../react-services/navigation-service';
import { AppState } from '../../../../../../react-services';
import {
  getDataPlugin,
  getWazuhCorePlugin,
} from '../../../../../../kibana-services';
<<<<<<< HEAD
=======
import { threatHunting } from '../../../../../../utils/applications';
import { euiThemeVars } from '@osd/ui-shared-deps/theme';
import { AppState } from '../../../../../../react-services';
import { PatternDataSourceFilterManager as DSFilterManager } from '../../../../../../components/common/data-source';
import { FILTER_OPERATOR } from '../../../../../../components/common/data-source/pattern/pattern-data-source-filter-manager';
>>>>>>> 8bd040f5

export default withRouterSearch(
  class WzRuleInfo extends Component {
    constructor(props) {
      super(props);
      this.complianceEquivalences = {
        pci: 'PCI DSS',
        gdpr: 'GDPR',
        gpg13: 'GPG 13',
        hipaa: 'HIPAA',
        'nist-800-53': 'NIST-800-53',
        tsc: 'TSC',
        mitreTactics: 'MITRE Tactics',
        mitreTechniques: 'MITRE Techniques',
        mitre: 'MITRE',
      };
      this.state = {
        mitreTactics: [],
        mitreLoading: false,
        mitreTechniques: [],
        mitreRuleId: '',
        mitreIds: [],
        currentRuleInfo: {},
        isLoading: true,
        currentIndexPattern: '',
      };
      this.resourcesHandler = new ResourcesHandler(ResourcesConstants.RULES);

      const handleFileClick = async (event, { filename, relative_dirname }) => {
        event.stopPropagation();
        try {
          const result = await this.resourcesHandler.getFileContent(
            filename,
            relative_dirname,
          );
          const file = {
            name: filename,
            content: result,
            path: relative_dirname,
          };
          this.props.updateFileContent(file);
        } catch (error) {
          const options = {
            context: `${WzRuleInfo.name}.handleFileClick`,
            level: UI_LOGGER_LEVELS.ERROR,
            severity: UI_ERROR_SEVERITIES.BUSINESS,
            error: {
              error: error,
              message: `Error updating file content: ${error.message || error}`,
              title: error.name || error,
            },
          };
          getErrorOrchestrator().handleError(options);
        }
      };

      this.columns = [
        {
          field: 'id',
          name: 'ID',
          align: 'left',
          sortable: true,
          width: '5%',
        },
        {
          field: 'description',
          name: 'Description',
          align: 'left',
          sortable: true,
          width: '30%',
          render: (value, item) => {
            if (value === undefined) return '';
            const regex = /\$(.*?)\)/g;
            let result = value.match(regex);
            if (result !== null) {
              for (const oldValue of result) {
                let newValue = oldValue.replace(
                  '$(',
                  `<strong style="color: ${euiThemeVars.euiColorPrimaryText}">`,
                );
                newValue = newValue.replace(')', ' </strong>');
                value = value.replace(oldValue, newValue);
              }
            }
            return (
              <div>
                <span dangerouslySetInnerHTML={{ __html: value }} />
              </div>
            );
          },
        },
        {
          field: 'groups',
          name: 'Groups',
          align: 'left',
          sortable: true,
          width: '10%',
        },
        {
          name: 'Compliance',
          render: this.buildComplianceBadges,
        },
        {
          field: 'level',
          name: 'Level',
          align: 'left',
          sortable: true,
          width: '5%',
        },
        {
          field: 'filename',
          name: 'File',
          align: 'left',
          sortable: true,
          width: '15%',
          render: (value, item) => {
            return (
              <EuiToolTip position='top' content={`Show ${value} content`}>
                <EuiLink onClick={async event => handleFileClick(event, item)}>
                  {value}
                </EuiLink>
              </EuiToolTip>
            );
          },
        },
      ];
    }

    async componentDidMount() {
      document.body.scrollTop = 0; // For Safari
      document.documentElement.scrollTop = 0; // For Chrome, Firefox, IE and Opera

      const currentIndexPattern = await getDataPlugin().indexPatterns.get(
        AppState.getCurrentPattern() ||
          getWazuhCorePlugin().configuration.getSettingValue('pattern'),
      );

      this.setState({
        currentRuleId: this.props.item,
        isLoading: true,
        mitreLoading: true,
        currentIndexPattern: currentIndexPattern.id,
      });
    }

    async componentDidUpdate(prevProps, prevState) {
      if (prevState.currentRuleId !== this.state.currentRuleId)
        await this.loadRule();
    }

    async loadRule() {
      const { currentRuleId, mitreRuleId } = this.state;
      try {
        let mitreState = {};
        const result = await this.resourcesHandler.getResource({
          params: {
            rule_ids: currentRuleId,
          },
        });
        const currentRule = result?.data?.affected_items?.length
          ? result.data.affected_items[0]
          : {};

        const compliance = this.buildCompliance(currentRule);
        if (compliance?.mitre?.length && currentRuleId !== mitreRuleId) {
          mitreState = this.addMitreInformation(
            compliance.mitre,
            currentRuleId,
          );
        } else if (currentRuleId !== mitreRuleId) {
          mitreState = {
            mitreLoading: false,
            mitreRuleId: currentRuleId,
            mitreIds: [],
            mitreTactics: [],
            mitreTechniques: [],
          };
        }

        this.setState({
          currentRuleInfo: currentRule,
          compliance: compliance,
          isLoading: false,
          ...mitreState,
        });
      } catch (error) {
        const options = {
          context: `${WzRuleInfo.name}.handleFileClick`,
          level: UI_LOGGER_LEVELS.ERROR,
          severity: UI_ERROR_SEVERITIES.BUSINESS,
          error: {
            error: error,
            message: `Error updating file content: ${error.message || error}`,
            title: error.name || error,
          },
        };
        getErrorOrchestrator().handleError(options);
      }
    }
    /**
     * Build an object with the compliance info about a rule
     * @param {Object} ruleInfo
     */
    buildCompliance(ruleInfo) {
      const compliance = {};
      const complianceKeys = [
        'gdpr',
        'gpg13',
        'hipaa',
        'nist-800-53',
        'pci',
        'tsc',
        'mitre',
      ];
      Object.keys(ruleInfo).forEach(key => {
        if (complianceKeys.includes(key) && ruleInfo[key].length)
          compliance[key] = ruleInfo[key];
      });
      return compliance || {};
    }

    buildComplianceBadges(item) {
      const badgeList = [];
      const fields = [
        'pci_dss',
        'gpg13',
        'hipaa',
        'gdpr',
        'nist_800_53',
        'tsc',
        'mitre',
      ];
      const buildBadge = field => {
        return (
          <EuiToolTip
            content={item[field].join(', ')}
            key={`${item.id}-${field}`}
            position='bottom'
          >
            <EuiBadge
              title={null}
              onClick={ev => ev.stopPropagation()}
              onClickAriaLabel={field.toUpperCase()}
              color='hollow'
              style={{ margin: '1px 2px' }}
            >
              {field.toUpperCase()}
            </EuiBadge>
          </EuiToolTip>
        );
      };
      try {
        for (const field of fields) {
          if (item[field].length) {
            badgeList.push(buildBadge(field));
          }
<<<<<<< HEAD
        }
      } catch (error) {
        const options = {
          context: `${WzRuleInfo.name}.buildComplianceBadges`,
          level: UI_LOGGER_LEVELS.ERROR,
          severity: UI_ERROR_SEVERITIES.UI,
          error: {
            error: error,
            message: error.message || error,
            title: error.name || error,
          },
=======
          return (
            <div>
              <span dangerouslySetInnerHTML={{ __html: value }} />
            </div>
          );
        },
      },
      {
        field: 'groups',
        name: 'Groups',
        align: 'left',
        sortable: true,
        width: '10%',
      },
      {
        name: 'Compliance',
        render: this.buildComplianceBadges,
      },
      {
        field: 'level',
        name: 'Level',
        align: 'left',
        sortable: true,
        width: '5%',
      },
      {
        field: 'filename',
        name: 'File',
        align: 'left',
        sortable: true,
        width: '15%',
        render: (value, item) => {
          return (
            <EuiToolTip position='top' content={`Show ${value} content`}>
              <EuiLink onClick={async event => handleFileClick(event, item)}>
                {value}
              </EuiLink>
            </EuiToolTip>
          );
        },
      },
    ];
  }

  async componentDidMount() {
    document.body.scrollTop = 0; // For Safari
    document.documentElement.scrollTop = 0; // For Chrome, Firefox, IE and Opera

    const currentIndexPattern = await getDataPlugin().indexPatterns.get(
      AppState.getCurrentPattern() ||
      getWazuhCorePlugin().configuration.getSettingValue('pattern'),
    );

    this.setState({
      currentRuleId: this.props.item,
      isLoading: true,
      mitreLoading: true,
      currentIndexPattern: currentIndexPattern.id,
    });
  }

  async componentDidUpdate(prevProps, prevState) {
    if (prevState.currentRuleId !== this.state.currentRuleId)
      await this.loadRule();
  }

  async loadRule() {
    const { currentRuleId, mitreRuleId } = this.state;
    try {
      let mitreState = {};
      const result = await this.resourcesHandler.getResource({
        params: {
          rule_ids: currentRuleId,
        },
      });
      const currentRule = result?.data?.affected_items?.length
        ? result.data.affected_items[0]
        : {};

      const compliance = this.buildCompliance(currentRule);
      if (compliance?.mitre?.length && currentRuleId !== mitreRuleId) {
        mitreState = this.addMitreInformation(compliance.mitre, currentRuleId);
      } else if (currentRuleId !== mitreRuleId) {
        mitreState = {
          mitreLoading: false,
          mitreRuleId: currentRuleId,
          mitreIds: [],
          mitreTactics: [],
          mitreTechniques: [],
>>>>>>> 8bd040f5
        };
        getErrorOrchestrator().handleError(options);
      }

      return <div>{badgeList}</div>;
    }

    /**
     * Clean the existing filters and sets the new ones and back to the previous section
     */
    setNewFiltersAndBack(filters) {
      // This removes the redirectRule search URL parameter
      // TODO: the view of the rule flyout should be managed through the routing instead component
      // states
      if (this.props.search.redirectRule) {
        const search = new URLSearchParams(
          NavigationService.getInstance().getSearch(),
        );
        search.delete('redirectRule');
        NavigationService.getInstance().navigate(
          `${NavigationService.getInstance().getPathname()}?${search.toString()}`,
        );
      }
      this.props.cleanFilters();
      this.props.onFiltersChange(filters);
      this.props.closeFlyout();
    }

    /**
     * Render the basic information in a list
     * @param {Number} id
     * @param {Number} level
     * @param {String} file
     * @param {String} path
     */
    renderInfo(id = '', level = '', file = '', path = '', groups = []) {
      return (
        <EuiFlexGrid columns={4}>
          <EuiFlexItem key='rule_ids' grow={1}>
            <b style={{ paddingBottom: 6 }}>ID</b>
            <span>
              <EuiToolTip
                position='top'
                content={`Filter by this rule ID: ${id}`}
              >
                <EuiLink
                  onClick={async () =>
                    this.setNewFiltersAndBack({ q: `id=${id}` })
                  }
                >
                  {id}
                </EuiLink>
              </EuiToolTip>
            </span>
          </EuiFlexItem>
          <EuiFlexItem key='level' grow={1}>
            <b style={{ paddingBottom: 6 }}>Level</b>
            <span>
              <EuiToolTip
                position='top'
                content={`Filter by this level: ${level}`}
              >
                <EuiLink
                  onClick={async () =>
                    this.setNewFiltersAndBack({ q: `level=${level}` })
                  }
                >
                  {level}
                </EuiLink>
              </EuiToolTip>
            </span>
          </EuiFlexItem>
          <EuiFlexItem key='file' grow={1}>
            <b style={{ paddingBottom: 6 }}>File</b>
            <span>
              <EuiToolTip
                position='top'
                content={`Filter by this file: ${file}`}
              >
                <EuiLink
                  onClick={async () =>
                    this.setNewFiltersAndBack({ q: `filename=${file}` })
                  }
                >
                  {file}
                </EuiLink>
              </EuiToolTip>
            </span>
          </EuiFlexItem>
          <EuiFlexItem key='path' grow={1}>
            <b style={{ paddingBottom: 6 }}>Path</b>
            <span>
              <EuiToolTip
                position='top'
                content={`Filter by this path: ${path}`}
              >
                <EuiLink
                  onClick={async () =>
                    this.setNewFiltersAndBack({ q: `relative_dirname=${path}` })
                  }
                >
                  {path}
                </EuiLink>
              </EuiToolTip>
            </span>
          </EuiFlexItem>
          <EuiFlexItem key='Groups' grow={1}>
            <b style={{ paddingBottom: 6 }}>Groups</b>
            {this.renderGroups(groups)}
          </EuiFlexItem>
          <EuiSpacer size='s' />
        </EuiFlexGrid>
      );
    }

    getFormattedDetails(value) {
      if (Array.isArray(value) && value[0].type) {
        let link = '';
        let name = '';

        value.forEach(item => {
          if (item.type === 'cve') {
            name = item.name;
          }
          if (item.type === 'link') {
            link = (
              <EuiLink
                href={item.name}
                target='_blank'
                rel='noopener noreferrer'
                external
              >
                {item.name}
              </EuiLink>
            );
          }
        });
        return (
          <span>
            {name}: {link}
          </span>
        );
      } else if (
        value &&
        typeof value === 'object' &&
        value.constructor === Object
      ) {
        let list = [];
        Object.keys(value).forEach((key, idx) => {
          list.push(
            <span key={key}>
              {key}:&nbsp;
              {value[key]}
              {idx < Object.keys(value).length - 1 && ', '}
              <br />
            </span>,
          );
        });
        return (
          <ul>
            <li>{list}</li>
          </ul>
        );
      } else {
        return (
          <WzTextWithTooltipTruncated position='top'>
            {value}
          </WzTextWithTooltipTruncated>
        );
      }
    }

    /**
     * Render a list with the details
     * @param {Array} details
     */
    renderDetails(details = {}) {
      const detailsToRender = [];

      // Exclude group key of details
      Object.keys(details)
        .filter(key => key !== 'group')
        .forEach(key => {
          detailsToRender.push(
            <EuiFlexItem
              key={key}
              grow={1}
              style={{ maxWidth: 'calc(25% - 24px)' }}
            >
              <b className='wz-txt-capitalize' style={{ paddingBottom: 6 }}>
                {key}
              </b>
              {details[key] === ''
                ? 'true'
                : this.getFormattedDetails(details[key])}
            </EuiFlexItem>,
          );
        });
      return <EuiFlexGrid columns={4}>{detailsToRender}</EuiFlexGrid>;
    }

    /**
     * Render the groups
     * @param {Array} groups
     */
    renderGroups(groups) {
      const listGroups = [];
      groups.forEach((group, index) => {
        listGroups.push(
          <span key={group}>
            <EuiLink
              onClick={async () =>
                this.setNewFiltersAndBack({ q: `groups=${group}` })
              }
            >
              <EuiToolTip
                position='top'
                content={`Filter by this group: ${group}`}
              >
                <span>{group}</span>
              </EuiToolTip>
            </EuiLink>
            {index < groups.length - 1 && ', '}
          </span>,
        );
      });
      return (
        <ul>
          <li>{listGroups}</li>
        </ul>
      );
    }

    async getTacticsNames(tactics) {
      try {
        let tacticsObj = [];
        const data = await WzRequest.apiReq('GET', '/mitre/tactics', {
          params: {
            tactic_ids: tactics.toString(),
          },
        });
        const formattedData =
          ((data || {}).data.data || {}).affected_items || [] || {};
        formattedData &&
          formattedData.forEach(item => {
            tacticsObj.push(item.name);
          });
        return tacticsObj;
      } catch (error) {
        return [];
      }
    }

    async addMitreInformation(compliance, currentRuleId) {
      let newMitreState = {};
      try {
        Object.assign(newMitreState, { mitreRuleId: currentRuleId });
        const mitreName = [];
        const mitreIds = [];
        const mitreTactics = await Promise.all(
          compliance.map(async i => {
            const data = await WzRequest.apiReq('GET', '/mitre/techniques', {
              params: {
                q: `external_id=${i}`,
              },
            });
            const formattedData =
              (((data || {}).data.data || {}).affected_items || [])[0] || {};
            const tactics = this.getTacticsNames(formattedData.tactics) || [];
            mitreName.push(formattedData.name);
            mitreIds.push(i);
            return tactics;
          }),
        );
        if (mitreTactics.length) {
          let removeDuplicates = arr =>
            arr.filter((v, i) => arr.indexOf(v) === i);
          const uniqueTactics = removeDuplicates(mitreTactics.flat());
          Object.assign(newMitreState, {
            mitreRuleId: currentRuleId,
            mitreIds,
            mitreTactics: uniqueTactics,
            mitreTechniques: mitreName,
          });
        }
      } catch (error) {
        Object.assign(newMitreState, { mitreLoading: false });
        const options = {
          context: `${WzRuleInfo.name}.addMitreInformation`,
          level: UI_LOGGER_LEVELS.ERROR,
          severity: UI_ERROR_SEVERITIES.BUSINESS,
          error: {
            error: error,
            message: error.message || error,
            title: error.name || error,
          },
        };
        getErrorOrchestrator().handleError(options);
      }
      return newMitreState;
    }

    /**
     * Render the compliance(HIPAA, NIST...)
     * @param {Array} compliance
     */
    renderCompliance(compliance) {
      const currentRuleId =
        this.state && this.state.currentRuleId
          ? this.state.currentRuleId
          : this.props.state.ruleInfo.current;

      const listCompliance = [];
      if (compliance.mitre) delete compliance.mitre;
      const keys = Object.keys(compliance);
      for (let i in Object.keys(keys)) {
        const key = keys[i];

        const values = compliance[key].map((element, index) => {
          return (
            <span key={index}>
              <EuiLink
                onClick={async () =>
                  this.setNewFiltersAndBack({ q: `${key}=${element}` })
                }
              >
                <EuiToolTip position='top' content='Filter by this compliance'>
                  <span>{element}</span>
                </EuiToolTip>
              </EuiLink>
              {index < compliance[key].length - 1 && ', '}
            </span>
          );
        });

        listCompliance.push(
          <EuiFlexItem
            key={key}
            grow={1}
            style={{ maxWidth: 'calc(25% - 24px)' }}
          >
            <b style={{ paddingBottom: 6 }}>
              {this.complianceEquivalences[key]}
            </b>
            <p>{values}</p>
            <EuiSpacer size='s' />
          </EuiFlexItem>,
        );
      }

      if (this.state.mitreTechniques && this.state.mitreTechniques.length) {
        const values = this.state.mitreTechniques.map((element, index) => {
          return (
            <span key={index}>
              <EuiLink
                onClick={async () =>
                  this.setNewFiltersAndBack({
                    q: `mitre=${this.state.mitreIds[index]}`,
                  })
                }
              >
                <EuiToolTip position='top' content='Filter by this compliance'>
                  <span>{element}</span>
                </EuiToolTip>
              </EuiLink>
              {index < this.state.mitreTechniques.length - 1 && ', '}
            </span>
          );
        });
        listCompliance.push(
          <EuiFlexItem
            key={listCompliance.length}
            grow={1}
            style={{ maxWidth: 'calc(25% - 24px)' }}
          >
            <b style={{ paddingBottom: 6 }}>
              {this.complianceEquivalences['mitreTechniques']}
            </b>
            {(this.state.mitreLoading && <EuiLoadingSpinner size='m' />) || (
              <p>{values}</p>
            )}
            <EuiSpacer size='s' />
          </EuiFlexItem>,
        );
      }

      if (this.state.mitreTactics && this.state.mitreTactics.length) {
        listCompliance.push(
          <EuiFlexItem
            key={listCompliance.length}
            grow={1}
            style={{ maxWidth: 'calc(25% - 24px)' }}
          >
            <b style={{ paddingBottom: 6 }}>
              {this.complianceEquivalences['mitreTactics']}
            </b>
            <p>{this.state.mitreTactics.toString()}</p>
            <EuiSpacer size='s' />
          </EuiFlexItem>,
        );
      }

      return <EuiFlexGrid columns={4}>{listCompliance}</EuiFlexGrid>;
    }

    /**
     * Changes between rules
     * @param {Number} ruleId
     */
    changeBetweenRules(ruleId) {
      // Prevent reloading the same rule
      if (this.state.currentRuleId == ruleId) {
        return;
      }

      const search = new URLSearchParams(
        NavigationService.getInstance().getSearch(),
      );
      search.delete('redirectRule');
      search.append('redirectRule', ruleId);
      NavigationService.getInstance().navigate(
        `${NavigationService.getInstance().getPathname()}?${search.toString()}`,
      );
      this.setState({ currentRuleId: ruleId, isLoading: true });
    }

    /**
     * Update style for title with elements $()
     * @param {string} value
     */
    updateStyleTitle(value) {
      if (value === undefined) return '';
      const regex = /\$(.*?)\)/g;
      let result = value.match(regex);
      if (result !== null) {
        for (const oldValue of result) {
          let newValue = oldValue.replace(
            '$(',
            `<span style="color: ${euiThemeVars.euiColorPrimaryText}">`,
          );
          newValue = newValue.replace(')', ' </span>');
          value = value.replace(oldValue, newValue);
        }
      }
      return value;
    }

    onClickRow = item => {
      return {
        onClick: () => {
          this.changeBetweenRules(item.id);
        },
      };
    };

    render() {
      const {
        description,
        details,
        filename,
        relative_dirname,
        level,
        id,
        groups,
      } = this.state.currentRuleInfo;
      const compliance = this.buildCompliance(this.state.currentRuleInfo);

      return (
        <>
          <EuiFlyoutHeader hasBorder className='flyout-header'>
            <EuiFlexGroup>
              <EuiFlexItem>
                <EuiTitle>
                  <span style={{ fontSize: '22px' }}>
                    {description && (
                      <span
                        dangerouslySetInnerHTML={{
                          __html: this.updateStyleTitle(description),
                        }}
                      />
                    )}
                  </span>
                </EuiTitle>
              </EuiFlexItem>
              <EuiFlexItem grow={false}>
                <EuiButtonEmpty
                  iconType='popout'
                  aria-label='popout'
                  href={NavigationService.getInstance().getUrlForApp(
                    threatHunting.id,
                    {
                      path: `#/overview/?tab=general&tabView=dashboard&_g=(filters:!(('$state':(store:appState),meta:(alias:!n,disabled:!f,index:'${this.state.currentIndexPattern}',key:rule.id,negate:!f,params:(query:'${id}'),type:phrase),query:(match_phrase:(rule.id:'${id}')))),query:(language:kuery,query:''))`,
                    },
                  )}
<<<<<<< HEAD
                  target='blank'
                >
                  View alerts of this Rule
                </EuiButtonEmpty>
              </EuiFlexItem>
            </EuiFlexGroup>
          </EuiFlyoutHeader>
          <EuiFlyoutBody className='flyout-body'>
            <EuiFlexGroup>
              <EuiFlexItem>
                {/* Cards */}
                <EuiFlexGroup>
                  {/* General info */}
                  <EuiFlexItem style={{ marginBottom: 16, marginTop: 8 }}>
                    <EuiAccordion
                      id='Info'
                      buttonContent={
                        <EuiTitle size='s'>
                          <h3>Information</h3>
                        </EuiTitle>
                      }
                      paddingSize='none'
                      initialIsOpen={true}
                      isLoading={this.state.isLoading}
                      isLoadingMessage={''}
                    >
                      <EuiFlexItem className='flyout-row details-row'>
                        {this.renderInfo(
                          id,
                          level,
                          filename,
                          relative_dirname,
                          groups,
                        )}
                      </EuiFlexItem>
                    </EuiAccordion>
                  </EuiFlexItem>
                </EuiFlexGroup>
                {/* Details */}
=======
                </span>
              </EuiTitle>
            </EuiFlexItem>
            <EuiFlexItem grow={false}>
              <EuiButtonEmpty
                iconType='popout'
                aria-label='popout'
                href={getCore().application.getUrlForApp(threatHunting.id, {
                  path: `#/overview/?tab=general&tabView=panels&_g=${DSFilterManager.filtersToURLFormat(
                    [
                      DSFilterManager.createFilter(
                        FILTER_OPERATOR.IS,
                        'rule.id',
                        id,
                        this.state.currentIndexPattern,
                      ),
                    ],
                  )}`,
                })}
                target='_blank'
              >
                View alerts of this Rule
              </EuiButtonEmpty>
            </EuiFlexItem>
          </EuiFlexGroup>
        </EuiFlyoutHeader>
        <EuiFlyoutBody className='flyout-body'>
          <EuiFlexGroup>
            <EuiFlexItem>
              {/* Cards */}
              <EuiFlexGroup>
                {/* General info */}
                <EuiFlexItem style={{ marginBottom: 16, marginTop: 8 }}>
                  <EuiAccordion
                    id='Info'
                    buttonContent={
                      <EuiTitle size='s'>
                        <h3>Information</h3>
                      </EuiTitle>
                    }
                    paddingSize='none'
                    initialIsOpen={true}
                    isLoading={this.state.isLoading}
                    isLoadingMessage={''}
                  >
                    <EuiFlexItem className='flyout-row details-row'>
                      {this.renderInfo(
                        id,
                        level,
                        filename,
                        relative_dirname,
                        groups,
                      )}
                    </EuiFlexItem>
                  </EuiAccordion>
                </EuiFlexItem>
              </EuiFlexGroup>
              {/* Details */}
              <EuiFlexGroup>
                <EuiFlexItem style={{ marginTop: 8 }}>
                  <EuiAccordion
                    id='Details'
                    buttonContent={
                      <EuiTitle size='s'>
                        <h3>Details</h3>
                      </EuiTitle>
                    }
                    paddingSize='none'
                    initialIsOpen={true}
                    isLoading={this.state.isLoading}
                    isLoadingMessage={''}
                  >
                    <EuiFlexItem className='flyout-row details-row'>
                      {this.renderDetails(details)}
                    </EuiFlexItem>
                  </EuiAccordion>
                </EuiFlexItem>
              </EuiFlexGroup>
              {/* Compliance */}
              {compliance && Object.keys(compliance).length > 0 && (
>>>>>>> 8bd040f5
                <EuiFlexGroup>
                  <EuiFlexItem style={{ marginTop: 8 }}>
                    <EuiAccordion
                      id='Details'
                      buttonContent={
                        <EuiTitle size='s'>
                          <h3>Details</h3>
                        </EuiTitle>
                      }
                      paddingSize='none'
                      initialIsOpen={true}
                      isLoading={this.state.isLoading}
                      isLoadingMessage={''}
                    >
                      <EuiFlexItem className='flyout-row details-row'>
                        {this.renderDetails(details)}
                      </EuiFlexItem>
                    </EuiAccordion>
                  </EuiFlexItem>
                </EuiFlexGroup>
                {/* Compliance */}
                {compliance && Object.keys(compliance).length > 0 && (
                  <EuiFlexGroup>
                    <EuiFlexItem style={{ marginTop: 8 }}>
                      <EuiAccordion
                        id='Compliance'
                        buttonContent={
                          <EuiTitle size='s'>
                            <h3>Compliance</h3>
                          </EuiTitle>
                        }
                        paddingSize='none'
                        initialIsOpen={true}
                        isLoading={this.state.isLoading}
                        isLoadingMessage={''}
                      >
                        <EuiFlexItem className='flyout-row details-row'>
                          {this.renderCompliance(compliance)}
                        </EuiFlexItem>
                      </EuiAccordion>
                    </EuiFlexItem>
                  </EuiFlexGroup>
                )}
                {/* Table */}
                <EuiFlexGroup>
                  <EuiFlexItem style={{ marginTop: 8 }}>
                    <EuiAccordion
                      id='Related'
                      buttonContent={
                        <EuiTitle size='s'>
                          <h3>Related rules</h3>
                        </EuiTitle>
                      }
                      isLoading={this.state.isLoading}
                      isLoadingMessage={''}
                      paddingSize='none'
                      initialIsOpen={true}
                    >
                      <EuiFlexItem className='flyout-row related-rules-row'>
                        <EuiFlexGroup>
                          <EuiFlexItem>
                            {this.state.currentRuleInfo?.filename && (
                              <TableWzAPI
                                tableColumns={this.columns}
                                tableInitialSortingField='id'
                                endpoint={`/rules?filename=${this.state.currentRuleInfo.filename}`}
                                tableProps={{
                                  rowProps: this.onClickRow,
                                  loading: this.state.isLoading,
                                }}
                                tablePageSizeOptions={[10, 25]}
                              />
                            )}
                          </EuiFlexItem>
                        </EuiFlexGroup>
                      </EuiFlexItem>
                    </EuiAccordion>
                  </EuiFlexItem>
                </EuiFlexGroup>
              </EuiFlexItem>
            </EuiFlexGroup>
          </EuiFlyoutBody>
        </>
      );
    }
  },
);<|MERGE_RESOLUTION|>--- conflicted
+++ resolved
@@ -25,23 +25,17 @@
 import { UI_LOGGER_LEVELS } from '../../../../../../../common/constants';
 import { TableWzAPI } from '../../../../../../components/common/tables';
 import { getErrorOrchestrator } from '../../../../../../react-services/common-services';
-import { threatHunting } from '../../../../../../utils/applications';
-import { euiThemeVars } from '@osd/ui-shared-deps/theme';
 import { withRouterSearch } from '../../../../../../components/common/hocs';
 import NavigationService from '../../../../../../react-services/navigation-service';
-import { AppState } from '../../../../../../react-services';
 import {
   getDataPlugin,
   getWazuhCorePlugin,
 } from '../../../../../../kibana-services';
-<<<<<<< HEAD
-=======
 import { threatHunting } from '../../../../../../utils/applications';
 import { euiThemeVars } from '@osd/ui-shared-deps/theme';
 import { AppState } from '../../../../../../react-services';
 import { PatternDataSourceFilterManager as DSFilterManager } from '../../../../../../components/common/data-source';
 import { FILTER_OPERATOR } from '../../../../../../components/common/data-source/pattern/pattern-data-source-filter-manager';
->>>>>>> 8bd040f5
 
 export default withRouterSearch(
   class WzRuleInfo extends Component {
@@ -298,7 +292,6 @@
           if (item[field].length) {
             badgeList.push(buildBadge(field));
           }
-<<<<<<< HEAD
         }
       } catch (error) {
         const options = {
@@ -310,97 +303,6 @@
             message: error.message || error,
             title: error.name || error,
           },
-=======
-          return (
-            <div>
-              <span dangerouslySetInnerHTML={{ __html: value }} />
-            </div>
-          );
-        },
-      },
-      {
-        field: 'groups',
-        name: 'Groups',
-        align: 'left',
-        sortable: true,
-        width: '10%',
-      },
-      {
-        name: 'Compliance',
-        render: this.buildComplianceBadges,
-      },
-      {
-        field: 'level',
-        name: 'Level',
-        align: 'left',
-        sortable: true,
-        width: '5%',
-      },
-      {
-        field: 'filename',
-        name: 'File',
-        align: 'left',
-        sortable: true,
-        width: '15%',
-        render: (value, item) => {
-          return (
-            <EuiToolTip position='top' content={`Show ${value} content`}>
-              <EuiLink onClick={async event => handleFileClick(event, item)}>
-                {value}
-              </EuiLink>
-            </EuiToolTip>
-          );
-        },
-      },
-    ];
-  }
-
-  async componentDidMount() {
-    document.body.scrollTop = 0; // For Safari
-    document.documentElement.scrollTop = 0; // For Chrome, Firefox, IE and Opera
-
-    const currentIndexPattern = await getDataPlugin().indexPatterns.get(
-      AppState.getCurrentPattern() ||
-      getWazuhCorePlugin().configuration.getSettingValue('pattern'),
-    );
-
-    this.setState({
-      currentRuleId: this.props.item,
-      isLoading: true,
-      mitreLoading: true,
-      currentIndexPattern: currentIndexPattern.id,
-    });
-  }
-
-  async componentDidUpdate(prevProps, prevState) {
-    if (prevState.currentRuleId !== this.state.currentRuleId)
-      await this.loadRule();
-  }
-
-  async loadRule() {
-    const { currentRuleId, mitreRuleId } = this.state;
-    try {
-      let mitreState = {};
-      const result = await this.resourcesHandler.getResource({
-        params: {
-          rule_ids: currentRuleId,
-        },
-      });
-      const currentRule = result?.data?.affected_items?.length
-        ? result.data.affected_items[0]
-        : {};
-
-      const compliance = this.buildCompliance(currentRule);
-      if (compliance?.mitre?.length && currentRuleId !== mitreRuleId) {
-        mitreState = this.addMitreInformation(compliance.mitre, currentRuleId);
-      } else if (currentRuleId !== mitreRuleId) {
-        mitreState = {
-          mitreLoading: false,
-          mitreRuleId: currentRuleId,
-          mitreIds: [],
-          mitreTactics: [],
-          mitreTechniques: [],
->>>>>>> 8bd040f5
         };
         getErrorOrchestrator().handleError(options);
       }
@@ -892,11 +794,19 @@
                   href={NavigationService.getInstance().getUrlForApp(
                     threatHunting.id,
                     {
-                      path: `#/overview/?tab=general&tabView=dashboard&_g=(filters:!(('$state':(store:appState),meta:(alias:!n,disabled:!f,index:'${this.state.currentIndexPattern}',key:rule.id,negate:!f,params:(query:'${id}'),type:phrase),query:(match_phrase:(rule.id:'${id}')))),query:(language:kuery,query:''))`,
+                      path: `#/overview/?tab=general&tabView=panels&_g=${DSFilterManager.filtersToURLFormat(
+                        [
+                          DSFilterManager.createFilter(
+                            FILTER_OPERATOR.IS,
+                            'rule.id',
+                            id,
+                            this.state.currentIndexPattern,
+                          ),
+                        ],
+                      )}`,
                     },
                   )}
-<<<<<<< HEAD
-                  target='blank'
+                  target='_blank'
                 >
                   View alerts of this Rule
                 </EuiButtonEmpty>
@@ -935,88 +845,6 @@
                   </EuiFlexItem>
                 </EuiFlexGroup>
                 {/* Details */}
-=======
-                </span>
-              </EuiTitle>
-            </EuiFlexItem>
-            <EuiFlexItem grow={false}>
-              <EuiButtonEmpty
-                iconType='popout'
-                aria-label='popout'
-                href={getCore().application.getUrlForApp(threatHunting.id, {
-                  path: `#/overview/?tab=general&tabView=panels&_g=${DSFilterManager.filtersToURLFormat(
-                    [
-                      DSFilterManager.createFilter(
-                        FILTER_OPERATOR.IS,
-                        'rule.id',
-                        id,
-                        this.state.currentIndexPattern,
-                      ),
-                    ],
-                  )}`,
-                })}
-                target='_blank'
-              >
-                View alerts of this Rule
-              </EuiButtonEmpty>
-            </EuiFlexItem>
-          </EuiFlexGroup>
-        </EuiFlyoutHeader>
-        <EuiFlyoutBody className='flyout-body'>
-          <EuiFlexGroup>
-            <EuiFlexItem>
-              {/* Cards */}
-              <EuiFlexGroup>
-                {/* General info */}
-                <EuiFlexItem style={{ marginBottom: 16, marginTop: 8 }}>
-                  <EuiAccordion
-                    id='Info'
-                    buttonContent={
-                      <EuiTitle size='s'>
-                        <h3>Information</h3>
-                      </EuiTitle>
-                    }
-                    paddingSize='none'
-                    initialIsOpen={true}
-                    isLoading={this.state.isLoading}
-                    isLoadingMessage={''}
-                  >
-                    <EuiFlexItem className='flyout-row details-row'>
-                      {this.renderInfo(
-                        id,
-                        level,
-                        filename,
-                        relative_dirname,
-                        groups,
-                      )}
-                    </EuiFlexItem>
-                  </EuiAccordion>
-                </EuiFlexItem>
-              </EuiFlexGroup>
-              {/* Details */}
-              <EuiFlexGroup>
-                <EuiFlexItem style={{ marginTop: 8 }}>
-                  <EuiAccordion
-                    id='Details'
-                    buttonContent={
-                      <EuiTitle size='s'>
-                        <h3>Details</h3>
-                      </EuiTitle>
-                    }
-                    paddingSize='none'
-                    initialIsOpen={true}
-                    isLoading={this.state.isLoading}
-                    isLoadingMessage={''}
-                  >
-                    <EuiFlexItem className='flyout-row details-row'>
-                      {this.renderDetails(details)}
-                    </EuiFlexItem>
-                  </EuiAccordion>
-                </EuiFlexItem>
-              </EuiFlexGroup>
-              {/* Compliance */}
-              {compliance && Object.keys(compliance).length > 0 && (
->>>>>>> 8bd040f5
                 <EuiFlexGroup>
                   <EuiFlexItem style={{ marginTop: 8 }}>
                     <EuiAccordion
