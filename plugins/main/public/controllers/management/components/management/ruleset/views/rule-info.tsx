--- conflicted
+++ resolved
@@ -319,13 +319,9 @@
               content={`Filter by this rule ID: ${id}`}
             >
               <EuiLink
-<<<<<<< HEAD
-                onClick={async () => this.setNewFiltersAndBack({q: `id=${id}`})}
-=======
                 onClick={async () =>
                   this.setNewFiltersAndBack({ q: `id=${id}` })
                 }
->>>>>>> 0696698c
               >
                 {id}
               </EuiLink>
@@ -340,13 +336,9 @@
               content={`Filter by this level: ${level}`}
             >
               <EuiLink
-<<<<<<< HEAD
-                onClick={async () => this.setNewFiltersAndBack({q: `level=${level}`})}
-=======
                 onClick={async () =>
                   this.setNewFiltersAndBack({ q: `level=${level}` })
                 }
->>>>>>> 0696698c
               >
                 {level}
               </EuiLink>
@@ -359,11 +351,7 @@
             <EuiToolTip position='top' content={`Filter by this file: ${file}`}>
               <EuiLink
                 onClick={async () =>
-<<<<<<< HEAD
-                  this.setNewFiltersAndBack({q: `filename=${file}`})
-=======
                   this.setNewFiltersAndBack({ q: `filename=${file}` })
->>>>>>> 0696698c
                 }
               >
                 {file}
@@ -377,11 +365,7 @@
             <EuiToolTip position='top' content={`Filter by this path: ${path}`}>
               <EuiLink
                 onClick={async () =>
-<<<<<<< HEAD
-                  this.setNewFiltersAndBack({q: `relative_dirname=${path}`})
-=======
                   this.setNewFiltersAndBack({ q: `relative_dirname=${path}` })
->>>>>>> 0696698c
                 }
               >
                 {path}
@@ -494,13 +478,9 @@
       listGroups.push(
         <span key={group}>
           <EuiLink
-<<<<<<< HEAD
-            onClick={async () => this.setNewFiltersAndBack({q: `group=${group}`})}
-=======
             onClick={async () =>
               this.setNewFiltersAndBack({ q: `groups=${group}` })
             }
->>>>>>> 0696698c
           >
             <EuiToolTip
               position='top'
@@ -609,13 +589,9 @@
         return (
           <span key={index}>
             <EuiLink
-<<<<<<< HEAD
-              onClick={async () => this.setNewFiltersAndBack({q: `${key}=${element}`})}
-=======
               onClick={async () =>
                 this.setNewFiltersAndBack({ q: `${key}=${element}` })
               }
->>>>>>> 0696698c
             >
               <EuiToolTip position='top' content='Filter by this compliance'>
                 <span>{element}</span>
@@ -645,13 +621,9 @@
           <span key={index}>
             <EuiLink
               onClick={async () =>
-<<<<<<< HEAD
-                this.setNewFiltersAndBack({q: `mitre=${this.state.mitreIds[index]}`})
-=======
                 this.setNewFiltersAndBack({
                   q: `mitre=${this.state.mitreIds[index]}`,
                 })
->>>>>>> 0696698c
               }
             >
               <EuiToolTip position='top' content='Filter by this compliance'>
