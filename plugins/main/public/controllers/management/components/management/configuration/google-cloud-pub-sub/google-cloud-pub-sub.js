import React, { Component, Fragment } from 'react';

import WzConfigurationSettingsHeader from '../util-components/configuration-settings-header';
import WzConfigurationSettingsGroup from '../util-components/configuration-settings-group';
import WzNoConfig from '../util-components/no-config';

import withWzConfig from '../util-hocs/wz-config';

import { wodleBuilder } from '../utils/builders';

import { renderValueYesThenEnabled, isString } from '../utils/utils';
import { webDocumentationLink } from '../../../../../../../common/services/web_documentation';

const helpLinks = [
  {
    text: 'Using Wazuh to monitor GCP services',
    href: webDocumentationLink('cloud-security/gcp/index.html'),
  },
  {
    text: 'Google Cloud Pub/Sub module reference',
    href: webDocumentationLink(
      'user-manual/reference/ossec-conf/gcp-pubsub.html',
    ),
  },
];

const mainSettings = [
  {
    field: 'enabled',
    label: 'Google Cloud Pub/Sub integration status',
    render: renderValueYesThenEnabled,
  },
  { field: 'project_id', label: 'Project ID' },
  { field: 'subscription_name', label: 'Subscription to read from' },
  {
    field: 'credentials_file',
    label: 'Path of the credentials file',
  },
  { field: 'logging', label: 'Logging level' },
  { field: 'max_messages', label: 'Maximum messages pulled in each iteration' },
  { field: 'interval', label: 'Interval between module executions in seconds' },
  { field: 'pull_on_start', label: 'Pull on start' },
  { field: 'day', label: 'Day of the month to fetch logs' },
  { field: 'wday', label: 'Day of the week to fetch logs' },
  { field: 'time', label: 'Time of the day to fetch logs' },
];

class WzConfigurationGoogleCloudPubSub extends Component {
  constructor(props) {
    super(props);
    this.wodleConfig = wodleBuilder(this.props.currentConfig, 'gcp-pubsub');
  }
  componentDidMount() {
    this.props.updateBadge(this.badgeEnabled());
  }
  badgeEnabled() {
    return (
      this.wodleConfig &&
      this.wodleConfig['gcp-pubsub'] &&
      this.wodleConfig['gcp-pubsub'].enabled === 'yes'
    );
  }
  render() {
    const { currentConfig } = this.props;
    return (
      <Fragment>
        {currentConfig['wmodules-wmodules'] &&
          isString(currentConfig['wmodules-wmodules']) && (
            <WzNoConfig
              error={currentConfig['wmodules-wmodules']}
              help={helpLinks}
            />
          )}
        {currentConfig &&
          !this.wodleConfig['gcp-pubsub'] &&
          !isString(currentConfig['wmodules-wmodules']) && (
            <WzNoConfig error='not-present' help={helpLinks} />
          )}
        {currentConfig && this.wodleConfig['gcp-pubsub'] && (
<<<<<<< HEAD
          <WzConfigurationSettingsHeader
            title="Main settings"
            description="Configuration for the Google Cloud Pub/Sub module"
            help={helpLinks}
=======
          <WzConfigurationSettingsTabSelector
            title='Main settings'
            description='Configuration for the Google Cloud Pub/Sub module'
            currentConfig={this.wodleConfig}
            minusHeight={320}
            helpLinks={helpLinks}
>>>>>>> 06f6eb4a
          >
            <WzConfigurationSettingsGroup
              config={this.wodleConfig['gcp-pubsub']}
              items={mainSettings}
            />
          </WzConfigurationSettingsHeader>
        )}
      </Fragment>
    );
  }
}

const sections = [{ component: 'wmodules', configuration: 'wmodules' }];

export default withWzConfig(sections)(WzConfigurationGoogleCloudPubSub);<|MERGE_RESOLUTION|>--- conflicted
+++ resolved
@@ -77,19 +77,10 @@
             <WzNoConfig error='not-present' help={helpLinks} />
           )}
         {currentConfig && this.wodleConfig['gcp-pubsub'] && (
-<<<<<<< HEAD
           <WzConfigurationSettingsHeader
             title="Main settings"
             description="Configuration for the Google Cloud Pub/Sub module"
             help={helpLinks}
-=======
-          <WzConfigurationSettingsTabSelector
-            title='Main settings'
-            description='Configuration for the Google Cloud Pub/Sub module'
-            currentConfig={this.wodleConfig}
-            minusHeight={320}
-            helpLinks={helpLinks}
->>>>>>> 06f6eb4a
           >
             <WzConfigurationSettingsGroup
               config={this.wodleConfig['gcp-pubsub']}
