--- conflicted
+++ resolved
@@ -37,13 +37,8 @@
     help={
       Array [
         Object {
-<<<<<<< HEAD
           "href": "https://documentation.wazuh.com/5.0/cloud-security/office365/index.html",
-          "text": "Using Wazuh to monitor Office 365",
-=======
-          "href": "https://documentation.wazuh.com/4.9/cloud-security/office365/index.html",
           "text": "Monitoring Office 365",
->>>>>>> abe8b030
         },
         Object {
           "href": "https://documentation.wazuh.com/5.0/user-manual/reference/ossec-conf/office365-module.html",
@@ -111,13 +106,8 @@
                     links={
                       Array [
                         Object {
-<<<<<<< HEAD
                           "href": "https://documentation.wazuh.com/5.0/cloud-security/office365/index.html",
-                          "text": "Using Wazuh to monitor Office 365",
-=======
-                          "href": "https://documentation.wazuh.com/4.9/cloud-security/office365/index.html",
                           "text": "Monitoring Office 365",
->>>>>>> abe8b030
                         },
                         Object {
                           "href": "https://documentation.wazuh.com/5.0/user-manual/reference/ossec-conf/office365-module.html",
