--- conflicted
+++ resolved
@@ -36,11 +36,7 @@
     help={
       Array [
         Object {
-<<<<<<< HEAD
-          "href": "https://documentation.wazuh.com/4.7/office365/index.html",
-=======
           "href": "https://documentation.wazuh.com/4.6/cloud-security/office365/index.html",
->>>>>>> 06f6eb4a
           "text": "Using Wazuh to monitor Office 365",
         },
         Object {
@@ -51,10 +47,6 @@
     }
     title="Subscriptions list"
   >
-<<<<<<< HEAD
-    <EuiFlexGroup
-      alignItems="center"
-=======
     <WzConfigurationSettingsHeader
       help={
         Array [
@@ -73,7 +65,6 @@
       title="Subscriptions list"
       viewSelected=""
       xml={[Function]}
->>>>>>> 06f6eb4a
     >
       <div
         className="euiFlexGroup euiFlexGroup--gutterLarge euiFlexGroup--alignItemsCenter euiFlexGroup--directionRow euiFlexGroup--responsive"
@@ -146,8 +137,35 @@
                         <div
                           className="euiPopover__anchor"
                         >
-<<<<<<< HEAD
-=======
+                          <EuiLink
+                            onClick={[Function]}
+                            style={Object {}}
+                          >
+                            <button
+                              className="euiLink euiLink--primary"
+                              disabled={false}
+                              onClick={[Function]}
+                              style={Object {}}
+                              type="button"
+                            >
+                              JSON
+                            </button>
+                          </EuiLink>
+                        </div>
+                      </EuiFlexItem>
+                    </ButtonLink>
+                  </span>
+                  <span>
+                    <ButtonLink
+                      onClick={[Function]}
+                      text="XML"
+                      view="xml"
+                      viewSelected=""
+                    >
+                      <EuiFlexItem>
+                        <div
+                          className="euiFlexItem"
+                        >
                           <EuiLink
                             onClick={[Function]}
                             style={Object {}}
@@ -184,7 +202,6 @@
                       <EuiPopover
                         anchorPosition="downCenter"
                         button={
->>>>>>> 06f6eb4a
                           <EuiButtonEmpty
                             iconSide="left"
                             iconType="questionInCircle"
