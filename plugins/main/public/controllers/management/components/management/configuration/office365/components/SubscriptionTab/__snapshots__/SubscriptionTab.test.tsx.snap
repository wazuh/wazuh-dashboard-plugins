--- conflicted
+++ resolved
@@ -36,26 +36,17 @@
     help={
       Array [
         Object {
-<<<<<<< HEAD
           "href": "https://documentation.wazuh.com/4.8/office365/index.html",
           "text": "Using Wazuh to monitor Office 365",
         },
         Object {
           "href": "https://documentation.wazuh.com/4.8/user-manual/reference/ossec-conf/office365-module.html",
-=======
-          "href": "https://documentation.wazuh.com/4.7/office365/index.html",
-          "text": "Using Wazuh to monitor Office 365",
-        },
-        Object {
-          "href": "https://documentation.wazuh.com/4.7/user-manual/reference/ossec-conf/office365-module.html",
->>>>>>> ad665b6e
           "text": "Configuration options for the module",
         },
       ]
     }
     title="Subscriptions list"
   >
-<<<<<<< HEAD
     <WzConfigurationSettingsHeader
       help={
         Array [
@@ -74,10 +65,6 @@
       title="Subscriptions list"
       viewSelected=""
       xml={[Function]}
-=======
-    <EuiFlexGroup
-      alignItems="center"
->>>>>>> ad665b6e
     >
       <div
         className="euiFlexGroup euiFlexGroup--gutterLarge euiFlexGroup--alignItemsCenter euiFlexGroup--directionRow euiFlexGroup--responsive"
@@ -150,7 +137,35 @@
                         <div
                           className="euiPopover__anchor"
                         >
-<<<<<<< HEAD
+                          <EuiLink
+                            onClick={[Function]}
+                            style={Object {}}
+                          >
+                            <button
+                              className="euiLink euiLink--primary"
+                              disabled={false}
+                              onClick={[Function]}
+                              style={Object {}}
+                              type="button"
+                            >
+                              JSON
+                            </button>
+                          </EuiLink>
+                        </div>
+                      </EuiFlexItem>
+                    </ButtonLink>
+                  </span>
+                  <span>
+                    <ButtonLink
+                      onClick={[Function]}
+                      text="XML"
+                      view="xml"
+                      viewSelected=""
+                    >
+                      <EuiFlexItem>
+                        <div
+                          className="euiFlexItem"
+                        >
                           <EuiLink
                             onClick={[Function]}
                             style={Object {}}
@@ -187,8 +202,6 @@
                       <EuiPopover
                         anchorPosition="downCenter"
                         button={
-=======
->>>>>>> ad665b6e
                           <EuiButtonEmpty
                             iconSide="left"
                             iconType="questionInCircle"
