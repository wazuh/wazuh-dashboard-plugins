--- conflicted
+++ resolved
@@ -36,19 +36,11 @@
     help={
       Array [
         Object {
-<<<<<<< HEAD
-          "href": "https://documentation.wazuh.com/4.8/office365/index.html",
-          "text": "Using Wazuh to monitor Office 365",
-        },
-        Object {
-          "href": "https://documentation.wazuh.com/4.8/user-manual/reference/ossec-conf/office365-module.html",
-=======
           "href": "https://documentation.wazuh.com/4.7/cloud-security/office365/index.html",
           "text": "Using Wazuh to monitor Office 365",
         },
         Object {
           "href": "https://documentation.wazuh.com/4.7/user-manual/reference/ossec-conf/office365-module.html",
->>>>>>> b5cec2dd
           "text": "Configuration options for the module",
         },
       ]
@@ -95,19 +87,11 @@
                     links={
                       Array [
                         Object {
-<<<<<<< HEAD
-                          "href": "https://documentation.wazuh.com/4.8/office365/index.html",
-                          "text": "Using Wazuh to monitor Office 365",
-                        },
-                        Object {
-                          "href": "https://documentation.wazuh.com/4.8/user-manual/reference/ossec-conf/office365-module.html",
-=======
                           "href": "https://documentation.wazuh.com/4.7/cloud-security/office365/index.html",
                           "text": "Using Wazuh to monitor Office 365",
                         },
                         Object {
                           "href": "https://documentation.wazuh.com/4.7/user-manual/reference/ossec-conf/office365-module.html",
->>>>>>> b5cec2dd
                           "text": "Configuration options for the module",
                         },
                       ]
