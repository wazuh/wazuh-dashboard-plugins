--- conflicted
+++ resolved
@@ -95,18 +95,10 @@
   if ((error || {}).status === -1) {
     const origin = ((error || {}).config || {}).url || '';
     const isFromAPI =
-<<<<<<< HEAD
-      origin.includes('/api/request') ||
-      origin.includes('/api/csv');
-    return isFromAPI ?
-      'API is not reachable. Reason: timeout.' :
-      'Server did not respond';
-=======
       origin.includes('/api/request') || origin.includes('/api/csv');
     return isFromAPI
-      ? 'Wazuh API is not reachable. Reason: timeout.'
+      ? 'API is not reachable. Reason: timeout.'
       : 'Server did not respond';
->>>>>>> 0760cdd9
   }
   if ((((error || {}).data || {}).errorData || {}).message)
     return error.data.errorData.message;
