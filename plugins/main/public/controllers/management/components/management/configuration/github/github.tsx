--- conflicted
+++ resolved
@@ -133,11 +133,7 @@
     <WzConfigurationSettingsGroup
       config={wodleConfiguration['github']}
       items={mainSettings}
-<<<<<<< HEAD
-    />           
-=======
     />
->>>>>>> b5cec2dd
   </WzConfigurationSettingsHeader>
 ));
 
@@ -157,9 +153,5 @@
         settings={columns}
       />
     </WzConfigurationSettingsHeader>
-<<<<<<< HEAD
-  )  
-=======
   )
->>>>>>> b5cec2dd
 });