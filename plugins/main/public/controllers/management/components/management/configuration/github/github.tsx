--- conflicted
+++ resolved
@@ -124,32 +124,17 @@
   ),
 );
 
-<<<<<<< HEAD
 const GeneralTab = tabWrapper(({agent, wodleConfiguration}) => (
   <WzConfigurationSettingsHeader
     title="Main settings"
     description="Configuration for the GitHub module"
     help={helpLinks}
-=======
-const GeneralTab = tabWrapper(({ agent, wodleConfiguration }) => (
-  <WzConfigurationSettingsTabSelector
-    title='Main settings'
-    description='Configuration for the GitHub module'
-    currentConfig={wodleConfiguration}
-    minusHeight={agent.id === '000' ? 370 : 420} //TODO: Review the minusHeight for the agent case
-    helpLinks={helpLinks}
->>>>>>> 06f6eb4a
   >
     <WzConfigurationSettingsGroup
       config={wodleConfiguration['github']}
       items={mainSettings}
-<<<<<<< HEAD
-    />           
+    />
   </WzConfigurationSettingsHeader>
-=======
-    />
-  </WzConfigurationSettingsTabSelector>
->>>>>>> 06f6eb4a
 ));
 
 const CredentialsTab = tabWrapper(({ agent, wodleConfiguration }) => {
@@ -159,27 +144,14 @@
     [wodleConfiguration],
   );
   return (
-<<<<<<< HEAD
     <WzConfigurationSettingsHeader
       title="List of organizations to auditing"
       help={helpLinks}
-=======
-    <WzConfigurationSettingsTabSelector
-      title='List of organizations to auditing'
-      currentConfig={wodleConfiguration}
-      minusHeight={agent.id === '000' ? 370 : 420} //TODO: Review the minusHeight for the agent case
-      helpLinks={helpLinks}
->>>>>>> 06f6eb4a
     >
       <WzConfigurationSettingsListSelector
         items={credentials}
         settings={columns}
       />
-<<<<<<< HEAD
     </WzConfigurationSettingsHeader>
-  )  
-=======
-    </WzConfigurationSettingsTabSelector>
-  );
->>>>>>> 06f6eb4a
+  )
 });