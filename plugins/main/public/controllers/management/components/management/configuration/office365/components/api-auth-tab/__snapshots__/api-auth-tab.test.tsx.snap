--- conflicted
+++ resolved
@@ -41,26 +41,17 @@
     help={
       Array [
         Object {
-<<<<<<< HEAD
           "href": "https://documentation.wazuh.com/4.8/office365/index.html",
           "text": "Using Wazuh to monitor Office 365",
         },
         Object {
           "href": "https://documentation.wazuh.com/4.8/user-manual/reference/ossec-conf/office365-module.html",
-=======
-          "href": "https://documentation.wazuh.com/4.7/office365/index.html",
-          "text": "Using Wazuh to monitor Office 365",
-        },
-        Object {
-          "href": "https://documentation.wazuh.com/4.7/user-manual/reference/ossec-conf/office365-module.html",
->>>>>>> ad665b6e
           "text": "Configuration options for the module",
         },
       ]
     }
     title="Credentials for the authentication with the API"
   >
-<<<<<<< HEAD
     <WzConfigurationSettingsHeader
       help={
         Array [
@@ -79,10 +70,6 @@
       title="Credentials for the authentication with the API"
       viewSelected=""
       xml={[Function]}
-=======
-    <EuiFlexGroup
-      alignItems="center"
->>>>>>> ad665b6e
     >
       <div
         className="euiFlexGroup euiFlexGroup--gutterLarge euiFlexGroup--alignItemsCenter euiFlexGroup--directionRow euiFlexGroup--responsive"
@@ -155,7 +142,35 @@
                         <div
                           className="euiPopover__anchor"
                         >
-<<<<<<< HEAD
+                          <EuiLink
+                            onClick={[Function]}
+                            style={Object {}}
+                          >
+                            <button
+                              className="euiLink euiLink--primary"
+                              disabled={false}
+                              onClick={[Function]}
+                              style={Object {}}
+                              type="button"
+                            >
+                              JSON
+                            </button>
+                          </EuiLink>
+                        </div>
+                      </EuiFlexItem>
+                    </ButtonLink>
+                  </span>
+                  <span>
+                    <ButtonLink
+                      onClick={[Function]}
+                      text="XML"
+                      view="xml"
+                      viewSelected=""
+                    >
+                      <EuiFlexItem>
+                        <div
+                          className="euiFlexItem"
+                        >
                           <EuiLink
                             onClick={[Function]}
                             style={Object {}}
@@ -192,8 +207,6 @@
                       <EuiPopover
                         anchorPosition="downCenter"
                         button={
-=======
->>>>>>> ad665b6e
                           <EuiButtonEmpty
                             iconSide="left"
                             iconType="questionInCircle"
