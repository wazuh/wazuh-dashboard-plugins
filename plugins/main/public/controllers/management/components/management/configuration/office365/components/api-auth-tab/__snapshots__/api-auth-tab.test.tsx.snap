--- conflicted
+++ resolved
@@ -41,19 +41,11 @@
     help={
       Array [
         Object {
-<<<<<<< HEAD
-          "href": "https://documentation.wazuh.com/4.14/cloud-security/office365/index.html",
-          "text": "Monitoring Office 365",
-        },
-        Object {
-          "href": "https://documentation.wazuh.com/4.14/user-manual/reference/ossec-conf/office365-module.html",
-=======
           "href": "https://documentation.wazuh.com/5.0/cloud-security/office365/index.html",
           "text": "Monitoring Office 365",
         },
         Object {
           "href": "https://documentation.wazuh.com/5.0/user-manual/reference/ossec-conf/office365-module.html",
->>>>>>> a6094c70
           "text": "Configuration options for the module",
         },
       ]
@@ -100,19 +92,11 @@
                     links={
                       Array [
                         Object {
-<<<<<<< HEAD
-                          "href": "https://documentation.wazuh.com/4.14/cloud-security/office365/index.html",
-                          "text": "Monitoring Office 365",
-                        },
-                        Object {
-                          "href": "https://documentation.wazuh.com/4.14/user-manual/reference/ossec-conf/office365-module.html",
-=======
                           "href": "https://documentation.wazuh.com/5.0/cloud-security/office365/index.html",
                           "text": "Monitoring Office 365",
                         },
                         Object {
                           "href": "https://documentation.wazuh.com/5.0/user-manual/reference/ossec-conf/office365-module.html",
->>>>>>> a6094c70
                           "text": "Configuration options for the module",
                         },
                       ]
