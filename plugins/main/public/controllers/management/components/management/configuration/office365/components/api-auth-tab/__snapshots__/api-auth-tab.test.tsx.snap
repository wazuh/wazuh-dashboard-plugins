--- conflicted
+++ resolved
@@ -41,11 +41,7 @@
     help={
       Array [
         Object {
-<<<<<<< HEAD
-          "href": "https://documentation.wazuh.com/4.7/office365/index.html",
-=======
           "href": "https://documentation.wazuh.com/4.6/cloud-security/office365/index.html",
->>>>>>> 06f6eb4a
           "text": "Using Wazuh to monitor Office 365",
         },
         Object {
@@ -56,10 +52,6 @@
     }
     title="Credentials for the authentication with the API"
   >
-<<<<<<< HEAD
-    <EuiFlexGroup
-      alignItems="center"
-=======
     <WzConfigurationSettingsHeader
       help={
         Array [
@@ -78,7 +70,6 @@
       title="Credentials for the authentication with the API"
       viewSelected=""
       xml={[Function]}
->>>>>>> 06f6eb4a
     >
       <div
         className="euiFlexGroup euiFlexGroup--gutterLarge euiFlexGroup--alignItemsCenter euiFlexGroup--directionRow euiFlexGroup--responsive"
@@ -151,8 +142,35 @@
                         <div
                           className="euiPopover__anchor"
                         >
-<<<<<<< HEAD
-=======
+                          <EuiLink
+                            onClick={[Function]}
+                            style={Object {}}
+                          >
+                            <button
+                              className="euiLink euiLink--primary"
+                              disabled={false}
+                              onClick={[Function]}
+                              style={Object {}}
+                              type="button"
+                            >
+                              JSON
+                            </button>
+                          </EuiLink>
+                        </div>
+                      </EuiFlexItem>
+                    </ButtonLink>
+                  </span>
+                  <span>
+                    <ButtonLink
+                      onClick={[Function]}
+                      text="XML"
+                      view="xml"
+                      viewSelected=""
+                    >
+                      <EuiFlexItem>
+                        <div
+                          className="euiFlexItem"
+                        >
                           <EuiLink
                             onClick={[Function]}
                             style={Object {}}
@@ -189,7 +207,6 @@
                       <EuiPopover
                         anchorPosition="downCenter"
                         button={
->>>>>>> 06f6eb4a
                           <EuiButtonEmpty
                             iconSide="left"
                             iconType="questionInCircle"
