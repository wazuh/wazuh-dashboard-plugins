/*
 * Wazuh app - React component for show configuration of Docker listener.
 * Copyright (C) 2015-2022 Wazuh, Inc.
 *
 * This program is free software; you can redistribute it and/or modify
 * it under the terms of the GNU General Public License as published by
 * the Free Software Foundation; either version 2 of the License, or
 * (at your option) any later version.
 *
 * Find more information about this on the LICENSE file.
 */
import React, { Component, Fragment } from 'react';

import WzNoConfig from '../util-components/no-config';
import WzConfigurationSettingsHeader from '../util-components/configuration-settings-header';
import WzConfigurationSettingsGroup from '../util-components/configuration-settings-group';
import {
  isString,
  renderValueOrDefault,
  renderValueNoThenEnabled,
  renderValueOrYes,
} from '../utils/utils';
import withWzConfig from '../util-hocs/wz-config';
import { wodleBuilder } from '../utils/builders';
import { webDocumentationLink } from '../../../../../../../common/services/web_documentation';

const helpLinks = [
  {
    text: 'Monitoring containers activity',
    href: webDocumentationLink(
      'user-manual/capabilities/container-security/use-cases.html',
    ),
  },
  {
    text: 'Docker listener module reference',
    href: webDocumentationLink(
      'user-manual/reference/ossec-conf/wodle-docker.html',
    ),
  },
];

const mainSettings = [
  {
    field: 'disabled',
    label: 'Docker listener status',
    render: renderValueNoThenEnabled,
  },
  {
    field: 'attempts',
    label: 'Number of attempts to execute the listener',
    render: renderValueOrDefault('5'),
  },
  {
    field: 'interval',
    label: 'Waiting time to rerun the listener in case it fails',
    render: renderValueOrDefault('10m'),
  },
  {
    field: 'run_on_start',
    label: 'Run the listener immediately when service is started',
    render: renderValueOrYes,
  },
];

class WzConfigurationDockerListener extends Component {
  constructor(props) {
    super(props);
    this.wodleConfig = wodleBuilder(
      this.props.currentConfig,
      'docker-listener',
    );
  }
  componentDidMount() {
    this.props.updateBadge(this.badgeEnabled());
  }
  badgeEnabled() {
    return (
      this.props.currentConfig &&
      this.wodleConfig['docker-listener'] &&
      this.wodleConfig['docker-listener'].disabled === 'no'
    );
  }
  render() {
    const { currentConfig } = this.props;
    return (
      <Fragment>
        {currentConfig['wmodules-wmodules'] &&
          isString(currentConfig['wmodules-wmodules']) && (
            <WzNoConfig
              error={currentConfig['wmodules-wmodules']}
              help={helpLinks}
            />
          )}
        {currentConfig &&
          !this.wodleConfig['docker-listener'] &&
          !isString(currentConfig['wmodules-wmodules']) && (
            <WzNoConfig error='not-present' help={helpLinks} />
          )}
        {currentConfig && this.wodleConfig['docker-listener'] && (
<<<<<<< HEAD
          <WzConfigurationSettingsHeader
            title="Main settings"
            description="General Docker listener settings"
            help={helpLinks}
=======
          <WzConfigurationSettingsTabSelector
            title='Main settings'
            description='General Docker listener settings'
            currentConfig={this.wodleConfig}
            minusHeight={this.props.agent.id === '000' ? 240 : 355}
            helpLinks={helpLinks}
>>>>>>> 06f6eb4a
          >
            <WzConfigurationSettingsGroup
              config={this.wodleConfig['docker-listener']}
              items={mainSettings}
            />
          </WzConfigurationSettingsHeader>
        )}
      </Fragment>
    );
  }
}

const sections = [{ component: 'wmodules', configuration: 'wmodules' }];

export default withWzConfig(sections)(WzConfigurationDockerListener);<|MERGE_RESOLUTION|>--- conflicted
+++ resolved
@@ -97,19 +97,10 @@
             <WzNoConfig error='not-present' help={helpLinks} />
           )}
         {currentConfig && this.wodleConfig['docker-listener'] && (
-<<<<<<< HEAD
           <WzConfigurationSettingsHeader
             title="Main settings"
             description="General Docker listener settings"
             help={helpLinks}
-=======
-          <WzConfigurationSettingsTabSelector
-            title='Main settings'
-            description='General Docker listener settings'
-            currentConfig={this.wodleConfig}
-            minusHeight={this.props.agent.id === '000' ? 240 : 355}
-            helpLinks={helpLinks}
->>>>>>> 06f6eb4a
           >
             <WzConfigurationSettingsGroup
               config={this.wodleConfig['docker-listener']}
