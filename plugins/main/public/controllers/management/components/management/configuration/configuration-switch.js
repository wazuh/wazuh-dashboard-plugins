/*
 * Wazuh app - React component for show chose section in configuration.
 * Copyright (C) 2015-2022 Wazuh, Inc.
 *
 * This program is free software; you can redistribute it and/or modify
 * it under the terms of the GNU General Public License as published by
 * the Free Software Foundation; either version 2 of the License, or
 * (at your option) any later version.
 *
 * Find more information about this on the LICENSE file.
 */

import React, { Component, Fragment } from 'react';

import WzConfigurationOverview from './configuration-overview';
import {
  WzConfigurationGlobalConfigurationManager,
  WzConfigurationGlobalConfigurationAgent,
} from './global-configuration/global-configuration';
import WzConfigurationEditConfiguration from './edit-configuration/edit-configuration';
import WzConfigurationRegistrationService from './registration-service/registration-service';
import WzConfigurationLogSettings from './log-settings/log-settings';
import WzConfigurationCluster from './cluster/cluster';
import WzConfigurationAlerts from './alerts/alerts';
import WzConfigurationClient from './client/client';
import WzConfigurationClientBuffer from './client-buffer/client-buffer';
import { WzConfigurationAlertsLabelsAgent } from './alerts/alerts-labels';
import WzConfigurationIntegrations from './integrations/integrations';
import WzConfigurationPolicyMonitoring from './policy-monitoring/policy-monitoring';
import WzConfigurationOpenSCAP from './open-scap/open-scap';
import WzConfigurationCisCat from './cis-cat/cis-cat';
import WzConfigurationVulnerabilities from './vulnerabilities/vulnerabilities';
import WzConfigurationOsquery from './osquery/osquery';
import WzConfigurationInventory from './inventory/inventory';
import WzConfigurationActiveResponse from './active-response/active-response';
import WzConfigurationActiveResponseAgent from './active-response/active-response-agent';
import WzConfigurationCommands from './commands/commands';
import WzConfigurationDockerListener from './docker-listener/docker-listener';
import WzConfigurationLogCollection from './log-collection/log-collection';
import WzConfigurationIntegrityMonitoring from './integrity-monitoring/integrity-monitoring';
import WzConfigurationIntegrityAgentless from './agentless/agentless';
import WzConfigurationIntegrityAmazonS3 from './aws-s3/aws-s3';
import WzConfigurationAzureLogs from './azure-logs/azure-logs';
import WzConfigurationGoogleCloudPubSub from './google-cloud-pub-sub/google-cloud-pub-sub';
import { WzConfigurationGitHub } from './github/github';
import WzViewSelector, {
  WzViewSelectorSwitch,
} from './util-components/view-selector';
import WzLoading from './util-components/loading';
import { withRenderIfOrWrapped } from './util-hocs/render-if';
import { WzAgentNeverConnectedPrompt } from './configuration-no-agent';
import WzConfigurationPath from './util-components/configuration-path';
import WzRefreshClusterInfoButton from './util-components/refresh-cluster-info-button';
import { withUserAuthorizationPrompt } from '../../../../../components/common/hocs';

import {
  clusterNodes,
  clusterReq,
  agentIsSynchronized,
} from './utils/wz-fetch';
import {
  updateClusterNodes,
  updateClusterNodeSelected,
} from '../../../../../redux/actions/configurationActions';

import { connect } from 'react-redux';
import { compose } from 'redux';

import {
  EuiPage,
  EuiPanel,
  EuiSpacer,
  EuiButtonEmpty,
  EuiFlexItem,
} from '@elastic/eui';

import { WzRequest } from '../../../../../react-services/wz-request';
import {
  API_NAME_AGENT_STATUS,
  UI_LOGGER_LEVELS,
} from '../../../../../../common/constants';
import { UI_ERROR_SEVERITIES } from '../../../../../react-services/error-orchestrator/types';
import { getErrorOrchestrator } from '../../../../../react-services/common-services';
import { WzConfigurationOffice365 } from './office365/office365';
import { navigateAppURL } from '../../../../../react-services/navigate-app';

class WzConfigurationSwitch extends Component {
  constructor(props) {
    super(props);
    this.state = {
      view: '',
      viewProps: {},
      agentSynchronized: undefined,
      masterNodeInfo: undefined,
      loadingOverview: this.props.agent.id === '000',
    };
  }
  componentWillUnmount() {
    this.props.updateClusterNodes(false);
    this.props.updateClusterNodeSelected(false);
  }
  updateConfigurationSection = (view, title, description) => {
    this.setState({ view, viewProps: { title: title, description } });
  };
  updateBadge = badgeStatus => {
    // default value false?
    this.setState({
      viewProps: { ...this.state.viewProps, badge: badgeStatus },
    });
  };
  async componentDidMount() {
    // If agent, check if is synchronized or not
    if (this.props.agent.id !== '000') {
      try {
        const agentSynchronized = await agentIsSynchronized(this.props.agent);
        this.setState({ agentSynchronized });
      } catch (error) {
        const options = {
          context: `${WzConfigurationSwitch.name}.componentDidMount`,
          level: UI_LOGGER_LEVELS.ERROR,
          severity: UI_ERROR_SEVERITIES.BUSINESS,
          error: {
            error: error,
            message: error.message || error,
            title: error.name || error,
          },
        };
        getErrorOrchestrator().handleError(options);
      }
    } else {
      try {
        // try if it is a cluster
        const clusterStatus = await clusterReq();
        const isCluster =
          clusterStatus.data.data.enabled === 'yes' &&
          clusterStatus.data.data.running === 'yes';
        if (isCluster) {
          const nodes = await clusterNodes();
          // set cluster nodes in Redux Store
          this.props.updateClusterNodes(nodes.data.data.affected_items);
          // set cluster node selected in Redux Store
          this.props.updateClusterNodeSelected(
            nodes.data.data.affected_items.find(node => node.type === 'master')
              .name,
          );
        } else {
          // do nothing if it isn't a cluster
          this.props.updateClusterNodes(false);
          this.props.updateClusterNodeSelected(false);
        }
      } catch (error) {
        // do nothing if it isn't a cluster
        this.props.updateClusterNodes(false);
        this.props.updateClusterNodeSelected(false);
        const options = {
          context: `${WzConfigurationSwitch.name}.componentDidMount`,
          level: UI_LOGGER_LEVELS.ERROR,
          severity: UI_ERROR_SEVERITIES.BUSINESS,
          error: {
            error: error,
            message: error.message || error,
            title: error.name || error,
          },
        };
        getErrorOrchestrator().handleError(options);
      }
      // If manager/cluster require agent platform info to filter sections in overview. It isn't coming from props for Management/Configuration
      try {
        this.setState({ loadingOverview: true });
        const masterNodeInfo = await WzRequest.apiReq(
          'GET',
          '/agents?agents_list=000',
          {},
        );
        this.setState({
          masterNodeInfo: masterNodeInfo.data.data.affected_items[0],
        });
        this.setState({ loadingOverview: false });
      } catch (error) {
        this.setState({ loadingOverview: false });
        const options = {
          context: `${WzConfigurationSwitch.name}.componentDidMount`,
          level: UI_LOGGER_LEVELS.ERROR,
          severity: UI_ERROR_SEVERITIES.BUSINESS,
          error: {
            error: error,
            message: error.message || error,
            title: error.name || error,
          },
        };
        getErrorOrchestrator().handleError(options);
      }
    }
  }
  render() {
    const {
      view,
      viewProps: { title, description, badge },
      agentSynchronized,
      masterNodeInfo,
    } = this.state;
    const { agent } = this.props; // TODO: goGroups and exportConfiguration is used for Manager and depends of AngularJS
    return (
      <EuiPage>
        <EuiPanel>
          {agent.id !== '000' && agent.group && agent.group.length ? (
            <Fragment>
              <span>Groups:</span>
              {agent.group.map((group, key) => (
                <EuiButtonEmpty
                  key={`agent-group-${key}`}
                  onClick={() => {
                    navigateAppURL(
<<<<<<< HEAD
                      `/app/groups#/manager/?tab=groups&group=${group}`,
=======
                      `/app/endpoint-groups#/manager/?tab=groups&group=${group}`,
>>>>>>> 6eafba24
                    );
                  }}
                >
                  {group}
                </EuiButtonEmpty>
              ))}
              <EuiSpacer size='s' />
            </Fragment>
          ) : null}
          {view !== '' && view !== 'edit-configuration' && (
            <WzConfigurationPath
              title={title}
              description={description}
              updateConfigurationSection={this.updateConfigurationSection}
              badge={badge}
            >
              {agent.id === '000' && (
                <EuiFlexItem grow={false}>
                  <WzRefreshClusterInfoButton />
                </EuiFlexItem>
              )}
            </WzConfigurationPath>
          )}
          {view === '' &&
            ((!this.state.loadingOverview && (
              <WzConfigurationOverview
                agent={masterNodeInfo || agent}
                agentSynchronized={agentSynchronized}
                exportConfiguration={this.props.exportConfiguration}
                updateConfigurationSection={this.updateConfigurationSection}
              />
            )) || <WzLoading />)}
          {view === 'edit-configuration' && (
            <WzConfigurationEditConfiguration
              clusterNodeSelected={this.props.clusterNodeSelected}
              agent={agent}
              updateConfigurationSection={this.updateConfigurationSection}
            />
          )}
          {view !== '' && (
            <WzViewSelector view={view}>
              <WzViewSelectorSwitch view='global-configuration'>
                <WzConfigurationGlobalConfigurationManager
                  clusterNodeSelected={this.props.clusterNodeSelected}
                  agent={agent}
                  updateConfigurationSection={this.updateConfigurationSection}
                />
              </WzViewSelectorSwitch>
              <WzViewSelectorSwitch view='global-configuration-agent'>
                <WzConfigurationGlobalConfigurationAgent
                  clusterNodeSelected={this.props.clusterNodeSelected}
                  agent={agent}
                  updateConfigurationSection={this.updateConfigurationSection}
                />
              </WzViewSelectorSwitch>
              <WzViewSelectorSwitch view='cluster'>
                <WzConfigurationCluster
                  clusterNodeSelected={this.props.clusterNodeSelected}
                  agent={agent}
                  updateConfigurationSection={this.updateConfigurationSection}
                />
              </WzViewSelectorSwitch>
              <WzViewSelectorSwitch view='registration-service'>
                <WzConfigurationRegistrationService
                  clusterNodeSelected={this.props.clusterNodeSelected}
                  agent={agent}
                  updateBadge={this.updateBadge}
                  updateConfigurationSection={this.updateConfigurationSection}
                />
              </WzViewSelectorSwitch>
              <WzViewSelectorSwitch view='log-settings'>
                <WzConfigurationLogSettings
                  clusterNodeSelected={this.props.clusterNodeSelected}
                  agent={agent}
                  updateBadge={this.updateBadge}
                  updateConfigurationSection={this.updateConfigurationSection}
                />
              </WzViewSelectorSwitch>
              <WzViewSelectorSwitch view='alerts'>
                <WzConfigurationAlerts
                  clusterNodeSelected={this.props.clusterNodeSelected}
                  agent={agent}
                  updateConfigurationSection={this.updateConfigurationSection}
                />
              </WzViewSelectorSwitch>
              <WzViewSelectorSwitch view='client'>
                <WzConfigurationClient
                  clusterNodeSelected={this.props.clusterNodeSelected}
                  agent={agent}
                  updateConfigurationSection={this.updateConfigurationSection}
                />
              </WzViewSelectorSwitch>
              <WzViewSelectorSwitch view='client-buffer'>
                <WzConfigurationClientBuffer
                  clusterNodeSelected={this.props.clusterNodeSelected}
                  agent={agent}
                  updateConfigurationSection={this.updateConfigurationSection}
                />
              </WzViewSelectorSwitch>
              <WzViewSelectorSwitch view='alerts-agent'>
                <WzConfigurationAlertsLabelsAgent
                  clusterNodeSelected={this.props.clusterNodeSelected}
                  agent={agent}
                  updateConfigurationSection={this.updateConfigurationSection}
                />
              </WzViewSelectorSwitch>
              <WzViewSelectorSwitch view='integrations'>
                <WzConfigurationIntegrations
                  clusterNodeSelected={this.props.clusterNodeSelected}
                  agent={agent}
                  updateConfigurationSection={this.updateConfigurationSection}
                />
              </WzViewSelectorSwitch>
              <WzViewSelectorSwitch view='policy-monitoring'>
                <WzConfigurationPolicyMonitoring
                  clusterNodeSelected={this.props.clusterNodeSelected}
                  agent={agent}
                  updateBadge={this.updateBadge}
                  updateConfigurationSection={this.updateConfigurationSection}
                />
              </WzViewSelectorSwitch>
              <WzViewSelectorSwitch view='open-scap'>
                <WzConfigurationOpenSCAP
                  clusterNodeSelected={this.props.clusterNodeSelected}
                  agent={agent}
                  updateBadge={this.updateBadge}
                  updateConfigurationSection={this.updateConfigurationSection}
                />
              </WzViewSelectorSwitch>
              <WzViewSelectorSwitch view='cis-cat'>
                <WzConfigurationCisCat
                  clusterNodeSelected={this.props.clusterNodeSelected}
                  agent={agent}
                  updateBadge={this.updateBadge}
                  updateConfigurationSection={this.updateConfigurationSection}
                />
              </WzViewSelectorSwitch>
              <WzViewSelectorSwitch view='vulnerabilities'>
                <WzConfigurationVulnerabilities
                  clusterNodeSelected={this.props.clusterNodeSelected}
                  agent={agent}
                  updateBadge={this.updateBadge}
                  updateConfigurationSection={this.updateConfigurationSection}
                />
              </WzViewSelectorSwitch>
              <WzViewSelectorSwitch view='osquery'>
                <WzConfigurationOsquery
                  clusterNodeSelected={this.props.clusterNodeSelected}
                  agent={agent}
                  updateBadge={this.updateBadge}
                  updateConfigurationSection={this.updateConfigurationSection}
                />
              </WzViewSelectorSwitch>
              <WzViewSelectorSwitch view='inventory'>
                <WzConfigurationInventory
                  clusterNodeSelected={this.props.clusterNodeSelected}
                  agent={agent}
                  updateBadge={this.updateBadge}
                  updateConfigurationSection={this.updateConfigurationSection}
                />
              </WzViewSelectorSwitch>
              <WzViewSelectorSwitch view='active-response'>
                <WzConfigurationActiveResponse
                  clusterNodeSelected={this.props.clusterNodeSelected}
                  agent={agent}
                  updateConfigurationSection={this.updateConfigurationSection}
                />
              </WzViewSelectorSwitch>
              <WzViewSelectorSwitch view='active-response-agent'>
                <WzConfigurationActiveResponseAgent
                  clusterNodeSelected={this.props.clusterNodeSelected}
                  agent={agent}
                  updateConfigurationSection={this.updateConfigurationSection}
                />
              </WzViewSelectorSwitch>
              <WzViewSelectorSwitch view='commands'>
                <WzConfigurationCommands
                  clusterNodeSelected={this.props.clusterNodeSelected}
                  agent={agent}
                  updateConfigurationSection={this.updateConfigurationSection}
                />
              </WzViewSelectorSwitch>
              <WzViewSelectorSwitch view='docker-listener'>
                <WzConfigurationDockerListener
                  clusterNodeSelected={this.props.clusterNodeSelected}
                  agent={agent}
                  updateBadge={this.updateBadge}
                  updateConfigurationSection={this.updateConfigurationSection}
                />
              </WzViewSelectorSwitch>
              <WzViewSelectorSwitch view='log-collection'>
                <WzConfigurationLogCollection
                  clusterNodeSelected={this.props.clusterNodeSelected}
                  agent={agent}
                  updateConfigurationSection={this.updateConfigurationSection}
                />
              </WzViewSelectorSwitch>
              <WzViewSelectorSwitch view='integrity-monitoring'>
                <WzConfigurationIntegrityMonitoring
                  clusterNodeSelected={this.props.clusterNodeSelected}
                  agent={agent}
                  updateBadge={this.updateBadge}
                  updateConfigurationSection={this.updateConfigurationSection}
                />
              </WzViewSelectorSwitch>
              <WzViewSelectorSwitch view='agentless'>
                <WzConfigurationIntegrityAgentless
                  clusterNodeSelected={this.props.clusterNodeSelected}
                  agent={agent}
                  updateConfigurationSection={this.updateConfigurationSection}
                />
              </WzViewSelectorSwitch>
              <WzViewSelectorSwitch view='aws-s3'>
                <WzConfigurationIntegrityAmazonS3
                  clusterNodeSelected={this.props.clusterNodeSelected}
                  agent={agent}
                  updateBadge={this.updateBadge}
                  updateConfigurationSection={this.updateConfigurationSection}
                />
              </WzViewSelectorSwitch>
              <WzViewSelectorSwitch view='azure-logs'>
                <WzConfigurationAzureLogs
                  clusterNodeSelected={this.props.clusterNodeSelected}
                  agent={agent}
                  updateBadge={this.updateBadge}
                  updateConfigurationSection={this.updateConfigurationSection}
                />
              </WzViewSelectorSwitch>
              <WzViewSelectorSwitch view='gcp-pubsub'>
                <WzConfigurationGoogleCloudPubSub
                  clusterNodeSelected={this.props.clusterNodeSelected}
                  agent={agent}
                  updateBadge={this.updateBadge}
                  updateConfigurationSection={this.updateConfigurationSection}
                />
              </WzViewSelectorSwitch>
              <WzViewSelectorSwitch view='github'>
                <WzConfigurationGitHub
                  clusterNodeSelected={this.props.clusterNodeSelected}
                  agent={agent}
                  updateBadge={this.updateBadge}
                  updateConfigurationSection={this.updateConfigurationSection}
                />
              </WzViewSelectorSwitch>
              <WzViewSelectorSwitch view='office365'>
                <WzConfigurationOffice365
                  clusterNodeSelected={this.props.clusterNodeSelected}
                  agent={agent}
                  updateBadge={this.updateBadge}
                  updateConfigurationSection={this.updateConfigurationSection}
                />
              </WzViewSelectorSwitch>
            </WzViewSelector>
          )}
        </EuiPanel>
      </EuiPage>
    );
  }
}

const mapStateToProps = state => ({
  clusterNodes: state.configurationReducers.clusterNodes,
  clusterNodeSelected: state.configurationReducers.clusterNodeSelected,
  wazuhNotReadyYet: state.appStateReducers.wazuhNotReadyYet,
});

const mapDispatchToProps = dispatch => ({
  updateClusterNodes: clusterNodes =>
    dispatch(updateClusterNodes(clusterNodes)),
  updateClusterNodeSelected: clusterNodeSelected =>
    dispatch(updateClusterNodeSelected(clusterNodeSelected)),
});

export default compose(
  withUserAuthorizationPrompt(props => [
    props.agent.id === '000'
      ? { action: 'manager:read', resource: '*:*:*' }
      : [
          { action: 'agent:read', resource: `agent:id:${props.agent.id}` },
          ...(props.agent.group || []).map(group => ({
            action: 'agent:read',
            resource: `agent:group:${group}`,
          })),
        ],
  ]), //TODO: this need cluster:read permission but manager/cluster is managed in WzConfigurationSwitch component
  withRenderIfOrWrapped(
    props => props.agent.status === API_NAME_AGENT_STATUS.NEVER_CONNECTED,
    WzAgentNeverConnectedPrompt,
  ),
  connect(mapStateToProps, mapDispatchToProps),
)(WzConfigurationSwitch);<|MERGE_RESOLUTION|>--- conflicted
+++ resolved
@@ -211,11 +211,7 @@
                   key={`agent-group-${key}`}
                   onClick={() => {
                     navigateAppURL(
-<<<<<<< HEAD
-                      `/app/groups#/manager/?tab=groups&group=${group}`,
-=======
                       `/app/endpoint-groups#/manager/?tab=groups&group=${group}`,
->>>>>>> 6eafba24
                     );
                   }}
                 >
