--- conflicted
+++ resolved
@@ -102,19 +102,10 @@
           )}
         {currentConfig['request-remote'] &&
           currentConfig['request-remote'].remote && (
-<<<<<<< HEAD
-            <WzConfigurationSettingsTabSelector
-              title='Remote settings'
-              description='Configuration to listen for events from the agents or a syslog client'
-              minusHeight={320}
-              currentConfig={currentConfig}
-              helpLinks={helpLinks}
-=======
             <WzConfigurationSettingsHeader
               title='Remote settings'
               description='Configuration to listen for events from the agents or a syslog client'
               help={helpLinks}
->>>>>>> ad665b6e
             >
               <EuiSpacer size='s' />
               <EuiBasicTable
