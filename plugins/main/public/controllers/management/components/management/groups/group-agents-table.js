/*
 * Wazuh app - React component for registering agents.
 * Copyright (C) 2015-2022 Wazuh, Inc.
 *
 * This program is free software; you can redistribute it and/or modify
 * it under the terms of the GNU General Public License as published by
 * the Free Software Foundation; either version 2 of the License, or
 * (at your option) any later version.
 *
 * Find more information about this on the LICENSE file.
 */
import React, { Component, Fragment } from 'react';

import { connect } from 'react-redux';
import GroupsHandler from './utils/groups-handler';
import { getToasts } from '../../../../../kibana-services';
import {
  updateLoadingStatus,
  updateFileContent,
  updateIsProcessing,
  updatePageIndexAgents,
  updateShowModal,
  updateListItemsForRemove,
  updateSortDirectionAgents,
  updateSortFieldAgents,
  updateReload,
} from '../../../../../redux/actions/groupsActions';
import { EuiCallOut } from '@elastic/eui';
import { getAgentFilterValues } from './get-agents-filters-values';
import { TableWzAPI } from '../../../../../components/common/tables';
import { WzButtonPermissions } from '../../../../../components/common/permissions/button';
import { WzButtonPermissionsModalConfirm } from '../../../../../components/common/buttons';
import {
  UI_LOGGER_LEVELS,
  UI_ORDER_AGENT_STATUS,
} from '../../../../../../common/constants';
import { UI_ERROR_SEVERITIES } from '../../../../../react-services/error-orchestrator/types';
import { getErrorOrchestrator } from '../../../../../react-services/common-services';
import { navigateAppURL } from '../../../../../react-services/navigate-app';

class WzGroupAgentsTable extends Component {
  _isMounted = false;
  constructor(props) {
    super(props);
    this.suggestions = [
      {
        type: 'q',
        label: 'status',
        description: 'Filter by agent connection status',
        operators: ['=', '!='],
        values: UI_ORDER_AGENT_STATUS,
      },
      {
        type: 'q',
        label: 'os.platform',
        description: 'Filter by operating system platform',
        operators: ['=', '!='],
        values: async value =>
          getAgentFilterValues('os.platform', value, {
            q: `group=${this.props.state.itemDetail.name}`,
          }),
      },
      {
        type: 'q',
        label: 'ip',
        description: 'Filter by agent IP address',
        operators: ['=', '!='],
        values: async value =>
          getAgentFilterValues('ip', value, {
            q: `group=${this.props.state.itemDetail.name}`,
          }),
      },
      {
        type: 'q',
        label: 'name',
        description: 'Filter by agent name',
        operators: ['=', '!='],
        values: async value =>
          getAgentFilterValues('name', value, {
            q: `group=${this.props.state.itemDetail.name}`,
          }),
      },
      {
        type: 'q',
        label: 'id',
        description: 'Filter by agent id',
        operators: ['=', '!='],
        values: async value =>
          getAgentFilterValues('id', value, {
            q: `group=${this.props.state.itemDetail.name}`,
          }),
      },
      {
        type: 'q',
        label: 'node_name',
        description: 'Filter by node name',
        operators: ['=', '!='],
        values: async value =>
          getAgentFilterValues('node_name', value, {
            q: `group=${this.props.state.itemDetail.name}`,
          }),
      },
      {
        type: 'q',
        label: 'manager',
        description: 'Filter by manager',
        operators: ['=', '!='],
        values: async value =>
          getAgentFilterValues('manager', value, {
            q: `group=${this.props.state.itemDetail.name}`,
          }),
      },
      {
        type: 'q',
        label: 'version',
        description: 'Filter by agent version',
        operators: ['=', '!='],
        values: async value =>
          getAgentFilterValues('version', value, {
            q: `group=${this.props.state.itemDetail.name}`,
          }),
      },
      {
        type: 'q',
        label: 'configSum',
        description: 'Filter by agent config sum',
        operators: ['=', '!='],
        values: async value =>
          getAgentFilterValues('configSum', value, {
            q: `group=${this.props.state.itemDetail.name}`,
          }),
      },
      {
        type: 'q',
        label: 'mergedSum',
        description: 'Filter by agent merged sum',
        operators: ['=', '!='],
        values: async value =>
          getAgentFilterValues('mergedSum', value, {
            q: `group=${this.props.state.itemDetail.name}`,
          }),
      },
      //{ type: 'q', label: 'dateAdd', description: 'Filter by add date', operators: ['=', '!=',], values: async (value) => getAgentFilterValues('dateAdd', value,  {q: `group=${this.props.state.itemDetail.name}`})},
      //{ type: 'q', label: 'lastKeepAlive', description: 'Filter by last keep alive', operators: ['=', '!=',], values: async (value) => getAgentFilterValues('lastKeepAlive', value,  {q: `group=${this.props.state.itemDetail.name}`})},
    ];
    this.groupsHandler = GroupsHandler;

    this.columns = [
      {
        field: 'id',
        name: 'Id',
        align: 'left',
        sortable: true,
      },
      {
        field: 'name',
        name: 'Name',
        align: 'left',
        sortable: true,
      },
      {
        field: 'ip',
        name: 'IP address',
        sortable: true,
        show: true,
      },
      {
        field: 'status',
        name: 'Status',
        align: 'left',
        sortable: true,
      },
      {
        field: 'os.name',
        name: 'Operating system name',
        align: 'left',
        sortable: true,
      },
      {
        field: 'os.version',
        name: 'Operating system version',
        align: 'left',
        sortable: true,
      },
      {
        field: 'version',
        name: 'Version',
        align: 'left',
        sortable: true,
      },
      {
        name: 'Actions',
        align: 'left',
        render: item => {
          return (
            <div>
              <WzButtonPermissions
                buttonType='icon'
                permissions={[
                  [
                    { action: 'agent:read', resource: `agent:id:${item.id}` },
                    ...(item.group || []).map(group => ({
                      action: 'agent:read',
                      resource: `agent:group:${group}`,
                    })),
                  ],
                ]}
                tooltip={{ position: 'top', content: 'Go to the agent' }}
                aria-label='Go to the agent'
                iconType='eye'
                onClick={async () => {
<<<<<<< HEAD
                  navigateAppURL(
                    `/app/wz-endpoints-summary#/agents?agent=${item.id}`,
                  );
=======
                  navigateAppURL(`/app/wz-it-hygiene#/agents?agent=${item.id}`);
>>>>>>> dfa555d9
                }}
                color='primary'
              />
              {this.props?.state?.itemDetail?.name !== 'default' && (
                <WzButtonPermissionsModalConfirm
                  buttonType='icon'
                  permissions={[
                    [
                      {
                        action: 'agent:modify_group',
                        resource: `agent:id:${item.id}`,
                      },
                      ...(item.group || []).map(group => ({
                        action: 'agent:modify_group',
                        resource: `agent:group:${group}`,
                      })),
                    ],
                  ]}
                  tooltip={{
                    position: 'top',
                    content: 'Remove agent from this group',
                  }}
                  aria-label='Remove agent from this group'
                  iconType='trash'
                  onConfirm={async () => {
                    this.removeItems([item]);
                  }}
                  color='danger'
                  isDisabled={item.name === 'default'}
                  modalTitle={`Remove ${
                    item.file || item.name
                  } agent from this group?`}
                  modalProps={{
                    buttonColor: 'danger',
                  }}
                />
              )}
            </div>
          );
        },
      },
    ];
  }

  componentWillUnmount() {
    this._isMounted = false;
  }
  render() {
    const { error } = this.props.state;
    if (!error) {
      return (
        <TableWzAPI
          tableColumns={this.columns}
          tableInitialSortingField='id'
          searchBarSuggestions={this.suggestions}
          endpoint={`/groups/${this.props.state.itemDetail.name}/agents`}
          reload={this.props.state.reload}
          searchTable={true}
          tableProps={{ tableLayout: 'auto' }}
        />
      );
    } else {
      return <EuiCallOut color='warning' title={error} iconType='gear' />;
    }
  }

  showToast = (color, title, text, time) => {
    getToasts().add({
      color: color,
      title: title,
      text: text,
      toastLifeTimeMs: time,
    });
  };

  async removeItems(items) {
    const { itemDetail } = this.props.state;
    this.props.updateLoadingStatus(true);
    try {
      await Promise.all(
        items.map(item =>
          this.groupsHandler.deleteAgent(item.id, itemDetail.name),
        ),
      );
      this.props.updateIsProcessing(true);
      this.props.updateLoadingStatus(false);
      this.props.updateReload();
      this.showToast('success', 'Success', 'Deleted successfully', 3000);
    } catch (error) {
      const options = {
        context: `${WzGroupAgentsTable.name}.removeItems`,
        level: UI_LOGGER_LEVELS.ERROR,
        severity: UI_ERROR_SEVERITIES.BUSINESS,
        store: true,
        error: {
          error: error,
          message: error.message || error,
          title: error.title || error,
        },
      };
      getErrorOrchestrator().handleError(options);
      this.props.updateIsProcessing(true);
      this.props.updateLoadingStatus(false);
      this.props.updateReload();
    }
  }
}

const mapStateToProps = state => {
  return {
    state: state.groupsReducers,
  };
};

const mapDispatchToProps = dispatch => {
  return {
    updateLoadingStatus: status => dispatch(updateLoadingStatus(status)),
    updateFileContent: content => dispatch(updateFileContent(content)),
    updateIsProcessing: isProcessing =>
      dispatch(updateIsProcessing(isProcessing)),
    updatePageIndexAgents: pageIndexAgents =>
      dispatch(updatePageIndexAgents(pageIndexAgents)),
    updateShowModal: showModal => dispatch(updateShowModal(showModal)),
    updateListItemsForRemove: itemList =>
      dispatch(updateListItemsForRemove(itemList)),
    updateSortDirectionAgents: sortDirectionAgents =>
      dispatch(updateSortDirectionAgents(sortDirectionAgents)),
    updateSortFieldAgents: sortFieldAgents =>
      dispatch(updateSortFieldAgents(sortFieldAgents)),
    updateReload: () => dispatch(updateReload()),
  };
};

export default connect(mapStateToProps, mapDispatchToProps)(WzGroupAgentsTable);<|MERGE_RESOLUTION|>--- conflicted
+++ resolved
@@ -209,13 +209,7 @@
                 aria-label='Go to the agent'
                 iconType='eye'
                 onClick={async () => {
-<<<<<<< HEAD
-                  navigateAppURL(
-                    `/app/wz-endpoints-summary#/agents?agent=${item.id}`,
-                  );
-=======
                   navigateAppURL(`/app/wz-it-hygiene#/agents?agent=${item.id}`);
->>>>>>> dfa555d9
                 }}
                 color='primary'
               />
