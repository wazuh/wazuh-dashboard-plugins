--- conflicted
+++ resolved
@@ -9,12 +9,8 @@
  *
  * Find more information about this on the LICENSE file.
  */
-<<<<<<< HEAD
-import React, { Component, Fragment } from 'react';
-=======
 import React, { Component } from 'react';
 import { EuiCallOut, EuiFlexGroup, EuiFlexItem } from '@elastic/eui';
->>>>>>> b5cec2dd
 
 import { connect } from 'react-redux';
 import GroupsHandler from './utils/groups-handler';
@@ -30,22 +26,10 @@
   updateSortFieldAgents,
   updateReload,
 } from '../../../../../redux/actions/groupsActions';
-<<<<<<< HEAD
-import { EuiCallOut } from '@elastic/eui';
-import { getAgentFilterValues } from './get-agents-filters-values';
-=======
->>>>>>> b5cec2dd
 import { TableWzAPI } from '../../../../../components/common/tables';
 import { WzButtonPermissions } from '../../../../../components/common/permissions/button';
 import { WzButtonPermissionsModalConfirm } from '../../../../../components/common/buttons';
 import {
-<<<<<<< HEAD
-  UI_LOGGER_LEVELS,
-  UI_ORDER_AGENT_STATUS,
-} from '../../../../../../common/constants';
-import { UI_ERROR_SEVERITIES } from '../../../../../react-services/error-orchestrator/types';
-import { getErrorOrchestrator } from '../../../../../react-services/common-services';
-=======
   SEARCH_BAR_WQL_VALUE_SUGGESTIONS_COUNT,
   UI_LOGGER_LEVELS,
   UI_ORDER_AGENT_STATUS,
@@ -55,117 +39,11 @@
 import { getErrorOrchestrator } from '../../../../../react-services/common-services';
 import { AgentStatus } from '../../../../../components/agents/agent-status';
 import { WzRequest } from '../../../../../react-services';
->>>>>>> b5cec2dd
 
 class WzGroupAgentsTable extends Component {
   _isMounted = false;
   constructor(props) {
     super(props);
-<<<<<<< HEAD
-    this.suggestions = [
-      {
-        type: 'q',
-        label: 'status',
-        description: 'Filter by agent connection status',
-        operators: ['=', '!='],
-        values: UI_ORDER_AGENT_STATUS,
-      },
-      {
-        type: 'q',
-        label: 'os.platform',
-        description: 'Filter by operating system platform',
-        operators: ['=', '!='],
-        values: async value =>
-          getAgentFilterValues('os.platform', value, {
-            q: `group=${this.props.state.itemDetail.name}`,
-          }),
-      },
-      {
-        type: 'q',
-        label: 'ip',
-        description: 'Filter by agent IP address',
-        operators: ['=', '!='],
-        values: async value =>
-          getAgentFilterValues('ip', value, {
-            q: `group=${this.props.state.itemDetail.name}`,
-          }),
-      },
-      {
-        type: 'q',
-        label: 'name',
-        description: 'Filter by agent name',
-        operators: ['=', '!='],
-        values: async value =>
-          getAgentFilterValues('name', value, {
-            q: `group=${this.props.state.itemDetail.name}`,
-          }),
-      },
-      {
-        type: 'q',
-        label: 'id',
-        description: 'Filter by agent id',
-        operators: ['=', '!='],
-        values: async value =>
-          getAgentFilterValues('id', value, {
-            q: `group=${this.props.state.itemDetail.name}`,
-          }),
-      },
-      {
-        type: 'q',
-        label: 'node_name',
-        description: 'Filter by node name',
-        operators: ['=', '!='],
-        values: async value =>
-          getAgentFilterValues('node_name', value, {
-            q: `group=${this.props.state.itemDetail.name}`,
-          }),
-      },
-      {
-        type: 'q',
-        label: 'manager',
-        description: 'Filter by manager',
-        operators: ['=', '!='],
-        values: async value =>
-          getAgentFilterValues('manager', value, {
-            q: `group=${this.props.state.itemDetail.name}`,
-          }),
-      },
-      {
-        type: 'q',
-        label: 'version',
-        description: 'Filter by agent version',
-        operators: ['=', '!='],
-        values: async value =>
-          getAgentFilterValues('version', value, {
-            q: `group=${this.props.state.itemDetail.name}`,
-          }),
-      },
-      {
-        type: 'q',
-        label: 'configSum',
-        description: 'Filter by agent config sum',
-        operators: ['=', '!='],
-        values: async value =>
-          getAgentFilterValues('configSum', value, {
-            q: `group=${this.props.state.itemDetail.name}`,
-          }),
-      },
-      {
-        type: 'q',
-        label: 'mergedSum',
-        description: 'Filter by agent merged sum',
-        operators: ['=', '!='],
-        values: async value =>
-          getAgentFilterValues('mergedSum', value, {
-            q: `group=${this.props.state.itemDetail.name}`,
-          }),
-      },
-      //{ type: 'q', label: 'dateAdd', description: 'Filter by add date', operators: ['=', '!=',], values: async (value) => getAgentFilterValues('dateAdd', value,  {q: `group=${this.props.state.itemDetail.name}`})},
-      //{ type: 'q', label: 'lastKeepAlive', description: 'Filter by last keep alive', operators: ['=', '!=',], values: async (value) => getAgentFilterValues('lastKeepAlive', value,  {q: `group=${this.props.state.itemDetail.name}`})},
-    ];
-    this.groupsHandler = GroupsHandler;
-=======
->>>>>>> b5cec2dd
 
     this.columns = [
       {
@@ -185,11 +63,8 @@
       {
         field: 'ip',
         name: 'IP address',
-<<<<<<< HEAD
-=======
-        align: 'left',
-        searchable: true,
->>>>>>> b5cec2dd
+        align: 'left',
+        searchable: true,
         sortable: true,
         show: true,
       },
@@ -226,10 +101,7 @@
       {
         name: 'Actions',
         align: 'left',
-<<<<<<< HEAD
-=======
         searchable: false,
->>>>>>> b5cec2dd
         render: item => {
           return (
             <div>
@@ -313,8 +185,6 @@
   componentWillUnmount() {
     this._isMounted = false;
   }
-<<<<<<< HEAD
-=======
 
   addIconPlatformRender(agent) {
     let icon = '';
@@ -342,7 +212,6 @@
     );
   }
 
->>>>>>> b5cec2dd
   render() {
     const { error } = this.props.state;
     const groupName = this.props.state?.itemDetail?.name;
@@ -354,10 +223,6 @@
           description='From here you can list and manage your agents'
           tableColumns={this.columns}
           tableInitialSortingField='id'
-<<<<<<< HEAD
-          searchBarSuggestions={this.suggestions}
-          endpoint={`/groups/${this.props.state.itemDetail.name}/agents`}
-=======
           endpoint={`/groups/${groupName}/agents`}
           searchBarWQL={{
             suggestions: {
@@ -397,7 +262,6 @@
           })}
           showReload
           downloadCsv={`agents-group-${groupName}`}
->>>>>>> b5cec2dd
           reload={this.props.state.reload}
           searchTable={true}
           tableProps={{ tableLayout: 'auto' }}
@@ -422,13 +286,7 @@
     this.props.updateLoadingStatus(true);
     try {
       await Promise.all(
-<<<<<<< HEAD
-        items.map(item =>
-          this.groupsHandler.deleteAgent(item.id, itemDetail.name),
-        ),
-=======
         items.map(item => GroupsHandler.deleteAgent(item.id, itemDetail.name)),
->>>>>>> b5cec2dd
       );
       this.props.updateIsProcessing(true);
       this.props.updateLoadingStatus(false);
