import React, { Component } from 'react';
import _ from 'lodash';
// Eui components
import {
  EuiFlexGroup,
  EuiFlexItem,
  EuiFlyoutHeader,
  EuiFlyoutBody,
  EuiTitle,
  EuiToolTip,
  EuiSpacer,
  EuiLink,
  EuiAccordion,
  EuiFlexGrid,
} from '@elastic/eui';

import {
  ResourcesHandler,
  ResourcesConstants,
} from '../../common/resources-handler';
import { colors } from '../../common/colors';
import { TableWzAPI } from '../../../../../../components/common/tables';
import { UI_ERROR_SEVERITIES } from '../../../../../../react-services/error-orchestrator/types';
import { UI_LOGGER_LEVELS } from '../../../../../../../common/constants';
import { getErrorOrchestrator } from '../../../../../../react-services/common-services';

export default class WzDecoderInfo extends Component {
  constructor(props) {
    super(props);
    this.onClickRow = this.onClickRow.bind(this);
    this.state = {
      currentInfo: {},
    };

    this.resourcesHandler = new ResourcesHandler(ResourcesConstants.DECODERS);

    const handleFileClick = async (value, item) => {
      try {
        const result = await this.resourcesHandler.getFileContent(
          value,
          item.relative_dirname,
        );
        const file = {
          name: value,
          content: result,
          path: item.relative_dirname,
        };
        this.props.updateFileContent(file);
      } catch (error) {
        const options = {
          context: `${WzDecoderInfo.name}.handleFileClick`,
          level: UI_LOGGER_LEVELS.ERROR,
          severity: UI_ERROR_SEVERITIES.BUSINESS,
          error: {
            error: error,
            message: `Error updating file content: ${error.message || error}`,
            title: error.name || error,
          },
        };
        getErrorOrchestrator().handleError(options);
      }
    };

    this.columns = [
      {
        field: 'name',
        name: 'Name',
        align: 'left',
        sortable: true,
      },
      {
        field: 'details.program_name',
        name: 'Program name',
        align: 'left',
        sortable: true,
      },
      {
        field: 'details.order',
        name: 'Order',
        align: 'left',
        sortable: true,
      },
      {
        field: 'filename',
        name: 'File',
        align: 'left',
        sortable: true,
        render: (value, item) => {
          return (
            <EuiToolTip position='top' content={`Show ${value} content`}>
              <EuiLink onClick={async () => handleFileClick(value, item)}>
                {value}
              </EuiLink>
            </EuiToolTip>
          );
        },
      },
      {
        field: 'relative_dirname',
        name: 'Path',
        align: 'left',
        sortable: true,
      },
    ];
  }

  async componentDidMount() {
    document.body.scrollTop = 0; // For Safari
    document.documentElement.scrollTop = 0; // For Chrome, Firefox, IE and Opera

    this.setState({
      currentId: this.props.item,
    });
  }

  /**
   * Clean the existing filters and sets the new ones and back to the previous section
   */
  setNewFiltersAndBack(filters) {
    this.props.cleanFilters();
    this.props.onFiltersChange(filters);
    this.props.closeFlyout();
  }

  /**
   * Render the basic information in a list
   * @param {Number} position
   * @param {String} file
   * @param {String} path
   */
  renderInfo(position, file, path) {
    return (
      <EuiFlexGrid columns={4}>
        <EuiFlexItem key='position'>
          <b style={{ paddingBottom: 6 }}>Position</b>
          {position}
        </EuiFlexItem>
        <EuiFlexItem key='file'>
          <b style={{ paddingBottom: 6 }}>File</b>
          <span>
            <EuiToolTip position='top' content={`Filter by this file: ${file}`}>
              <EuiLink
                onClick={async () =>
<<<<<<< HEAD
                  this.setNewFiltersAndBack([
                    { field: 'filename', value: file },
                  ])
=======
                  this.setNewFiltersAndBack({q: `filename=${file}`})
>>>>>>> ee587dac
                }
              >
                &nbsp;{file}
              </EuiLink>
            </EuiToolTip>
          </span>
        </EuiFlexItem>
        <EuiFlexItem key='path'>
          <b style={{ paddingBottom: 6 }}>Path</b>
          <span>
            <EuiToolTip position='top' content={`Filter by this path: ${path}`}>
              <EuiLink
                onClick={async () =>
<<<<<<< HEAD
                  this.setNewFiltersAndBack([
                    { field: 'relative_dirname', value: path },
                  ])
=======
                  this.setNewFiltersAndBack({q: `relative_dirname=${path}`})
>>>>>>> ee587dac
                }
              >
                &nbsp;{path}
              </EuiLink>
            </EuiToolTip>
          </span>
        </EuiFlexItem>
        <EuiSpacer size='s' />
      </EuiFlexGrid>
    );
  }

  /**
   * Render a list with the details
   * @param {Array} details
   */
  renderDetails(details) {
    const detailsToRender = [];
    const capitalize = str => str[0].toUpperCase() + str.slice(1);

    Object.keys(details).forEach(key => {
      let content = details[key];
      if (key === 'order') {
        content = this.colorOrder(content);
      } else if (typeof details[key] === 'object') {
        content = (
          <ul>
            {Object.keys(details[key]).map(k => (
              <li
                key={k}
                style={{ marginBottom: '4px', wordBreak: 'break-word' }}
                className='subdued-color'
              >
                {k}:&nbsp;
                {details[key][k]}
                <br />
              </li>
            ))}
          </ul>
        );
      } else {
        content = <span className='subdued-color'>{details[key]}</span>;
      }
      detailsToRender.push(
        <EuiFlexItem
          key={`decoder-detail-${key}`}
          grow={3}
          style={{ maxWidth: 'calc(25% - 24px)' }}
        >
          <b style={{ paddingBottom: 6 }}>{capitalize(key)}</b>
          <div>{content}</div>
        </EuiFlexItem>,
      );
    });

    return <EuiFlexGrid columns={4}>{detailsToRender}</EuiFlexGrid>;
  }

  /**
   * This set a color to a given order
   * @param {String} order
   */
  colorOrder(order) {
    order = order.toString();
    let valuesArray = order.split(',');
    const result = [];
    for (let i = 0, len = valuesArray.length; i < len; i++) {
      const coloredString = (
        <span
          key={`decoder-info-color-order-${i}`}
          style={{ color: colors[i] }}
        >
          {valuesArray[i].startsWith(' ')
            ? valuesArray[i]
            : ` ${valuesArray[i]}`}
        </span>
      );
      result.push(coloredString);
    }
    return result;
  }

  /**
   * This set a color to a given regex
   * @param {String} regex
   */
  colorRegex(regex) {
    regex = regex.toString();
    const starts = (
      <span key={`decoder-info-color-regex-start`} className='subdued-color'>
        {regex.split('(')[0]}
      </span>
    );
    let valuesArray = regex.match(/\(((?!<\/span>).)*?\)(?!<\/span>)/gim);
    const result = [starts];
    for (let i = 0, len = valuesArray.length; i < len; i++) {
      const coloredString = (
        <span
          key={`decoder-info-color-regex-${i}`}
          style={{ color: colors[i] }}
        >
          {valuesArray[i]}
        </span>
      );
      result.push(coloredString);
    }
    return result;
  }

  /**
   * Update decoder details with the selected detail row
   * @param decoder
   */
  onClickRow(decoder) {
    return {
      onClick: () => {
        this.setState({ currentDecoder: decoder });
      },
    };
  }

  render() {
    const currentDecoder =
      this.state && this.state.currentDecoder
        ? this.state.currentDecoder
        : this.props.item;
    const { position, details, filename, name, relative_dirname } =
      currentDecoder;

    return (
      <>
        <EuiFlyoutHeader hasBorder className='flyout-header'>
          {/* Decoder description name */}
          <EuiFlexGroup>
            <EuiFlexItem grow={false}>
              <EuiTitle>
                <span style={{ fontSize: '22px' }}>{name}</span>
              </EuiTitle>
            </EuiFlexItem>
          </EuiFlexGroup>
        </EuiFlyoutHeader>
        <EuiFlyoutBody className='flyout-body'>
          {/* Cards */}
          <EuiFlexGroup>
            {/* General info */}
            <EuiFlexItem style={{ marginBottom: 16, marginTop: 8 }}>
              <EuiAccordion
                id='Info'
                buttonContent={
                  <EuiTitle size='s'>
                    <h3>Information</h3>
                  </EuiTitle>
                }
                paddingSize='none'
                initialIsOpen={true}
              >
                <div className='flyout-row details-row'>
                  {this.renderInfo(position, filename, relative_dirname)}
                </div>
              </EuiAccordion>
            </EuiFlexItem>
          </EuiFlexGroup>
          <EuiFlexGroup>
            <EuiFlexItem style={{ marginTop: 8 }}>
              <EuiAccordion
                id='Details'
                buttonContent={
                  <EuiTitle size='s'>
                    <h3>Details</h3>
                  </EuiTitle>
                }
                paddingSize='none'
                initialIsOpen={true}
              >
                <div className='flyout-row details-row'>
                  {this.renderDetails(details)}
                </div>
              </EuiAccordion>
            </EuiFlexItem>
          </EuiFlexGroup>
          {/* Table */}
          <EuiFlexGroup>
            <EuiFlexItem style={{ marginTop: 8 }}>
              <EuiAccordion
                id='Related'
                buttonContent={
                  <EuiTitle size='s'>
                    <h3>Related decoders</h3>
                  </EuiTitle>
                }
                paddingSize='none'
                initialIsOpen={true}
              >
                <div className='flyout-row related-rules-row'>
                  <EuiFlexGroup>
                    <EuiFlexItem>
                      {currentDecoder?.filename && (
                        <TableWzAPI
                          tableColumns={this.columns}
                          tableInitialSortingField='name'
                          endpoint={`/decoders?filename=${currentDecoder.filename}`}
                          tableProps={{ rowProps: this.onClickRow }}
                          tablePageSizeOptions={[10, 25]}
                        />
                      )}
                    </EuiFlexItem>
                  </EuiFlexGroup>
                </div>
              </EuiAccordion>
            </EuiFlexItem>
          </EuiFlexGroup>
        </EuiFlyoutBody>
      </>
    );
  }
}<|MERGE_RESOLUTION|>--- conflicted
+++ resolved
@@ -141,13 +141,7 @@
             <EuiToolTip position='top' content={`Filter by this file: ${file}`}>
               <EuiLink
                 onClick={async () =>
-<<<<<<< HEAD
-                  this.setNewFiltersAndBack([
-                    { field: 'filename', value: file },
-                  ])
-=======
-                  this.setNewFiltersAndBack({q: `filename=${file}`})
->>>>>>> ee587dac
+                  this.setNewFiltersAndBack({ q: `filename=${file}` })
                 }
               >
                 &nbsp;{file}
@@ -161,13 +155,7 @@
             <EuiToolTip position='top' content={`Filter by this path: ${path}`}>
               <EuiLink
                 onClick={async () =>
-<<<<<<< HEAD
-                  this.setNewFiltersAndBack([
-                    { field: 'relative_dirname', value: path },
-                  ])
-=======
-                  this.setNewFiltersAndBack({q: `relative_dirname=${path}`})
->>>>>>> ee587dac
+                  this.setNewFiltersAndBack({ q: `relative_dirname=${path}` })
                 }
               >
                 &nbsp;{path}
