--- conflicted
+++ resolved
@@ -10,117 +10,6 @@
       { label: 'name', description: 'filter by name' },
       { label: 'relative_dirname', description: 'filter by relative path' },
     ];
-<<<<<<< HEAD
-  },
-  value: async (currentValue, { field }) => {
-    try {
-      switch (field) {
-        case 'details.order': {
-          const filter = {
-            distinct: true,
-            limit: 30,
-            select: field,
-            ...(currentValue ? { q: `${field}~${currentValue}` } : {}),
-          };
-          const result = await WzRequest.apiReq('GET', '/decoders', {
-            params: filter,
-          });
-          return (
-            result?.data?.data?.affected_items
-              // There are some affected items that doesn't return any value for the selected property
-              ?.filter(item => typeof item?.details?.order === 'string')
-              ?.map(item => ({
-                label: item?.details?.order,
-              }))
-          );
-        }
-        case 'details.program_name': {
-          const filter = {
-            distinct: true,
-            limit: 30,
-            select: field,
-            ...(currentValue ? { q: `${field}~${currentValue}` } : {}),
-          };
-          const result = await WzRequest.apiReq('GET', '/decoders', {
-            params: filter,
-          });
-          // FIX: this breaks the search bar component because returns a non-string value.
-          return result?.data?.data?.affected_items
-            ?.filter(item => item?.details?.program_name)
-            .map(item => ({
-              label: item?.details?.program_name,
-            }));
-        }
-        case 'filename': {
-          const filter = {
-            distinct: true,
-            limit: 30,
-            select: field,
-            sort: `+${field}`,
-            ...(currentValue ? { q: `${field}~${currentValue}` } : {}),
-          };
-          const result = await WzRequest.apiReq('GET', '/decoders/files', {
-            params: filter,
-          });
-          return result?.data?.data?.affected_items?.map(item => ({
-            label: item[field],
-          }));
-        }
-        case 'name': {
-          const filter = {
-            distinct: true,
-            limit: 30,
-            select: field,
-            sort: `+${field}`,
-            ...(currentValue ? { q: `${field}~${currentValue}` } : {}),
-          };
-          const result = await WzRequest.apiReq('GET', '/decoders', {
-            params: filter,
-          });
-          return result?.data?.data?.affected_items?.map(item => ({
-            label: item[field],
-          }));
-        }
-        case 'relative_dirname': {
-          const filter = {
-            distinct: true,
-            limit: 30,
-            select: field,
-            sort: `+${field}`,
-            ...(currentValue ? { q: `${field}~${currentValue}` } : {}),
-          };
-          const result = await WzRequest.apiReq('GET', '/decoders', {
-            params: filter,
-          });
-          return result?.data?.data?.affected_items.map(item => ({
-            label: item[field],
-          }));
-        }
-        default: {
-          return [];
-        }
-      }
-    } catch (error) {
-      return [];
-    }
-  },
-};
-
-const decodersFiles = {
-  field(currentValue) {
-    return [
-      { label: 'filename', description: 'filter by filename' },
-      { label: 'relative_dirname', description: 'filter by relative dirname' },
-    ];
-  },
-  value: async (currentValue, { field }) => {
-    try {
-      switch (field) {
-        case 'filename': {
-          const filter = {
-            distinct: true,
-            limit: 30,
-=======
   },
   value: async (currentValue, { field }) => {
     try {
@@ -165,7 +54,6 @@
           const filter = {
             distinct: true,
             limit: SEARCH_BAR_WQL_VALUE_SUGGESTIONS_COUNT,
->>>>>>> eee2bb69
             select: field,
             sort: `+${field}`,
             ...(currentValue ? { q: `${field}~${currentValue}` } : {}),
@@ -176,9 +64,6 @@
           return result?.data?.data?.affected_items?.map(item => ({
             label: item[field],
           }));
-<<<<<<< HEAD
-          break;
-=======
         }
         case 'name': {
           const filter = {
@@ -194,16 +79,11 @@
           return result?.data?.data?.affected_items?.map(item => ({
             label: item[field],
           }));
->>>>>>> eee2bb69
         }
         case 'relative_dirname': {
           const filter = {
             distinct: true,
-<<<<<<< HEAD
-            limit: 30,
-=======
             limit: SEARCH_BAR_WQL_VALUE_SUGGESTIONS_COUNT,
->>>>>>> eee2bb69
             select: field,
             sort: `+${field}`,
             ...(currentValue ? { q: `${field}~${currentValue}` } : {}),
@@ -215,10 +95,6 @@
             label: item[field],
           }));
         }
-<<<<<<< HEAD
-        default:
-          return [];
-=======
         default: {
           return [];
         }
@@ -251,7 +127,6 @@
       return result?.data?.data?.affected_items?.map(item => ({
         label: item[field],
       }));
->>>>>>> eee2bb69
       }
     } catch (error) {
       return [];
