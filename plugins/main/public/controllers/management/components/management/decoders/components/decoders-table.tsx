--- conflicted
+++ resolved
@@ -75,10 +75,6 @@
   columns,
   searchBarSuggestions,
   filters,
-<<<<<<< HEAD
-  updateFilters,
-=======
->>>>>>> ee587dac
   reload,
 }) => (
   <TableWzAPI
@@ -165,18 +161,6 @@
 
   const resourcesHandler = new ResourcesHandler(ResourcesConstants.DECODERS);
 
-<<<<<<< HEAD
-  // Table custom filter options
-  const buttonOptions = [
-    {
-      label: 'Custom decoders',
-      field: 'relative_dirname',
-      value: 'etc/decoders',
-    },
-  ];
-
-=======
->>>>>>> ee587dac
   const updateFilters = filters => {
     setFilters(filters);
   };
@@ -320,10 +304,6 @@
       ) : (
         <DecodersFlyoutTable
           actionButtons={actionButtons}
-<<<<<<< HEAD
-          buttonOptions={buttonOptions}
-=======
->>>>>>> ee587dac
           columns={columns}
           searchBarSuggestions={apiSuggestsItems.items}
           filters={filters}
