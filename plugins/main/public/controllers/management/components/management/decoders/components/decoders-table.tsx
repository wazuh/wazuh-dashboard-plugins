/*
 * Wazuh app - Agent vulnerabilities table component
 * Copyright (C) 2015-2022 Wazuh, Inc.
 *
 * This program is free software; you can redistribute it and/or modify
 * it under the terms of the GNU General Public License as published by
 * the Free Software Foundation; either version 2 of the License, or
 * (at your option) any later version.
 *
 * Find more information about this on the LICENSE file.
 */

import React, { useState, useCallback } from 'react';
import { TableWzAPI } from '../../../../../../components/common/tables';
import { getToasts } from '../../../../../../kibana-services';
import {
  resourceDictionary,
  ResourcesConstants,
  ResourcesHandler,
} from '../../common/resources-handler';
import { getErrorOrchestrator } from '../../../../../../react-services/common-services';
import { UI_ERROR_SEVERITIES } from '../../../../../../react-services/error-orchestrator/types';
import { UI_LOGGER_LEVELS } from '../../../../../../../common/constants';

import DecodersColumns from './columns';
import { FlyoutDetail } from './flyout-detail';
import { withUserPermissions } from '../../../../../../components/common/hocs/withUserPermissions';
import { WzUserPermissions } from '../../../../../../react-services/wz-user-permissions';
import { compose } from 'redux';
import {
  SECTION_DECODERS_SECTION,
  SECTION_DECODERS_KEY,
} from '../../common/constants';
import {
  ManageFiles,
  AddNewFileButton,
  UploadFilesButton,
} from '../../common/actions-buttons';

import apiSuggestsItems from './decoders-suggestions';

<<<<<<< HEAD
const searchBarWQLOptions =  {
  searchTermFields: [], // TODO: add search term fields
  filterButtons: [
    {id: 'relative-dirname', input: 'relative_dirname=etc/decoders', label: 'Custom decoders'}
  ]
=======
const searchBarWQLOptions = {
  searchTermFields: [
    'details.order',
    'details.program_name',
    'filename',
    'name',
    'relative_dirname',
  ],
  filterButtons: [
    {
      id: 'relative-dirname',
      input: 'relative_dirname=etc/decoders',
      label: 'Custom decoders',
    },
  ],
};

const searchBarWQLOptionsFiles = {
  searchTermFields: ['filename', 'relative_dirname'],
  filterButtons: [
    {
      id: 'relative-dirname',
      input: 'relative_dirname=etc/rules',
      label: 'Custom rules',
    },
  ],
>>>>>>> 76a4feb0
};

/***************************************
 * Render tables
 */
const FilesTable = ({
  actionButtons,
  columns,
  searchBarSuggestions,
  filters,
<<<<<<< HEAD
  reload
}) => <TableWzAPI
  reload={reload}
  actionButtons={actionButtons}
  title='Decoders files'
  description='From here you can manage your decoders files.'
  tableColumns={columns}
  tableInitialSortingField='filename'
  searchTable={true}
  searchBarProps={{
    modes: [
      {
        id: 'wql',
        options: searchBarWQLOptions,
        suggestions: searchBarSuggestions,
      }
    ]
  }}
  endpoint='/decoders/files'
  isExpandable={true}
  downloadCsv={true}
  showReload={true}
  filters={filters}
  tablePageSizeOptions={[10, 25, 50, 100]}
/>;
=======
  reload,
}) => (
  <TableWzAPI
    reload={reload}
    actionButtons={actionButtons}
    title='Decoders files'
    description='From here you can manage your decoders files.'
    tableColumns={columns}
    tableInitialSortingField='filename'
    searchTable={true}
    searchBarWQL={{
      options: searchBarWQLOptionsFiles,
      suggestions: searchBarSuggestions,
    }}
    endpoint='/decoders/files'
    isExpandable={true}
    downloadCsv={true}
    showReload={true}
    filters={filters}
    tablePageSizeOptions={[10, 25, 50, 100]}
  />
);
>>>>>>> 76a4feb0

const DecodersFlyoutTable = ({
  actionButtons,
  columns,
  searchBarSuggestions,
  getRowProps,
  filters,
  updateFilters,
  isFlyoutVisible,
  currentItem,
  closeFlyout,
  cleanFilters,
  ...props
<<<<<<< HEAD
}) => <>
  <TableWzAPI
    actionButtons={actionButtons}
    title='Decoders'
    description='From here you can manage your decoders.'
    tableColumns={columns}
    tableInitialSortingField='filename'
    searchTable={true}
    searchBarWQL={{
      options: searchBarWQLOptions,
      suggestions: searchBarSuggestions,
    }}
    endpoint='/decoders'
    isExpandable={true}
    rowProps={getRowProps}
    downloadCsv={true}
    showReload={true}
    filters={filters}
    tablePageSizeOptions={[10, 25, 50, 100]}
  />
  {isFlyoutVisible && (
    <FlyoutDetail
      item={currentItem}
      closeFlyout={closeFlyout}
      showViewInEvents={true}
      outsideClickCloses={true}
      filters={filters}
      onFiltersChange={updateFilters}
      cleanFilters={cleanFilters}
      {...props}
    />
  )}
</>;
=======
}) => (
  <>
    <TableWzAPI
      actionButtons={actionButtons}
      title='Decoders'
      description='From here you can manage your decoders.'
      tableColumns={columns}
      tableInitialSortingField='filename'
      searchTable={true}
      searchBarWQL={{
        options: searchBarWQLOptions,
        suggestions: searchBarSuggestions,
      }}
      endpoint='/decoders'
      isExpandable={true}
      rowProps={getRowProps}
      downloadCsv={true}
      showReload={true}
      filters={filters}
      tablePageSizeOptions={[10, 25, 50, 100]}
    />
    {isFlyoutVisible && (
      <FlyoutDetail
        item={currentItem}
        closeFlyout={closeFlyout}
        showViewInEvents={true}
        outsideClickCloses={true}
        filters={filters}
        onFiltersChange={updateFilters}
        cleanFilters={cleanFilters}
        {...props}
      />
    )}
  </>
);
>>>>>>> 76a4feb0

/***************************************
 * Main component
 */
export default compose(withUserPermissions)(function DecodersTable({
  setShowingFiles,
  showingFiles,
  ...props
}) {
  const [filters, setFilters] = useState([]);
  const [isFlyoutVisible, setIsFlyoutVisible] = useState(false);
  const [currentItem, setCurrentItem] = useState(null);
  const [tableFootprint, setTableFootprint] = useState(0);

  const resourcesHandler = new ResourcesHandler(ResourcesConstants.DECODERS);

<<<<<<< HEAD
  const updateFilters = (filters) => {
=======
  const updateFilters = filters => {
>>>>>>> 76a4feb0
    setFilters(filters);
  };

  const cleanFilters = () => {
    setFilters([]);
  };

  const toggleShowFiles = () => {
    setFilters([]);
    setShowingFiles(!showingFiles);
  };

  const closeFlyout = () => {
    setIsFlyoutVisible(false);
    setCurrentItem(null);
  };

  /**
   * Columns and Rows properties
   */
  const getColumns = () => {
    const decodersColumns = new DecodersColumns({
      removeItems: removeItems,
      state: {
        section: SECTION_DECODERS_KEY,
      },
      ...props,
    }).columns;
    const columns =
      decodersColumns[showingFiles ? 'files' : SECTION_DECODERS_KEY];
    return columns;
  };

  const getRowProps = item => {
    const getRequiredPermissions = item => {
      const { permissionResource } = resourceDictionary[SECTION_DECODERS_KEY];
      return [
        {
          action: `${SECTION_DECODERS_KEY}:read`,
          resource: permissionResource(item.name),
        },
      ];
    };

    return {
      'data-test-subj': `row-${item.name}-${item.details?.order}`,
      className: 'customRowClass',
      onClick: !WzUserPermissions.checkMissingUserPermissions(
        getRequiredPermissions(item),
        props.userPermissions,
      )
        ? () => {
            setCurrentItem(item);
            setIsFlyoutVisible(true);
          }
        : undefined,
    };
  };

  /**
   * Remove files method
   */
  const removeItems = async items => {
    try {
      const results = items.map(async (item, i) => {
        await resourcesHandler.deleteFile(item.filename || item.name);
      });

      Promise.all(results).then(completed => {
        setTableFootprint(Date.now());
        getToasts().add({
          color: 'success',
          title: 'Success',
          text: 'Deleted successfully',
          toastLifeTimeMs: 3000,
        });
      });
    } catch (error) {
      const options = {
        context: `${WzRulesetTable.name}.removeItems`,
        level: UI_LOGGER_LEVELS.ERROR,
        severity: UI_ERROR_SEVERITIES.BUSINESS,
        error: {
          error: error,
          message: `Error deleting item: ${error.message || error}`,
          title: error.name || error,
        },
      };
      getErrorOrchestrator().handleError(options);
    }
  };

  const { updateRestartClusterManager, updateFileContent } = props;
  const columns = getColumns();

  /**
   * Build table custom action buttons dynamically based on showing files state
   */
  const buildActionButtons = useCallback(() => {
    const buttons = [
      <ManageFiles
        section={SECTION_DECODERS_SECTION}
        showingFiles={showingFiles}
        toggleShowFiles={toggleShowFiles}
        updatePageIndex={props.updatePageIndex}
      />,
      <AddNewFileButton
        section={SECTION_DECODERS_SECTION}
        updateAddingFile={props.updateAddingFile}
      />,
    ];
    if (showingFiles)
      buttons.push(
        <UploadFilesButton
          section={SECTION_DECODERS_SECTION}
          showingFiles={showingFiles}
          onSuccess={() => {
            updateRestartClusterManager && updateRestartClusterManager();
          }}
        />,
      );
    return buttons;
  }, [showingFiles]);

  const actionButtons = buildActionButtons();

  return (
    <div className='wz-inventory'>
      {showingFiles ? (
        <FilesTable
          actionButtons={actionButtons}
          columns={columns}
          searchBarSuggestions={apiSuggestsItems.files}
          filters={filters}
          reload={tableFootprint}
        />
      ) : (
<<<<<<< HEAD
          <DecodersFlyoutTable
            actionButtons={actionButtons}
            columns={columns}
            searchBarSuggestions={apiSuggestsItems.items}
            filters={filters}
            updateFilters={updateFilters}
            getRowProps={getRowProps}
            isFlyoutVisible={isFlyoutVisible}
            currentItem={currentItem}
            closeFlyout={closeFlyout}
            cleanFilters={cleanFilters}
            updateFileContent={updateFileContent}
          />
        )}
=======
        <DecodersFlyoutTable
          actionButtons={actionButtons}
          columns={columns}
          searchBarSuggestions={apiSuggestsItems.items}
          filters={filters}
          updateFilters={updateFilters}
          getRowProps={getRowProps}
          isFlyoutVisible={isFlyoutVisible}
          currentItem={currentItem}
          closeFlyout={closeFlyout}
          cleanFilters={cleanFilters}
          updateFileContent={updateFileContent}
        />
      )}
>>>>>>> 76a4feb0
    </div>
  );
});<|MERGE_RESOLUTION|>--- conflicted
+++ resolved
@@ -39,13 +39,6 @@
 
 import apiSuggestsItems from './decoders-suggestions';
 
-<<<<<<< HEAD
-const searchBarWQLOptions =  {
-  searchTermFields: [], // TODO: add search term fields
-  filterButtons: [
-    {id: 'relative-dirname', input: 'relative_dirname=etc/decoders', label: 'Custom decoders'}
-  ]
-=======
 const searchBarWQLOptions = {
   searchTermFields: [
     'details.order',
@@ -72,7 +65,6 @@
       label: 'Custom rules',
     },
   ],
->>>>>>> 76a4feb0
 };
 
 /***************************************
@@ -83,33 +75,6 @@
   columns,
   searchBarSuggestions,
   filters,
-<<<<<<< HEAD
-  reload
-}) => <TableWzAPI
-  reload={reload}
-  actionButtons={actionButtons}
-  title='Decoders files'
-  description='From here you can manage your decoders files.'
-  tableColumns={columns}
-  tableInitialSortingField='filename'
-  searchTable={true}
-  searchBarProps={{
-    modes: [
-      {
-        id: 'wql',
-        options: searchBarWQLOptions,
-        suggestions: searchBarSuggestions,
-      }
-    ]
-  }}
-  endpoint='/decoders/files'
-  isExpandable={true}
-  downloadCsv={true}
-  showReload={true}
-  filters={filters}
-  tablePageSizeOptions={[10, 25, 50, 100]}
-/>;
-=======
   reload,
 }) => (
   <TableWzAPI
@@ -132,7 +97,6 @@
     tablePageSizeOptions={[10, 25, 50, 100]}
   />
 );
->>>>>>> 76a4feb0
 
 const DecodersFlyoutTable = ({
   actionButtons,
@@ -146,41 +110,6 @@
   closeFlyout,
   cleanFilters,
   ...props
-<<<<<<< HEAD
-}) => <>
-  <TableWzAPI
-    actionButtons={actionButtons}
-    title='Decoders'
-    description='From here you can manage your decoders.'
-    tableColumns={columns}
-    tableInitialSortingField='filename'
-    searchTable={true}
-    searchBarWQL={{
-      options: searchBarWQLOptions,
-      suggestions: searchBarSuggestions,
-    }}
-    endpoint='/decoders'
-    isExpandable={true}
-    rowProps={getRowProps}
-    downloadCsv={true}
-    showReload={true}
-    filters={filters}
-    tablePageSizeOptions={[10, 25, 50, 100]}
-  />
-  {isFlyoutVisible && (
-    <FlyoutDetail
-      item={currentItem}
-      closeFlyout={closeFlyout}
-      showViewInEvents={true}
-      outsideClickCloses={true}
-      filters={filters}
-      onFiltersChange={updateFilters}
-      cleanFilters={cleanFilters}
-      {...props}
-    />
-  )}
-</>;
-=======
 }) => (
   <>
     <TableWzAPI
@@ -216,7 +145,6 @@
     )}
   </>
 );
->>>>>>> 76a4feb0
 
 /***************************************
  * Main component
@@ -233,11 +161,7 @@
 
   const resourcesHandler = new ResourcesHandler(ResourcesConstants.DECODERS);
 
-<<<<<<< HEAD
-  const updateFilters = (filters) => {
-=======
   const updateFilters = filters => {
->>>>>>> 76a4feb0
     setFilters(filters);
   };
 
@@ -375,22 +299,6 @@
           reload={tableFootprint}
         />
       ) : (
-<<<<<<< HEAD
-          <DecodersFlyoutTable
-            actionButtons={actionButtons}
-            columns={columns}
-            searchBarSuggestions={apiSuggestsItems.items}
-            filters={filters}
-            updateFilters={updateFilters}
-            getRowProps={getRowProps}
-            isFlyoutVisible={isFlyoutVisible}
-            currentItem={currentItem}
-            closeFlyout={closeFlyout}
-            cleanFilters={cleanFilters}
-            updateFileContent={updateFileContent}
-          />
-        )}
-=======
         <DecodersFlyoutTable
           actionButtons={actionButtons}
           columns={columns}
@@ -405,7 +313,6 @@
           updateFileContent={updateFileContent}
         />
       )}
->>>>>>> 76a4feb0
     </div>
   );
 });