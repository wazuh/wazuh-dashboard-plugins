import {
  EuiFlexGroup,
  EuiFlexItem,
  EuiText,
  EuiPopover,
  EuiButtonEmpty,
  EuiLink,
  EuiSwitch
} from '@elastic/eui';
import React, { Fragment, useEffect, useState } from 'react';
import { SERVER_ADDRESS_TEXTS } from '../../utils/register-agent-data';
import { EnhancedFieldConfiguration } from '../../../../components/common/form/types';
import { InputForm } from '../../../../components/common/form';
import { webDocumentationLink } from '../../../../../common/services/web_documentation';
import { PLUGIN_VERSION_SHORT } from '../../../../../common/constants';
import '../group-input/group-input.scss';
import { WzRequest } from '../../../../react-services';
import { ErrorHandler } from '../../../../react-services/error-management/error-handler/error-handler';


interface ServerAddressInputProps {
  formField: EnhancedFieldConfiguration;
}

const popoverServerAddress = (
  <span>
    Learn about{' '}
    <EuiLink
      href={webDocumentationLink(
        'user-manual/reference/ossec-conf/client.html#manager-address',
        PLUGIN_VERSION_SHORT,
      )}
      target='_blank'
      rel='noopener noreferrer'
    >
      Server address.
    </EuiLink>
  </span>
);

const ServerAddressInput = (props: ServerAddressInputProps) => {
  const { formField } = props;
  const [isPopoverServerAddress, setIsPopoverServerAddress] = useState(false);
  const onButtonServerAddress = () =>
    setIsPopoverServerAddress(
      isPopoverServerAddress => !isPopoverServerAddress,
    );
  const closeServerAddress = () => setIsPopoverServerAddress(false);
  const [rememberServerAddress, setRememberServerAddress] = useState(false);
  const [defaultServerAddress, setDefaultServerAddress] = useState(formField?.initialValue ? formField?.initialValue : '')

  const handleToggleRememberAddress = async (event) => {
    setRememberServerAddress(event.target.checked);
    if(event.target.checked){
      await saveServerAddress();
      setDefaultServerAddress(formField.value)
    }
  };

  const saveServerAddress = async () => {
    try{
      const res = await WzRequest.genericReq(
        'PUT', '/utils/configuration',
        {
          'enrollment.dns': formField.value,
        }
      )
    }catch(error){
      ErrorHandler.handleError(error, {
        message: error.message,
        title: 'Error saving server address configuration'
      })
      setRememberServerAddress(false);
    }
  }

  const rememberToggleIsDisabled = () => {
    return !formField.value || !!formField.error;
  }

  const handleInputChange = (value) => {
    if(value === defaultServerAddress){
      setRememberServerAddress(true);
    }else{
      setRememberServerAddress(false);
    }
    
  }

  useEffect(() => {
    handleInputChange(formField.value)
  }, [formField.value])

  return (
    <Fragment>
      <EuiFlexGroup gutterSize='s' wrap>
        {SERVER_ADDRESS_TEXTS.map((data, index) => (
          <EuiFlexItem key={index}>
            <EuiText className='stepSubtitleServerAddress'>
              {data.subtitle}
            </EuiText>
          </EuiFlexItem>
        ))}
      </EuiFlexGroup>
<<<<<<< HEAD
      <InputForm
        {...formField}
        label={
          <>
            <EuiFlexGroup
              alignItems='center'
              direction='row'
              responsive={false}
              gutterSize='s'
            >
              <EuiFlexItem grow={false}>
                <span className='registerAgentLabels'>
                  Assign a server address:
                </span>
              </EuiFlexItem>
              <EuiFlexItem grow={false}>
                <EuiPopover
                  button={
                    <EuiButtonEmpty
                      iconType='questionInCircle'
                      iconSide='left'
                      onClick={onButtonServerAddress}
                      style={{
                        flexDirection: 'row',
                        fontStyle: 'normal',
                        fontWeight: 700,
                      }}
                    ></EuiButtonEmpty>
                  }
                  isOpen={isPopoverServerAddress}
                  closePopover={closeServerAddress}
                  anchorPosition='rightCenter'
=======
      <EuiFlexGroup wrap>
        <EuiFlexItem grow={true}>
          <InputForm
            {...formField}
            label={
              <>
                <EuiFlexGroup
                  alignItems='center'
                  direction='row'
                  responsive={false}
                  gutterSize='s'
>>>>>>> 52e8096f
                >
                  <EuiFlexItem grow={false}>
                    <span className='registerAgentLabels'>
                      Assign a server address
                    </span>
                  </EuiFlexItem>
                  <EuiFlexItem grow={false}>
                    <EuiPopover
                      button={
                        <EuiButtonEmpty
                          iconType='questionInCircle'
                          iconSide='left'
                          onClick={onButtonServerAddress}
                          style={{
                            flexDirection: 'row',
                            fontStyle: 'normal',
                            fontWeight: 700,
                          }}
                        ></EuiButtonEmpty>
                      }
                      isOpen={isPopoverServerAddress}
                      closePopover={closeServerAddress}
                      anchorPosition='rightCenter'
                    >
                      {popoverServerAddress}
                    </EuiPopover>
                  </EuiFlexItem>
                </EuiFlexGroup>
              </>
            }
            fullWidth={false}
            placeholder='Server address'
          />
        </EuiFlexItem>
      </EuiFlexGroup>
      <EuiFlexGroup wrap>
        <EuiFlexItem grow={false}>
          <EuiSwitch
            disabled={rememberToggleIsDisabled()}
            label="Remember server address"
            checked={rememberServerAddress}
            onChange={(e) => handleToggleRememberAddress(e)}
          />
        </EuiFlexItem>

      </EuiFlexGroup>
    </Fragment>
  );
};

export default ServerAddressInput;<|MERGE_RESOLUTION|>--- conflicted
+++ resolved
@@ -102,40 +102,6 @@
           </EuiFlexItem>
         ))}
       </EuiFlexGroup>
-<<<<<<< HEAD
-      <InputForm
-        {...formField}
-        label={
-          <>
-            <EuiFlexGroup
-              alignItems='center'
-              direction='row'
-              responsive={false}
-              gutterSize='s'
-            >
-              <EuiFlexItem grow={false}>
-                <span className='registerAgentLabels'>
-                  Assign a server address:
-                </span>
-              </EuiFlexItem>
-              <EuiFlexItem grow={false}>
-                <EuiPopover
-                  button={
-                    <EuiButtonEmpty
-                      iconType='questionInCircle'
-                      iconSide='left'
-                      onClick={onButtonServerAddress}
-                      style={{
-                        flexDirection: 'row',
-                        fontStyle: 'normal',
-                        fontWeight: 700,
-                      }}
-                    ></EuiButtonEmpty>
-                  }
-                  isOpen={isPopoverServerAddress}
-                  closePopover={closeServerAddress}
-                  anchorPosition='rightCenter'
-=======
       <EuiFlexGroup wrap>
         <EuiFlexItem grow={true}>
           <InputForm
@@ -147,7 +113,6 @@
                   direction='row'
                   responsive={false}
                   gutterSize='s'
->>>>>>> 52e8096f
                 >
                   <EuiFlexItem grow={false}>
                     <span className='registerAgentLabels'>
