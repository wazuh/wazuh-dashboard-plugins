--- conflicted
+++ resolved
@@ -1,30 +1,19 @@
-<<<<<<< HEAD
 import {
-  getDEBInstallCommand,
-  getRPMInstallCommand,
   getLinuxStartCommand,
   getMacOsInstallCommand,
   getMacosStartCommand,
   getWindowsInstallCommand,
   getWindowsStartCommand,
+  getDEBAMD64InstallCommand,
+  getRPMAMD64InstallCommand,
+  getRPMARM64InstallCommand,
+  getDEBARM64InstallCommand,
 } from '../../services/register-agent-os-commands-services';
 import {
   scapeSpecialCharsForLinux,
   scapeSpecialCharsForMacOS,
   scapeSpecialCharsForWindows,
 } from '../../services/wazuh-password-service';
-=======
-import { 
-  getLinuxStartCommand, 
-  getMacOsInstallCommand, 
-  getMacosStartCommand, 
-  getWindowsInstallCommand, 
-  getWindowsStartCommand, 
-  getDEBAMD64InstallCommand,
-  getRPMAMD64InstallCommand,
-  getRPMARM64InstallCommand,
-  getDEBARM64InstallCommand} from '../../services/register-agent-os-commands-services';
->>>>>>> 4eb70a92
 import { IOSDefinition, tOptionalParams } from '../register-commands/types';
 
 // Defined OS combinations
@@ -115,13 +104,8 @@
     {
       architecture: 'RPM aarch64',
       urlPackage: props =>
-<<<<<<< HEAD
-        `https://packages.wazuh.com/4.x/yum/wazuh-agent-${props.wazuhVersion}-1.x86_64.rpm`,
-      installCommand: props => getRPMInstallCommand(props),
-=======
-      `https://packages.wazuh.com/4.x/yum/wazuh-agent-${props.wazuhVersion}-1.aarch64.rpm`,
+        `https://packages.wazuh.com/4.x/yum/wazuh-agent-${props.wazuhVersion}-1.aarch64.rpm`,
       installCommand: props => getRPMARM64InstallCommand(props),
->>>>>>> 4eb70a92
       startCommand: props => getLinuxStartCommand(props),
     },
   ],
