/*
 * Wazuh app - Agents controller
 * Copyright (C) 2015-2022 Wazuh, Inc.
 *
 * This program is free software; you can redistribute it and/or modify
 * it under the terms of the GNU General Public License as published by
 * the Free Software Foundation; either version 2 of the License, or
 * (at your option) any later version.
 *
 * Find more information about this on the LICENSE file.
 */
import { FilterHandler } from '../../utils/filter-handler';
import { TabNames } from '../../utils/tab-names';
import { visualizations } from '../../templates/agents/visualizations';

import { ConfigurationHandler } from '../../utils/config-handler';
import { AppState } from '../../react-services/app-state';
import { WazuhConfig } from '../../react-services/wazuh-config';
import { GenericRequest } from '../../react-services/generic-request';
import { WzRequest } from '../../react-services/wz-request';
import { getToasts, getDataPlugin } from '../../kibana-services';
import { ShareAgent } from '../../factories/share-agent';
import { TabVisualizations } from '../../factories/tab-visualizations';
import { formatUIDate } from '../../react-services/time-service';
import { hasAgentSupportModule } from '../../react-services/wz-agents';
import { UI_LOGGER_LEVELS } from '../../../common/constants';
import { UI_ERROR_SEVERITIES } from '../../react-services/error-orchestrator/types';
import { getErrorOrchestrator } from '../../react-services/common-services';
import { getSettingDefaultValue } from '../../../common/services/settings';

export class AgentsController {
  /**
   * Class constructor
   * @param {Object} $scope
   * @param {Object} $location
   * @param {Object} $rootScope
   * @param {Object} errorHandler
   * @param {Object} commonData
   * @param {Object} reportingService
   * @param {Object} visFactoryService
   * @param {Object} csvReq
   */
  constructor(
    $scope,
    $location,
    $rootScope,
    errorHandler,
    commonData,
    reportingService,
    visFactoryService,
    csvReq,
  ) {
    this.$scope = $scope;
    this.$location = $location;
    this.$rootScope = $rootScope;
    this.errorHandler = errorHandler;
    this.tabVisualizations = new TabVisualizations();
    this.$scope.visualizations = visualizations;
    this.shareAgent = new ShareAgent();
    this.commonData = commonData;
    this.reportingService = reportingService;
    this.visFactoryService = visFactoryService;
    this.csvReq = csvReq;
    this.wazuhConfig = new WazuhConfig();
    this.genericReq = GenericRequest;

    // Config on-demand
    this.$scope.isArray = Array.isArray;
    this.configurationHandler = new ConfigurationHandler(errorHandler);
    this.$scope.currentConfig = null;
    this.$scope.configurationTab = '';
    this.$scope.configurationSubTab = '';
    this.$scope.integrations = {};
    this.$scope.selectedItem = 0;
    this.targetLocation = null;
    this.ignoredTabs = ['syscollector', 'welcome', 'configuration', 'stats'];

    this.$scope.expandArray = [
      false,
      false,
      false,
      false,
      false,
      false,
      false,
      false,
      false,
      false,
      false,
      false,
      false,
      false,
      false,
      false,
    ];
  }

  /**
   * On controller loads
   */
  async $onInit() {
    const savedTimefilter = this.commonData.getTimefilter();
    if (savedTimefilter) {
      getDataPlugin().query.timefilter.timefilter.setTime(savedTimefilter);
      this.commonData.removeTimefilter();
    }

    this.$rootScope.reportStatus = false;

    this.$location.search('_a', null);
    this.filterHandler = new FilterHandler(AppState.getCurrentPattern());
    this.visFactoryService.clearAll();

    // Getting possible target location
    this.targetLocation = this.shareAgent.getTargetLocation();

    if (this.targetLocation && typeof this.targetLocation === 'object') {
      this.$scope.tabView = this.targetLocation.subTab;
      this.$scope.tab = this.targetLocation.tab;
    } else {
      this.$scope.tabView = this.commonData.checkTabViewLocation();
      this.$scope.tab = this.commonData.checkTabLocation();
    }
    this.tabHistory = [];
    if (!this.ignoredTabs.includes(this.$scope.tab))
      this.tabHistory.push(this.$scope.tab);

    // Tab names
    this.$scope.tabNames = TabNames;

    this.tabVisualizations.assign('agents');

    /**
     * This check if given array of items contais a single given item
     * @param {Object} item
     * @param {Array<Object>} array
     */
    this.$scope.inArray = (item, array) =>
      item && Array.isArray(array) && array.includes(item);

    this.$scope.switchSubtab = async (
      subtab,
      force = false,
      onlyAgent = false,
    ) => this.switchSubtab(subtab, force, onlyAgent);

    this.changeAgent = false;

    this.$scope.switchTab = (tab, force = false) => this.switchTab(tab, force);
    this.$scope.getAgent = async newAgentId => this.getAgent(newAgentId);
    this.$scope.goGroups = (agent, group) => this.goGroups(agent, group);

    this.$scope.search = (term, specificPath) =>
      this.$scope.$broadcast('wazuhSearch', {
        term,
        specificPath,
      });

    this.$scope.searchSyscheckFile = (term, specificFilter) =>
      this.$scope.$broadcast('wazuhSearch', {
        term,
        specificFilter,
      });

    this.$scope.searchRootcheck = (term, specificFilter) =>
      this.$scope.$broadcast('wazuhSearch', {
        term,
        specificFilter,
      });

    this.$scope.shouldShowComponent = component =>
      this.shouldShowComponent(component);

    this.$scope.$on('$destroy', () => {
      this.visFactoryService.clearAll();
    });

    this.$scope.isArray = Array.isArray;

    this.$scope.goGroup = () => {
      this.shareAgent.setAgent(this.$scope.agent);
      this.$location.path('/manager/groups');
    };

    this.$scope.exportConfiguration = enabledComponents => {
      this.reportingService.startConfigReport(
        this.$scope.agent,
        'agentConfig',
        enabledComponents,
      );
    };

    //Load
    try {
      this.$scope.getAgent();
    } catch (error) {
      const options = {
        context: `${AgentsController.name}.$onInit`,
        level: UI_LOGGER_LEVELS.ERROR,
        severity: UI_ERROR_SEVERITIES.BUSINESS,
        store: true,
        error: {
          error: error,
          message: error.message || error,
          title: `Error getting the agent: ${error.message || error}`,
        },
      };
      getErrorOrchestrator().handleError(options);
    }

    // Config on demand
    this.$scope.getXML = () => this.configurationHandler.getXML(this.$scope);
    this.$scope.getJSON = () => this.configurationHandler.getJSON(this.$scope);
    this.$scope.isString = item => typeof item === 'string';
    this.$scope.hasSize = obj =>
      obj && typeof obj === 'object' && Object.keys(obj).length;
    this.$scope.offsetTimestamp = (text, time) =>
      this.offsetTimestamp(text, time);
    this.$scope.switchConfigTab = (
      configurationTab,
      sections,
      navigate = true,
    ) => {
      this.$scope.navigate = navigate;
      try {
        this.$scope.configSubTab = JSON.stringify({
          configurationTab: configurationTab,
          sections: sections,
        });
        if (!this.$location.search().configSubTab) {
          AppState.setSessionStorageItem(
            'configSubTab',
            this.$scope.configSubTab,
          );
          this.$location.search('configSubTab', true);
        }
      } catch (error) {
        const options = {
          context: `${AgentsController.name}.switchConfigTab`,
          level: UI_LOGGER_LEVELS.ERROR,
          severity: UI_ERROR_SEVERITIES.BUSINESS,
          store: true,
          error: {
            error: error,
            message: error.message || error,
            title: `${error.message || error} Set configuration path`,
          },
        };
        getErrorOrchestrator().handleError(options);
      }
      this.configurationHandler.switchConfigTab(
        configurationTab,
        sections,
        this.$scope,
        this.$scope.agent.id,
      );
    };

    this.$scope.switchWodle = (wodleName, navigate = true) => {
      this.$scope.navigate = navigate;
      this.$scope.configWodle = wodleName;
      if (!this.$location.search().configWodle) {
        this.$location.search('configWodle', this.$scope.configWodle);
      }
      this.configurationHandler.switchWodle(
        wodleName,
        this.$scope,
        this.$scope.agent.id,
      );
    };

    this.$scope.switchConfigurationTab = (configurationTab, navigate) => {
      this.$scope.navigate = navigate;
      this.configurationHandler.switchConfigurationTab(
        configurationTab,
        this.$scope,
      );
      if (!this.$scope.navigate) {
        const configSubTab = this.$location.search().configSubTab;
        if (configSubTab) {
          try {
            const config = AppState.getSessionStorageItem('configSubTab');
            const configSubTabObj = JSON.parse(config);
            this.$scope.switchConfigTab(
              configSubTabObj.configurationTab,
              configSubTabObj.sections,
              false,
            );
          } catch (error) {
            throw new Error(error);
          }
        } else {
          const configWodle = this.$location.search().configWodle;
          if (configWodle) {
            this.$scope.switchWodle(configWodle, false);
          }
        }
      } else {
        this.$location.search('configSubTab', null);
        AppState.removeSessionStorageItem('configSubTab');
        this.$location.search('configWodle', null);
      }
    };
    this.$scope.switchConfigurationSubTab = configurationSubTab => {
      this.configurationHandler.switchConfigurationSubTab(
        configurationSubTab,
        this.$scope,
      );
      if (configurationSubTab === 'pm-sca') {
        this.$scope.currentConfig.sca = this.configurationHandler.parseWodle(
          this.$scope.currentConfig,
          'sca',
        );
      }
    };
    this.$scope.updateSelectedItem = i => (this.$scope.selectedItem = i);
    this.$scope.getIntegration = list =>
      this.configurationHandler.getIntegration(list, this.$scope);

    this.$scope.$on('$routeChangeStart', () => {
      return AppState.removeSessionStorageItem('configSubTab');
    });

    this.$scope.expand = i => this.expand(i);
    this.setTabs();
  }

  // Switch subtab
  async switchSubtab(subtab, force = false, onlyAgent = false) {
    try {
      if (this.$scope.tabView === subtab && !force) return;
      this.tabVisualizations.clearDeadVis();
      this.visFactoryService.clear(onlyAgent);
      this.$location.search('tabView', subtab);
      if (
        (subtab === 'panels' ||
          (this.targetLocation &&
            typeof this.targetLocation === 'object' &&
            this.targetLocation.subTab === 'discover' &&
            subtab === 'discover')) &&
        !this.ignoredTabs.includes(this.$scope.tab)
      ) {
        await this.visFactoryService.buildAgentsVisualizations(
          this.filterHandler,
          this.$scope.tab,
          subtab,
          this.$scope.agent.id,
        );

        this.changeAgent = false;
      } else {
        this.$scope.$emit('changeTabView', {
          tabView: subtab,
          tab: this.$scope.tab,
        });
      }
      this.$scope.tabView = subtab;
    } catch (error) {
      throw new Error(error);
    }
  }

  /**
   * Switch tab
   * @param {*} tab
   * @param {*} force
   */
  async switchTab(tab, force = false) {
    const timefilter = getDataPlugin().query.timefilter.timefilter;
    this.tabVisualizations.setTab(tab);
    this.$rootScope.rendered = false;
    this.$rootScope.$applyAsync();
    this.falseAllExpand();
    if (this.ignoredTabs.includes(tab)) {
      this.commonData.setRefreshInterval(timefilter.getRefreshInterval());
      timefilter.setRefreshInterval({
        pause: true,
        value: 0,
      });
    } else if (this.ignoredTabs.includes(this.$scope.tab)) {
      timefilter.setRefreshInterval(this.commonData.getRefreshInterval());
    }

    // Update agent status
    if (!force && this.$scope.agent) {
      try {
        const agentInfo = await WzRequest.apiReq('GET', '/agents', {
          params: {
            agents_list: this.$scope.agent.id,
            select: 'status',
          },
        });
        this.$scope.agent.status =
          agentInfo?.data?.data?.affected_items?.[0]?.status ||
          this.$scope.agent.status;

        this.$scope.$applyAsync();
      } catch (error) {
        throw new Error(error);
      }
    }

    try {
      if (tab === 'configuration') {
        this.$scope.switchConfigurationTab('welcome');
      } else {
        this.configurationHandler.reset(this.$scope);
      }

      if (!this.ignoredTabs.includes(tab)) this.tabHistory.push(tab);
      if (this.tabHistory.length > 2)
        this.tabHistory = this.tabHistory.slice(-2);

      if (this.$scope.tab === tab && !force) {
        this.$scope.$applyAsync();
        return;
      }

      const onlyAgent = this.$scope.tab === tab && force;
      const sameTab = this.$scope.tab === tab;
      this.$location.search('tab', tab);
      const preserveDiscover =
        this.tabHistory.length === 2 &&
        this.tabHistory[0] === this.tabHistory[1] &&
        !force;
      this.$scope.tab = tab;

      const targetSubTab =
        this.targetLocation && typeof this.targetLocation === 'object'
          ? this.targetLocation.subTab
          : 'panels';

      if (!this.ignoredTabs.includes(this.$scope.tab)) {
        this.$scope.switchSubtab(
          targetSubTab,
          true,
          onlyAgent,
          sameTab,
          preserveDiscover,
        );
      }

      this.shareAgent.deleteTargetLocation();
      this.targetLocation = null;
      this.$scope.$applyAsync();
    } catch (error) {
      const options = {
        context: `${AgentsController.name}.switchTab`,
        level: UI_LOGGER_LEVELS.ERROR,
        severity: UI_ERROR_SEVERITIES.CRITICAL,
        store: true,
        error: {
          error: error,
          message: error.message || error,
          title: error.message || error,
        },
      };
      getErrorOrchestrator().handleError(options);
    }

    this.$scope.configurationTabsProps = {};
    this.$scope.buildProps = tabs => {
      const cleanTabs = [];
      tabs.forEach(x => {
        if (
          this.$scope.configurationTab === 'integrity-monitoring' &&
          x.id === 'fim-whodata' &&
          x.agent &&
          x.agent.agentPlatform !== 'linux'
        )
          return;

        cleanTabs.push({
          id: x.id,
          name: x.name,
        });
      });
      this.$scope.configurationTabsProps = {
        clickAction: tab => {
          this.$scope.switchConfigurationSubTab(tab);
        },
        selectedTab:
          this.$scope.configurationSubTab || (tabs && tabs.length)
            ? tabs[0].id
            : '',
        tabs: cleanTabs,
      };
    };

    this.setTabs();
  }

  /**
   * Filter by Mitre.ID
   * @param {*} id
   */
  addMitrefilter(id) {
    const filter = `{"meta":{"index": ${
      AppState.getCurrentPattern() || getSettingDefaultValue('pattern')
    }},"query":{"match":{"rule.mitre.id":{"query":"${id}","type":"phrase"}}}}`;
    this.$rootScope.$emit('addNewKibanaFilter', {
      filter: JSON.parse(filter),
    });
  }

  /**
   * Build the current section tabs
   */
  setTabs() {
    this.$scope.agentsTabsProps = false;
    if (this.$scope.agent) {
      this.currentPanel = this.commonData.getCurrentPanel(
        this.$scope.tab,
        true,
      );

      if (!this.currentPanel) return;

      const tabs = this.commonData.getTabsFromCurrentPanel(
        this.currentPanel,
        this.$scope.tabNames,
      );

      const cleanTabs = [];
      tabs.forEach(x => {
        if (!hasAgentSupportModule(this.$scope.agent, x.id)) return;

        cleanTabs.push({
          id: x.id,
          name: x.name,
        });
      });

      this.$scope.agentsTabsProps = {
        clickAction: tab => {
          this.switchTab(tab, true);
        },
        selectedTab:
          this.$scope.tab ||
          (this.currentPanel && this.currentPanel.length
            ? this.currentPanel[0]
            : ''),
        tabs: cleanTabs,
      };
      this.$scope.$applyAsync();
    }
  }

  showToast = (color, title, text, time) => {
    getToasts().add({
      color: color,
      title: title,
      text: text,
      toastLifeTimeMs: time,
    });
  };

  // Agent data

  /**
   * Checks rootcheck of selected agent
   */
  validateRootCheck() {
    const result = this.commonData.validateRange(this.$scope.agent.rootcheck);
    this.$scope.agent.rootcheck = result;
  }

  /**
   * Checks syscheck of selected agent
   */
  validateSysCheck() {
    const result = this.commonData.validateRange(this.$scope.agent.syscheck);
    this.$scope.agent.syscheck = result;
  }

  /**
   * Get the needed data for load syscollector
   * @param {*} id
   */
  async loadSyscollector(id) {
    try {
      const syscollectorData = await this.genericReq.request(
        'GET',
        `/api/syscollector/${id}`,
      );
      this.$scope.syscollector = syscollectorData?.data || {};
      return;
    } catch (error) {
      throw new Error(error);
    }
  }

  /**
   * Get all data from agent
   * @param {*} newAgentId
   */
  async getAgent(newAgentId) {
    try {
      this.$scope.emptyAgent = false;
      this.$scope.load = true;
      this.changeAgent = true;

      const globalAgent = this.shareAgent.getAgent();

      const id = this.commonData.checkLocationAgentId(newAgentId, globalAgent);

      if (!id) {
        this.$scope.load = false;
        // We set some properties used by the rendered component to work and allowing
        // to manage when there is not selected agent.
        await this.$scope.switchTab(this.$scope.tab, true);
        this.loadWelcomeCardsProps();
        this.$scope.getWelcomeCardsProps = resultState => {
          return { ...this.$scope.welcomeCardsProps, resultState };
        };
        this.$scope.$applyAsync();
        return;
      }

      const data = await WzRequest.apiReq('GET', `/agents`, {
        params: {
          agents_list: id,
        },
      });

      const agentInfo = data?.data?.data?.affected_items[0] || false;
      // Agent
      this.$scope.agent = agentInfo;

      if (!this.$scope.agent) return;
      if (agentInfo && this.$scope.agent.os) {
        this.$scope.agentOS =
          this.$scope.agent.os.name + ' ' + this.$scope.agent.os.version;
        const isLinux = this.$scope.agent.os.uname.includes('Linux');
        this.$scope.agent.agentPlatform = isLinux
          ? 'linux'
          : this.$scope.agent.os.platform;
      } else {
        this.$scope.agentOS = '-';
        this.$scope.agent.agentPlatform = false;
      }

      await this.$scope.switchTab(this.$scope.tab, true);

      this.loadWelcomeCardsProps();
      this.$scope.getWelcomeCardsProps = resultState => {
        return { ...this.$scope.welcomeCardsProps, resultState };
      };
      this.$scope.load = false;
      this.$scope.$applyAsync();
      return;
    } catch (error) {
      if (!this.$scope.agent) {
        if ((error || {}).status === -1) {
          this.$scope.emptyAgent = 'Wazuh API timeout.';
        }
      }
      if (
        error &&
        typeof error === 'string' &&
        error.includes('Agent does not exist')
      ) {
        this.$location.search('agent', null);
        this.$location.path('/agents-preview');
      }
      this.$scope.load = false;
      this.$scope.$applyAsync();
      throw new Error(error);
    }
  }

  shouldShowComponent(component) {
    return hasAgentSupportModule(this.$scope.agent, component);
  }

<<<<<<< HEAD
  cleanExtensions(extensions) {
    const result = {};
    for (const extension in extensions) {
      if (hasAgentSupportModule(this.$scope.agent, extension)) {
        result[extension] = extensions[extension];
      }
    }
    return result;
  }

  setAgent(agent) {
    this.$scope.agent = agent;
  }

=======
>>>>>>> f14d3fda
  /**
   * Get available welcome cards after getting the agent
   */
  loadWelcomeCardsProps() {
    this.$scope.welcomeCardsProps = {
      switchTab: (tab, force) => this.switchTab(tab, force),
      agent: this.$scope.agent,
      api: AppState.getCurrentAPI(),
      setAgent: agent => this.setAgent(agent),
      goGroups: (agent, group) => this.goGroups(agent, group),
    };
  }

  /**
   * This adds timezone offset to a given date
   * @param {String} binding_text
   * @param {String} date
   */
  offsetTimestamp(text, time) {
    try {
      return text + formatUIDate(time);
    } catch (error) {
      const options = {
        context: `${AgentsController.name}.offsetTimestamp`,
        level: UI_LOGGER_LEVELS.ERROR,
        severity: UI_ERROR_SEVERITIES.BUSINESS,
        store: false,
        error: {
          error: error,
          message: error.message || error,
          title: error.message || error,
        },
      };
      getErrorOrchestrator().handleError(options);
      return time !== '-' ? `${text}${time} (UTC)` : time;
    }
  }

  /**
   * Navigate to the groups of an agent
   * @param {*} agent
   * @param {*} group
   */
  goGroups(agent, group) {
    AppState.setNavigation({
      status: true,
    });
    this.visFactoryService.clearAll();
    this.shareAgent.setAgent(agent, group);
    this.$location.search('tab', 'groups');
    this.$location.search('navigation', true);
    this.$location.path('/manager');
  }

  falseAllExpand() {
    this.$scope.expandArray = [
      false,
      false,
      false,
      false,
      false,
      false,
      false,
      false,
      false,
      false,
      false,
      false,
      false,
      false,
      false,
      false,
    ];
  }

  expand(i) {
    const oldValue = this.$scope.expandArray[i];
    this.falseAllExpand();
    this.$scope.expandArray[i] = !oldValue;
  }
}<|MERGE_RESOLUTION|>--- conflicted
+++ resolved
@@ -27,6 +27,8 @@
 import { UI_ERROR_SEVERITIES } from '../../react-services/error-orchestrator/types';
 import { getErrorOrchestrator } from '../../react-services/common-services';
 import { getSettingDefaultValue } from '../../../common/services/settings';
+import { updateCurrentAgentData } from '../../redux/actions/appStateActions';
+import store from '../../redux/store';
 
 export class AgentsController {
   /**
@@ -93,6 +95,11 @@
       false,
       false,
     ];
+
+    this.loadWelcomeCardsProps();
+    this.$scope.getWelcomeCardsProps = resultState => {
+      return { ...this.$scope.welcomeCardsProps, resultState };
+    };
   }
 
   /**
@@ -604,6 +611,11 @@
 
       const id = this.commonData.checkLocationAgentId(newAgentId, globalAgent);
 
+      this.loadWelcomeCardsProps();
+      this.$scope.getWelcomeCardsProps = resultState => {
+        return { ...this.$scope.welcomeCardsProps, resultState };
+      };
+
       if (!id) {
         this.$scope.load = false;
         // We set some properties used by the rendered component to work and allowing
@@ -628,6 +640,15 @@
       this.$scope.agent = agentInfo;
 
       if (!this.$scope.agent) return;
+
+      // Sync the selected agent on Redux store
+      if (
+        store.getState().appStateReducers.currentAgentData.id !==
+        this.$scope.agent.id
+      ) {
+        store.dispatch(updateCurrentAgentData(this.$scope.agent));
+      }
+
       if (agentInfo && this.$scope.agent.os) {
         this.$scope.agentOS =
           this.$scope.agent.os.name + ' ' + this.$scope.agent.os.version;
@@ -673,23 +694,9 @@
     return hasAgentSupportModule(this.$scope.agent, component);
   }
 
-<<<<<<< HEAD
-  cleanExtensions(extensions) {
-    const result = {};
-    for (const extension in extensions) {
-      if (hasAgentSupportModule(this.$scope.agent, extension)) {
-        result[extension] = extensions[extension];
-      }
-    }
-    return result;
-  }
-
   setAgent(agent) {
     this.$scope.agent = agent;
   }
-
-=======
->>>>>>> f14d3fda
   /**
    * Get available welcome cards after getting the agent
    */
