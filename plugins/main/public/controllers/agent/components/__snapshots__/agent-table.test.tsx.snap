// Jest Snapshot v1, https://goo.gl/fbAQLP

exports[`AgentsTable component Renders correctly to match the snapshot 1`] = `
<div>
  <div
    class="euiPanel euiPanel--paddingMedium euiPanel--borderRadiusMedium euiPanel--plain euiPanel--hasShadow"
  >
    <div
      class="euiFlexGroup euiFlexGroup--gutterLarge euiFlexGroup--directionRow euiFlexGroup--responsive wz-overflow-auto"
    >
      <div
        class="euiFlexItem"
      >
        <div
          class="euiFlexGroup euiFlexGroup--gutterLarge euiFlexGroup--directionRow euiFlexGroup--responsive euiFlexGroup--wrap"
        >
          <div
            class="euiFlexItem euiFlexItem--flexGrowZero wz-flex-basis-auto"
          >
            <h1
              class="euiTitle euiTitle--small"
            >
              Agents
              <span>
                (0)
              </span>
            </h1>
          </div>
          <div
            class="euiFlexItem"
          >
            <div
              class="euiFlexGroup euiFlexGroup--gutterLarge euiFlexGroup--alignItemsCenter euiFlexGroup--justifyContentFlexEnd euiFlexGroup--directionRow euiFlexGroup--responsive euiFlexGroup--wrap"
            >
              <div
                class="euiFlexItem euiFlexItem--flexGrowZero"
              >
                <button
                  class="euiButtonEmpty euiButtonEmpty--primary"
                  type="button"
                >
                  <span
                    class="euiButtonContent euiButtonEmpty__content"
                  >
                    <svg
                      aria-hidden="true"
                      class="euiIcon euiIcon--medium euiIcon--inherit euiIcon-isLoading euiButtonContent__icon"
                      focusable="false"
                      height="16"
                      role="img"
                      viewBox="0 0 16 16"
                      width="16"
                      xmlns="http://www.w3.org/2000/svg"
                    />
                    <span
                      class="euiButtonEmpty__text"
                    >
                      Deploy new agent
                    </span>
                  </span>
                </button>
              </div>
              <div
                class="euiFlexItem euiFlexItem--flexGrowZero"
              >
                <button
                  class="euiButtonEmpty euiButtonEmpty--primary"
                  type="button"
                >
                  <span
                    class="euiButtonContent euiButtonEmpty__content"
                  >
                    <svg
                      aria-hidden="true"
                      class="euiIcon euiIcon--medium euiIcon--inherit euiIcon-isLoading euiButtonContent__icon"
                      focusable="false"
                      height="16"
                      role="img"
                      viewBox="0 0 16 16"
                      width="16"
                      xmlns="http://www.w3.org/2000/svg"
                    />
                    <span
                      class="euiButtonEmpty__text"
                    >
                      Refresh
                    </span>
                  </span>
                </button>
              </div>
              <div
                class="euiFlexItem euiFlexItem--flexGrowZero"
              >
                <button
                  class="euiButtonEmpty euiButtonEmpty--primary euiButtonEmpty-isDisabled"
                  disabled=""
                  type="button"
                >
                  <span
                    class="euiButtonContent euiButtonEmpty__content"
                  >
                    <svg
                      aria-hidden="true"
                      class="euiIcon euiIcon--medium euiIcon--inherit euiIcon-isLoading euiButtonContent__icon"
                      focusable="false"
                      height="16"
                      role="img"
                      viewBox="0 0 16 16"
                      width="16"
                      xmlns="http://www.w3.org/2000/svg"
                    />
                    <span
                      class="euiButtonEmpty__text"
                    >
                      Export formatted
                    </span>
                  </span>
                </button>
              </div>
              <div
                class="euiFlexItem euiFlexItem--flexGrowZero"
              >
                <span
                  class="euiToolTipAnchor"
                >
                  <button
                    class="euiButtonEmpty euiButtonEmpty--primary"
                    type="button"
                  >
                    <span
                      class="euiButtonContent euiButtonEmpty__content"
                    >
                      <span
                        class="euiButtonEmpty__text"
                      >
                        <svg
                          aria-hidden="true"
                          class="euiIcon euiIcon--medium euiIcon--primary euiIcon-isLoading"
                          focusable="false"
                          height="16"
                          role="img"
                          viewBox="0 0 16 16"
                          width="16"
                          xmlns="http://www.w3.org/2000/svg"
                        />
                      </span>
                    </span>
                  </button>
                </span>
              </div>
            </div>
          </div>
        </div>
        <div
          class="euiFlexGroup euiFlexGroup--gutterLarge euiFlexGroup--directionRow euiFlexGroup--responsive"
        >
          <div
            class="euiFlexItem"
          >
            <div>
              <div
                class="euiSuggestInput"
              >
                <div
                  class="euiPopover euiPopover--anchorDownLeft euiPopover--displayBlock euiInputPopover euiInputPopover--fullWidth"
                  id="popover"
                >
                  <div
                    class="euiPopover__anchor"
                  >
                    <div>
                      <div
                        class="euiFormControlLayout euiFormControlLayout--fullWidth euiFormControlLayout--group"
                      >
                        <div
                          class="euiFormControlLayout__childrenWrapper"
                        >
                          <input
                            class="euiFieldText euiFieldText--fullWidth euiFieldText--inGroup"
                            placeholder="Search"
                            type="text"
                            value=""
                          />
                        </div>
                        <div
                          class="euiPopover euiPopover--anchorDownCenter euiFormControlLayout__append"
                        >
                          <div
                            class="euiPopover__anchor"
                          >
                            <button
                              class="euiButtonEmpty euiButtonEmpty--primary"
                              type="button"
                            >
                              <span
                                class="euiButtonContent euiButtonEmpty__content"
                              >
                                <span
                                  class="euiButtonEmpty__text"
                                >
                                  WQL
                                </span>
                              </span>
                            </button>
                          </div>
                        </div>
                      </div>
                    </div>
                  </div>
                </div>
              </div>
            </div>
          </div>
          <div
            class="euiFlexItem euiFlexItem--flexGrowZero"
          >
            <button
              class="euiButton euiButton--primary euiButton--fill"
              type="button"
            >
              <span
                class="euiButtonContent euiButton__content"
              >
                <svg
                  aria-hidden="true"
                  class="euiIcon euiIcon--medium euiIcon--inherit euiIcon-isLoading euiButtonContent__icon"
                  focusable="false"
                  height="16"
                  role="img"
                  viewBox="0 0 16 16"
                  width="16"
                  xmlns="http://www.w3.org/2000/svg"
                />
                <span
                  class="euiButton__text"
                >
                  Refresh
                </span>
              </span>
            </button>
          </div>
        </div>
        <div
          class="euiSpacer euiSpacer--s"
        />
        <div
          class="euiBasicTable"
        >
          <div>
            <div
              class="euiTableHeaderMobile"
            >
              <div
                class="euiFlexGroup euiFlexGroup--gutterLarge euiFlexGroup--alignItemsBaseline euiFlexGroup--justifyContentSpaceBetween euiFlexGroup--directionRow"
              >
                <div
                  class="euiFlexItem euiFlexItem--flexGrowZero"
                />
                <div
                  class="euiFlexItem euiFlexItem--flexGrowZero"
                >
                  <div
                    class="euiTableSortMobile"
                  >
                    <div
                      class="euiPopover euiPopover--anchorDownRight"
                    >
                      <div
                        class="euiPopover__anchor"
                      >
                        <button
                          class="euiButtonEmpty euiButtonEmpty--primary euiButtonEmpty--xSmall euiButtonEmpty--flushRight"
                          type="button"
                        >
                          <span
                            class="euiButtonContent euiButtonContent--iconRight euiButtonEmpty__content"
                          >
                            <svg
                              aria-hidden="true"
                              class="euiIcon euiIcon--small euiIcon--inherit euiIcon-isLoading euiButtonContent__icon"
                              focusable="false"
                              height="16"
                              role="img"
                              viewBox="0 0 16 16"
                              width="16"
                              xmlns="http://www.w3.org/2000/svg"
                            />
                            <span
                              class="euiButtonEmpty__text"
                            >
                              Sorting
                            </span>
                          </span>
                        </button>
                      </div>
                    </div>
                  </div>
                </div>
              </div>
            </div>
            <table
              class="euiTable euiTable--responsive euiTable--auto"
              id="__table_d1f8f8c3-1198-11ee-ab9b-75fc624fc672"
              tabindex="-1"
            >
              <caption
                class="euiScreenReaderOnly euiTableCaption"
              />
              <thead>
                <tr>
                  <th
                    aria-live="polite"
                    aria-sort="ascending"
                    class="euiTableHeaderCell"
                    data-test-subj="tableHeaderCell_id_0"
                    role="columnheader"
                    scope="col"
                  >
                    <button
                      class="euiTableHeaderButton euiTableHeaderButton-isSorted"
                      data-test-subj="tableHeaderSortButton"
                      type="button"
                    >
                      <span
                        class="euiTableCellContent"
                      >
                        <span
                          class="euiTableCellContent__text"
                        >
                          ID
                        </span>
                        <svg
                          aria-hidden="true"
                          class="euiIcon euiIcon--medium euiIcon-isLoading euiTableSortIcon"
                          focusable="false"
                          height="16"
                          role="img"
                          viewBox="0 0 16 16"
                          width="16"
                          xmlns="http://www.w3.org/2000/svg"
                        />
                      </span>
                    </button>
                  </th>
                  <th
                    aria-live="polite"
                    aria-sort="none"
                    class="euiTableHeaderCell"
                    data-test-subj="tableHeaderCell_name_1"
                    role="columnheader"
                    scope="col"
                  >
                    <button
                      class="euiTableHeaderButton"
                      data-test-subj="tableHeaderSortButton"
                      type="button"
                    >
                      <span
                        class="euiTableCellContent"
                      >
                        <span
                          class="euiTableCellContent__text"
                        >
                          Name
                        </span>
                      </span>
                    </button>
                  </th>
                  <th
                    aria-live="polite"
                    aria-sort="none"
                    class="euiTableHeaderCell"
                    data-test-subj="tableHeaderCell_ip_2"
                    role="columnheader"
                    scope="col"
                  >
                    <button
                      class="euiTableHeaderButton"
                      data-test-subj="tableHeaderSortButton"
                      type="button"
                    >
                      <span
                        class="euiTableCellContent"
                      >
                        <span
                          class="euiTableCellContent__text"
                        >
                          IP address
                        </span>
                      </span>
                    </button>
                  </th>
                  <th
                    aria-live="polite"
                    aria-sort="none"
                    class="euiTableHeaderCell"
                    data-test-subj="tableHeaderCell_group_3"
                    role="columnheader"
                    scope="col"
                  >
                    <button
                      class="euiTableHeaderButton"
                      data-test-subj="tableHeaderSortButton"
                      type="button"
                    >
                      <span
                        class="euiTableCellContent"
                      >
                        <span
                          class="euiTableCellContent__text"
                        >
                          Group(s)
                        </span>
                      </span>
                    </button>
                  </th>
                  <th
                    aria-live="polite"
                    aria-sort="none"
                    class="euiTableHeaderCell"
                    data-test-subj="tableHeaderCell_os.name,os.version_4"
                    role="columnheader"
                    scope="col"
                  >
                    <button
                      class="euiTableHeaderButton"
                      data-test-subj="tableHeaderSortButton"
                      type="button"
                    >
                      <span
                        class="euiTableCellContent"
                      >
                        <span
                          class="euiTableCellContent__text"
                        >
                          Operating system
                        </span>
                      </span>
                    </button>
                  </th>
                  <th
                    aria-live="polite"
                    aria-sort="none"
                    class="euiTableHeaderCell"
                    data-test-subj="tableHeaderCell_node_name_5"
                    role="columnheader"
                    scope="col"
                  >
                    <button
                      class="euiTableHeaderButton"
                      data-test-subj="tableHeaderSortButton"
                      type="button"
                    >
                      <span
                        class="euiTableCellContent"
                      >
                        <span
                          class="euiTableCellContent__text"
                        >
                          Cluster node
                        </span>
                      </span>
                    </button>
                  </th>
                  <th
                    aria-live="polite"
                    aria-sort="none"
                    class="euiTableHeaderCell"
                    data-test-subj="tableHeaderCell_version_6"
                    role="columnheader"
                    scope="col"
                  >
                    <button
                      class="euiTableHeaderButton"
                      data-test-subj="tableHeaderSortButton"
                      type="button"
                    >
                      <span
                        class="euiTableCellContent"
                      >
                        <span
                          class="euiTableCellContent__text"
                        >
                          Version
                        </span>
                      </span>
                    </button>
                  </th>
                  <th
                    aria-live="polite"
                    aria-sort="none"
                    class="euiTableHeaderCell"
                    data-test-subj="tableHeaderCell_group_config_status_7"
                    role="columnheader"
                    scope="col"
                  >
                    <button
                      class="euiTableHeaderButton"
                      data-test-subj="tableHeaderSortButton"
                      type="button"
                    >
                      <span
                        class="euiTableCellContent"
                      >
                        <span
                          class="euiTableCellContent__text"
                        >
                          Synced
                        </span>
                      </span>
                    </button>
                  </th>
                  <th
                    class="euiTableHeaderCell"
                    data-test-subj="tableHeaderCell_actions_8"
                    role="columnheader"
                    scope="col"
                    style="width:5%"
                  >
                    <span
                      class="euiTableCellContent euiTableCellContent--alignRight"
                    >
                      <span
                        class="euiTableCellContent__text"
                      >
                        Actions
                      </span>
                    </span>
                  </th>
                </tr>
              </thead>
              <tbody>
                <tr
                  class="euiTableRow"
                >
                  <td
                    class="euiTableRowCell euiTableRowCell--isMobileFullWidth"
                    colspan="9"
                  >
                    <div
                      class="euiTableCellContent euiTableCellContent--alignCenter"
                    >
                      <span
                        class="euiTableCellContent__text"
                      >
                        No items found
                      </span>
                    </div>
                  </td>
                </tr>
              </tbody>
            </table>
          </div>
        </div>
      </div>
    </div>
  </div>
</div>
`;

exports[`AgentsTable component Renders correctly to match the snapshot with custom columns 1`] = `
<div>
  <div
    class="euiPanel euiPanel--paddingMedium euiPanel--borderRadiusMedium euiPanel--plain euiPanel--hasShadow"
  >
    <div
      class="euiFlexGroup euiFlexGroup--gutterLarge euiFlexGroup--directionRow euiFlexGroup--responsive wz-overflow-auto"
    >
      <div
        class="euiFlexItem"
      >
        <div
          class="euiFlexGroup euiFlexGroup--gutterLarge euiFlexGroup--directionRow euiFlexGroup--responsive euiFlexGroup--wrap"
        >
          <div
            class="euiFlexItem euiFlexItem--flexGrowZero wz-flex-basis-auto"
          >
            <h1
              class="euiTitle euiTitle--small"
            >
              Agents
              <span>
                (0)
              </span>
            </h1>
          </div>
          <div
            class="euiFlexItem"
          >
            <div
              class="euiFlexGroup euiFlexGroup--gutterLarge euiFlexGroup--alignItemsCenter euiFlexGroup--justifyContentFlexEnd euiFlexGroup--directionRow euiFlexGroup--responsive euiFlexGroup--wrap"
            >
              <div
                class="euiFlexItem euiFlexItem--flexGrowZero"
              >
                <button
                  class="euiButtonEmpty euiButtonEmpty--primary"
                  type="button"
                >
                  <span
                    class="euiButtonContent euiButtonEmpty__content"
                  >
                    <svg
                      aria-hidden="true"
                      class="euiIcon euiIcon--medium euiIcon--inherit euiButtonContent__icon"
                      focusable="false"
                      height="16"
                      role="img"
                      viewBox="0 0 16 16"
                      width="16"
                      xmlns="http://www.w3.org/2000/svg"
                    >
                      <path
                        d="M8 7h3.5a.5.5 0 110 1H8v3.5a.5.5 0 11-1 0V8H3.5a.5.5 0 010-1H7V3.5a.5.5 0 011 0V7zm-.5-7C11.636 0 15 3.364 15 7.5S11.636 15 7.5 15 0 11.636 0 7.5 3.364 0 7.5 0zm0 .882a6.618 6.618 0 100 13.236A6.618 6.618 0 007.5.882z"
                        fill-rule="evenodd"
                      />
                    </svg>
                    <span
                      class="euiButtonEmpty__text"
                    >
                      Deploy new agent
                    </span>
                  </span>
                </button>
              </div>
              <div
                class="euiFlexItem euiFlexItem--flexGrowZero"
              >
                <button
                  class="euiButtonEmpty euiButtonEmpty--primary"
                  type="button"
                >
                  <span
                    class="euiButtonContent euiButtonEmpty__content"
                  >
                    <svg
                      aria-hidden="true"
                      class="euiIcon euiIcon--medium euiIcon--inherit euiButtonContent__icon"
                      focusable="false"
                      height="16"
                      role="img"
                      viewBox="0 0 16 16"
                      width="16"
                      xmlns="http://www.w3.org/2000/svg"
                    >
                      <path
                        d="M11.228 2.942a.5.5 0 11-.538.842A5 5 0 1013 8a.5.5 0 111 0 6 6 0 11-2.772-5.058zM14 1.5v3A1.5 1.5 0 0112.5 6h-3a.5.5 0 010-1h3a.5.5 0 00.5-.5v-3a.5.5 0 111 0z"
                      />
                    </svg>
                    <span
                      class="euiButtonEmpty__text"
                    >
                      Refresh
                    </span>
                  </span>
                </button>
              </div>
              <div
                class="euiFlexItem euiFlexItem--flexGrowZero"
              >
                <button
                  class="euiButtonEmpty euiButtonEmpty--primary euiButtonEmpty-isDisabled"
                  disabled=""
                  type="button"
                >
                  <span
                    class="euiButtonContent euiButtonEmpty__content"
                  >
                    <svg
                      aria-hidden="true"
                      class="euiIcon euiIcon--medium euiIcon--inherit euiButtonContent__icon"
                      focusable="false"
                      height="16"
                      role="img"
                      viewBox="0 0 16 16"
                      width="16"
                      xmlns="http://www.w3.org/2000/svg"
                    >
                      <path
                        d="M9 10.114l1.85-1.943a.52.52 0 01.77 0c.214.228.214.6 0 .829l-1.95 2.05a1.552 1.552 0 01-2.31 0L5.41 9a.617.617 0 010-.829.52.52 0 01.77 0L8 10.082V1.556C8 1.249 8.224 1 8.5 1s.5.249.5.556v8.558zM4.18 6a.993.993 0 00-.972.804l-1.189 6A.995.995 0 002.991 14h11.018a1 1 0 00.972-1.196l-1.19-6a.993.993 0 00-.97-.804H4.18zM6 5v1h5V5h1.825c.946 0 1.76.673 1.946 1.608l1.19 6A2 2 0 0114.016 15H2.984a1.992 1.992 0 01-1.945-2.392l1.19-6C2.414 5.673 3.229 5 4.174 5H6z"
                      />
                    </svg>
                    <span
                      class="euiButtonEmpty__text"
                    >
                      Export formatted
                    </span>
                  </span>
                </button>
              </div>
              <div
                class="euiFlexItem euiFlexItem--flexGrowZero"
              >
                <span
                  class="euiToolTipAnchor"
                >
                  <button
                    class="euiButtonEmpty euiButtonEmpty--primary"
                    type="button"
                  >
                    <span
                      class="euiButtonContent euiButtonEmpty__content"
                    >
                      <span
                        class="euiButtonEmpty__text"
                      >
                        <svg
                          aria-hidden="true"
                          class="euiIcon euiIcon--medium euiIcon--primary"
                          focusable="false"
                          height="32"
                          role="img"
                          viewBox="0 0 32 32"
                          width="32"
                          xmlns="http://www.w3.org/2000/svg"
                        >
                          <path
                            class="euiIcon__fillSecondary"
                            d="M16 21a5 5 0 110-10 5 5 0 010 10zm0-8a3 3 0 100 6 3 3 0 000-6z"
                          />
                          <path
                            d="M20 32h-8v-4.06a1 1 0 00-1.61-.67l-2.88 2.87-5.65-5.65 2.87-2.87a.92.92 0 00.2-1 .93.93 0 00-.86-.6H0V12h4.06a.92.92 0 00.85-.58.94.94 0 00-.19-1L1.86 7.51l5.65-5.65 2.87 2.87A1 1 0 0012 4.06V0h8v4.06a1 1 0 001.61.67l2.87-2.87 5.66 5.66-2.87 2.87a.92.92 0 00-.2 1 .93.93 0 00.86.6H32v8h-4.06a.92.92 0 00-.85.58.94.94 0 00.19 1l2.87 2.87-5.66 5.66-2.87-2.87a1 1 0 00-1.61.67L20 32zm-6-2h4v-2.06a3 3 0 015-2.08l1.46 1.46 2.83-2.83L25.86 23a3 3 0 012.08-5H30v-4h-2.06a3 3 0 01-2.08-5l1.46-1.46-2.83-2.85L23 6.14a3 3 0 01-5-2.08V2h-4v2.06a3 3 0 01-5 2.08L7.51 4.69 4.69 7.51 6.14 9a3 3 0 01-2.08 5H2v4h2.06a3 3 0 012.08 5l-1.45 1.49 2.83 2.83L9 25.86a3 3 0 015 2.08V30z"
                          />
                        </svg>
                      </span>
                    </span>
                  </button>
                </span>
              </div>
            </div>
          </div>
        </div>
        <div
          class="euiFlexGroup euiFlexGroup--gutterLarge euiFlexGroup--directionRow euiFlexGroup--responsive"
        >
          <div
            class="euiFlexItem"
          >
            <div>
              <div
                class="euiSuggestInput"
              >
                <div
                  class="euiPopover euiPopover--anchorDownLeft euiPopover--displayBlock euiInputPopover euiInputPopover--fullWidth"
                  id="popover"
                >
                  <div
                    class="euiPopover__anchor"
                  >
                    <div>
                      <div
                        class="euiFormControlLayout euiFormControlLayout--fullWidth euiFormControlLayout--group"
                      >
                        <div
                          class="euiFormControlLayout__childrenWrapper"
                        >
                          <input
                            class="euiFieldText euiFieldText--fullWidth euiFieldText--inGroup"
                            placeholder="Search"
                            type="text"
                            value=""
                          />
                        </div>
                        <div
                          class="euiPopover euiPopover--anchorDownCenter euiFormControlLayout__append"
                        >
                          <div
                            class="euiPopover__anchor"
                          >
                            <button
                              class="euiButtonEmpty euiButtonEmpty--primary"
                              type="button"
                            >
                              <span
                                class="euiButtonContent euiButtonEmpty__content"
                              >
                                <span
                                  class="euiButtonEmpty__text"
                                >
                                  WQL
                                </span>
                              </span>
                            </button>
                          </div>
                        </div>
                      </div>
                    </div>
                  </div>
                </div>
              </div>
            </div>
          </div>
          <div
            class="euiFlexItem euiFlexItem--flexGrowZero"
          >
            <button
              class="euiButton euiButton--primary euiButton--fill"
              type="button"
            >
              <span
                class="euiButtonContent euiButton__content"
              >
                <svg
                  aria-hidden="true"
                  class="euiIcon euiIcon--medium euiIcon--inherit euiButtonContent__icon"
                  focusable="false"
                  height="16"
                  role="img"
                  viewBox="0 0 16 16"
                  width="16"
                  xmlns="http://www.w3.org/2000/svg"
                >
                  <path
                    d="M11.228 2.942a.5.5 0 11-.538.842A5 5 0 1013 8a.5.5 0 111 0 6 6 0 11-2.772-5.058zM14 1.5v3A1.5 1.5 0 0112.5 6h-3a.5.5 0 010-1h3a.5.5 0 00.5-.5v-3a.5.5 0 111 0z"
                  />
                </svg>
                <span
                  class="euiButton__text"
                >
                  Refresh
                </span>
              </span>
            </button>
          </div>
        </div>
        <div
          class="euiSpacer euiSpacer--s"
        />
        <div
          class="euiBasicTable"
        >
          <div>
            <div
              class="euiTableHeaderMobile"
            >
              <div
                class="euiFlexGroup euiFlexGroup--gutterLarge euiFlexGroup--alignItemsBaseline euiFlexGroup--justifyContentSpaceBetween euiFlexGroup--directionRow"
              >
                <div
                  class="euiFlexItem euiFlexItem--flexGrowZero"
                />
                <div
                  class="euiFlexItem euiFlexItem--flexGrowZero"
                >
                  <div
                    class="euiTableSortMobile"
                  >
                    <div
                      class="euiPopover euiPopover--anchorDownRight"
                    >
                      <div
                        class="euiPopover__anchor"
                      >
                        <button
                          class="euiButtonEmpty euiButtonEmpty--primary euiButtonEmpty--xSmall euiButtonEmpty--flushRight"
                          type="button"
                        >
                          <span
                            class="euiButtonContent euiButtonContent--iconRight euiButtonEmpty__content"
                          >
                            <svg
                              aria-hidden="true"
                              class="euiIcon euiIcon--small euiIcon--inherit euiButtonContent__icon"
                              focusable="false"
                              height="16"
                              role="img"
                              viewBox="0 0 16 16"
                              width="16"
                              xmlns="http://www.w3.org/2000/svg"
                            >
                              <path
                                d="M13.069 5.157L8.384 9.768a.546.546 0 01-.768 0L2.93 5.158a.552.552 0 00-.771 0 .53.53 0 000 .759l4.684 4.61c.641.631 1.672.63 2.312 0l4.684-4.61a.53.53 0 000-.76.552.552 0 00-.771 0z"
                                fill-rule="non-zero"
                              />
                            </svg>
                            <span
                              class="euiButtonEmpty__text"
                            >
                              Sorting
                            </span>
                          </span>
                        </button>
                      </div>
                    </div>
                  </div>
                </div>
              </div>
            </div>
            <table
              class="euiTable euiTable--responsive euiTable--auto"
              id="__table_d203a723-1198-11ee-ab9b-75fc624fc672"
              tabindex="-1"
            >
              <caption
                class="euiScreenReaderOnly euiTableCaption"
              />
              <thead>
                <tr>
                  <th
                    aria-live="polite"
                    aria-sort="ascending"
                    class="euiTableHeaderCell"
                    data-test-subj="tableHeaderCell_id_0"
                    role="columnheader"
                    scope="col"
                  >
                    <button
                      class="euiTableHeaderButton euiTableHeaderButton-isSorted"
                      data-test-subj="tableHeaderSortButton"
                      type="button"
                    >
                      <span
                        class="euiTableCellContent"
                      >
                        <span
                          class="euiTableCellContent__text"
                        >
                          ID
                        </span>
                        <svg
                          aria-hidden="true"
                          class="euiIcon euiIcon--medium euiTableSortIcon"
                          focusable="false"
                          height="16"
                          role="img"
                          viewBox="0 0 16 16"
                          width="16"
                          xmlns="http://www.w3.org/2000/svg"
                        >
                          <path
                            d="M8 4.207v8.237c0 .307-.224.556-.5.556s-.5-.249-.5-.556V4.207L2.904 8.303a.5.5 0 01-.707-.707l4.242-4.242a1.5 1.5 0 012.122 0l4.242 4.242a.5.5 0 11-.707.707L8 4.207z"
                          />
                        </svg>
                      </span>
                    </button>
                  </th>
                  <th
                    aria-live="polite"
                    aria-sort="none"
                    class="euiTableHeaderCell"
                    data-test-subj="tableHeaderCell_name_1"
                    role="columnheader"
                    scope="col"
                  >
                    <button
                      class="euiTableHeaderButton"
                      data-test-subj="tableHeaderSortButton"
                      type="button"
                    >
                      <span
                        class="euiTableCellContent"
                      >
                        <span
                          class="euiTableCellContent__text"
                        >
                          Name
                        </span>
                      </span>
                    </button>
                  </th>
                  <th
                    aria-live="polite"
                    aria-sort="none"
                    class="euiTableHeaderCell"
                    data-test-subj="tableHeaderCell_ip_2"
                    role="columnheader"
                    scope="col"
                  >
                    <button
                      class="euiTableHeaderButton"
                      data-test-subj="tableHeaderSortButton"
                      type="button"
                    >
                      <span
                        class="euiTableCellContent"
                      >
                        <span
                          class="euiTableCellContent__text"
                        >
                          IP address
                        </span>
                      </span>
                    </button>
                  </th>
                  <th
                    aria-live="polite"
                    aria-sort="none"
                    class="euiTableHeaderCell"
                    data-test-subj="tableHeaderCell_version_3"
                    role="columnheader"
                    scope="col"
                  >
                    <button
                      class="euiTableHeaderButton"
                      data-test-subj="tableHeaderSortButton"
                      type="button"
                    >
                      <span
                        class="euiTableCellContent"
                      >
                        <span
                          class="euiTableCellContent__text"
                        >
                          Version
                        </span>
                      </span>
                    </button>
                  </th>
                  <th
                    aria-live="polite"
                    aria-sort="none"
                    class="euiTableHeaderCell"
                    data-test-subj="tableHeaderCell_status_4"
                    role="columnheader"
                    scope="col"
                  >
                    <button
                      class="euiTableHeaderButton"
                      data-test-subj="tableHeaderSortButton"
                      type="button"
                    >
                      <span
                        class="euiTableCellContent"
                      >
                        <span
                          class="euiTableCellContent__text"
                        >
                          Status
                        </span>
                      </span>
                    </button>
                  </th>
                  <th
                    aria-live="polite"
                    aria-sort="none"
                    class="euiTableHeaderCell"
                    data-test-subj="tableHeaderCell_group_config_status_5"
                    role="columnheader"
                    scope="col"
                  >
                    <button
                      class="euiTableHeaderButton"
                      data-test-subj="tableHeaderSortButton"
                      type="button"
                    >
                      <span
                        class="euiTableCellContent"
                      >
                        <span
                          class="euiTableCellContent__text"
                        >
                          Synced
                        </span>
                      </span>
                    </button>
                  </th>
                  <th
                    class="euiTableHeaderCell"
                    data-test-subj="tableHeaderCell_actions_6"
                    role="columnheader"
                    scope="col"
                    style="width:5%"
                  >
                    <span
                      class="euiTableCellContent euiTableCellContent--alignRight"
                    >
                      <span
                        class="euiTableCellContent__text"
                      >
                        Actions
                      </span>
                    </span>
                  </th>
                </tr>
              </thead>
              <tbody>
                <tr
                  class="euiTableRow"
                >
                  <td
                    class="euiTableRowCell euiTableRowCell--isMobileFullWidth"
                    colspan="7"
                  >
                    <div
                      class="euiTableCellContent euiTableCellContent--alignCenter"
                    >
                      <span
                        class="euiTableCellContent__text"
                      >
                        No items found
                      </span>
                    </div>
                  </td>
                </tr>
              </tbody>
            </table>
          </div>
        </div>
      </div>
    </div>
  </div>
</div>
`;

exports[`AgentsTable component Renders correctly to match the snapshot with no predefined columns selected 1`] = `
<div>
  <div
    class="euiPanel euiPanel--paddingMedium euiPanel--borderRadiusMedium euiPanel--plain euiPanel--hasShadow"
  >
    <div
      class="euiFlexGroup euiFlexGroup--gutterLarge euiFlexGroup--directionRow euiFlexGroup--responsive wz-overflow-auto"
    >
      <div
        class="euiFlexItem"
      >
        <div
          class="euiFlexGroup euiFlexGroup--gutterLarge euiFlexGroup--directionRow euiFlexGroup--responsive euiFlexGroup--wrap"
        >
          <div
            class="euiFlexItem euiFlexItem--flexGrowZero wz-flex-basis-auto"
          >
            <h1
              class="euiTitle euiTitle--small"
            >
              Agents
              <span>
                (0)
              </span>
            </h1>
          </div>
          <div
            class="euiFlexItem"
          >
            <div
              class="euiFlexGroup euiFlexGroup--gutterLarge euiFlexGroup--alignItemsCenter euiFlexGroup--justifyContentFlexEnd euiFlexGroup--directionRow euiFlexGroup--responsive euiFlexGroup--wrap"
            >
              <div
                class="euiFlexItem euiFlexItem--flexGrowZero"
              >
                <button
                  class="euiButtonEmpty euiButtonEmpty--primary"
                  type="button"
                >
                  <span
                    class="euiButtonContent euiButtonEmpty__content"
                  >
                    <svg
                      aria-hidden="true"
                      class="euiIcon euiIcon--medium euiIcon--inherit euiButtonContent__icon"
                      focusable="false"
                      height="16"
                      role="img"
                      viewBox="0 0 16 16"
                      width="16"
                      xmlns="http://www.w3.org/2000/svg"
                    >
                      <path
                        d="M8 7h3.5a.5.5 0 110 1H8v3.5a.5.5 0 11-1 0V8H3.5a.5.5 0 010-1H7V3.5a.5.5 0 011 0V7zm-.5-7C11.636 0 15 3.364 15 7.5S11.636 15 7.5 15 0 11.636 0 7.5 3.364 0 7.5 0zm0 .882a6.618 6.618 0 100 13.236A6.618 6.618 0 007.5.882z"
                        fill-rule="evenodd"
                      />
                    </svg>
                    <span
                      class="euiButtonEmpty__text"
                    >
                      Deploy new agent
                    </span>
                  </span>
                </button>
              </div>
              <div
                class="euiFlexItem euiFlexItem--flexGrowZero"
              >
                <button
                  class="euiButtonEmpty euiButtonEmpty--primary"
                  type="button"
                >
                  <span
                    class="euiButtonContent euiButtonEmpty__content"
                  >
                    <svg
                      aria-hidden="true"
                      class="euiIcon euiIcon--medium euiIcon--inherit euiButtonContent__icon"
                      focusable="false"
                      height="16"
                      role="img"
                      viewBox="0 0 16 16"
                      width="16"
                      xmlns="http://www.w3.org/2000/svg"
                    >
                      <path
                        d="M11.228 2.942a.5.5 0 11-.538.842A5 5 0 1013 8a.5.5 0 111 0 6 6 0 11-2.772-5.058zM14 1.5v3A1.5 1.5 0 0112.5 6h-3a.5.5 0 010-1h3a.5.5 0 00.5-.5v-3a.5.5 0 111 0z"
                      />
                    </svg>
                    <span
                      class="euiButtonEmpty__text"
                    >
                      Refresh
                    </span>
                  </span>
                </button>
              </div>
              <div
                class="euiFlexItem euiFlexItem--flexGrowZero"
              >
                <button
                  class="euiButtonEmpty euiButtonEmpty--primary euiButtonEmpty-isDisabled"
                  disabled=""
                  type="button"
                >
                  <span
                    class="euiButtonContent euiButtonEmpty__content"
                  >
                    <svg
                      aria-hidden="true"
                      class="euiIcon euiIcon--medium euiIcon--inherit euiButtonContent__icon"
                      focusable="false"
                      height="16"
                      role="img"
                      viewBox="0 0 16 16"
                      width="16"
                      xmlns="http://www.w3.org/2000/svg"
                    >
                      <path
                        d="M9 10.114l1.85-1.943a.52.52 0 01.77 0c.214.228.214.6 0 .829l-1.95 2.05a1.552 1.552 0 01-2.31 0L5.41 9a.617.617 0 010-.829.52.52 0 01.77 0L8 10.082V1.556C8 1.249 8.224 1 8.5 1s.5.249.5.556v8.558zM4.18 6a.993.993 0 00-.972.804l-1.189 6A.995.995 0 002.991 14h11.018a1 1 0 00.972-1.196l-1.19-6a.993.993 0 00-.97-.804H4.18zM6 5v1h5V5h1.825c.946 0 1.76.673 1.946 1.608l1.19 6A2 2 0 0114.016 15H2.984a1.992 1.992 0 01-1.945-2.392l1.19-6C2.414 5.673 3.229 5 4.174 5H6z"
                      />
                    </svg>
                    <span
                      class="euiButtonEmpty__text"
                    >
                      Export formatted
                    </span>
                  </span>
                </button>
              </div>
              <div
                class="euiFlexItem euiFlexItem--flexGrowZero"
              >
                <span
                  class="euiToolTipAnchor"
                >
                  <button
                    class="euiButtonEmpty euiButtonEmpty--primary"
                    type="button"
                  >
                    <span
                      class="euiButtonContent euiButtonEmpty__content"
                    >
                      <span
                        class="euiButtonEmpty__text"
                      >
                        <svg
                          aria-hidden="true"
                          class="euiIcon euiIcon--medium euiIcon--primary"
                          focusable="false"
                          height="32"
                          role="img"
                          viewBox="0 0 32 32"
                          width="32"
                          xmlns="http://www.w3.org/2000/svg"
                        >
                          <path
                            class="euiIcon__fillSecondary"
                            d="M16 21a5 5 0 110-10 5 5 0 010 10zm0-8a3 3 0 100 6 3 3 0 000-6z"
                          />
                          <path
                            d="M20 32h-8v-4.06a1 1 0 00-1.61-.67l-2.88 2.87-5.65-5.65 2.87-2.87a.92.92 0 00.2-1 .93.93 0 00-.86-.6H0V12h4.06a.92.92 0 00.85-.58.94.94 0 00-.19-1L1.86 7.51l5.65-5.65 2.87 2.87A1 1 0 0012 4.06V0h8v4.06a1 1 0 001.61.67l2.87-2.87 5.66 5.66-2.87 2.87a.92.92 0 00-.2 1 .93.93 0 00.86.6H32v8h-4.06a.92.92 0 00-.85.58.94.94 0 00.19 1l2.87 2.87-5.66 5.66-2.87-2.87a1 1 0 00-1.61.67L20 32zm-6-2h4v-2.06a3 3 0 015-2.08l1.46 1.46 2.83-2.83L25.86 23a3 3 0 012.08-5H30v-4h-2.06a3 3 0 01-2.08-5l1.46-1.46-2.83-2.85L23 6.14a3 3 0 01-5-2.08V2h-4v2.06a3 3 0 01-5 2.08L7.51 4.69 4.69 7.51 6.14 9a3 3 0 01-2.08 5H2v4h2.06a3 3 0 012.08 5l-1.45 1.49 2.83 2.83L9 25.86a3 3 0 015 2.08V30z"
                          />
                        </svg>
                      </span>
                    </span>
                  </button>
                </span>
              </div>
            </div>
          </div>
        </div>
        <div
          class="euiFlexGroup euiFlexGroup--gutterLarge euiFlexGroup--directionRow euiFlexGroup--responsive"
        >
          <div
            class="euiFlexItem"
          >
            <div>
              <div
                class="euiSuggestInput"
              >
                <div
                  class="euiPopover euiPopover--anchorDownLeft euiPopover--displayBlock euiInputPopover euiInputPopover--fullWidth"
                  id="popover"
                >
                  <div
                    class="euiPopover__anchor"
                  >
                    <div>
                      <div
                        class="euiFormControlLayout euiFormControlLayout--fullWidth euiFormControlLayout--group"
                      >
                        <div
                          class="euiFormControlLayout__childrenWrapper"
                        >
                          <input
                            class="euiFieldText euiFieldText--fullWidth euiFieldText--inGroup"
                            placeholder="Search"
                            type="text"
                            value=""
                          />
                        </div>
                        <div
                          class="euiPopover euiPopover--anchorDownCenter euiFormControlLayout__append"
                        >
                          <div
                            class="euiPopover__anchor"
                          >
                            <button
                              class="euiButtonEmpty euiButtonEmpty--primary"
                              type="button"
                            >
                              <span
                                class="euiButtonContent euiButtonEmpty__content"
                              >
                                <span
                                  class="euiButtonEmpty__text"
                                >
                                  WQL
                                </span>
                              </span>
                            </button>
                          </div>
                        </div>
                      </div>
                    </div>
                  </div>
                </div>
              </div>
            </div>
          </div>
          <div
            class="euiFlexItem euiFlexItem--flexGrowZero"
          >
            <button
              class="euiButton euiButton--primary euiButton--fill"
              type="button"
            >
              <span
                class="euiButtonContent euiButton__content"
              >
                <svg
                  aria-hidden="true"
                  class="euiIcon euiIcon--medium euiIcon--inherit euiButtonContent__icon"
                  focusable="false"
                  height="16"
                  role="img"
                  viewBox="0 0 16 16"
                  width="16"
                  xmlns="http://www.w3.org/2000/svg"
                >
                  <path
                    d="M11.228 2.942a.5.5 0 11-.538.842A5 5 0 1013 8a.5.5 0 111 0 6 6 0 11-2.772-5.058zM14 1.5v3A1.5 1.5 0 0112.5 6h-3a.5.5 0 010-1h3a.5.5 0 00.5-.5v-3a.5.5 0 111 0z"
                  />
                </svg>
                <span
                  class="euiButton__text"
                >
                  Refresh
                </span>
              </span>
            </button>
          </div>
        </div>
        <div
          class="euiSpacer euiSpacer--s"
        />
        <div
          class="euiBasicTable"
        >
          <div>
            <div
              class="euiTableHeaderMobile"
            >
              <div
                class="euiFlexGroup euiFlexGroup--gutterLarge euiFlexGroup--alignItemsBaseline euiFlexGroup--justifyContentSpaceBetween euiFlexGroup--directionRow"
              >
                <div
                  class="euiFlexItem euiFlexItem--flexGrowZero"
                />
                <div
                  class="euiFlexItem euiFlexItem--flexGrowZero"
                >
                  <div
                    class="euiTableSortMobile"
                  >
                    <div
                      class="euiPopover euiPopover--anchorDownRight"
                    >
                      <div
                        class="euiPopover__anchor"
                      >
                        <button
                          class="euiButtonEmpty euiButtonEmpty--primary euiButtonEmpty--xSmall euiButtonEmpty--flushRight"
                          type="button"
                        >
                          <span
                            class="euiButtonContent euiButtonContent--iconRight euiButtonEmpty__content"
                          >
                            <svg
                              aria-hidden="true"
                              class="euiIcon euiIcon--small euiIcon--inherit euiButtonContent__icon"
                              focusable="false"
                              height="16"
                              role="img"
                              viewBox="0 0 16 16"
                              width="16"
                              xmlns="http://www.w3.org/2000/svg"
                            >
                              <path
                                d="M13.069 5.157L8.384 9.768a.546.546 0 01-.768 0L2.93 5.158a.552.552 0 00-.771 0 .53.53 0 000 .759l4.684 4.61c.641.631 1.672.63 2.312 0l4.684-4.61a.53.53 0 000-.76.552.552 0 00-.771 0z"
                                fill-rule="non-zero"
                              />
                            </svg>
                            <span
                              class="euiButtonEmpty__text"
                            >
                              Sorting
                            </span>
                          </span>
                        </button>
                      </div>
                    </div>
                  </div>
                </div>
              </div>
            </div>
            <table
              class="euiTable euiTable--responsive euiTable--auto"
              id="__table_d1fddac1-1198-11ee-ab9b-75fc624fc672"
              tabindex="-1"
            >
              <caption
                class="euiScreenReaderOnly euiTableCaption"
              />
              <thead>
                <tr>
                  <th
                    aria-live="polite"
                    aria-sort="ascending"
                    class="euiTableHeaderCell"
                    data-test-subj="tableHeaderCell_id_0"
                    role="columnheader"
                    scope="col"
                  >
                    <button
                      class="euiTableHeaderButton euiTableHeaderButton-isSorted"
                      data-test-subj="tableHeaderSortButton"
                      type="button"
                    >
                      <span
                        class="euiTableCellContent"
                      >
                        <span
                          class="euiTableCellContent__text"
                        >
                          ID
                        </span>
                        <svg
                          aria-hidden="true"
                          class="euiIcon euiIcon--medium euiTableSortIcon"
                          focusable="false"
                          height="16"
                          role="img"
                          viewBox="0 0 16 16"
                          width="16"
                          xmlns="http://www.w3.org/2000/svg"
                        >
                          <path
                            d="M8 4.207v8.237c0 .307-.224.556-.5.556s-.5-.249-.5-.556V4.207L2.904 8.303a.5.5 0 01-.707-.707l4.242-4.242a1.5 1.5 0 012.122 0l4.242 4.242a.5.5 0 11-.707.707L8 4.207z"
                          />
                        </svg>
                      </span>
                    </button>
                  </th>
                  <th
                    aria-live="polite"
                    aria-sort="none"
                    class="euiTableHeaderCell"
                    data-test-subj="tableHeaderCell_name_1"
                    role="columnheader"
                    scope="col"
                  >
                    <button
                      class="euiTableHeaderButton"
                      data-test-subj="tableHeaderSortButton"
                      type="button"
                    >
                      <span
                        class="euiTableCellContent"
                      >
                        <span
                          class="euiTableCellContent__text"
                        >
                          Name
                        </span>
                      </span>
                    </button>
                  </th>
                  <th
                    aria-live="polite"
                    aria-sort="none"
                    class="euiTableHeaderCell"
                    data-test-subj="tableHeaderCell_ip_2"
                    role="columnheader"
                    scope="col"
                  >
                    <button
                      class="euiTableHeaderButton"
                      data-test-subj="tableHeaderSortButton"
                      type="button"
                    >
                      <span
                        class="euiTableCellContent"
                      >
                        <span
                          class="euiTableCellContent__text"
                        >
                          IP address
                        </span>
                      </span>
                    </button>
                  </th>
                  <th
                    aria-live="polite"
                    aria-sort="none"
                    class="euiTableHeaderCell"
                    data-test-subj="tableHeaderCell_group_3"
                    role="columnheader"
                    scope="col"
                  >
                    <button
                      class="euiTableHeaderButton"
                      data-test-subj="tableHeaderSortButton"
                      type="button"
                    >
                      <span
                        class="euiTableCellContent"
                      >
                        <span
                          class="euiTableCellContent__text"
                        >
                          Group(s)
                        </span>
                      </span>
                    </button>
                  </th>
                  <th
                    aria-live="polite"
                    aria-sort="none"
                    class="euiTableHeaderCell"
                    data-test-subj="tableHeaderCell_os.name,os.version_4"
                    role="columnheader"
                    scope="col"
                  >
                    <button
                      class="euiTableHeaderButton"
                      data-test-subj="tableHeaderSortButton"
                      type="button"
                    >
                      <span
                        class="euiTableCellContent"
                      >
                        <span
                          class="euiTableCellContent__text"
                        >
                          Operating system
                        </span>
                      </span>
                    </button>
                  </th>
                  <th
                    aria-live="polite"
                    aria-sort="none"
                    class="euiTableHeaderCell"
                    data-test-subj="tableHeaderCell_node_name_5"
                    role="columnheader"
                    scope="col"
                  >
                    <button
                      class="euiTableHeaderButton"
                      data-test-subj="tableHeaderSortButton"
                      type="button"
                    >
                      <span
                        class="euiTableCellContent"
                      >
                        <span
                          class="euiTableCellContent__text"
                        >
                          Cluster node
                        </span>
                      </span>
                    </button>
                  </th>
                  <th
                    aria-live="polite"
                    aria-sort="none"
                    class="euiTableHeaderCell"
                    data-test-subj="tableHeaderCell_version_6"
                    role="columnheader"
                    scope="col"
                  >
                    <button
                      class="euiTableHeaderButton"
                      data-test-subj="tableHeaderSortButton"
                      type="button"
                    >
                      <span
                        class="euiTableCellContent"
                      >
                        <span
                          class="euiTableCellContent__text"
                        >
                          Version
                        </span>
                      </span>
                    </button>
                  </th>
                  <th
                    aria-live="polite"
                    aria-sort="none"
                    class="euiTableHeaderCell"
                    data-test-subj="tableHeaderCell_status_7"
                    role="columnheader"
                    scope="col"
                  >
                    <button
                      class="euiTableHeaderButton"
                      data-test-subj="tableHeaderSortButton"
                      type="button"
                    >
                      <span
                        class="euiTableCellContent"
                      >
                        <span
                          class="euiTableCellContent__text"
                        >
                          Status
                        </span>
                      </span>
                    </button>
                  </th>
                  <th
                    class="euiTableHeaderCell"
                    data-test-subj="tableHeaderCell_actions_8"
                    role="columnheader"
                    scope="col"
                    style="width:5%"
                  >
                    <span
                      class="euiTableCellContent euiTableCellContent--alignRight"
                    >
                      <span
                        class="euiTableCellContent__text"
                      >
                        Actions
                      </span>
                    </span>
                  </th>
                </tr>
              </thead>
              <tbody>
                <tr
                  class="euiTableRow"
                >
                  <td
                    class="euiTableRowCell euiTableRowCell--isMobileFullWidth"
                    colspan="9"
                  >
                    <div
                      class="euiTableCellContent euiTableCellContent--alignCenter"
                    >
                      <span
                        class="euiTableCellContent__text"
                      >
                        No items found
                      </span>
                    </div>
                  </td>
                </tr>
              </tbody>
            </table>
          </div>
        </div>
      </div>
    </div>
  </div>
</div>
<<<<<<< HEAD
`;

exports[`AgentsTable component Renders correctly to match the snapshot with less custom columns 1`] = `
<div>
  <div
    class="euiPanel euiPanel--paddingMedium euiPanel--borderRadiusMedium euiPanel--plain euiPanel--hasShadow"
  >
    <div
      class="euiFlexGroup euiFlexGroup--gutterLarge euiFlexGroup--directionRow euiFlexGroup--responsive wz-overflow-auto"
    >
      <div
        class="euiFlexItem"
      >
        <div
          class="euiFlexGroup euiFlexGroup--gutterLarge euiFlexGroup--directionRow euiFlexGroup--responsive euiFlexGroup--wrap"
        >
          <div
            class="euiFlexItem euiFlexItem--flexGrowZero wz-flex-basis-auto"
          >
            <h1
              class="euiTitle euiTitle--small"
            >
              Agents
              <span>
                (0)
              </span>
            </h1>
          </div>
          <div
            class="euiFlexItem"
          >
            <div
              class="euiFlexGroup euiFlexGroup--gutterLarge euiFlexGroup--alignItemsCenter euiFlexGroup--justifyContentFlexEnd euiFlexGroup--directionRow euiFlexGroup--responsive euiFlexGroup--wrap"
            >
              <div
                class="euiFlexItem euiFlexItem--flexGrowZero"
              >
                <button
                  class="euiButtonEmpty euiButtonEmpty--primary"
                  type="button"
                >
                  <span
                    class="euiButtonContent euiButtonEmpty__content"
                  >
                    <svg
                      aria-hidden="true"
                      class="euiIcon euiIcon--medium euiIcon--inherit euiButtonContent__icon"
                      focusable="false"
                      height="16"
                      role="img"
                      viewBox="0 0 16 16"
                      width="16"
                      xmlns="http://www.w3.org/2000/svg"
                    >
                      <path
                        d="M8 7h3.5a.5.5 0 110 1H8v3.5a.5.5 0 11-1 0V8H3.5a.5.5 0 010-1H7V3.5a.5.5 0 011 0V7zm-.5-7C11.636 0 15 3.364 15 7.5S11.636 15 7.5 15 0 11.636 0 7.5 3.364 0 7.5 0zm0 .882a6.618 6.618 0 100 13.236A6.618 6.618 0 007.5.882z"
                        fill-rule="evenodd"
                      />
                    </svg>
                    <span
                      class="euiButtonEmpty__text"
                    >
                      Deploy new agent
                    </span>
                  </span>
                </button>
              </div>
              <div
                class="euiFlexItem euiFlexItem--flexGrowZero"
              >
                <button
                  class="euiButtonEmpty euiButtonEmpty--primary"
                  type="button"
                >
                  <span
                    class="euiButtonContent euiButtonEmpty__content"
                  >
                    <svg
                      aria-hidden="true"
                      class="euiIcon euiIcon--medium euiIcon--inherit euiButtonContent__icon"
                      focusable="false"
                      height="16"
                      role="img"
                      viewBox="0 0 16 16"
                      width="16"
                      xmlns="http://www.w3.org/2000/svg"
                    >
                      <path
                        d="M11.228 2.942a.5.5 0 11-.538.842A5 5 0 1013 8a.5.5 0 111 0 6 6 0 11-2.772-5.058zM14 1.5v3A1.5 1.5 0 0112.5 6h-3a.5.5 0 010-1h3a.5.5 0 00.5-.5v-3a.5.5 0 111 0z"
                      />
                    </svg>
                    <span
                      class="euiButtonEmpty__text"
                    >
                      Refresh
                    </span>
                  </span>
                </button>
              </div>
              <div
                class="euiFlexItem euiFlexItem--flexGrowZero"
              >
                <button
                  class="euiButtonEmpty euiButtonEmpty--primary euiButtonEmpty-isDisabled"
                  disabled=""
                  type="button"
                >
                  <span
                    class="euiButtonContent euiButtonEmpty__content"
                  >
                    <svg
                      aria-hidden="true"
                      class="euiIcon euiIcon--medium euiIcon--inherit euiButtonContent__icon"
                      focusable="false"
                      height="16"
                      role="img"
                      viewBox="0 0 16 16"
                      width="16"
                      xmlns="http://www.w3.org/2000/svg"
                    >
                      <path
                        d="M9 10.114l1.85-1.943a.52.52 0 01.77 0c.214.228.214.6 0 .829l-1.95 2.05a1.552 1.552 0 01-2.31 0L5.41 9a.617.617 0 010-.829.52.52 0 01.77 0L8 10.082V1.556C8 1.249 8.224 1 8.5 1s.5.249.5.556v8.558zM4.18 6a.993.993 0 00-.972.804l-1.189 6A.995.995 0 002.991 14h11.018a1 1 0 00.972-1.196l-1.19-6a.993.993 0 00-.97-.804H4.18zM6 5v1h5V5h1.825c.946 0 1.76.673 1.946 1.608l1.19 6A2 2 0 0114.016 15H2.984a1.992 1.992 0 01-1.945-2.392l1.19-6C2.414 5.673 3.229 5 4.174 5H6z"
                      />
                    </svg>
                    <span
                      class="euiButtonEmpty__text"
                    >
                      Export formatted
                    </span>
                  </span>
                </button>
              </div>
              <div
                class="euiFlexItem euiFlexItem--flexGrowZero"
              >
                <span
                  class="euiToolTipAnchor"
                >
                  <button
                    class="euiButtonEmpty euiButtonEmpty--primary"
                    type="button"
                  >
                    <span
                      class="euiButtonContent euiButtonEmpty__content"
                    >
                      <span
                        class="euiButtonEmpty__text"
                      >
                        <svg
                          aria-hidden="true"
                          class="euiIcon euiIcon--medium euiIcon--primary"
                          focusable="false"
                          height="32"
                          role="img"
                          viewBox="0 0 32 32"
                          width="32"
                          xmlns="http://www.w3.org/2000/svg"
                        >
                          <path
                            class="euiIcon__fillSecondary"
                            d="M16 21a5 5 0 110-10 5 5 0 010 10zm0-8a3 3 0 100 6 3 3 0 000-6z"
                          />
                          <path
                            d="M20 32h-8v-4.06a1 1 0 00-1.61-.67l-2.88 2.87-5.65-5.65 2.87-2.87a.92.92 0 00.2-1 .93.93 0 00-.86-.6H0V12h4.06a.92.92 0 00.85-.58.94.94 0 00-.19-1L1.86 7.51l5.65-5.65 2.87 2.87A1 1 0 0012 4.06V0h8v4.06a1 1 0 001.61.67l2.87-2.87 5.66 5.66-2.87 2.87a.92.92 0 00-.2 1 .93.93 0 00.86.6H32v8h-4.06a.92.92 0 00-.85.58.94.94 0 00.19 1l2.87 2.87-5.66 5.66-2.87-2.87a1 1 0 00-1.61.67L20 32zm-6-2h4v-2.06a3 3 0 015-2.08l1.46 1.46 2.83-2.83L25.86 23a3 3 0 012.08-5H30v-4h-2.06a3 3 0 01-2.08-5l1.46-1.46-2.83-2.85L23 6.14a3 3 0 01-5-2.08V2h-4v2.06a3 3 0 01-5 2.08L7.51 4.69 4.69 7.51 6.14 9a3 3 0 01-2.08 5H2v4h2.06a3 3 0 012.08 5l-1.45 1.49 2.83 2.83L9 25.86a3 3 0 015 2.08V30z"
                          />
                        </svg>
                      </span>
                    </span>
                  </button>
                </span>
              </div>
            </div>
          </div>
        </div>
        <div
          class="euiFlexGroup euiFlexGroup--gutterLarge euiFlexGroup--directionRow euiFlexGroup--responsive"
        >
          <div
            class="euiFlexItem"
          >
            <div>
              <div
                class="euiSuggestInput"
              >
                <div
                  class="euiPopover euiPopover--anchorDownLeft euiPopover--displayBlock euiInputPopover euiInputPopover--fullWidth"
                  id="popover"
                >
                  <div
                    class="euiPopover__anchor"
                  >
                    <div>
                      <div
                        class="euiFormControlLayout euiFormControlLayout--fullWidth euiFormControlLayout--group"
                      >
                        <div
                          class="euiFormControlLayout__childrenWrapper"
                        >
                          <input
                            class="euiFieldText euiFieldText--fullWidth euiFieldText--inGroup"
                            placeholder="Search"
                            type="text"
                            value=""
                          />
                        </div>
                        <div
                          class="euiPopover euiPopover--anchorDownCenter euiFormControlLayout__append"
                        >
                          <div
                            class="euiPopover__anchor"
                          >
                            <button
                              class="euiButtonEmpty euiButtonEmpty--primary"
                              type="button"
                            >
                              <span
                                class="euiButtonContent euiButtonEmpty__content"
                              >
                                <span
                                  class="euiButtonEmpty__text"
                                >
                                  WQL
                                </span>
                              </span>
                            </button>
                          </div>
                        </div>
                      </div>
                    </div>
                  </div>
                </div>
              </div>
            </div>
          </div>
          <div
            class="euiFlexItem euiFlexItem--flexGrowZero"
          >
            <button
              class="euiButton euiButton--primary euiButton--fill"
              type="button"
            >
              <span
                class="euiButtonContent euiButton__content"
              >
                <svg
                  aria-hidden="true"
                  class="euiIcon euiIcon--medium euiIcon--inherit euiButtonContent__icon"
                  focusable="false"
                  height="16"
                  role="img"
                  viewBox="0 0 16 16"
                  width="16"
                  xmlns="http://www.w3.org/2000/svg"
                >
                  <path
                    d="M11.228 2.942a.5.5 0 11-.538.842A5 5 0 1013 8a.5.5 0 111 0 6 6 0 11-2.772-5.058zM14 1.5v3A1.5 1.5 0 0112.5 6h-3a.5.5 0 010-1h3a.5.5 0 00.5-.5v-3a.5.5 0 111 0z"
                  />
                </svg>
                <span
                  class="euiButton__text"
                >
                  Refresh
                </span>
              </span>
            </button>
          </div>
        </div>
        <div
          class="euiSpacer euiSpacer--s"
        />
        <div
          class="euiBasicTable"
        >
          <div>
            <div
              class="euiTableHeaderMobile"
            >
              <div
                class="euiFlexGroup euiFlexGroup--gutterLarge euiFlexGroup--alignItemsBaseline euiFlexGroup--justifyContentSpaceBetween euiFlexGroup--directionRow"
              >
                <div
                  class="euiFlexItem euiFlexItem--flexGrowZero"
                />
                <div
                  class="euiFlexItem euiFlexItem--flexGrowZero"
                >
                  <div
                    class="euiTableSortMobile"
                  >
                    <div
                      class="euiPopover euiPopover--anchorDownRight"
                    >
                      <div
                        class="euiPopover__anchor"
                      >
                        <button
                          class="euiButtonEmpty euiButtonEmpty--primary euiButtonEmpty--xSmall euiButtonEmpty--flushRight"
                          type="button"
                        >
                          <span
                            class="euiButtonContent euiButtonContent--iconRight euiButtonEmpty__content"
                          >
                            <svg
                              aria-hidden="true"
                              class="euiIcon euiIcon--small euiIcon--inherit euiButtonContent__icon"
                              focusable="false"
                              height="16"
                              role="img"
                              viewBox="0 0 16 16"
                              width="16"
                              xmlns="http://www.w3.org/2000/svg"
                            >
                              <path
                                d="M13.069 5.157L8.384 9.768a.546.546 0 01-.768 0L2.93 5.158a.552.552 0 00-.771 0 .53.53 0 000 .759l4.684 4.61c.641.631 1.672.63 2.312 0l4.684-4.61a.53.53 0 000-.76.552.552 0 00-.771 0z"
                                fill-rule="non-zero"
                              />
                            </svg>
                            <span
                              class="euiButtonEmpty__text"
                            >
                              Sorting
                            </span>
                          </span>
                        </button>
                      </div>
                    </div>
                  </div>
                </div>
              </div>
            </div>
            <table
              class="euiTable euiTable--responsive euiTable--auto"
              id="__table_d2068d51-1198-11ee-ab9b-75fc624fc672"
              tabindex="-1"
            >
              <caption
                class="euiScreenReaderOnly euiTableCaption"
              />
              <thead>
                <tr>
                  <th
                    aria-live="polite"
                    aria-sort="ascending"
                    class="euiTableHeaderCell"
                    data-test-subj="tableHeaderCell_id_0"
                    role="columnheader"
                    scope="col"
                  >
                    <button
                      class="euiTableHeaderButton euiTableHeaderButton-isSorted"
                      data-test-subj="tableHeaderSortButton"
                      type="button"
                    >
                      <span
                        class="euiTableCellContent"
                      >
                        <span
                          class="euiTableCellContent__text"
                        >
                          ID
                        </span>
                        <svg
                          aria-hidden="true"
                          class="euiIcon euiIcon--medium euiTableSortIcon"
                          focusable="false"
                          height="16"
                          role="img"
                          viewBox="0 0 16 16"
                          width="16"
                          xmlns="http://www.w3.org/2000/svg"
                        >
                          <path
                            d="M8 4.207v8.237c0 .307-.224.556-.5.556s-.5-.249-.5-.556V4.207L2.904 8.303a.5.5 0 01-.707-.707l4.242-4.242a1.5 1.5 0 012.122 0l4.242 4.242a.5.5 0 11-.707.707L8 4.207z"
                          />
                        </svg>
                      </span>
                    </button>
                  </th>
                  <th
                    aria-live="polite"
                    aria-sort="none"
                    class="euiTableHeaderCell"
                    data-test-subj="tableHeaderCell_name_1"
                    role="columnheader"
                    scope="col"
                  >
                    <button
                      class="euiTableHeaderButton"
                      data-test-subj="tableHeaderSortButton"
                      type="button"
                    >
                      <span
                        class="euiTableCellContent"
                      >
                        <span
                          class="euiTableCellContent__text"
                        >
                          Name
                        </span>
                      </span>
                    </button>
                  </th>
                  <th
                    aria-live="polite"
                    aria-sort="none"
                    class="euiTableHeaderCell"
                    data-test-subj="tableHeaderCell_ip_2"
                    role="columnheader"
                    scope="col"
                  >
                    <button
                      class="euiTableHeaderButton"
                      data-test-subj="tableHeaderSortButton"
                      type="button"
                    >
                      <span
                        class="euiTableCellContent"
                      >
                        <span
                          class="euiTableCellContent__text"
                        >
                          IP address
                        </span>
                      </span>
                    </button>
                  </th>
                  <th
                    aria-live="polite"
                    aria-sort="none"
                    class="euiTableHeaderCell"
                    data-test-subj="tableHeaderCell_group_3"
                    role="columnheader"
                    scope="col"
                  >
                    <button
                      class="euiTableHeaderButton"
                      data-test-subj="tableHeaderSortButton"
                      type="button"
                    >
                      <span
                        class="euiTableCellContent"
                      >
                        <span
                          class="euiTableCellContent__text"
                        >
                          Group(s)
                        </span>
                      </span>
                    </button>
                  </th>
                  <th
                    aria-live="polite"
                    aria-sort="none"
                    class="euiTableHeaderCell"
                    data-test-subj="tableHeaderCell_os.name,os.version_4"
                    role="columnheader"
                    scope="col"
                  >
                    <button
                      class="euiTableHeaderButton"
                      data-test-subj="tableHeaderSortButton"
                      type="button"
                    >
                      <span
                        class="euiTableCellContent"
                      >
                        <span
                          class="euiTableCellContent__text"
                        >
                          Operating system
                        </span>
                      </span>
                    </button>
                  </th>
                  <th
                    aria-live="polite"
                    aria-sort="none"
                    class="euiTableHeaderCell"
                    data-test-subj="tableHeaderCell_node_name_5"
                    role="columnheader"
                    scope="col"
                  >
                    <button
                      class="euiTableHeaderButton"
                      data-test-subj="tableHeaderSortButton"
                      type="button"
                    >
                      <span
                        class="euiTableCellContent"
                      >
                        <span
                          class="euiTableCellContent__text"
                        >
                          Cluster node
                        </span>
                      </span>
                    </button>
                  </th>
                  <th
                    aria-live="polite"
                    aria-sort="none"
                    class="euiTableHeaderCell"
                    data-test-subj="tableHeaderCell_version_6"
                    role="columnheader"
                    scope="col"
                  >
                    <button
                      class="euiTableHeaderButton"
                      data-test-subj="tableHeaderSortButton"
                      type="button"
                    >
                      <span
                        class="euiTableCellContent"
                      >
                        <span
                          class="euiTableCellContent__text"
                        >
                          Version
                        </span>
                      </span>
                    </button>
                  </th>
                  <th
                    aria-live="polite"
                    aria-sort="none"
                    class="euiTableHeaderCell"
                    data-test-subj="tableHeaderCell_status_7"
                    role="columnheader"
                    scope="col"
                  >
                    <button
                      class="euiTableHeaderButton"
                      data-test-subj="tableHeaderSortButton"
                      type="button"
                    >
                      <span
                        class="euiTableCellContent"
                      >
                        <span
                          class="euiTableCellContent__text"
                        >
                          Status
                        </span>
                      </span>
                    </button>
                  </th>
                  <th
                    class="euiTableHeaderCell"
                    data-test-subj="tableHeaderCell_actions_8"
                    role="columnheader"
                    scope="col"
                    style="width:5%"
                  >
                    <span
                      class="euiTableCellContent euiTableCellContent--alignRight"
                    >
                      <span
                        class="euiTableCellContent__text"
                      >
                        Actions
                      </span>
                    </span>
                  </th>
                </tr>
              </thead>
              <tbody>
                <tr
                  class="euiTableRow"
                >
                  <td
                    class="euiTableRowCell euiTableRowCell--isMobileFullWidth"
                    colspan="9"
                  >
                    <div
                      class="euiTableCellContent euiTableCellContent--alignCenter"
                    >
                      <span
                        class="euiTableCellContent__text"
                      >
                        No items found
                      </span>
                    </div>
                  </td>
                </tr>
              </tbody>
            </table>
          </div>
        </div>
      </div>
    </div>
  </div>
</div>
`;

exports[`AgentsTable component Renders correctly to match the snapshot with more columns 1`] = `
<div>
  <div
    class="euiPanel euiPanel--paddingMedium euiPanel--borderRadiusMedium euiPanel--plain euiPanel--hasShadow"
  >
    <div
      class="euiFlexGroup euiFlexGroup--gutterLarge euiFlexGroup--directionRow euiFlexGroup--responsive wz-overflow-auto"
    >
      <div
        class="euiFlexItem"
      >
        <div
          class="euiFlexGroup euiFlexGroup--gutterLarge euiFlexGroup--directionRow euiFlexGroup--responsive euiFlexGroup--wrap"
        >
          <div
            class="euiFlexItem euiFlexItem--flexGrowZero wz-flex-basis-auto"
          >
            <h1
              class="euiTitle euiTitle--small"
            >
              Agents
              <span>
                (0)
              </span>
            </h1>
          </div>
          <div
            class="euiFlexItem"
          >
            <div
              class="euiFlexGroup euiFlexGroup--gutterLarge euiFlexGroup--alignItemsCenter euiFlexGroup--justifyContentFlexEnd euiFlexGroup--directionRow euiFlexGroup--responsive euiFlexGroup--wrap"
            >
              <div
                class="euiFlexItem euiFlexItem--flexGrowZero"
              >
                <button
                  class="euiButtonEmpty euiButtonEmpty--primary"
                  type="button"
                >
                  <span
                    class="euiButtonContent euiButtonEmpty__content"
                  >
                    <svg
                      aria-hidden="true"
                      class="euiIcon euiIcon--medium euiIcon--inherit euiButtonContent__icon"
                      focusable="false"
                      height="16"
                      role="img"
                      viewBox="0 0 16 16"
                      width="16"
                      xmlns="http://www.w3.org/2000/svg"
                    >
                      <path
                        d="M8 7h3.5a.5.5 0 110 1H8v3.5a.5.5 0 11-1 0V8H3.5a.5.5 0 010-1H7V3.5a.5.5 0 011 0V7zm-.5-7C11.636 0 15 3.364 15 7.5S11.636 15 7.5 15 0 11.636 0 7.5 3.364 0 7.5 0zm0 .882a6.618 6.618 0 100 13.236A6.618 6.618 0 007.5.882z"
                        fill-rule="evenodd"
                      />
                    </svg>
                    <span
                      class="euiButtonEmpty__text"
                    >
                      Deploy new agent
                    </span>
                  </span>
                </button>
              </div>
              <div
                class="euiFlexItem euiFlexItem--flexGrowZero"
              >
                <button
                  class="euiButtonEmpty euiButtonEmpty--primary"
                  type="button"
                >
                  <span
                    class="euiButtonContent euiButtonEmpty__content"
                  >
                    <svg
                      aria-hidden="true"
                      class="euiIcon euiIcon--medium euiIcon--inherit euiButtonContent__icon"
                      focusable="false"
                      height="16"
                      role="img"
                      viewBox="0 0 16 16"
                      width="16"
                      xmlns="http://www.w3.org/2000/svg"
                    >
                      <path
                        d="M11.228 2.942a.5.5 0 11-.538.842A5 5 0 1013 8a.5.5 0 111 0 6 6 0 11-2.772-5.058zM14 1.5v3A1.5 1.5 0 0112.5 6h-3a.5.5 0 010-1h3a.5.5 0 00.5-.5v-3a.5.5 0 111 0z"
                      />
                    </svg>
                    <span
                      class="euiButtonEmpty__text"
                    >
                      Refresh
                    </span>
                  </span>
                </button>
              </div>
              <div
                class="euiFlexItem euiFlexItem--flexGrowZero"
              >
                <button
                  class="euiButtonEmpty euiButtonEmpty--primary euiButtonEmpty-isDisabled"
                  disabled=""
                  type="button"
                >
                  <span
                    class="euiButtonContent euiButtonEmpty__content"
                  >
                    <svg
                      aria-hidden="true"
                      class="euiIcon euiIcon--medium euiIcon--inherit euiButtonContent__icon"
                      focusable="false"
                      height="16"
                      role="img"
                      viewBox="0 0 16 16"
                      width="16"
                      xmlns="http://www.w3.org/2000/svg"
                    >
                      <path
                        d="M9 10.114l1.85-1.943a.52.52 0 01.77 0c.214.228.214.6 0 .829l-1.95 2.05a1.552 1.552 0 01-2.31 0L5.41 9a.617.617 0 010-.829.52.52 0 01.77 0L8 10.082V1.556C8 1.249 8.224 1 8.5 1s.5.249.5.556v8.558zM4.18 6a.993.993 0 00-.972.804l-1.189 6A.995.995 0 002.991 14h11.018a1 1 0 00.972-1.196l-1.19-6a.993.993 0 00-.97-.804H4.18zM6 5v1h5V5h1.825c.946 0 1.76.673 1.946 1.608l1.19 6A2 2 0 0114.016 15H2.984a1.992 1.992 0 01-1.945-2.392l1.19-6C2.414 5.673 3.229 5 4.174 5H6z"
                      />
                    </svg>
                    <span
                      class="euiButtonEmpty__text"
                    >
                      Export formatted
                    </span>
                  </span>
                </button>
              </div>
              <div
                class="euiFlexItem euiFlexItem--flexGrowZero"
              >
                <span
                  class="euiToolTipAnchor"
                >
                  <button
                    class="euiButtonEmpty euiButtonEmpty--primary"
                    type="button"
                  >
                    <span
                      class="euiButtonContent euiButtonEmpty__content"
                    >
                      <span
                        class="euiButtonEmpty__text"
                      >
                        <svg
                          aria-hidden="true"
                          class="euiIcon euiIcon--medium euiIcon--primary"
                          focusable="false"
                          height="32"
                          role="img"
                          viewBox="0 0 32 32"
                          width="32"
                          xmlns="http://www.w3.org/2000/svg"
                        >
                          <path
                            class="euiIcon__fillSecondary"
                            d="M16 21a5 5 0 110-10 5 5 0 010 10zm0-8a3 3 0 100 6 3 3 0 000-6z"
                          />
                          <path
                            d="M20 32h-8v-4.06a1 1 0 00-1.61-.67l-2.88 2.87-5.65-5.65 2.87-2.87a.92.92 0 00.2-1 .93.93 0 00-.86-.6H0V12h4.06a.92.92 0 00.85-.58.94.94 0 00-.19-1L1.86 7.51l5.65-5.65 2.87 2.87A1 1 0 0012 4.06V0h8v4.06a1 1 0 001.61.67l2.87-2.87 5.66 5.66-2.87 2.87a.92.92 0 00-.2 1 .93.93 0 00.86.6H32v8h-4.06a.92.92 0 00-.85.58.94.94 0 00.19 1l2.87 2.87-5.66 5.66-2.87-2.87a1 1 0 00-1.61.67L20 32zm-6-2h4v-2.06a3 3 0 015-2.08l1.46 1.46 2.83-2.83L25.86 23a3 3 0 012.08-5H30v-4h-2.06a3 3 0 01-2.08-5l1.46-1.46-2.83-2.85L23 6.14a3 3 0 01-5-2.08V2h-4v2.06a3 3 0 01-5 2.08L7.51 4.69 4.69 7.51 6.14 9a3 3 0 01-2.08 5H2v4h2.06a3 3 0 012.08 5l-1.45 1.49 2.83 2.83L9 25.86a3 3 0 015 2.08V30z"
                          />
                        </svg>
                      </span>
                    </span>
                  </button>
                </span>
              </div>
            </div>
          </div>
        </div>
        <div
          class="euiFlexGroup euiFlexGroup--gutterLarge euiFlexGroup--directionRow euiFlexGroup--responsive"
        >
          <div
            class="euiFlexItem"
          >
            <div>
              <div
                class="euiSuggestInput"
              >
                <div
                  class="euiPopover euiPopover--anchorDownLeft euiPopover--displayBlock euiInputPopover euiInputPopover--fullWidth"
                  id="popover"
                >
                  <div
                    class="euiPopover__anchor"
                  >
                    <div>
                      <div
                        class="euiFormControlLayout euiFormControlLayout--fullWidth euiFormControlLayout--group"
                      >
                        <div
                          class="euiFormControlLayout__childrenWrapper"
                        >
                          <input
                            class="euiFieldText euiFieldText--fullWidth euiFieldText--inGroup"
                            placeholder="Search"
                            type="text"
                            value=""
                          />
                        </div>
                        <div
                          class="euiPopover euiPopover--anchorDownCenter euiFormControlLayout__append"
                        >
                          <div
                            class="euiPopover__anchor"
                          >
                            <button
                              class="euiButtonEmpty euiButtonEmpty--primary"
                              type="button"
                            >
                              <span
                                class="euiButtonContent euiButtonEmpty__content"
                              >
                                <span
                                  class="euiButtonEmpty__text"
                                >
                                  WQL
                                </span>
                              </span>
                            </button>
                          </div>
                        </div>
                      </div>
                    </div>
                  </div>
                </div>
              </div>
            </div>
          </div>
          <div
            class="euiFlexItem euiFlexItem--flexGrowZero"
          >
            <button
              class="euiButton euiButton--primary euiButton--fill"
              type="button"
            >
              <span
                class="euiButtonContent euiButton__content"
              >
                <svg
                  aria-hidden="true"
                  class="euiIcon euiIcon--medium euiIcon--inherit euiButtonContent__icon"
                  focusable="false"
                  height="16"
                  role="img"
                  viewBox="0 0 16 16"
                  width="16"
                  xmlns="http://www.w3.org/2000/svg"
                >
                  <path
                    d="M11.228 2.942a.5.5 0 11-.538.842A5 5 0 1013 8a.5.5 0 111 0 6 6 0 11-2.772-5.058zM14 1.5v3A1.5 1.5 0 0112.5 6h-3a.5.5 0 010-1h3a.5.5 0 00.5-.5v-3a.5.5 0 111 0z"
                  />
                </svg>
                <span
                  class="euiButton__text"
                >
                  Refresh
                </span>
              </span>
            </button>
          </div>
        </div>
        <div
          class="euiSpacer euiSpacer--s"
        />
        <div
          class="euiBasicTable"
        >
          <div>
            <div
              class="euiTableHeaderMobile"
            >
              <div
                class="euiFlexGroup euiFlexGroup--gutterLarge euiFlexGroup--alignItemsBaseline euiFlexGroup--justifyContentSpaceBetween euiFlexGroup--directionRow"
              >
                <div
                  class="euiFlexItem euiFlexItem--flexGrowZero"
                />
                <div
                  class="euiFlexItem euiFlexItem--flexGrowZero"
                >
                  <div
                    class="euiTableSortMobile"
                  >
                    <div
                      class="euiPopover euiPopover--anchorDownRight"
                    >
                      <div
                        class="euiPopover__anchor"
                      >
                        <button
                          class="euiButtonEmpty euiButtonEmpty--primary euiButtonEmpty--xSmall euiButtonEmpty--flushRight"
                          type="button"
                        >
                          <span
                            class="euiButtonContent euiButtonContent--iconRight euiButtonEmpty__content"
                          >
                            <svg
                              aria-hidden="true"
                              class="euiIcon euiIcon--small euiIcon--inherit euiButtonContent__icon"
                              focusable="false"
                              height="16"
                              role="img"
                              viewBox="0 0 16 16"
                              width="16"
                              xmlns="http://www.w3.org/2000/svg"
                            >
                              <path
                                d="M13.069 5.157L8.384 9.768a.546.546 0 01-.768 0L2.93 5.158a.552.552 0 00-.771 0 .53.53 0 000 .759l4.684 4.61c.641.631 1.672.63 2.312 0l4.684-4.61a.53.53 0 000-.76.552.552 0 00-.771 0z"
                                fill-rule="non-zero"
                              />
                            </svg>
                            <span
                              class="euiButtonEmpty__text"
                            >
                              Sorting
                            </span>
                          </span>
                        </button>
                      </div>
                    </div>
                  </div>
                </div>
              </div>
            </div>
            <table
              class="euiTable euiTable--responsive euiTable--auto"
              id="__table_d2010f13-1198-11ee-ab9b-75fc624fc672"
              tabindex="-1"
            >
              <caption
                class="euiScreenReaderOnly euiTableCaption"
              />
              <thead>
                <tr>
                  <th
                    aria-live="polite"
                    aria-sort="ascending"
                    class="euiTableHeaderCell"
                    data-test-subj="tableHeaderCell_id_0"
                    role="columnheader"
                    scope="col"
                  >
                    <button
                      class="euiTableHeaderButton euiTableHeaderButton-isSorted"
                      data-test-subj="tableHeaderSortButton"
                      type="button"
                    >
                      <span
                        class="euiTableCellContent"
                      >
                        <span
                          class="euiTableCellContent__text"
                        >
                          ID
                        </span>
                        <svg
                          aria-hidden="true"
                          class="euiIcon euiIcon--medium euiTableSortIcon"
                          focusable="false"
                          height="16"
                          role="img"
                          viewBox="0 0 16 16"
                          width="16"
                          xmlns="http://www.w3.org/2000/svg"
                        >
                          <path
                            d="M8 4.207v8.237c0 .307-.224.556-.5.556s-.5-.249-.5-.556V4.207L2.904 8.303a.5.5 0 01-.707-.707l4.242-4.242a1.5 1.5 0 012.122 0l4.242 4.242a.5.5 0 11-.707.707L8 4.207z"
                          />
                        </svg>
                      </span>
                    </button>
                  </th>
                  <th
                    aria-live="polite"
                    aria-sort="none"
                    class="euiTableHeaderCell"
                    data-test-subj="tableHeaderCell_name_1"
                    role="columnheader"
                    scope="col"
                  >
                    <button
                      class="euiTableHeaderButton"
                      data-test-subj="tableHeaderSortButton"
                      type="button"
                    >
                      <span
                        class="euiTableCellContent"
                      >
                        <span
                          class="euiTableCellContent__text"
                        >
                          Name
                        </span>
                      </span>
                    </button>
                  </th>
                  <th
                    aria-live="polite"
                    aria-sort="none"
                    class="euiTableHeaderCell"
                    data-test-subj="tableHeaderCell_ip_2"
                    role="columnheader"
                    scope="col"
                  >
                    <button
                      class="euiTableHeaderButton"
                      data-test-subj="tableHeaderSortButton"
                      type="button"
                    >
                      <span
                        class="euiTableCellContent"
                      >
                        <span
                          class="euiTableCellContent__text"
                        >
                          IP address
                        </span>
                      </span>
                    </button>
                  </th>
                  <th
                    aria-live="polite"
                    aria-sort="none"
                    class="euiTableHeaderCell"
                    data-test-subj="tableHeaderCell_group_3"
                    role="columnheader"
                    scope="col"
                  >
                    <button
                      class="euiTableHeaderButton"
                      data-test-subj="tableHeaderSortButton"
                      type="button"
                    >
                      <span
                        class="euiTableCellContent"
                      >
                        <span
                          class="euiTableCellContent__text"
                        >
                          Group(s)
                        </span>
                      </span>
                    </button>
                  </th>
                  <th
                    aria-live="polite"
                    aria-sort="none"
                    class="euiTableHeaderCell"
                    data-test-subj="tableHeaderCell_os.name,os.version_4"
                    role="columnheader"
                    scope="col"
                  >
                    <button
                      class="euiTableHeaderButton"
                      data-test-subj="tableHeaderSortButton"
                      type="button"
                    >
                      <span
                        class="euiTableCellContent"
                      >
                        <span
                          class="euiTableCellContent__text"
                        >
                          Operating system
                        </span>
                      </span>
                    </button>
                  </th>
                  <th
                    aria-live="polite"
                    aria-sort="none"
                    class="euiTableHeaderCell"
                    data-test-subj="tableHeaderCell_node_name_5"
                    role="columnheader"
                    scope="col"
                  >
                    <button
                      class="euiTableHeaderButton"
                      data-test-subj="tableHeaderSortButton"
                      type="button"
                    >
                      <span
                        class="euiTableCellContent"
                      >
                        <span
                          class="euiTableCellContent__text"
                        >
                          Cluster node
                        </span>
                      </span>
                    </button>
                  </th>
                  <th
                    aria-live="polite"
                    aria-sort="none"
                    class="euiTableHeaderCell"
                    data-test-subj="tableHeaderCell_version_6"
                    role="columnheader"
                    scope="col"
                  >
                    <button
                      class="euiTableHeaderButton"
                      data-test-subj="tableHeaderSortButton"
                      type="button"
                    >
                      <span
                        class="euiTableCellContent"
                      >
                        <span
                          class="euiTableCellContent__text"
                        >
                          Version
                        </span>
                      </span>
                    </button>
                  </th>
                  <th
                    aria-live="polite"
                    aria-sort="none"
                    class="euiTableHeaderCell"
                    data-test-subj="tableHeaderCell_status_7"
                    role="columnheader"
                    scope="col"
                  >
                    <button
                      class="euiTableHeaderButton"
                      data-test-subj="tableHeaderSortButton"
                      type="button"
                    >
                      <span
                        class="euiTableCellContent"
                      >
                        <span
                          class="euiTableCellContent__text"
                        >
                          Status
                        </span>
                      </span>
                    </button>
                  </th>
                  <th
                    class="euiTableHeaderCell"
                    data-test-subj="tableHeaderCell_actions_8"
                    role="columnheader"
                    scope="col"
                    style="width:5%"
                  >
                    <span
                      class="euiTableCellContent euiTableCellContent--alignRight"
                    >
                      <span
                        class="euiTableCellContent__text"
                      >
                        Actions
                      </span>
                    </span>
                  </th>
                </tr>
              </thead>
              <tbody>
                <tr
                  class="euiTableRow"
                >
                  <td
                    class="euiTableRowCell euiTableRowCell--isMobileFullWidth"
                    colspan="9"
                  >
                    <div
                      class="euiTableCellContent euiTableCellContent--alignCenter"
                    >
                      <span
                        class="euiTableCellContent__text"
                      >
                        No items found
                      </span>
                    </div>
                  </td>
                </tr>
              </tbody>
            </table>
          </div>
        </div>
      </div>
    </div>
  </div>
</div>
`;

exports[`AgentsTable component Renders correctly to match the snapshot with more custom columns 1`] = `
<div>
  <div
    class="euiPanel euiPanel--paddingMedium euiPanel--borderRadiusMedium euiPanel--plain euiPanel--hasShadow"
  >
    <div
      class="euiFlexGroup euiFlexGroup--gutterLarge euiFlexGroup--directionRow euiFlexGroup--responsive wz-overflow-auto"
    >
      <div
        class="euiFlexItem"
      >
        <div
          class="euiFlexGroup euiFlexGroup--gutterLarge euiFlexGroup--directionRow euiFlexGroup--responsive euiFlexGroup--wrap"
        >
          <div
            class="euiFlexItem euiFlexItem--flexGrowZero wz-flex-basis-auto"
          >
            <h1
              class="euiTitle euiTitle--small"
            >
              Agents
              <span>
                (0)
              </span>
            </h1>
          </div>
          <div
            class="euiFlexItem"
          >
            <div
              class="euiFlexGroup euiFlexGroup--gutterLarge euiFlexGroup--alignItemsCenter euiFlexGroup--justifyContentFlexEnd euiFlexGroup--directionRow euiFlexGroup--responsive euiFlexGroup--wrap"
            >
              <div
                class="euiFlexItem euiFlexItem--flexGrowZero"
              >
                <button
                  class="euiButtonEmpty euiButtonEmpty--primary"
                  type="button"
                >
                  <span
                    class="euiButtonContent euiButtonEmpty__content"
                  >
                    <svg
                      aria-hidden="true"
                      class="euiIcon euiIcon--medium euiIcon--inherit euiButtonContent__icon"
                      focusable="false"
                      height="16"
                      role="img"
                      viewBox="0 0 16 16"
                      width="16"
                      xmlns="http://www.w3.org/2000/svg"
                    >
                      <path
                        d="M8 7h3.5a.5.5 0 110 1H8v3.5a.5.5 0 11-1 0V8H3.5a.5.5 0 010-1H7V3.5a.5.5 0 011 0V7zm-.5-7C11.636 0 15 3.364 15 7.5S11.636 15 7.5 15 0 11.636 0 7.5 3.364 0 7.5 0zm0 .882a6.618 6.618 0 100 13.236A6.618 6.618 0 007.5.882z"
                        fill-rule="evenodd"
                      />
                    </svg>
                    <span
                      class="euiButtonEmpty__text"
                    >
                      Deploy new agent
                    </span>
                  </span>
                </button>
              </div>
              <div
                class="euiFlexItem euiFlexItem--flexGrowZero"
              >
                <button
                  class="euiButtonEmpty euiButtonEmpty--primary"
                  type="button"
                >
                  <span
                    class="euiButtonContent euiButtonEmpty__content"
                  >
                    <svg
                      aria-hidden="true"
                      class="euiIcon euiIcon--medium euiIcon--inherit euiButtonContent__icon"
                      focusable="false"
                      height="16"
                      role="img"
                      viewBox="0 0 16 16"
                      width="16"
                      xmlns="http://www.w3.org/2000/svg"
                    >
                      <path
                        d="M11.228 2.942a.5.5 0 11-.538.842A5 5 0 1013 8a.5.5 0 111 0 6 6 0 11-2.772-5.058zM14 1.5v3A1.5 1.5 0 0112.5 6h-3a.5.5 0 010-1h3a.5.5 0 00.5-.5v-3a.5.5 0 111 0z"
                      />
                    </svg>
                    <span
                      class="euiButtonEmpty__text"
                    >
                      Refresh
                    </span>
                  </span>
                </button>
              </div>
              <div
                class="euiFlexItem euiFlexItem--flexGrowZero"
              >
                <button
                  class="euiButtonEmpty euiButtonEmpty--primary euiButtonEmpty-isDisabled"
                  disabled=""
                  type="button"
                >
                  <span
                    class="euiButtonContent euiButtonEmpty__content"
                  >
                    <svg
                      aria-hidden="true"
                      class="euiIcon euiIcon--medium euiIcon--inherit euiButtonContent__icon"
                      focusable="false"
                      height="16"
                      role="img"
                      viewBox="0 0 16 16"
                      width="16"
                      xmlns="http://www.w3.org/2000/svg"
                    >
                      <path
                        d="M9 10.114l1.85-1.943a.52.52 0 01.77 0c.214.228.214.6 0 .829l-1.95 2.05a1.552 1.552 0 01-2.31 0L5.41 9a.617.617 0 010-.829.52.52 0 01.77 0L8 10.082V1.556C8 1.249 8.224 1 8.5 1s.5.249.5.556v8.558zM4.18 6a.993.993 0 00-.972.804l-1.189 6A.995.995 0 002.991 14h11.018a1 1 0 00.972-1.196l-1.19-6a.993.993 0 00-.97-.804H4.18zM6 5v1h5V5h1.825c.946 0 1.76.673 1.946 1.608l1.19 6A2 2 0 0114.016 15H2.984a1.992 1.992 0 01-1.945-2.392l1.19-6C2.414 5.673 3.229 5 4.174 5H6z"
                      />
                    </svg>
                    <span
                      class="euiButtonEmpty__text"
                    >
                      Export formatted
                    </span>
                  </span>
                </button>
              </div>
              <div
                class="euiFlexItem euiFlexItem--flexGrowZero"
              >
                <span
                  class="euiToolTipAnchor"
                >
                  <button
                    class="euiButtonEmpty euiButtonEmpty--primary"
                    type="button"
                  >
                    <span
                      class="euiButtonContent euiButtonEmpty__content"
                    >
                      <span
                        class="euiButtonEmpty__text"
                      >
                        <svg
                          aria-hidden="true"
                          class="euiIcon euiIcon--medium euiIcon--primary"
                          focusable="false"
                          height="32"
                          role="img"
                          viewBox="0 0 32 32"
                          width="32"
                          xmlns="http://www.w3.org/2000/svg"
                        >
                          <path
                            class="euiIcon__fillSecondary"
                            d="M16 21a5 5 0 110-10 5 5 0 010 10zm0-8a3 3 0 100 6 3 3 0 000-6z"
                          />
                          <path
                            d="M20 32h-8v-4.06a1 1 0 00-1.61-.67l-2.88 2.87-5.65-5.65 2.87-2.87a.92.92 0 00.2-1 .93.93 0 00-.86-.6H0V12h4.06a.92.92 0 00.85-.58.94.94 0 00-.19-1L1.86 7.51l5.65-5.65 2.87 2.87A1 1 0 0012 4.06V0h8v4.06a1 1 0 001.61.67l2.87-2.87 5.66 5.66-2.87 2.87a.92.92 0 00-.2 1 .93.93 0 00.86.6H32v8h-4.06a.92.92 0 00-.85.58.94.94 0 00.19 1l2.87 2.87-5.66 5.66-2.87-2.87a1 1 0 00-1.61.67L20 32zm-6-2h4v-2.06a3 3 0 015-2.08l1.46 1.46 2.83-2.83L25.86 23a3 3 0 012.08-5H30v-4h-2.06a3 3 0 01-2.08-5l1.46-1.46-2.83-2.85L23 6.14a3 3 0 01-5-2.08V2h-4v2.06a3 3 0 01-5 2.08L7.51 4.69 4.69 7.51 6.14 9a3 3 0 01-2.08 5H2v4h2.06a3 3 0 012.08 5l-1.45 1.49 2.83 2.83L9 25.86a3 3 0 015 2.08V30z"
                          />
                        </svg>
                      </span>
                    </span>
                  </button>
                </span>
              </div>
            </div>
          </div>
        </div>
        <div
          class="euiFlexGroup euiFlexGroup--gutterLarge euiFlexGroup--directionRow euiFlexGroup--responsive"
        >
          <div
            class="euiFlexItem"
          >
            <div>
              <div
                class="euiSuggestInput"
              >
                <div
                  class="euiPopover euiPopover--anchorDownLeft euiPopover--displayBlock euiInputPopover euiInputPopover--fullWidth"
                  id="popover"
                >
                  <div
                    class="euiPopover__anchor"
                  >
                    <div>
                      <div
                        class="euiFormControlLayout euiFormControlLayout--fullWidth euiFormControlLayout--group"
                      >
                        <div
                          class="euiFormControlLayout__childrenWrapper"
                        >
                          <input
                            class="euiFieldText euiFieldText--fullWidth euiFieldText--inGroup"
                            placeholder="Search"
                            type="text"
                            value=""
                          />
                        </div>
                        <div
                          class="euiPopover euiPopover--anchorDownCenter euiFormControlLayout__append"
                        >
                          <div
                            class="euiPopover__anchor"
                          >
                            <button
                              class="euiButtonEmpty euiButtonEmpty--primary"
                              type="button"
                            >
                              <span
                                class="euiButtonContent euiButtonEmpty__content"
                              >
                                <span
                                  class="euiButtonEmpty__text"
                                >
                                  WQL
                                </span>
                              </span>
                            </button>
                          </div>
                        </div>
                      </div>
                    </div>
                  </div>
                </div>
              </div>
            </div>
          </div>
          <div
            class="euiFlexItem euiFlexItem--flexGrowZero"
          >
            <button
              class="euiButton euiButton--primary euiButton--fill"
              type="button"
            >
              <span
                class="euiButtonContent euiButton__content"
              >
                <svg
                  aria-hidden="true"
                  class="euiIcon euiIcon--medium euiIcon--inherit euiButtonContent__icon"
                  focusable="false"
                  height="16"
                  role="img"
                  viewBox="0 0 16 16"
                  width="16"
                  xmlns="http://www.w3.org/2000/svg"
                >
                  <path
                    d="M11.228 2.942a.5.5 0 11-.538.842A5 5 0 1013 8a.5.5 0 111 0 6 6 0 11-2.772-5.058zM14 1.5v3A1.5 1.5 0 0112.5 6h-3a.5.5 0 010-1h3a.5.5 0 00.5-.5v-3a.5.5 0 111 0z"
                  />
                </svg>
                <span
                  class="euiButton__text"
                >
                  Refresh
                </span>
              </span>
            </button>
          </div>
        </div>
        <div
          class="euiSpacer euiSpacer--s"
        />
        <div
          class="euiBasicTable"
        >
          <div>
            <div
              class="euiTableHeaderMobile"
            >
              <div
                class="euiFlexGroup euiFlexGroup--gutterLarge euiFlexGroup--alignItemsBaseline euiFlexGroup--justifyContentSpaceBetween euiFlexGroup--directionRow"
              >
                <div
                  class="euiFlexItem euiFlexItem--flexGrowZero"
                />
                <div
                  class="euiFlexItem euiFlexItem--flexGrowZero"
                >
                  <div
                    class="euiTableSortMobile"
                  >
                    <div
                      class="euiPopover euiPopover--anchorDownRight"
                    >
                      <div
                        class="euiPopover__anchor"
                      >
                        <button
                          class="euiButtonEmpty euiButtonEmpty--primary euiButtonEmpty--xSmall euiButtonEmpty--flushRight"
                          type="button"
                        >
                          <span
                            class="euiButtonContent euiButtonContent--iconRight euiButtonEmpty__content"
                          >
                            <svg
                              aria-hidden="true"
                              class="euiIcon euiIcon--small euiIcon--inherit euiButtonContent__icon"
                              focusable="false"
                              height="16"
                              role="img"
                              viewBox="0 0 16 16"
                              width="16"
                              xmlns="http://www.w3.org/2000/svg"
                            >
                              <path
                                d="M13.069 5.157L8.384 9.768a.546.546 0 01-.768 0L2.93 5.158a.552.552 0 00-.771 0 .53.53 0 000 .759l4.684 4.61c.641.631 1.672.63 2.312 0l4.684-4.61a.53.53 0 000-.76.552.552 0 00-.771 0z"
                                fill-rule="non-zero"
                              />
                            </svg>
                            <span
                              class="euiButtonEmpty__text"
                            >
                              Sorting
                            </span>
                          </span>
                        </button>
                      </div>
                    </div>
                  </div>
                </div>
              </div>
            </div>
            <table
              class="euiTable euiTable--responsive euiTable--auto"
              id="__table_d2097381-1198-11ee-ab9b-75fc624fc672"
              tabindex="-1"
            >
              <caption
                class="euiScreenReaderOnly euiTableCaption"
              />
              <thead>
                <tr>
                  <th
                    aria-live="polite"
                    aria-sort="ascending"
                    class="euiTableHeaderCell"
                    data-test-subj="tableHeaderCell_id_0"
                    role="columnheader"
                    scope="col"
                  >
                    <button
                      class="euiTableHeaderButton euiTableHeaderButton-isSorted"
                      data-test-subj="tableHeaderSortButton"
                      type="button"
                    >
                      <span
                        class="euiTableCellContent"
                      >
                        <span
                          class="euiTableCellContent__text"
                        >
                          ID
                        </span>
                        <svg
                          aria-hidden="true"
                          class="euiIcon euiIcon--medium euiTableSortIcon"
                          focusable="false"
                          height="16"
                          role="img"
                          viewBox="0 0 16 16"
                          width="16"
                          xmlns="http://www.w3.org/2000/svg"
                        >
                          <path
                            d="M8 4.207v8.237c0 .307-.224.556-.5.556s-.5-.249-.5-.556V4.207L2.904 8.303a.5.5 0 01-.707-.707l4.242-4.242a1.5 1.5 0 012.122 0l4.242 4.242a.5.5 0 11-.707.707L8 4.207z"
                          />
                        </svg>
                      </span>
                    </button>
                  </th>
                  <th
                    aria-live="polite"
                    aria-sort="none"
                    class="euiTableHeaderCell"
                    data-test-subj="tableHeaderCell_name_1"
                    role="columnheader"
                    scope="col"
                  >
                    <button
                      class="euiTableHeaderButton"
                      data-test-subj="tableHeaderSortButton"
                      type="button"
                    >
                      <span
                        class="euiTableCellContent"
                      >
                        <span
                          class="euiTableCellContent__text"
                        >
                          Name
                        </span>
                      </span>
                    </button>
                  </th>
                  <th
                    aria-live="polite"
                    aria-sort="none"
                    class="euiTableHeaderCell"
                    data-test-subj="tableHeaderCell_ip_2"
                    role="columnheader"
                    scope="col"
                  >
                    <button
                      class="euiTableHeaderButton"
                      data-test-subj="tableHeaderSortButton"
                      type="button"
                    >
                      <span
                        class="euiTableCellContent"
                      >
                        <span
                          class="euiTableCellContent__text"
                        >
                          IP address
                        </span>
                      </span>
                    </button>
                  </th>
                  <th
                    aria-live="polite"
                    aria-sort="none"
                    class="euiTableHeaderCell"
                    data-test-subj="tableHeaderCell_group_3"
                    role="columnheader"
                    scope="col"
                  >
                    <button
                      class="euiTableHeaderButton"
                      data-test-subj="tableHeaderSortButton"
                      type="button"
                    >
                      <span
                        class="euiTableCellContent"
                      >
                        <span
                          class="euiTableCellContent__text"
                        >
                          Group(s)
                        </span>
                      </span>
                    </button>
                  </th>
                  <th
                    aria-live="polite"
                    aria-sort="none"
                    class="euiTableHeaderCell"
                    data-test-subj="tableHeaderCell_os.name,os.version_4"
                    role="columnheader"
                    scope="col"
                  >
                    <button
                      class="euiTableHeaderButton"
                      data-test-subj="tableHeaderSortButton"
                      type="button"
                    >
                      <span
                        class="euiTableCellContent"
                      >
                        <span
                          class="euiTableCellContent__text"
                        >
                          Operating system
                        </span>
                      </span>
                    </button>
                  </th>
                  <th
                    aria-live="polite"
                    aria-sort="none"
                    class="euiTableHeaderCell"
                    data-test-subj="tableHeaderCell_node_name_5"
                    role="columnheader"
                    scope="col"
                  >
                    <button
                      class="euiTableHeaderButton"
                      data-test-subj="tableHeaderSortButton"
                      type="button"
                    >
                      <span
                        class="euiTableCellContent"
                      >
                        <span
                          class="euiTableCellContent__text"
                        >
                          Cluster node
                        </span>
                      </span>
                    </button>
                  </th>
                  <th
                    aria-live="polite"
                    aria-sort="none"
                    class="euiTableHeaderCell"
                    data-test-subj="tableHeaderCell_version_6"
                    role="columnheader"
                    scope="col"
                  >
                    <button
                      class="euiTableHeaderButton"
                      data-test-subj="tableHeaderSortButton"
                      type="button"
                    >
                      <span
                        class="euiTableCellContent"
                      >
                        <span
                          class="euiTableCellContent__text"
                        >
                          Version
                        </span>
                      </span>
                    </button>
                  </th>
                  <th
                    aria-live="polite"
                    aria-sort="none"
                    class="euiTableHeaderCell"
                    data-test-subj="tableHeaderCell_status_7"
                    role="columnheader"
                    scope="col"
                  >
                    <button
                      class="euiTableHeaderButton"
                      data-test-subj="tableHeaderSortButton"
                      type="button"
                    >
                      <span
                        class="euiTableCellContent"
                      >
                        <span
                          class="euiTableCellContent__text"
                        >
                          Status
                        </span>
                      </span>
                    </button>
                  </th>
                  <th
                    class="euiTableHeaderCell"
                    data-test-subj="tableHeaderCell_actions_8"
                    role="columnheader"
                    scope="col"
                    style="width:5%"
                  >
                    <span
                      class="euiTableCellContent euiTableCellContent--alignRight"
                    >
                      <span
                        class="euiTableCellContent__text"
                      >
                        Actions
                      </span>
                    </span>
                  </th>
                </tr>
              </thead>
              <tbody>
                <tr
                  class="euiTableRow"
                >
                  <td
                    class="euiTableRowCell euiTableRowCell--isMobileFullWidth"
                    colspan="9"
                  >
                    <div
                      class="euiTableCellContent euiTableCellContent--alignCenter"
                    >
                      <span
                        class="euiTableCellContent__text"
                      >
                        No items found
                      </span>
                    </div>
                  </td>
                </tr>
              </tbody>
            </table>
          </div>
        </div>
      </div>
    </div>
  </div>
</div>
=======
>>>>>>> a80a2a04
`;<|MERGE_RESOLUTION|>--- conflicted
+++ resolved
@@ -1692,1783 +1692,4 @@
     </div>
   </div>
 </div>
-<<<<<<< HEAD
-`;
-
-exports[`AgentsTable component Renders correctly to match the snapshot with less custom columns 1`] = `
-<div>
-  <div
-    class="euiPanel euiPanel--paddingMedium euiPanel--borderRadiusMedium euiPanel--plain euiPanel--hasShadow"
-  >
-    <div
-      class="euiFlexGroup euiFlexGroup--gutterLarge euiFlexGroup--directionRow euiFlexGroup--responsive wz-overflow-auto"
-    >
-      <div
-        class="euiFlexItem"
-      >
-        <div
-          class="euiFlexGroup euiFlexGroup--gutterLarge euiFlexGroup--directionRow euiFlexGroup--responsive euiFlexGroup--wrap"
-        >
-          <div
-            class="euiFlexItem euiFlexItem--flexGrowZero wz-flex-basis-auto"
-          >
-            <h1
-              class="euiTitle euiTitle--small"
-            >
-              Agents
-              <span>
-                (0)
-              </span>
-            </h1>
-          </div>
-          <div
-            class="euiFlexItem"
-          >
-            <div
-              class="euiFlexGroup euiFlexGroup--gutterLarge euiFlexGroup--alignItemsCenter euiFlexGroup--justifyContentFlexEnd euiFlexGroup--directionRow euiFlexGroup--responsive euiFlexGroup--wrap"
-            >
-              <div
-                class="euiFlexItem euiFlexItem--flexGrowZero"
-              >
-                <button
-                  class="euiButtonEmpty euiButtonEmpty--primary"
-                  type="button"
-                >
-                  <span
-                    class="euiButtonContent euiButtonEmpty__content"
-                  >
-                    <svg
-                      aria-hidden="true"
-                      class="euiIcon euiIcon--medium euiIcon--inherit euiButtonContent__icon"
-                      focusable="false"
-                      height="16"
-                      role="img"
-                      viewBox="0 0 16 16"
-                      width="16"
-                      xmlns="http://www.w3.org/2000/svg"
-                    >
-                      <path
-                        d="M8 7h3.5a.5.5 0 110 1H8v3.5a.5.5 0 11-1 0V8H3.5a.5.5 0 010-1H7V3.5a.5.5 0 011 0V7zm-.5-7C11.636 0 15 3.364 15 7.5S11.636 15 7.5 15 0 11.636 0 7.5 3.364 0 7.5 0zm0 .882a6.618 6.618 0 100 13.236A6.618 6.618 0 007.5.882z"
-                        fill-rule="evenodd"
-                      />
-                    </svg>
-                    <span
-                      class="euiButtonEmpty__text"
-                    >
-                      Deploy new agent
-                    </span>
-                  </span>
-                </button>
-              </div>
-              <div
-                class="euiFlexItem euiFlexItem--flexGrowZero"
-              >
-                <button
-                  class="euiButtonEmpty euiButtonEmpty--primary"
-                  type="button"
-                >
-                  <span
-                    class="euiButtonContent euiButtonEmpty__content"
-                  >
-                    <svg
-                      aria-hidden="true"
-                      class="euiIcon euiIcon--medium euiIcon--inherit euiButtonContent__icon"
-                      focusable="false"
-                      height="16"
-                      role="img"
-                      viewBox="0 0 16 16"
-                      width="16"
-                      xmlns="http://www.w3.org/2000/svg"
-                    >
-                      <path
-                        d="M11.228 2.942a.5.5 0 11-.538.842A5 5 0 1013 8a.5.5 0 111 0 6 6 0 11-2.772-5.058zM14 1.5v3A1.5 1.5 0 0112.5 6h-3a.5.5 0 010-1h3a.5.5 0 00.5-.5v-3a.5.5 0 111 0z"
-                      />
-                    </svg>
-                    <span
-                      class="euiButtonEmpty__text"
-                    >
-                      Refresh
-                    </span>
-                  </span>
-                </button>
-              </div>
-              <div
-                class="euiFlexItem euiFlexItem--flexGrowZero"
-              >
-                <button
-                  class="euiButtonEmpty euiButtonEmpty--primary euiButtonEmpty-isDisabled"
-                  disabled=""
-                  type="button"
-                >
-                  <span
-                    class="euiButtonContent euiButtonEmpty__content"
-                  >
-                    <svg
-                      aria-hidden="true"
-                      class="euiIcon euiIcon--medium euiIcon--inherit euiButtonContent__icon"
-                      focusable="false"
-                      height="16"
-                      role="img"
-                      viewBox="0 0 16 16"
-                      width="16"
-                      xmlns="http://www.w3.org/2000/svg"
-                    >
-                      <path
-                        d="M9 10.114l1.85-1.943a.52.52 0 01.77 0c.214.228.214.6 0 .829l-1.95 2.05a1.552 1.552 0 01-2.31 0L5.41 9a.617.617 0 010-.829.52.52 0 01.77 0L8 10.082V1.556C8 1.249 8.224 1 8.5 1s.5.249.5.556v8.558zM4.18 6a.993.993 0 00-.972.804l-1.189 6A.995.995 0 002.991 14h11.018a1 1 0 00.972-1.196l-1.19-6a.993.993 0 00-.97-.804H4.18zM6 5v1h5V5h1.825c.946 0 1.76.673 1.946 1.608l1.19 6A2 2 0 0114.016 15H2.984a1.992 1.992 0 01-1.945-2.392l1.19-6C2.414 5.673 3.229 5 4.174 5H6z"
-                      />
-                    </svg>
-                    <span
-                      class="euiButtonEmpty__text"
-                    >
-                      Export formatted
-                    </span>
-                  </span>
-                </button>
-              </div>
-              <div
-                class="euiFlexItem euiFlexItem--flexGrowZero"
-              >
-                <span
-                  class="euiToolTipAnchor"
-                >
-                  <button
-                    class="euiButtonEmpty euiButtonEmpty--primary"
-                    type="button"
-                  >
-                    <span
-                      class="euiButtonContent euiButtonEmpty__content"
-                    >
-                      <span
-                        class="euiButtonEmpty__text"
-                      >
-                        <svg
-                          aria-hidden="true"
-                          class="euiIcon euiIcon--medium euiIcon--primary"
-                          focusable="false"
-                          height="32"
-                          role="img"
-                          viewBox="0 0 32 32"
-                          width="32"
-                          xmlns="http://www.w3.org/2000/svg"
-                        >
-                          <path
-                            class="euiIcon__fillSecondary"
-                            d="M16 21a5 5 0 110-10 5 5 0 010 10zm0-8a3 3 0 100 6 3 3 0 000-6z"
-                          />
-                          <path
-                            d="M20 32h-8v-4.06a1 1 0 00-1.61-.67l-2.88 2.87-5.65-5.65 2.87-2.87a.92.92 0 00.2-1 .93.93 0 00-.86-.6H0V12h4.06a.92.92 0 00.85-.58.94.94 0 00-.19-1L1.86 7.51l5.65-5.65 2.87 2.87A1 1 0 0012 4.06V0h8v4.06a1 1 0 001.61.67l2.87-2.87 5.66 5.66-2.87 2.87a.92.92 0 00-.2 1 .93.93 0 00.86.6H32v8h-4.06a.92.92 0 00-.85.58.94.94 0 00.19 1l2.87 2.87-5.66 5.66-2.87-2.87a1 1 0 00-1.61.67L20 32zm-6-2h4v-2.06a3 3 0 015-2.08l1.46 1.46 2.83-2.83L25.86 23a3 3 0 012.08-5H30v-4h-2.06a3 3 0 01-2.08-5l1.46-1.46-2.83-2.85L23 6.14a3 3 0 01-5-2.08V2h-4v2.06a3 3 0 01-5 2.08L7.51 4.69 4.69 7.51 6.14 9a3 3 0 01-2.08 5H2v4h2.06a3 3 0 012.08 5l-1.45 1.49 2.83 2.83L9 25.86a3 3 0 015 2.08V30z"
-                          />
-                        </svg>
-                      </span>
-                    </span>
-                  </button>
-                </span>
-              </div>
-            </div>
-          </div>
-        </div>
-        <div
-          class="euiFlexGroup euiFlexGroup--gutterLarge euiFlexGroup--directionRow euiFlexGroup--responsive"
-        >
-          <div
-            class="euiFlexItem"
-          >
-            <div>
-              <div
-                class="euiSuggestInput"
-              >
-                <div
-                  class="euiPopover euiPopover--anchorDownLeft euiPopover--displayBlock euiInputPopover euiInputPopover--fullWidth"
-                  id="popover"
-                >
-                  <div
-                    class="euiPopover__anchor"
-                  >
-                    <div>
-                      <div
-                        class="euiFormControlLayout euiFormControlLayout--fullWidth euiFormControlLayout--group"
-                      >
-                        <div
-                          class="euiFormControlLayout__childrenWrapper"
-                        >
-                          <input
-                            class="euiFieldText euiFieldText--fullWidth euiFieldText--inGroup"
-                            placeholder="Search"
-                            type="text"
-                            value=""
-                          />
-                        </div>
-                        <div
-                          class="euiPopover euiPopover--anchorDownCenter euiFormControlLayout__append"
-                        >
-                          <div
-                            class="euiPopover__anchor"
-                          >
-                            <button
-                              class="euiButtonEmpty euiButtonEmpty--primary"
-                              type="button"
-                            >
-                              <span
-                                class="euiButtonContent euiButtonEmpty__content"
-                              >
-                                <span
-                                  class="euiButtonEmpty__text"
-                                >
-                                  WQL
-                                </span>
-                              </span>
-                            </button>
-                          </div>
-                        </div>
-                      </div>
-                    </div>
-                  </div>
-                </div>
-              </div>
-            </div>
-          </div>
-          <div
-            class="euiFlexItem euiFlexItem--flexGrowZero"
-          >
-            <button
-              class="euiButton euiButton--primary euiButton--fill"
-              type="button"
-            >
-              <span
-                class="euiButtonContent euiButton__content"
-              >
-                <svg
-                  aria-hidden="true"
-                  class="euiIcon euiIcon--medium euiIcon--inherit euiButtonContent__icon"
-                  focusable="false"
-                  height="16"
-                  role="img"
-                  viewBox="0 0 16 16"
-                  width="16"
-                  xmlns="http://www.w3.org/2000/svg"
-                >
-                  <path
-                    d="M11.228 2.942a.5.5 0 11-.538.842A5 5 0 1013 8a.5.5 0 111 0 6 6 0 11-2.772-5.058zM14 1.5v3A1.5 1.5 0 0112.5 6h-3a.5.5 0 010-1h3a.5.5 0 00.5-.5v-3a.5.5 0 111 0z"
-                  />
-                </svg>
-                <span
-                  class="euiButton__text"
-                >
-                  Refresh
-                </span>
-              </span>
-            </button>
-          </div>
-        </div>
-        <div
-          class="euiSpacer euiSpacer--s"
-        />
-        <div
-          class="euiBasicTable"
-        >
-          <div>
-            <div
-              class="euiTableHeaderMobile"
-            >
-              <div
-                class="euiFlexGroup euiFlexGroup--gutterLarge euiFlexGroup--alignItemsBaseline euiFlexGroup--justifyContentSpaceBetween euiFlexGroup--directionRow"
-              >
-                <div
-                  class="euiFlexItem euiFlexItem--flexGrowZero"
-                />
-                <div
-                  class="euiFlexItem euiFlexItem--flexGrowZero"
-                >
-                  <div
-                    class="euiTableSortMobile"
-                  >
-                    <div
-                      class="euiPopover euiPopover--anchorDownRight"
-                    >
-                      <div
-                        class="euiPopover__anchor"
-                      >
-                        <button
-                          class="euiButtonEmpty euiButtonEmpty--primary euiButtonEmpty--xSmall euiButtonEmpty--flushRight"
-                          type="button"
-                        >
-                          <span
-                            class="euiButtonContent euiButtonContent--iconRight euiButtonEmpty__content"
-                          >
-                            <svg
-                              aria-hidden="true"
-                              class="euiIcon euiIcon--small euiIcon--inherit euiButtonContent__icon"
-                              focusable="false"
-                              height="16"
-                              role="img"
-                              viewBox="0 0 16 16"
-                              width="16"
-                              xmlns="http://www.w3.org/2000/svg"
-                            >
-                              <path
-                                d="M13.069 5.157L8.384 9.768a.546.546 0 01-.768 0L2.93 5.158a.552.552 0 00-.771 0 .53.53 0 000 .759l4.684 4.61c.641.631 1.672.63 2.312 0l4.684-4.61a.53.53 0 000-.76.552.552 0 00-.771 0z"
-                                fill-rule="non-zero"
-                              />
-                            </svg>
-                            <span
-                              class="euiButtonEmpty__text"
-                            >
-                              Sorting
-                            </span>
-                          </span>
-                        </button>
-                      </div>
-                    </div>
-                  </div>
-                </div>
-              </div>
-            </div>
-            <table
-              class="euiTable euiTable--responsive euiTable--auto"
-              id="__table_d2068d51-1198-11ee-ab9b-75fc624fc672"
-              tabindex="-1"
-            >
-              <caption
-                class="euiScreenReaderOnly euiTableCaption"
-              />
-              <thead>
-                <tr>
-                  <th
-                    aria-live="polite"
-                    aria-sort="ascending"
-                    class="euiTableHeaderCell"
-                    data-test-subj="tableHeaderCell_id_0"
-                    role="columnheader"
-                    scope="col"
-                  >
-                    <button
-                      class="euiTableHeaderButton euiTableHeaderButton-isSorted"
-                      data-test-subj="tableHeaderSortButton"
-                      type="button"
-                    >
-                      <span
-                        class="euiTableCellContent"
-                      >
-                        <span
-                          class="euiTableCellContent__text"
-                        >
-                          ID
-                        </span>
-                        <svg
-                          aria-hidden="true"
-                          class="euiIcon euiIcon--medium euiTableSortIcon"
-                          focusable="false"
-                          height="16"
-                          role="img"
-                          viewBox="0 0 16 16"
-                          width="16"
-                          xmlns="http://www.w3.org/2000/svg"
-                        >
-                          <path
-                            d="M8 4.207v8.237c0 .307-.224.556-.5.556s-.5-.249-.5-.556V4.207L2.904 8.303a.5.5 0 01-.707-.707l4.242-4.242a1.5 1.5 0 012.122 0l4.242 4.242a.5.5 0 11-.707.707L8 4.207z"
-                          />
-                        </svg>
-                      </span>
-                    </button>
-                  </th>
-                  <th
-                    aria-live="polite"
-                    aria-sort="none"
-                    class="euiTableHeaderCell"
-                    data-test-subj="tableHeaderCell_name_1"
-                    role="columnheader"
-                    scope="col"
-                  >
-                    <button
-                      class="euiTableHeaderButton"
-                      data-test-subj="tableHeaderSortButton"
-                      type="button"
-                    >
-                      <span
-                        class="euiTableCellContent"
-                      >
-                        <span
-                          class="euiTableCellContent__text"
-                        >
-                          Name
-                        </span>
-                      </span>
-                    </button>
-                  </th>
-                  <th
-                    aria-live="polite"
-                    aria-sort="none"
-                    class="euiTableHeaderCell"
-                    data-test-subj="tableHeaderCell_ip_2"
-                    role="columnheader"
-                    scope="col"
-                  >
-                    <button
-                      class="euiTableHeaderButton"
-                      data-test-subj="tableHeaderSortButton"
-                      type="button"
-                    >
-                      <span
-                        class="euiTableCellContent"
-                      >
-                        <span
-                          class="euiTableCellContent__text"
-                        >
-                          IP address
-                        </span>
-                      </span>
-                    </button>
-                  </th>
-                  <th
-                    aria-live="polite"
-                    aria-sort="none"
-                    class="euiTableHeaderCell"
-                    data-test-subj="tableHeaderCell_group_3"
-                    role="columnheader"
-                    scope="col"
-                  >
-                    <button
-                      class="euiTableHeaderButton"
-                      data-test-subj="tableHeaderSortButton"
-                      type="button"
-                    >
-                      <span
-                        class="euiTableCellContent"
-                      >
-                        <span
-                          class="euiTableCellContent__text"
-                        >
-                          Group(s)
-                        </span>
-                      </span>
-                    </button>
-                  </th>
-                  <th
-                    aria-live="polite"
-                    aria-sort="none"
-                    class="euiTableHeaderCell"
-                    data-test-subj="tableHeaderCell_os.name,os.version_4"
-                    role="columnheader"
-                    scope="col"
-                  >
-                    <button
-                      class="euiTableHeaderButton"
-                      data-test-subj="tableHeaderSortButton"
-                      type="button"
-                    >
-                      <span
-                        class="euiTableCellContent"
-                      >
-                        <span
-                          class="euiTableCellContent__text"
-                        >
-                          Operating system
-                        </span>
-                      </span>
-                    </button>
-                  </th>
-                  <th
-                    aria-live="polite"
-                    aria-sort="none"
-                    class="euiTableHeaderCell"
-                    data-test-subj="tableHeaderCell_node_name_5"
-                    role="columnheader"
-                    scope="col"
-                  >
-                    <button
-                      class="euiTableHeaderButton"
-                      data-test-subj="tableHeaderSortButton"
-                      type="button"
-                    >
-                      <span
-                        class="euiTableCellContent"
-                      >
-                        <span
-                          class="euiTableCellContent__text"
-                        >
-                          Cluster node
-                        </span>
-                      </span>
-                    </button>
-                  </th>
-                  <th
-                    aria-live="polite"
-                    aria-sort="none"
-                    class="euiTableHeaderCell"
-                    data-test-subj="tableHeaderCell_version_6"
-                    role="columnheader"
-                    scope="col"
-                  >
-                    <button
-                      class="euiTableHeaderButton"
-                      data-test-subj="tableHeaderSortButton"
-                      type="button"
-                    >
-                      <span
-                        class="euiTableCellContent"
-                      >
-                        <span
-                          class="euiTableCellContent__text"
-                        >
-                          Version
-                        </span>
-                      </span>
-                    </button>
-                  </th>
-                  <th
-                    aria-live="polite"
-                    aria-sort="none"
-                    class="euiTableHeaderCell"
-                    data-test-subj="tableHeaderCell_status_7"
-                    role="columnheader"
-                    scope="col"
-                  >
-                    <button
-                      class="euiTableHeaderButton"
-                      data-test-subj="tableHeaderSortButton"
-                      type="button"
-                    >
-                      <span
-                        class="euiTableCellContent"
-                      >
-                        <span
-                          class="euiTableCellContent__text"
-                        >
-                          Status
-                        </span>
-                      </span>
-                    </button>
-                  </th>
-                  <th
-                    class="euiTableHeaderCell"
-                    data-test-subj="tableHeaderCell_actions_8"
-                    role="columnheader"
-                    scope="col"
-                    style="width:5%"
-                  >
-                    <span
-                      class="euiTableCellContent euiTableCellContent--alignRight"
-                    >
-                      <span
-                        class="euiTableCellContent__text"
-                      >
-                        Actions
-                      </span>
-                    </span>
-                  </th>
-                </tr>
-              </thead>
-              <tbody>
-                <tr
-                  class="euiTableRow"
-                >
-                  <td
-                    class="euiTableRowCell euiTableRowCell--isMobileFullWidth"
-                    colspan="9"
-                  >
-                    <div
-                      class="euiTableCellContent euiTableCellContent--alignCenter"
-                    >
-                      <span
-                        class="euiTableCellContent__text"
-                      >
-                        No items found
-                      </span>
-                    </div>
-                  </td>
-                </tr>
-              </tbody>
-            </table>
-          </div>
-        </div>
-      </div>
-    </div>
-  </div>
-</div>
-`;
-
-exports[`AgentsTable component Renders correctly to match the snapshot with more columns 1`] = `
-<div>
-  <div
-    class="euiPanel euiPanel--paddingMedium euiPanel--borderRadiusMedium euiPanel--plain euiPanel--hasShadow"
-  >
-    <div
-      class="euiFlexGroup euiFlexGroup--gutterLarge euiFlexGroup--directionRow euiFlexGroup--responsive wz-overflow-auto"
-    >
-      <div
-        class="euiFlexItem"
-      >
-        <div
-          class="euiFlexGroup euiFlexGroup--gutterLarge euiFlexGroup--directionRow euiFlexGroup--responsive euiFlexGroup--wrap"
-        >
-          <div
-            class="euiFlexItem euiFlexItem--flexGrowZero wz-flex-basis-auto"
-          >
-            <h1
-              class="euiTitle euiTitle--small"
-            >
-              Agents
-              <span>
-                (0)
-              </span>
-            </h1>
-          </div>
-          <div
-            class="euiFlexItem"
-          >
-            <div
-              class="euiFlexGroup euiFlexGroup--gutterLarge euiFlexGroup--alignItemsCenter euiFlexGroup--justifyContentFlexEnd euiFlexGroup--directionRow euiFlexGroup--responsive euiFlexGroup--wrap"
-            >
-              <div
-                class="euiFlexItem euiFlexItem--flexGrowZero"
-              >
-                <button
-                  class="euiButtonEmpty euiButtonEmpty--primary"
-                  type="button"
-                >
-                  <span
-                    class="euiButtonContent euiButtonEmpty__content"
-                  >
-                    <svg
-                      aria-hidden="true"
-                      class="euiIcon euiIcon--medium euiIcon--inherit euiButtonContent__icon"
-                      focusable="false"
-                      height="16"
-                      role="img"
-                      viewBox="0 0 16 16"
-                      width="16"
-                      xmlns="http://www.w3.org/2000/svg"
-                    >
-                      <path
-                        d="M8 7h3.5a.5.5 0 110 1H8v3.5a.5.5 0 11-1 0V8H3.5a.5.5 0 010-1H7V3.5a.5.5 0 011 0V7zm-.5-7C11.636 0 15 3.364 15 7.5S11.636 15 7.5 15 0 11.636 0 7.5 3.364 0 7.5 0zm0 .882a6.618 6.618 0 100 13.236A6.618 6.618 0 007.5.882z"
-                        fill-rule="evenodd"
-                      />
-                    </svg>
-                    <span
-                      class="euiButtonEmpty__text"
-                    >
-                      Deploy new agent
-                    </span>
-                  </span>
-                </button>
-              </div>
-              <div
-                class="euiFlexItem euiFlexItem--flexGrowZero"
-              >
-                <button
-                  class="euiButtonEmpty euiButtonEmpty--primary"
-                  type="button"
-                >
-                  <span
-                    class="euiButtonContent euiButtonEmpty__content"
-                  >
-                    <svg
-                      aria-hidden="true"
-                      class="euiIcon euiIcon--medium euiIcon--inherit euiButtonContent__icon"
-                      focusable="false"
-                      height="16"
-                      role="img"
-                      viewBox="0 0 16 16"
-                      width="16"
-                      xmlns="http://www.w3.org/2000/svg"
-                    >
-                      <path
-                        d="M11.228 2.942a.5.5 0 11-.538.842A5 5 0 1013 8a.5.5 0 111 0 6 6 0 11-2.772-5.058zM14 1.5v3A1.5 1.5 0 0112.5 6h-3a.5.5 0 010-1h3a.5.5 0 00.5-.5v-3a.5.5 0 111 0z"
-                      />
-                    </svg>
-                    <span
-                      class="euiButtonEmpty__text"
-                    >
-                      Refresh
-                    </span>
-                  </span>
-                </button>
-              </div>
-              <div
-                class="euiFlexItem euiFlexItem--flexGrowZero"
-              >
-                <button
-                  class="euiButtonEmpty euiButtonEmpty--primary euiButtonEmpty-isDisabled"
-                  disabled=""
-                  type="button"
-                >
-                  <span
-                    class="euiButtonContent euiButtonEmpty__content"
-                  >
-                    <svg
-                      aria-hidden="true"
-                      class="euiIcon euiIcon--medium euiIcon--inherit euiButtonContent__icon"
-                      focusable="false"
-                      height="16"
-                      role="img"
-                      viewBox="0 0 16 16"
-                      width="16"
-                      xmlns="http://www.w3.org/2000/svg"
-                    >
-                      <path
-                        d="M9 10.114l1.85-1.943a.52.52 0 01.77 0c.214.228.214.6 0 .829l-1.95 2.05a1.552 1.552 0 01-2.31 0L5.41 9a.617.617 0 010-.829.52.52 0 01.77 0L8 10.082V1.556C8 1.249 8.224 1 8.5 1s.5.249.5.556v8.558zM4.18 6a.993.993 0 00-.972.804l-1.189 6A.995.995 0 002.991 14h11.018a1 1 0 00.972-1.196l-1.19-6a.993.993 0 00-.97-.804H4.18zM6 5v1h5V5h1.825c.946 0 1.76.673 1.946 1.608l1.19 6A2 2 0 0114.016 15H2.984a1.992 1.992 0 01-1.945-2.392l1.19-6C2.414 5.673 3.229 5 4.174 5H6z"
-                      />
-                    </svg>
-                    <span
-                      class="euiButtonEmpty__text"
-                    >
-                      Export formatted
-                    </span>
-                  </span>
-                </button>
-              </div>
-              <div
-                class="euiFlexItem euiFlexItem--flexGrowZero"
-              >
-                <span
-                  class="euiToolTipAnchor"
-                >
-                  <button
-                    class="euiButtonEmpty euiButtonEmpty--primary"
-                    type="button"
-                  >
-                    <span
-                      class="euiButtonContent euiButtonEmpty__content"
-                    >
-                      <span
-                        class="euiButtonEmpty__text"
-                      >
-                        <svg
-                          aria-hidden="true"
-                          class="euiIcon euiIcon--medium euiIcon--primary"
-                          focusable="false"
-                          height="32"
-                          role="img"
-                          viewBox="0 0 32 32"
-                          width="32"
-                          xmlns="http://www.w3.org/2000/svg"
-                        >
-                          <path
-                            class="euiIcon__fillSecondary"
-                            d="M16 21a5 5 0 110-10 5 5 0 010 10zm0-8a3 3 0 100 6 3 3 0 000-6z"
-                          />
-                          <path
-                            d="M20 32h-8v-4.06a1 1 0 00-1.61-.67l-2.88 2.87-5.65-5.65 2.87-2.87a.92.92 0 00.2-1 .93.93 0 00-.86-.6H0V12h4.06a.92.92 0 00.85-.58.94.94 0 00-.19-1L1.86 7.51l5.65-5.65 2.87 2.87A1 1 0 0012 4.06V0h8v4.06a1 1 0 001.61.67l2.87-2.87 5.66 5.66-2.87 2.87a.92.92 0 00-.2 1 .93.93 0 00.86.6H32v8h-4.06a.92.92 0 00-.85.58.94.94 0 00.19 1l2.87 2.87-5.66 5.66-2.87-2.87a1 1 0 00-1.61.67L20 32zm-6-2h4v-2.06a3 3 0 015-2.08l1.46 1.46 2.83-2.83L25.86 23a3 3 0 012.08-5H30v-4h-2.06a3 3 0 01-2.08-5l1.46-1.46-2.83-2.85L23 6.14a3 3 0 01-5-2.08V2h-4v2.06a3 3 0 01-5 2.08L7.51 4.69 4.69 7.51 6.14 9a3 3 0 01-2.08 5H2v4h2.06a3 3 0 012.08 5l-1.45 1.49 2.83 2.83L9 25.86a3 3 0 015 2.08V30z"
-                          />
-                        </svg>
-                      </span>
-                    </span>
-                  </button>
-                </span>
-              </div>
-            </div>
-          </div>
-        </div>
-        <div
-          class="euiFlexGroup euiFlexGroup--gutterLarge euiFlexGroup--directionRow euiFlexGroup--responsive"
-        >
-          <div
-            class="euiFlexItem"
-          >
-            <div>
-              <div
-                class="euiSuggestInput"
-              >
-                <div
-                  class="euiPopover euiPopover--anchorDownLeft euiPopover--displayBlock euiInputPopover euiInputPopover--fullWidth"
-                  id="popover"
-                >
-                  <div
-                    class="euiPopover__anchor"
-                  >
-                    <div>
-                      <div
-                        class="euiFormControlLayout euiFormControlLayout--fullWidth euiFormControlLayout--group"
-                      >
-                        <div
-                          class="euiFormControlLayout__childrenWrapper"
-                        >
-                          <input
-                            class="euiFieldText euiFieldText--fullWidth euiFieldText--inGroup"
-                            placeholder="Search"
-                            type="text"
-                            value=""
-                          />
-                        </div>
-                        <div
-                          class="euiPopover euiPopover--anchorDownCenter euiFormControlLayout__append"
-                        >
-                          <div
-                            class="euiPopover__anchor"
-                          >
-                            <button
-                              class="euiButtonEmpty euiButtonEmpty--primary"
-                              type="button"
-                            >
-                              <span
-                                class="euiButtonContent euiButtonEmpty__content"
-                              >
-                                <span
-                                  class="euiButtonEmpty__text"
-                                >
-                                  WQL
-                                </span>
-                              </span>
-                            </button>
-                          </div>
-                        </div>
-                      </div>
-                    </div>
-                  </div>
-                </div>
-              </div>
-            </div>
-          </div>
-          <div
-            class="euiFlexItem euiFlexItem--flexGrowZero"
-          >
-            <button
-              class="euiButton euiButton--primary euiButton--fill"
-              type="button"
-            >
-              <span
-                class="euiButtonContent euiButton__content"
-              >
-                <svg
-                  aria-hidden="true"
-                  class="euiIcon euiIcon--medium euiIcon--inherit euiButtonContent__icon"
-                  focusable="false"
-                  height="16"
-                  role="img"
-                  viewBox="0 0 16 16"
-                  width="16"
-                  xmlns="http://www.w3.org/2000/svg"
-                >
-                  <path
-                    d="M11.228 2.942a.5.5 0 11-.538.842A5 5 0 1013 8a.5.5 0 111 0 6 6 0 11-2.772-5.058zM14 1.5v3A1.5 1.5 0 0112.5 6h-3a.5.5 0 010-1h3a.5.5 0 00.5-.5v-3a.5.5 0 111 0z"
-                  />
-                </svg>
-                <span
-                  class="euiButton__text"
-                >
-                  Refresh
-                </span>
-              </span>
-            </button>
-          </div>
-        </div>
-        <div
-          class="euiSpacer euiSpacer--s"
-        />
-        <div
-          class="euiBasicTable"
-        >
-          <div>
-            <div
-              class="euiTableHeaderMobile"
-            >
-              <div
-                class="euiFlexGroup euiFlexGroup--gutterLarge euiFlexGroup--alignItemsBaseline euiFlexGroup--justifyContentSpaceBetween euiFlexGroup--directionRow"
-              >
-                <div
-                  class="euiFlexItem euiFlexItem--flexGrowZero"
-                />
-                <div
-                  class="euiFlexItem euiFlexItem--flexGrowZero"
-                >
-                  <div
-                    class="euiTableSortMobile"
-                  >
-                    <div
-                      class="euiPopover euiPopover--anchorDownRight"
-                    >
-                      <div
-                        class="euiPopover__anchor"
-                      >
-                        <button
-                          class="euiButtonEmpty euiButtonEmpty--primary euiButtonEmpty--xSmall euiButtonEmpty--flushRight"
-                          type="button"
-                        >
-                          <span
-                            class="euiButtonContent euiButtonContent--iconRight euiButtonEmpty__content"
-                          >
-                            <svg
-                              aria-hidden="true"
-                              class="euiIcon euiIcon--small euiIcon--inherit euiButtonContent__icon"
-                              focusable="false"
-                              height="16"
-                              role="img"
-                              viewBox="0 0 16 16"
-                              width="16"
-                              xmlns="http://www.w3.org/2000/svg"
-                            >
-                              <path
-                                d="M13.069 5.157L8.384 9.768a.546.546 0 01-.768 0L2.93 5.158a.552.552 0 00-.771 0 .53.53 0 000 .759l4.684 4.61c.641.631 1.672.63 2.312 0l4.684-4.61a.53.53 0 000-.76.552.552 0 00-.771 0z"
-                                fill-rule="non-zero"
-                              />
-                            </svg>
-                            <span
-                              class="euiButtonEmpty__text"
-                            >
-                              Sorting
-                            </span>
-                          </span>
-                        </button>
-                      </div>
-                    </div>
-                  </div>
-                </div>
-              </div>
-            </div>
-            <table
-              class="euiTable euiTable--responsive euiTable--auto"
-              id="__table_d2010f13-1198-11ee-ab9b-75fc624fc672"
-              tabindex="-1"
-            >
-              <caption
-                class="euiScreenReaderOnly euiTableCaption"
-              />
-              <thead>
-                <tr>
-                  <th
-                    aria-live="polite"
-                    aria-sort="ascending"
-                    class="euiTableHeaderCell"
-                    data-test-subj="tableHeaderCell_id_0"
-                    role="columnheader"
-                    scope="col"
-                  >
-                    <button
-                      class="euiTableHeaderButton euiTableHeaderButton-isSorted"
-                      data-test-subj="tableHeaderSortButton"
-                      type="button"
-                    >
-                      <span
-                        class="euiTableCellContent"
-                      >
-                        <span
-                          class="euiTableCellContent__text"
-                        >
-                          ID
-                        </span>
-                        <svg
-                          aria-hidden="true"
-                          class="euiIcon euiIcon--medium euiTableSortIcon"
-                          focusable="false"
-                          height="16"
-                          role="img"
-                          viewBox="0 0 16 16"
-                          width="16"
-                          xmlns="http://www.w3.org/2000/svg"
-                        >
-                          <path
-                            d="M8 4.207v8.237c0 .307-.224.556-.5.556s-.5-.249-.5-.556V4.207L2.904 8.303a.5.5 0 01-.707-.707l4.242-4.242a1.5 1.5 0 012.122 0l4.242 4.242a.5.5 0 11-.707.707L8 4.207z"
-                          />
-                        </svg>
-                      </span>
-                    </button>
-                  </th>
-                  <th
-                    aria-live="polite"
-                    aria-sort="none"
-                    class="euiTableHeaderCell"
-                    data-test-subj="tableHeaderCell_name_1"
-                    role="columnheader"
-                    scope="col"
-                  >
-                    <button
-                      class="euiTableHeaderButton"
-                      data-test-subj="tableHeaderSortButton"
-                      type="button"
-                    >
-                      <span
-                        class="euiTableCellContent"
-                      >
-                        <span
-                          class="euiTableCellContent__text"
-                        >
-                          Name
-                        </span>
-                      </span>
-                    </button>
-                  </th>
-                  <th
-                    aria-live="polite"
-                    aria-sort="none"
-                    class="euiTableHeaderCell"
-                    data-test-subj="tableHeaderCell_ip_2"
-                    role="columnheader"
-                    scope="col"
-                  >
-                    <button
-                      class="euiTableHeaderButton"
-                      data-test-subj="tableHeaderSortButton"
-                      type="button"
-                    >
-                      <span
-                        class="euiTableCellContent"
-                      >
-                        <span
-                          class="euiTableCellContent__text"
-                        >
-                          IP address
-                        </span>
-                      </span>
-                    </button>
-                  </th>
-                  <th
-                    aria-live="polite"
-                    aria-sort="none"
-                    class="euiTableHeaderCell"
-                    data-test-subj="tableHeaderCell_group_3"
-                    role="columnheader"
-                    scope="col"
-                  >
-                    <button
-                      class="euiTableHeaderButton"
-                      data-test-subj="tableHeaderSortButton"
-                      type="button"
-                    >
-                      <span
-                        class="euiTableCellContent"
-                      >
-                        <span
-                          class="euiTableCellContent__text"
-                        >
-                          Group(s)
-                        </span>
-                      </span>
-                    </button>
-                  </th>
-                  <th
-                    aria-live="polite"
-                    aria-sort="none"
-                    class="euiTableHeaderCell"
-                    data-test-subj="tableHeaderCell_os.name,os.version_4"
-                    role="columnheader"
-                    scope="col"
-                  >
-                    <button
-                      class="euiTableHeaderButton"
-                      data-test-subj="tableHeaderSortButton"
-                      type="button"
-                    >
-                      <span
-                        class="euiTableCellContent"
-                      >
-                        <span
-                          class="euiTableCellContent__text"
-                        >
-                          Operating system
-                        </span>
-                      </span>
-                    </button>
-                  </th>
-                  <th
-                    aria-live="polite"
-                    aria-sort="none"
-                    class="euiTableHeaderCell"
-                    data-test-subj="tableHeaderCell_node_name_5"
-                    role="columnheader"
-                    scope="col"
-                  >
-                    <button
-                      class="euiTableHeaderButton"
-                      data-test-subj="tableHeaderSortButton"
-                      type="button"
-                    >
-                      <span
-                        class="euiTableCellContent"
-                      >
-                        <span
-                          class="euiTableCellContent__text"
-                        >
-                          Cluster node
-                        </span>
-                      </span>
-                    </button>
-                  </th>
-                  <th
-                    aria-live="polite"
-                    aria-sort="none"
-                    class="euiTableHeaderCell"
-                    data-test-subj="tableHeaderCell_version_6"
-                    role="columnheader"
-                    scope="col"
-                  >
-                    <button
-                      class="euiTableHeaderButton"
-                      data-test-subj="tableHeaderSortButton"
-                      type="button"
-                    >
-                      <span
-                        class="euiTableCellContent"
-                      >
-                        <span
-                          class="euiTableCellContent__text"
-                        >
-                          Version
-                        </span>
-                      </span>
-                    </button>
-                  </th>
-                  <th
-                    aria-live="polite"
-                    aria-sort="none"
-                    class="euiTableHeaderCell"
-                    data-test-subj="tableHeaderCell_status_7"
-                    role="columnheader"
-                    scope="col"
-                  >
-                    <button
-                      class="euiTableHeaderButton"
-                      data-test-subj="tableHeaderSortButton"
-                      type="button"
-                    >
-                      <span
-                        class="euiTableCellContent"
-                      >
-                        <span
-                          class="euiTableCellContent__text"
-                        >
-                          Status
-                        </span>
-                      </span>
-                    </button>
-                  </th>
-                  <th
-                    class="euiTableHeaderCell"
-                    data-test-subj="tableHeaderCell_actions_8"
-                    role="columnheader"
-                    scope="col"
-                    style="width:5%"
-                  >
-                    <span
-                      class="euiTableCellContent euiTableCellContent--alignRight"
-                    >
-                      <span
-                        class="euiTableCellContent__text"
-                      >
-                        Actions
-                      </span>
-                    </span>
-                  </th>
-                </tr>
-              </thead>
-              <tbody>
-                <tr
-                  class="euiTableRow"
-                >
-                  <td
-                    class="euiTableRowCell euiTableRowCell--isMobileFullWidth"
-                    colspan="9"
-                  >
-                    <div
-                      class="euiTableCellContent euiTableCellContent--alignCenter"
-                    >
-                      <span
-                        class="euiTableCellContent__text"
-                      >
-                        No items found
-                      </span>
-                    </div>
-                  </td>
-                </tr>
-              </tbody>
-            </table>
-          </div>
-        </div>
-      </div>
-    </div>
-  </div>
-</div>
-`;
-
-exports[`AgentsTable component Renders correctly to match the snapshot with more custom columns 1`] = `
-<div>
-  <div
-    class="euiPanel euiPanel--paddingMedium euiPanel--borderRadiusMedium euiPanel--plain euiPanel--hasShadow"
-  >
-    <div
-      class="euiFlexGroup euiFlexGroup--gutterLarge euiFlexGroup--directionRow euiFlexGroup--responsive wz-overflow-auto"
-    >
-      <div
-        class="euiFlexItem"
-      >
-        <div
-          class="euiFlexGroup euiFlexGroup--gutterLarge euiFlexGroup--directionRow euiFlexGroup--responsive euiFlexGroup--wrap"
-        >
-          <div
-            class="euiFlexItem euiFlexItem--flexGrowZero wz-flex-basis-auto"
-          >
-            <h1
-              class="euiTitle euiTitle--small"
-            >
-              Agents
-              <span>
-                (0)
-              </span>
-            </h1>
-          </div>
-          <div
-            class="euiFlexItem"
-          >
-            <div
-              class="euiFlexGroup euiFlexGroup--gutterLarge euiFlexGroup--alignItemsCenter euiFlexGroup--justifyContentFlexEnd euiFlexGroup--directionRow euiFlexGroup--responsive euiFlexGroup--wrap"
-            >
-              <div
-                class="euiFlexItem euiFlexItem--flexGrowZero"
-              >
-                <button
-                  class="euiButtonEmpty euiButtonEmpty--primary"
-                  type="button"
-                >
-                  <span
-                    class="euiButtonContent euiButtonEmpty__content"
-                  >
-                    <svg
-                      aria-hidden="true"
-                      class="euiIcon euiIcon--medium euiIcon--inherit euiButtonContent__icon"
-                      focusable="false"
-                      height="16"
-                      role="img"
-                      viewBox="0 0 16 16"
-                      width="16"
-                      xmlns="http://www.w3.org/2000/svg"
-                    >
-                      <path
-                        d="M8 7h3.5a.5.5 0 110 1H8v3.5a.5.5 0 11-1 0V8H3.5a.5.5 0 010-1H7V3.5a.5.5 0 011 0V7zm-.5-7C11.636 0 15 3.364 15 7.5S11.636 15 7.5 15 0 11.636 0 7.5 3.364 0 7.5 0zm0 .882a6.618 6.618 0 100 13.236A6.618 6.618 0 007.5.882z"
-                        fill-rule="evenodd"
-                      />
-                    </svg>
-                    <span
-                      class="euiButtonEmpty__text"
-                    >
-                      Deploy new agent
-                    </span>
-                  </span>
-                </button>
-              </div>
-              <div
-                class="euiFlexItem euiFlexItem--flexGrowZero"
-              >
-                <button
-                  class="euiButtonEmpty euiButtonEmpty--primary"
-                  type="button"
-                >
-                  <span
-                    class="euiButtonContent euiButtonEmpty__content"
-                  >
-                    <svg
-                      aria-hidden="true"
-                      class="euiIcon euiIcon--medium euiIcon--inherit euiButtonContent__icon"
-                      focusable="false"
-                      height="16"
-                      role="img"
-                      viewBox="0 0 16 16"
-                      width="16"
-                      xmlns="http://www.w3.org/2000/svg"
-                    >
-                      <path
-                        d="M11.228 2.942a.5.5 0 11-.538.842A5 5 0 1013 8a.5.5 0 111 0 6 6 0 11-2.772-5.058zM14 1.5v3A1.5 1.5 0 0112.5 6h-3a.5.5 0 010-1h3a.5.5 0 00.5-.5v-3a.5.5 0 111 0z"
-                      />
-                    </svg>
-                    <span
-                      class="euiButtonEmpty__text"
-                    >
-                      Refresh
-                    </span>
-                  </span>
-                </button>
-              </div>
-              <div
-                class="euiFlexItem euiFlexItem--flexGrowZero"
-              >
-                <button
-                  class="euiButtonEmpty euiButtonEmpty--primary euiButtonEmpty-isDisabled"
-                  disabled=""
-                  type="button"
-                >
-                  <span
-                    class="euiButtonContent euiButtonEmpty__content"
-                  >
-                    <svg
-                      aria-hidden="true"
-                      class="euiIcon euiIcon--medium euiIcon--inherit euiButtonContent__icon"
-                      focusable="false"
-                      height="16"
-                      role="img"
-                      viewBox="0 0 16 16"
-                      width="16"
-                      xmlns="http://www.w3.org/2000/svg"
-                    >
-                      <path
-                        d="M9 10.114l1.85-1.943a.52.52 0 01.77 0c.214.228.214.6 0 .829l-1.95 2.05a1.552 1.552 0 01-2.31 0L5.41 9a.617.617 0 010-.829.52.52 0 01.77 0L8 10.082V1.556C8 1.249 8.224 1 8.5 1s.5.249.5.556v8.558zM4.18 6a.993.993 0 00-.972.804l-1.189 6A.995.995 0 002.991 14h11.018a1 1 0 00.972-1.196l-1.19-6a.993.993 0 00-.97-.804H4.18zM6 5v1h5V5h1.825c.946 0 1.76.673 1.946 1.608l1.19 6A2 2 0 0114.016 15H2.984a1.992 1.992 0 01-1.945-2.392l1.19-6C2.414 5.673 3.229 5 4.174 5H6z"
-                      />
-                    </svg>
-                    <span
-                      class="euiButtonEmpty__text"
-                    >
-                      Export formatted
-                    </span>
-                  </span>
-                </button>
-              </div>
-              <div
-                class="euiFlexItem euiFlexItem--flexGrowZero"
-              >
-                <span
-                  class="euiToolTipAnchor"
-                >
-                  <button
-                    class="euiButtonEmpty euiButtonEmpty--primary"
-                    type="button"
-                  >
-                    <span
-                      class="euiButtonContent euiButtonEmpty__content"
-                    >
-                      <span
-                        class="euiButtonEmpty__text"
-                      >
-                        <svg
-                          aria-hidden="true"
-                          class="euiIcon euiIcon--medium euiIcon--primary"
-                          focusable="false"
-                          height="32"
-                          role="img"
-                          viewBox="0 0 32 32"
-                          width="32"
-                          xmlns="http://www.w3.org/2000/svg"
-                        >
-                          <path
-                            class="euiIcon__fillSecondary"
-                            d="M16 21a5 5 0 110-10 5 5 0 010 10zm0-8a3 3 0 100 6 3 3 0 000-6z"
-                          />
-                          <path
-                            d="M20 32h-8v-4.06a1 1 0 00-1.61-.67l-2.88 2.87-5.65-5.65 2.87-2.87a.92.92 0 00.2-1 .93.93 0 00-.86-.6H0V12h4.06a.92.92 0 00.85-.58.94.94 0 00-.19-1L1.86 7.51l5.65-5.65 2.87 2.87A1 1 0 0012 4.06V0h8v4.06a1 1 0 001.61.67l2.87-2.87 5.66 5.66-2.87 2.87a.92.92 0 00-.2 1 .93.93 0 00.86.6H32v8h-4.06a.92.92 0 00-.85.58.94.94 0 00.19 1l2.87 2.87-5.66 5.66-2.87-2.87a1 1 0 00-1.61.67L20 32zm-6-2h4v-2.06a3 3 0 015-2.08l1.46 1.46 2.83-2.83L25.86 23a3 3 0 012.08-5H30v-4h-2.06a3 3 0 01-2.08-5l1.46-1.46-2.83-2.85L23 6.14a3 3 0 01-5-2.08V2h-4v2.06a3 3 0 01-5 2.08L7.51 4.69 4.69 7.51 6.14 9a3 3 0 01-2.08 5H2v4h2.06a3 3 0 012.08 5l-1.45 1.49 2.83 2.83L9 25.86a3 3 0 015 2.08V30z"
-                          />
-                        </svg>
-                      </span>
-                    </span>
-                  </button>
-                </span>
-              </div>
-            </div>
-          </div>
-        </div>
-        <div
-          class="euiFlexGroup euiFlexGroup--gutterLarge euiFlexGroup--directionRow euiFlexGroup--responsive"
-        >
-          <div
-            class="euiFlexItem"
-          >
-            <div>
-              <div
-                class="euiSuggestInput"
-              >
-                <div
-                  class="euiPopover euiPopover--anchorDownLeft euiPopover--displayBlock euiInputPopover euiInputPopover--fullWidth"
-                  id="popover"
-                >
-                  <div
-                    class="euiPopover__anchor"
-                  >
-                    <div>
-                      <div
-                        class="euiFormControlLayout euiFormControlLayout--fullWidth euiFormControlLayout--group"
-                      >
-                        <div
-                          class="euiFormControlLayout__childrenWrapper"
-                        >
-                          <input
-                            class="euiFieldText euiFieldText--fullWidth euiFieldText--inGroup"
-                            placeholder="Search"
-                            type="text"
-                            value=""
-                          />
-                        </div>
-                        <div
-                          class="euiPopover euiPopover--anchorDownCenter euiFormControlLayout__append"
-                        >
-                          <div
-                            class="euiPopover__anchor"
-                          >
-                            <button
-                              class="euiButtonEmpty euiButtonEmpty--primary"
-                              type="button"
-                            >
-                              <span
-                                class="euiButtonContent euiButtonEmpty__content"
-                              >
-                                <span
-                                  class="euiButtonEmpty__text"
-                                >
-                                  WQL
-                                </span>
-                              </span>
-                            </button>
-                          </div>
-                        </div>
-                      </div>
-                    </div>
-                  </div>
-                </div>
-              </div>
-            </div>
-          </div>
-          <div
-            class="euiFlexItem euiFlexItem--flexGrowZero"
-          >
-            <button
-              class="euiButton euiButton--primary euiButton--fill"
-              type="button"
-            >
-              <span
-                class="euiButtonContent euiButton__content"
-              >
-                <svg
-                  aria-hidden="true"
-                  class="euiIcon euiIcon--medium euiIcon--inherit euiButtonContent__icon"
-                  focusable="false"
-                  height="16"
-                  role="img"
-                  viewBox="0 0 16 16"
-                  width="16"
-                  xmlns="http://www.w3.org/2000/svg"
-                >
-                  <path
-                    d="M11.228 2.942a.5.5 0 11-.538.842A5 5 0 1013 8a.5.5 0 111 0 6 6 0 11-2.772-5.058zM14 1.5v3A1.5 1.5 0 0112.5 6h-3a.5.5 0 010-1h3a.5.5 0 00.5-.5v-3a.5.5 0 111 0z"
-                  />
-                </svg>
-                <span
-                  class="euiButton__text"
-                >
-                  Refresh
-                </span>
-              </span>
-            </button>
-          </div>
-        </div>
-        <div
-          class="euiSpacer euiSpacer--s"
-        />
-        <div
-          class="euiBasicTable"
-        >
-          <div>
-            <div
-              class="euiTableHeaderMobile"
-            >
-              <div
-                class="euiFlexGroup euiFlexGroup--gutterLarge euiFlexGroup--alignItemsBaseline euiFlexGroup--justifyContentSpaceBetween euiFlexGroup--directionRow"
-              >
-                <div
-                  class="euiFlexItem euiFlexItem--flexGrowZero"
-                />
-                <div
-                  class="euiFlexItem euiFlexItem--flexGrowZero"
-                >
-                  <div
-                    class="euiTableSortMobile"
-                  >
-                    <div
-                      class="euiPopover euiPopover--anchorDownRight"
-                    >
-                      <div
-                        class="euiPopover__anchor"
-                      >
-                        <button
-                          class="euiButtonEmpty euiButtonEmpty--primary euiButtonEmpty--xSmall euiButtonEmpty--flushRight"
-                          type="button"
-                        >
-                          <span
-                            class="euiButtonContent euiButtonContent--iconRight euiButtonEmpty__content"
-                          >
-                            <svg
-                              aria-hidden="true"
-                              class="euiIcon euiIcon--small euiIcon--inherit euiButtonContent__icon"
-                              focusable="false"
-                              height="16"
-                              role="img"
-                              viewBox="0 0 16 16"
-                              width="16"
-                              xmlns="http://www.w3.org/2000/svg"
-                            >
-                              <path
-                                d="M13.069 5.157L8.384 9.768a.546.546 0 01-.768 0L2.93 5.158a.552.552 0 00-.771 0 .53.53 0 000 .759l4.684 4.61c.641.631 1.672.63 2.312 0l4.684-4.61a.53.53 0 000-.76.552.552 0 00-.771 0z"
-                                fill-rule="non-zero"
-                              />
-                            </svg>
-                            <span
-                              class="euiButtonEmpty__text"
-                            >
-                              Sorting
-                            </span>
-                          </span>
-                        </button>
-                      </div>
-                    </div>
-                  </div>
-                </div>
-              </div>
-            </div>
-            <table
-              class="euiTable euiTable--responsive euiTable--auto"
-              id="__table_d2097381-1198-11ee-ab9b-75fc624fc672"
-              tabindex="-1"
-            >
-              <caption
-                class="euiScreenReaderOnly euiTableCaption"
-              />
-              <thead>
-                <tr>
-                  <th
-                    aria-live="polite"
-                    aria-sort="ascending"
-                    class="euiTableHeaderCell"
-                    data-test-subj="tableHeaderCell_id_0"
-                    role="columnheader"
-                    scope="col"
-                  >
-                    <button
-                      class="euiTableHeaderButton euiTableHeaderButton-isSorted"
-                      data-test-subj="tableHeaderSortButton"
-                      type="button"
-                    >
-                      <span
-                        class="euiTableCellContent"
-                      >
-                        <span
-                          class="euiTableCellContent__text"
-                        >
-                          ID
-                        </span>
-                        <svg
-                          aria-hidden="true"
-                          class="euiIcon euiIcon--medium euiTableSortIcon"
-                          focusable="false"
-                          height="16"
-                          role="img"
-                          viewBox="0 0 16 16"
-                          width="16"
-                          xmlns="http://www.w3.org/2000/svg"
-                        >
-                          <path
-                            d="M8 4.207v8.237c0 .307-.224.556-.5.556s-.5-.249-.5-.556V4.207L2.904 8.303a.5.5 0 01-.707-.707l4.242-4.242a1.5 1.5 0 012.122 0l4.242 4.242a.5.5 0 11-.707.707L8 4.207z"
-                          />
-                        </svg>
-                      </span>
-                    </button>
-                  </th>
-                  <th
-                    aria-live="polite"
-                    aria-sort="none"
-                    class="euiTableHeaderCell"
-                    data-test-subj="tableHeaderCell_name_1"
-                    role="columnheader"
-                    scope="col"
-                  >
-                    <button
-                      class="euiTableHeaderButton"
-                      data-test-subj="tableHeaderSortButton"
-                      type="button"
-                    >
-                      <span
-                        class="euiTableCellContent"
-                      >
-                        <span
-                          class="euiTableCellContent__text"
-                        >
-                          Name
-                        </span>
-                      </span>
-                    </button>
-                  </th>
-                  <th
-                    aria-live="polite"
-                    aria-sort="none"
-                    class="euiTableHeaderCell"
-                    data-test-subj="tableHeaderCell_ip_2"
-                    role="columnheader"
-                    scope="col"
-                  >
-                    <button
-                      class="euiTableHeaderButton"
-                      data-test-subj="tableHeaderSortButton"
-                      type="button"
-                    >
-                      <span
-                        class="euiTableCellContent"
-                      >
-                        <span
-                          class="euiTableCellContent__text"
-                        >
-                          IP address
-                        </span>
-                      </span>
-                    </button>
-                  </th>
-                  <th
-                    aria-live="polite"
-                    aria-sort="none"
-                    class="euiTableHeaderCell"
-                    data-test-subj="tableHeaderCell_group_3"
-                    role="columnheader"
-                    scope="col"
-                  >
-                    <button
-                      class="euiTableHeaderButton"
-                      data-test-subj="tableHeaderSortButton"
-                      type="button"
-                    >
-                      <span
-                        class="euiTableCellContent"
-                      >
-                        <span
-                          class="euiTableCellContent__text"
-                        >
-                          Group(s)
-                        </span>
-                      </span>
-                    </button>
-                  </th>
-                  <th
-                    aria-live="polite"
-                    aria-sort="none"
-                    class="euiTableHeaderCell"
-                    data-test-subj="tableHeaderCell_os.name,os.version_4"
-                    role="columnheader"
-                    scope="col"
-                  >
-                    <button
-                      class="euiTableHeaderButton"
-                      data-test-subj="tableHeaderSortButton"
-                      type="button"
-                    >
-                      <span
-                        class="euiTableCellContent"
-                      >
-                        <span
-                          class="euiTableCellContent__text"
-                        >
-                          Operating system
-                        </span>
-                      </span>
-                    </button>
-                  </th>
-                  <th
-                    aria-live="polite"
-                    aria-sort="none"
-                    class="euiTableHeaderCell"
-                    data-test-subj="tableHeaderCell_node_name_5"
-                    role="columnheader"
-                    scope="col"
-                  >
-                    <button
-                      class="euiTableHeaderButton"
-                      data-test-subj="tableHeaderSortButton"
-                      type="button"
-                    >
-                      <span
-                        class="euiTableCellContent"
-                      >
-                        <span
-                          class="euiTableCellContent__text"
-                        >
-                          Cluster node
-                        </span>
-                      </span>
-                    </button>
-                  </th>
-                  <th
-                    aria-live="polite"
-                    aria-sort="none"
-                    class="euiTableHeaderCell"
-                    data-test-subj="tableHeaderCell_version_6"
-                    role="columnheader"
-                    scope="col"
-                  >
-                    <button
-                      class="euiTableHeaderButton"
-                      data-test-subj="tableHeaderSortButton"
-                      type="button"
-                    >
-                      <span
-                        class="euiTableCellContent"
-                      >
-                        <span
-                          class="euiTableCellContent__text"
-                        >
-                          Version
-                        </span>
-                      </span>
-                    </button>
-                  </th>
-                  <th
-                    aria-live="polite"
-                    aria-sort="none"
-                    class="euiTableHeaderCell"
-                    data-test-subj="tableHeaderCell_status_7"
-                    role="columnheader"
-                    scope="col"
-                  >
-                    <button
-                      class="euiTableHeaderButton"
-                      data-test-subj="tableHeaderSortButton"
-                      type="button"
-                    >
-                      <span
-                        class="euiTableCellContent"
-                      >
-                        <span
-                          class="euiTableCellContent__text"
-                        >
-                          Status
-                        </span>
-                      </span>
-                    </button>
-                  </th>
-                  <th
-                    class="euiTableHeaderCell"
-                    data-test-subj="tableHeaderCell_actions_8"
-                    role="columnheader"
-                    scope="col"
-                    style="width:5%"
-                  >
-                    <span
-                      class="euiTableCellContent euiTableCellContent--alignRight"
-                    >
-                      <span
-                        class="euiTableCellContent__text"
-                      >
-                        Actions
-                      </span>
-                    </span>
-                  </th>
-                </tr>
-              </thead>
-              <tbody>
-                <tr
-                  class="euiTableRow"
-                >
-                  <td
-                    class="euiTableRowCell euiTableRowCell--isMobileFullWidth"
-                    colspan="9"
-                  >
-                    <div
-                      class="euiTableCellContent euiTableCellContent--alignCenter"
-                    >
-                      <span
-                        class="euiTableCellContent__text"
-                      >
-                        No items found
-                      </span>
-                    </div>
-                  </td>
-                </tr>
-              </tbody>
-            </table>
-          </div>
-        </div>
-      </div>
-    </div>
-  </div>
-</div>
-=======
->>>>>>> a80a2a04
 `;