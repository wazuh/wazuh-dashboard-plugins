/*
 * Wazuh app - React component for building the agents table.
 *
 * Copyright (C) 2015-2022 Wazuh, Inc.
 *
 * This program is free software; you can redistribute it and/or modify
 * it under the terms of the GNU General Public License as published by
 * the Free Software Foundation; either version 2 of the License, or
 * (at your option) any later version.
 *
 * Find more information about this on the LICENSE file.
 */

import React, { Component } from 'react';
import PropTypes from 'prop-types';
import {
  EuiBasicTable,
  EuiButton,
  EuiButtonEmpty,
  EuiButtonIcon,
  EuiFlexGroup,
  EuiFlexItem,
  EuiPanel,
  EuiToolTip,
  EuiTitle,
  EuiSpacer,
  EuiCallOut,
  EuiCheckboxGroup,
  EuiIcon,
} from '@elastic/eui';
import { getToasts } from '../../../kibana-services';
import { AppNavigate } from '../../../react-services/app-navigate';
import { GroupTruncate } from '../../../components/common/util';
import {
  WzSearchBar,
  filtersToObject,
} from '../../../components/wz-search-bar';
import { getAgentFilterValues } from '../../../controllers/management/components/management/groups/get-agents-filters-values';
import { WzButtonPermissions } from '../../../components/common/permissions/button';
import { formatUIDate } from '../../../react-services/time-service';
import { withErrorBoundary } from '../../../components/common/hocs';
import {
  API_NAME_AGENT_STATUS,
  UI_LOGGER_LEVELS,
  UI_ORDER_AGENT_STATUS,
  AGENT_SYNCED_STATUS,
} from '../../../../common/constants';
import { UI_ERROR_SEVERITIES } from '../../../react-services/error-orchestrator/types';
import { getErrorOrchestrator } from '../../../react-services/common-services';
import { AgentStatus } from '../../../components/agents/agent_status';
import { AgentSynced } from '../../../components/agents/agent-synced';

export const AgentsTable = withErrorBoundary(
  class AgentsTable extends Component {
    _isMount = false;
    constructor(props) {
      super(props);
      this.state = {
        agents: [],
        isLoading: false,
        pageIndex: 0,
        pageSize: 15,
        sortDirection: 'asc',
        sortField: 'id',
        totalItems: 0,
        selectedItems: [],
        allSelected: false,
        purgeModal: false,
        isFilterColumnOpen: false,
        filters: sessionStorage.getItem('agents_preview_selected_options')
          ? JSON.parse(
              sessionStorage.getItem('agents_preview_selected_options'),
            )
          : [],
      };
      this.suggestions = [
        {
          type: 'q',
          label: 'status',
          description: 'Filter by agent connection status',
          operators: ['=', '!='],
          values: UI_ORDER_AGENT_STATUS,
        },
        {
          type: 'q',
          label: 'group_config_status',
          description: 'Filter by agent synced configuration status',
          operators: ['=', '!='],
          values: [AGENT_SYNCED_STATUS.SYNCED, AGENT_SYNCED_STATUS.NOT_SYNCED],
        },
        {
          type: 'q',
          label: 'os.platform',
          description: 'Filter by operating system platform',
          operators: ['=', '!='],
          values: async value =>
            getAgentFilterValues('os.platform', value, { q: 'id!=000' }),
        },
        {
          type: 'q',
          label: 'ip',
          description: 'Filter by agent IP address',
          operators: ['=', '!='],
          values: async value =>
            getAgentFilterValues('ip', value, { q: 'id!=000' }),
        },
        {
          type: 'q',
          label: 'name',
          description: 'Filter by agent name',
          operators: ['=', '!='],
          values: async value =>
            getAgentFilterValues('name', value, { q: 'id!=000' }),
        },
        {
          type: 'q',
          label: 'id',
          description: 'Filter by agent id',
          operators: ['=', '!='],
          values: async value =>
            getAgentFilterValues('id', value, { q: 'id!=000' }),
        },
        {
          type: 'q',
          label: 'group',
          description: 'Filter by agent group',
          operators: ['=', '!='],
          values: async value =>
            getAgentFilterValues('group', value, { q: 'id!=000' }),
        },
        {
          type: 'q',
          label: 'node_name',
          description: 'Filter by node name',
          operators: ['=', '!='],
          values: async value =>
            getAgentFilterValues('node_name', value, { q: 'id!=000' }),
        },
        {
          type: 'q',
          label: 'manager',
          description: 'Filter by manager',
          operators: ['=', '!='],
          values: async value =>
            getAgentFilterValues('manager', value, { q: 'id!=000' }),
        },
        {
          type: 'q',
          label: 'version',
          description: 'Filter by agent version',
          operators: ['=', '!='],
          values: async value =>
            getAgentFilterValues('version', value, { q: 'id!=000' }),
        },
        {
          type: 'q',
          label: 'configSum',
          description: 'Filter by agent config sum',
          operators: ['=', '!='],
          values: async value =>
            getAgentFilterValues('configSum', value, { q: 'id!=000' }),
        },
        {
          type: 'q',
          label: 'mergedSum',
          description: 'Filter by agent merged sum',
          operators: ['=', '!='],
          values: async value =>
            getAgentFilterValues('mergedSum', value, { q: 'id!=000' }),
        },
        {
          type: 'q',
          label: 'dateAdd',
          description: 'Filter by add date',
          operators: ['=', '!='],
          values: async value =>
            getAgentFilterValues('dateAdd', value, { q: 'id!=000' }),
        },
        {
          type: 'q',
          label: 'lastKeepAlive',
          description: 'Filter by last keep alive',
          operators: ['=', '!='],
          values: async value =>
            getAgentFilterValues('lastKeepAlive', value, { q: 'id!=000' }),
        },
      ];
      this.downloadCsv.bind(this);
    }

    onTableChange = ({ page = {}, sort = {} }) => {
      const { index: pageIndex, size: pageSize } = page;
      const { field: sortField, direction: sortDirection } = sort;
      this._isMount &&
        this.setState({
          pageIndex,
          pageSize,
          sortField,
          sortDirection,
        });
    };

    async componentDidMount() {
      this._isMount = true;
      await this.getItems();
    }

    componentWillUnmount() {
      this._isMount = false;
      if (sessionStorage.getItem('agents_preview_selected_options')) {
        sessionStorage.removeItem('agents_preview_selected_options');
      }
    }

    async reloadAgents() {
      await this.getItems();
      await this.props.reload();
    }

    async componentDidUpdate(prevProps, prevState) {
      if (
        !_.isEqual(prevState.filters, this.state.filters) ||
        prevState.pageIndex !== this.state.pageIndex ||
        prevState.pageSize !== this.state.pageSize ||
        prevState.sortField !== this.state.sortField ||
        prevState.sortDirection !== this.state.sortDirection
      ) {
        await this.getItems();
      } else if (
        !_.isEqual(prevProps.filters, this.props.filters) &&
        this.props.filters &&
        this.props.filters.length
      ) {
        this.setState({ filters: this.props.filters, pageIndex: 0 });
        this.props.removeFilters();
      }
    }

    async getItems() {
      try {
        this._isMount && this.setState({ isLoading: true });
        const selectFieldsList = this.defaultColumns
          .filter(field => field.field != 'actions')
          .map(field => field.field.replace('os_', 'os.')); // "os_name" subfield should be specified as 'os.name'
        const selectFields = [
          ...selectFieldsList,
          'os.platform',
          'os.uname',
          'os.version',
        ].join(','); // Add version and uname fields to render the OS icon and version in the table

        const rawAgents = await this.props.wzReq('GET', '/agents', {
          params: { ...this.buildFilter(), select: selectFields },
        });
<<<<<<< HEAD
        const formatedAgents = rawAgents?.data?.data?.affected_items.map(
          this.formatAgent.bind(this),
        );
=======
        const formatedAgents = (
          ((rawAgents || {}).data || {}).data || {}
        ).affected_items.map(this.formatAgent.bind(this));
>>>>>>> 6c021169

        this._isMount &&
          this.setState({
            agents: formatedAgents,
<<<<<<< HEAD
            totalItems: rawAgents?.data?.data?.total_affected_items,
=======
            totalItems: (((rawAgents || {}).data || {}).data || {})
              .total_affected_items,
>>>>>>> 6c021169
            isLoading: false,
          });
      } catch (error) {
        const options = {
          context: `${AgentsTable.name}.getItems`,
          level: UI_LOGGER_LEVELS.ERROR,
          severity: UI_ERROR_SEVERITIES.BUSINESS,
          store: true,
          error: {
            error: error,
            message: error.message || error,
            title: `Could not get the agents list`,
          },
        };
        getErrorOrchestrator().handleError(options);
        this.setState({ isLoading: false });
      }
    }

    buildFilter() {
      const { pageIndex, pageSize, filters } = this.state;

      const filter = {
        ...filtersToObject(filters),
        offset: pageIndex * pageSize || 0,
        limit: pageSize,
        sort: this.buildSortFilter(),
      };
      filter.q = !filter.q ? `id!=000` : `id!=000;${filter.q}`;

      return filter;
    }

    buildSortFilter() {
      const { sortField, sortDirection } = this.state;

      const field = sortField === 'os_name' ? 'os.name,os.version' : sortField;
      const direction = sortDirection === 'asc' ? '+' : '-';

      return direction + field;
    }

    buildQFilter() {
      const { q } = this.state;
      return q === '' ? `id!=000` : `id!=000;${q}`;
    }

    formatAgent(agent) {
      const agentVersion =
        agent.version !== undefined ? agent.version.split(' ')[1] : '-';
      const node_name =
        agent.node_name && agent.node_name !== 'unknown'
          ? agent.node_name
          : '-';
<<<<<<< HEAD
=======

>>>>>>> 6c021169
      return {
        id: agent.id,
        name: agent.name,
        ip: agent.ip,
        status: agent.status,
        group_config_status: agent.group_config_status,
        group: agent?.group || '-',
        os_name: agent,
        version: agentVersion,
        node_name: node_name,
        dateAdd: agent.dateAdd ? formatUIDate(agent.dateAdd) : '-',
        lastKeepAlive: agent.lastKeepAlive
          ? formatUIDate(agent.lastKeepAlive)
          : '-',
        actions: agent,
        upgrading: false,
      };
    }

    actionButtonsRender(agent) {
      return (
        <div className={'icon-box-action'}>
          <EuiToolTip
            content='Open summary panel for this agent'
            position='left'
          >
            <EuiButtonIcon
              onClick={ev => {
                ev.stopPropagation();
                AppNavigate.navigateToModule(ev, 'agents', {
                  tab: 'welcome',
                  agent: agent.id,
                });
              }}
              iconType='eye'
              color={'primary'}
              aria-label='Open summary panel for this agent'
            />
          </EuiToolTip>
          &nbsp;
          {agent.status !== API_NAME_AGENT_STATUS.NEVER_CONNECTED && (
            <EuiToolTip
              content='Open configuration for this agent'
              position='left'
            >
              <EuiButtonIcon
                onClick={ev => {
                  ev.stopPropagation();
                  AppNavigate.navigateToModule(ev, 'agents', {
                    tab: 'configuration',
                    agent: agent.id,
                  });
                }}
                color={'primary'}
                iconType='wrench'
                aria-label='Open configuration for this agent'
              />
            </EuiToolTip>
          )}
        </div>
      );
    }

    addIconPlatformRender(agent) {
      let icon = '';
      const os = agent?.os || {};

      if ((os?.uname || '').includes('Linux')) {
        icon = 'linux';
      } else if (os?.platform === 'windows') {
        icon = 'windows';
      } else if (os?.platform === 'darwin') {
        icon = 'apple';
      }
      const os_name = `${agent?.os?.name || ''} ${agent?.os?.version || ''}`;

      return (
        <EuiFlexGroup gutterSize='xs'>
          <EuiFlexItem grow={false}>
            <i
              className={`fa fa-${icon} AgentsTable__soBadge AgentsTable__soBadge--${icon}`}
              aria-hidden='true'
            ></i>
          </EuiFlexItem>{' '}
          <EuiFlexItem>{os_name.trim() || '-'}</EuiFlexItem>
        </EuiFlexGroup>
      );
    }

    reloadAgent = () => {
      this._isMount &&
        this.setState({
          isLoading: true,
        });
      this.props.reload();
    };

    downloadCsv = () => {
      const filters = this.buildFilter();
      const formatedFilters = Object.keys(filters)
        .filter(field => !['limit', 'offset', 'sort'].includes(field))
        .map(field => ({ name: field, value: filters[field] }));
      this.props.downloadCsv(formatedFilters);
    };

    openColumnsFilter = () => {
      this.setState({
        isFilterColumnOpen: !this.state.isFilterColumnOpen,
      });
    };

    formattedButton() {
      return (
        <>
          <EuiFlexItem grow={false}>
            <EuiButtonEmpty iconType='importAction' onClick={this.downloadCsv}>
              Export formatted
            </EuiButtonEmpty>
          </EuiFlexItem>
          <EuiFlexItem grow={false}>
            <EuiToolTip content='Select columns table' position='left'>
              <EuiButtonEmpty onClick={this.openColumnsFilter}>
                <EuiIcon type='managementApp' color='primary' />
              </EuiButtonEmpty>
            </EuiToolTip>
          </EuiFlexItem>
        </>
      );
    }

    showToast = (color, title, text, time) => {
      getToasts().add({
        color: color,
        title: title,
        text: text,
        toastLifeTimeMs: time,
      });
    };

    callOutRender() {
      const { selectedItems, pageSize, allSelected, totalItems } = this.state;

      if (selectedItems.length === 0) {
        return;
      } else if (selectedItems.length === pageSize) {
        return (
          <div>
            <EuiSpacer size='m' />
            <EuiCallOut
              size='s'
              title={
                !allSelected
                  ? `The ${selectedItems.length} agents on this page are selected`
                  : ''
              }
            >
              <EuiFlexGroup>
                <EuiFlexItem grow={false}>
                  <EuiButton
                    onClick={() => {
                      this._isMount &&
                        this.setState(prevState => ({
                          allSelected: !prevState.allSelected,
                        }));
                    }}
                  >
                    {allSelected
                      ? `Clear all agents selection (${totalItems})`
                      : `Select all agents (${totalItems})`}
                  </EuiButton>
                </EuiFlexItem>
              </EuiFlexGroup>
            </EuiCallOut>
            <EuiSpacer size='s' />
          </div>
        );
      }
    }

    // Check in the localstorage what is the column configuration
    // and check that the columns are valid.
    // If it is not a valid column it ignores it and if any column is missing it adds it.

    getTableColumnsSelected() {
<<<<<<< HEAD
      const columnsSelected = JSON.parse(
        window.localStorage.getItem('columnsSelectedTableAgent'),
      );
      if (!columnsSelected) {
        return [];
      }
      const customColumns = this.defaultColumns.map(field => {
        const fieldConfig = columnsSelected.filter(
          column => column?.field === field?.field,
        );
        if (fieldConfig.length > 0) {
          return fieldConfig[0];
        }
        return field;
      });
      window.localStorage.setItem(
        'columnsSelectedTableAgent',
        JSON.stringify(customColumns),
      );
      return customColumns;
=======
      return (
        JSON.parse(window.localStorage.getItem('columnsSelectedTableAgent')) ||
        []
      );
>>>>>>> 6c021169
    }

    setTableColumnsSelected(data) {
      window.localStorage.setItem(
        'columnsSelectedTableAgent',
        JSON.stringify(data),
      );
    }

    // Columns with the property truncateText: true won't wrap the text
    // This is added to prevent the wrap because of the table-layout: auto
    defaultColumns = [
      {
        field: 'id',
        name: 'ID',
        sortable: true,
        show: true,
      },
      {
        field: 'name',
        name: 'Name',
        sortable: true,
        show: true,
      },
      {
        field: 'ip',
        name: 'IP address',
        sortable: true,
        show: true,
      },
      {
        field: 'group',
        name: 'Group(s)',
        sortable: true,
        show: true,
        render: groups => (groups !== '-' ? this.renderGroups(groups) : '-'),
      },
      {
        field: 'os_name',
        name: 'Operating system',
        sortable: true,
        show: true,
        render: this.addIconPlatformRender,
      },
      {
        field: 'node_name',
        name: 'Cluster node',
        sortable: true,
        show: true,
      },
      {
        field: 'version',
        name: 'Version',
        sortable: true,
        show: true,
      },
      {
        field: 'dateAdd',
        name: 'Registration date',
        sortable: true,
        show: false,
      },
      {
        field: 'lastKeepAlive',
        name: 'Last keep alive',
        sortable: true,
        show: false,
      },
      {
        field: 'status',
        name: 'Status',
        truncateText: true,
        sortable: true,
        show: true,
        render: status => (
          <AgentStatus
            status={status}
            labelProps={{ className: 'hide-agent-status' }}
          />
        ),
      },
      {
        field: 'group_config_status',
        name: 'Synced',
        sortable: true,
        show: false,
        render: synced => <AgentSynced synced={synced} />,
      },
      {
        align: 'right',
        width: '5%',
        field: 'actions',
        name: 'Actions',
        show: true,
        render: agent => this.actionButtonsRender(agent),
      },
    ];

    columns() {
      const selectedColumns = this.getTableColumnsSelected();

      if (selectedColumns.length != 0) {
        const newSelectedColumns = [];
        selectedColumns.forEach(item => {
          if (item.show) {
            const column = this.defaultColumns.find(
              column => column.field === item.field,
            );
            newSelectedColumns.push(column);
          }
        });
        return newSelectedColumns;
      } else {
        const fieldColumns = this.defaultColumns.map(item => {
          return {
            field: item.field,
            name: item.name,
            show: item.show,
          };
        });
        this.setTableColumnsSelected(fieldColumns);
        return fieldColumns;
      }
    }

    headRender() {
      const formattedButton = this.formattedButton();
      return (
        <div>
          <EuiFlexGroup>
            <EuiFlexItem>
              <EuiFlexGroup>
                <EuiFlexItem>
                  {!!this.state.totalItems && (
                    <EuiTitle size={'s'} style={{ padding: '6px 0px' }}>
                      <h2>Agents ({this.state.totalItems})</h2>
                    </EuiTitle>
                  )}
                </EuiFlexItem>
              </EuiFlexGroup>
            </EuiFlexItem>
            <EuiFlexItem grow={false}>
              <WzButtonPermissions
                buttonType='empty'
                permissions={[{ action: 'agent:create', resource: '*:*:*' }]}
                iconType='plusInCircle'
                onClick={() => this.props.addingNewAgent()}
              >
                Deploy new agent
              </WzButtonPermissions>
            </EuiFlexItem>
            {formattedButton}
          </EuiFlexGroup>
          <EuiSpacer size='xs' />
        </div>
      );
    }

    filterBarRender() {
      return (
        <EuiFlexGroup>
          <EuiFlexItem style={{ marginRight: 0 }}>
            <WzSearchBar
              noDeleteFiltersOnUpdateSuggests
              filters={this.state.filters}
              suggestions={this.suggestions}
              onFiltersChange={filters =>
                this.setState({ filters, pageIndex: 0 })
              }
              placeholder='Filter or search agent'
            />
          </EuiFlexItem>
          <EuiFlexItem grow={false}>
            <EuiButton
              iconType='refresh'
              fill={true}
              onClick={() => this.reloadAgents()}
            >
              Refresh
            </EuiButton>
          </EuiFlexItem>
        </EuiFlexGroup>
      );
    }

    selectColumnsRender() {
      const columnsSelected = this.getTableColumnsSelected();

      const onChange = optionId => {
        let item = columnsSelected.find(item => item.field === optionId);
        item.show = !item.show;
        this.setTableColumnsSelected(columnsSelected);
        this.forceUpdate();
      };

      const options = () => {
        return columnsSelected.map(item => {
          return {
            id: item.field,
            label: item.name,
            checked: item.show,
          };
        });
      };

      return this.state.isFilterColumnOpen ? (
        <EuiFlexGroup>
          <EuiFlexItem>
            <EuiCheckboxGroup
              options={options()}
              onChange={onChange}
              className='columnsSelectedCheckboxs'
              idToSelectedMap={{}}
            />
          </EuiFlexItem>
        </EuiFlexGroup>
      ) : (
        ''
      );
    }

    tableRender() {
      const getRowProps = item => {
        const { id } = item;
        return {
          'data-test-subj': `row-${id}`,
          className: 'customRowClass',
          onClick: () => {},
        };
      };

      const getCellProps = (item, column) => {
        if (column.field == 'actions') {
          return;
        }
        return {
<<<<<<< HEAD
          onMouseDown: ev => {
=======
          onClick: ev => {
>>>>>>> 6c021169
            AppNavigate.navigateToModule(ev, 'agents', {
              tab: 'welcome',
              agent: item.id,
            });
            ev.stopPropagation();
          },
        };
      };

      const {
        pageIndex,
        pageSize,
        totalItems,
        agents,
        sortField,
        sortDirection,
        isLoading,
      } = this.state;
      const columns = this.columns();
      const pagination =
        totalItems > 15
          ? {
              pageIndex: pageIndex,
              pageSize: pageSize,
              totalItemCount: totalItems,
              pageSizeOptions: [15, 25, 50, 100],
            }
          : false;
      const sorting = {
        sort: {
          field: sortField,
          direction: sortDirection,
        },
      };

      // The EuiBasicTable tableLayout is set to "auto" to improve the use of empty space in the component.
      // Previously the tableLayout is set to "fixed" with percentage width for each column, but the use of space was not optimal.
      // Important: If all the columns have the truncateText property set to true, the table cannot adjust properly when the viewport size is small.
      return (
        <EuiFlexGroup className='wz-overflow-auto'>
          <EuiFlexItem>
            <EuiBasicTable
              tableLayout='auto'
              items={agents}
              itemId='id'
              columns={columns}
              onChange={this.onTableChange}
              sorting={sorting}
              loading={isLoading}
              rowProps={getRowProps}
              cellProps={getCellProps}
              noItemsMessage='No agents found'
              {...(pagination && { pagination })}
            />
          </EuiFlexItem>
        </EuiFlexGroup>
      );
    }

    filterGroupBadge = group => {
      const { filters } = this.state;
      let auxFilters = filters.map(
        filter => filter.value.match(/group=(.*S?)/)[1],
      );
      if (filters.length > 0) {
        !auxFilters.includes(group)
          ? this.setState({
              filters: [...filters, { field: 'q', value: `group=${group}` }],
            })
          : false;
      } else {
        this.setState({
          filters: [...filters, { field: 'q', value: `group=${group}` }],
        });
      }
    };

    renderGroups(groups) {
      return (
        <GroupTruncate
          groups={groups}
          length={25}
          label={'more'}
          action={'filter'}
          filterAction={this.filterGroupBadge}
          {...this.props}
        />
      );
    }
    render() {
      const title = this.headRender();
      const filter = this.filterBarRender();
      const selectColumnsRender = this.selectColumnsRender();
      const table = this.tableRender();
      const callOut = this.callOutRender();
      let renderPurgeModal, loadItems;

      return (
        <div>
          {filter}
          <EuiSpacer size='m' />
          <EuiPanel paddingSize='m'>
            {title}
            {loadItems}
            {callOut}
            {selectColumnsRender}
            {table}
            {renderPurgeModal}
          </EuiPanel>
        </div>
      );
    }
  },
);

AgentsTable.propTypes = {
  wzReq: PropTypes.func,
  addingNewAgent: PropTypes.func,
  downloadCsv: PropTypes.func,
  timeService: PropTypes.func,
  reload: PropTypes.func,
};<|MERGE_RESOLUTION|>--- conflicted
+++ resolved
@@ -252,25 +252,14 @@
         const rawAgents = await this.props.wzReq('GET', '/agents', {
           params: { ...this.buildFilter(), select: selectFields },
         });
-<<<<<<< HEAD
         const formatedAgents = rawAgents?.data?.data?.affected_items.map(
           this.formatAgent.bind(this),
         );
-=======
-        const formatedAgents = (
-          ((rawAgents || {}).data || {}).data || {}
-        ).affected_items.map(this.formatAgent.bind(this));
->>>>>>> 6c021169
 
         this._isMount &&
           this.setState({
             agents: formatedAgents,
-<<<<<<< HEAD
             totalItems: rawAgents?.data?.data?.total_affected_items,
-=======
-            totalItems: (((rawAgents || {}).data || {}).data || {})
-              .total_affected_items,
->>>>>>> 6c021169
             isLoading: false,
           });
       } catch (error) {
@@ -325,10 +314,7 @@
         agent.node_name && agent.node_name !== 'unknown'
           ? agent.node_name
           : '-';
-<<<<<<< HEAD
-=======
-
->>>>>>> 6c021169
+
       return {
         id: agent.id,
         name: agent.name,
@@ -513,7 +499,6 @@
     // If it is not a valid column it ignores it and if any column is missing it adds it.
 
     getTableColumnsSelected() {
-<<<<<<< HEAD
       const columnsSelected = JSON.parse(
         window.localStorage.getItem('columnsSelectedTableAgent'),
       );
@@ -534,12 +519,6 @@
         JSON.stringify(customColumns),
       );
       return customColumns;
-=======
-      return (
-        JSON.parse(window.localStorage.getItem('columnsSelectedTableAgent')) ||
-        []
-      );
->>>>>>> 6c021169
     }
 
     setTableColumnsSelected(data) {
@@ -776,11 +755,7 @@
           return;
         }
         return {
-<<<<<<< HEAD
-          onMouseDown: ev => {
-=======
           onClick: ev => {
->>>>>>> 6c021169
             AppNavigate.navigateToModule(ev, 'agents', {
               tab: 'welcome',
               agent: item.id,
