/*
 * Wazuh app - React component for building the agents table.
 *
 * Copyright (C) 2015-2022 Wazuh, Inc.
 *
 * This program is free software; you can redistribute it and/or modify
 * it under the terms of the GNU General Public License as published by
 * the Free Software Foundation; either version 2 of the License, or
 * (at your option) any later version.
 *
 * Find more information about this on the LICENSE file.
 */

import React, { Component } from 'react';
import PropTypes from 'prop-types';
import {
  EuiButton,
  EuiButtonIcon,
  EuiFlexGroup,
  EuiFlexItem,
  EuiPanel,
  EuiToolTip,
  EuiIconTip,
} from '@elastic/eui';
import { AppNavigate } from '../../../react-services/app-navigate';
import { GroupTruncate } from '../../../components/common/util';
<<<<<<< HEAD
import {
  WzSearchBar,
  filtersToObject,
} from '../../../components/wz-search-bar';
import { getAgentFilterValues } from '../../../controllers/management/components/management/groups/get-agents-filters-values';
=======
>>>>>>> b5cec2dd
import { WzButtonPermissions } from '../../../components/common/permissions/button';
import { formatUIDate } from '../../../react-services/time-service';
import { withErrorBoundary } from '../../../components/common/hocs';
import {
  API_NAME_AGENT_STATUS,
<<<<<<< HEAD
  UI_LOGGER_LEVELS,
  UI_ORDER_AGENT_STATUS,
  AGENT_SYNCED_STATUS,
} from '../../../../common/constants';
import { UI_ERROR_SEVERITIES } from '../../../react-services/error-orchestrator/types';
import { getErrorOrchestrator } from '../../../react-services/common-services';
import { AgentStatus } from '../../../components/agents/agent-status';
import { AgentSynced } from '../../../components/agents/agent-synced';
=======
  UI_ORDER_AGENT_STATUS,
  AGENT_SYNCED_STATUS,
  SEARCH_BAR_WQL_VALUE_SUGGESTIONS_COUNT,
} from '../../../../common/constants';
import { AgentStatus } from '../../../components/agents/agent-status';
import { AgentSynced } from '../../../components/agents/agent-synced';
import { TableWzAPI } from '../../../components/common/tables';
import { WzRequest } from '../../../react-services/wz-request';
import { get as getLodash } from 'lodash';

const searchBarWQLOptions = {
  implicitQuery: {
    query: 'id!=000',
    conjunction: ';',
  },
};
>>>>>>> b5cec2dd

export const AgentsTable = withErrorBoundary(
  class AgentsTable extends Component {
    _isMount = false;
    constructor(props) {
      super(props);
      this.state = {
<<<<<<< HEAD
        agents: [],
        isLoading: false,
        pageIndex: 0,
        pageSize: 15,
        sortDirection: 'asc',
        sortField: 'id',
        totalItems: 0,
        selectedItems: [],
        allSelected: false,
        purgeModal: false,
        isFilterColumnOpen: false,
        filters: sessionStorage.getItem('agents_preview_selected_options')
          ? JSON.parse(
              sessionStorage.getItem('agents_preview_selected_options'),
            )
          : [],
      };
      this.suggestions = [
        {
          type: 'q',
          label: 'status',
          description: 'Filter by agent connection status',
          operators: ['=', '!='],
          values: UI_ORDER_AGENT_STATUS,
        },
        {
          type: 'q',
          label: 'group_config_status',
          description: 'Filter by agent synced configuration status',
          operators: ['=', '!='],
          values: [AGENT_SYNCED_STATUS.SYNCED, AGENT_SYNCED_STATUS.NOT_SYNCED],
        },
        {
          type: 'q',
          label: 'os.platform',
          description: 'Filter by operating system platform',
          operators: ['=', '!='],
          values: async value =>
            getAgentFilterValues('os.platform', value, { q: 'id!=000' }),
        },
        {
          type: 'q',
          label: 'ip',
          description: 'Filter by agent IP address',
          operators: ['=', '!='],
          values: async value =>
            getAgentFilterValues('ip', value, { q: 'id!=000' }),
        },
        {
          type: 'q',
          label: 'name',
          description: 'Filter by agent name',
          operators: ['=', '!='],
          values: async value =>
            getAgentFilterValues('name', value, { q: 'id!=000' }),
        },
        {
          type: 'q',
          label: 'id',
          description: 'Filter by agent id',
          operators: ['=', '!='],
          values: async value =>
            getAgentFilterValues('id', value, { q: 'id!=000' }),
        },
        {
          type: 'q',
          label: 'group',
          description: 'Filter by agent group',
          operators: ['=', '!='],
          values: async value =>
            getAgentFilterValues('group', value, { q: 'id!=000' }),
        },
        {
          type: 'q',
          label: 'node_name',
          description: 'Filter by node name',
          operators: ['=', '!='],
          values: async value =>
            getAgentFilterValues('node_name', value, { q: 'id!=000' }),
        },
        {
          type: 'q',
          label: 'manager',
          description: 'Filter by manager',
          operators: ['=', '!='],
          values: async value =>
            getAgentFilterValues('manager', value, { q: 'id!=000' }),
        },
        {
          type: 'q',
          label: 'version',
          description: 'Filter by agent version',
          operators: ['=', '!='],
          values: async value =>
            getAgentFilterValues('version', value, { q: 'id!=000' }),
        },
        {
          type: 'q',
          label: 'configSum',
          description: 'Filter by agent config sum',
          operators: ['=', '!='],
          values: async value =>
            getAgentFilterValues('configSum', value, { q: 'id!=000' }),
        },
        {
          type: 'q',
          label: 'mergedSum',
          description: 'Filter by agent merged sum',
          operators: ['=', '!='],
          values: async value =>
            getAgentFilterValues('mergedSum', value, { q: 'id!=000' }),
        },
        {
          type: 'q',
          label: 'dateAdd',
          description: 'Filter by add date',
          operators: ['=', '!='],
          values: async value =>
            getAgentFilterValues('dateAdd', value, { q: 'id!=000' }),
        },
        {
          type: 'q',
          label: 'lastKeepAlive',
          description: 'Filter by last keep alive',
          operators: ['=', '!='],
          values: async value =>
            getAgentFilterValues('lastKeepAlive', value, { q: 'id!=000' }),
        },
      ];
      this.downloadCsv.bind(this);
=======
        filters: {
          default: { q: 'id!=000' },
          ...(sessionStorage.getItem('wz-agents-overview-table-filter')
            ? JSON.parse(
                sessionStorage.getItem('wz-agents-overview-table-filter'),
              )
            : {}),
        },
        reloadTable: 0,
      };
>>>>>>> b5cec2dd
    }

    async componentDidMount() {
      this._isMount = true;
    }

    componentWillUnmount() {
      this._isMount = false;
      if (sessionStorage.getItem('wz-agents-overview-table-filter')) {
        sessionStorage.removeItem('wz-agents-overview-table-filter');
      }
    }

    async reloadAgents() {
      this.setState({ reloadTable: Date.now() });
      await this.props.reload();
    }

    async componentDidUpdate(prevProps) {
      if (
        // TODO: external filters
        !_.isEqual(prevProps.filters, this.props.filters)
      ) {
<<<<<<< HEAD
        await this.getItems();
      } else if (
        !_.isEqual(prevProps.filters, this.props.filters) &&
        this.props.filters &&
        this.props.filters.length
      ) {
        this.setState({ filters: this.props.filters, pageIndex: 0 });
        this.props.removeFilters();
      }
    }

    async getItems() {
      try {
        this._isMount && this.setState({ isLoading: true });
        const selectFieldsList = this.defaultColumns
          .filter(field => field.field != 'actions')
          .map(field => field.field.replace('os_', 'os.')); // "os_name" subfield should be specified as 'os.name'
        const selectFields = [
          ...selectFieldsList,
          'os.platform',
          'os.uname',
          'os.version',
        ].join(','); // Add version and uname fields to render the OS icon and version in the table

        const rawAgents = await this.props.wzReq('GET', '/agents', {
          params: { ...this.buildFilter(), select: selectFields },
        });
        const formatedAgents = rawAgents?.data?.data?.affected_items?.map(
          this.formatAgent.bind(this),
        );

        this._isMount &&
          this.setState({
            agents: formatedAgents,
            totalItems: rawAgents?.data?.data?.total_affected_items,
            isLoading: false,
          });
      } catch (error) {
        const options = {
          context: `${AgentsTable.name}.getItems`,
          level: UI_LOGGER_LEVELS.ERROR,
          severity: UI_ERROR_SEVERITIES.BUSINESS,
          store: true,
          error: {
            error: error,
            message: error.message || error,
            title: `Could not get the agents list`,
          },
        };
        getErrorOrchestrator().handleError(options);
        this.setState({ isLoading: false });
      }
    }

    buildFilter() {
      const { pageIndex, pageSize, filters } = this.state;

      const filter = {
        ...filtersToObject(filters),
        offset: pageIndex * pageSize || 0,
        limit: pageSize,
        sort: this.buildSortFilter(),
      };
      filter.q = !filter.q ? `id!=000` : `id!=000;${filter.q}`;

      return filter;
    }

    buildSortFilter() {
      const { sortField, sortDirection } = this.state;

      const field = sortField === 'os_name' ? 'os.name,os.version' : sortField;
      const direction = sortDirection === 'asc' ? '+' : '-';

      return direction + field;
    }

    buildQFilter() {
      const { q } = this.state;
      return q === '' ? `id!=000` : `id!=000;${q}`;
    }

    formatAgent(agent) {
      const agentVersion =
        agent.version !== undefined ? agent.version.split(' ')[1] : '-';
      const node_name =
        agent.node_name && agent.node_name !== 'unknown'
          ? agent.node_name
          : '-';

      return {
        id: agent.id,
        name: agent.name,
        ip: agent.ip,
        status: agent.status,
        status_code: agent.status_code,
        group_config_status: agent.group_config_status,
        group: agent?.group || '-',
        os_name: agent,
        version: agentVersion,
        node_name: node_name,
        dateAdd: agent.dateAdd ? formatUIDate(agent.dateAdd) : '-',
        lastKeepAlive: agent.lastKeepAlive
          ? formatUIDate(agent.lastKeepAlive)
          : '-',
        actions: agent,
        upgrading: false,
      };
    }

=======
        this.setState({ filters: this.props.filters });
      }
    }

>>>>>>> b5cec2dd
    actionButtonsRender(agent) {
      return (
        <div className={'icon-box-action'}>
          <EuiToolTip
            content='Open summary panel for this agent'
            position='left'
          >
            <EuiButtonIcon
              onClick={ev => {
                ev.stopPropagation();
                AppNavigate.navigateToModule(ev, 'agents', {
                  tab: 'welcome',
                  agent: agent.id,
                });
              }}
              iconType='eye'
              color={'primary'}
              aria-label='Open summary panel for this agent'
            />
          </EuiToolTip>
          &nbsp;
          {agent.status !== API_NAME_AGENT_STATUS.NEVER_CONNECTED && (
            <EuiToolTip
              content='Open configuration for this agent'
              position='left'
            >
              <EuiButtonIcon
                onClick={ev => {
                  ev.stopPropagation();
                  AppNavigate.navigateToModule(ev, 'agents', {
                    tab: 'configuration',
                    agent: agent.id,
                  });
                }}
                color={'primary'}
                iconType='wrench'
                aria-label='Open configuration for this agent'
              />
            </EuiToolTip>
          )}
        </div>
      );
    }

    addIconPlatformRender(agent) {
      let icon = '';
      const os = agent?.os || {};

      if ((os?.uname || '').includes('Linux')) {
        icon = 'linux';
      } else if (os?.platform === 'windows') {
        icon = 'windows';
      } else if (os?.platform === 'darwin') {
        icon = 'apple';
      }
      const os_name = `${agent?.os?.name || ''} ${agent?.os?.version || ''}`;

      return (
        <EuiFlexGroup gutterSize='xs'>
          <EuiFlexItem grow={false}>
            <i
              className={`fa fa-${icon} AgentsTable__soBadge AgentsTable__soBadge--${icon}`}
              aria-hidden='true'
            ></i>
          </EuiFlexItem>{' '}
          <EuiFlexItem>{os_name.trim() || '-'}</EuiFlexItem>
        </EuiFlexGroup>
      );
    }

<<<<<<< HEAD
    reloadAgent = () => {
      this._isMount &&
        this.setState({
          isLoading: true,
        });
      this.props.reload();
    };

    downloadCsv = () => {
      const filters = this.buildFilter();
      const formatedFilters = Object.keys(filters)
        .filter(field => !['limit', 'offset', 'sort'].includes(field))
        .map(field => ({ name: field, value: filters[field] }));
      this.props.downloadCsv(formatedFilters);
    };

    openColumnsFilter = () => {
      this.setState({
        isFilterColumnOpen: !this.state.isFilterColumnOpen,
      });
    };

    formattedButton() {
      return (
        <>
          <EuiFlexItem grow={false}>
            <EuiButtonEmpty iconType='importAction' onClick={this.downloadCsv}>
              Export formatted
            </EuiButtonEmpty>
          </EuiFlexItem>
          <EuiFlexItem grow={false}>
            <EuiToolTip content='Select columns table' position='left'>
              <EuiButtonEmpty onClick={this.openColumnsFilter}>
                <EuiIcon type='managementApp' color='primary' />
              </EuiButtonEmpty>
            </EuiToolTip>
          </EuiFlexItem>
        </>
      );
    }

    showToast = (color, title, text, time) => {
      getToasts().add({
        color: color,
        title: title,
        text: text,
        toastLifeTimeMs: time,
      });
    };

    callOutRender() {
      const { selectedItems, pageSize, allSelected, totalItems } = this.state;

      if (selectedItems.length === 0) {
        return;
      } else if (selectedItems.length === pageSize) {
        return (
          <div>
            <EuiSpacer size='m' />
            <EuiCallOut
              size='s'
              title={
                !allSelected
                  ? `The ${selectedItems.length} agents on this page are selected`
                  : ''
              }
            >
              <EuiFlexGroup>
                <EuiFlexItem grow={false}>
                  <EuiButton
                    onClick={() => {
                      this._isMount &&
                        this.setState(prevState => ({
                          allSelected: !prevState.allSelected,
                        }));
                    }}
                  >
                    {allSelected
                      ? `Clear all agents selection (${totalItems})`
                      : `Select all agents (${totalItems})`}
                  </EuiButton>
                </EuiFlexItem>
              </EuiFlexGroup>
            </EuiCallOut>
            <EuiSpacer size='s' />
          </div>
        );
      }
    }

    // Check in the localstorage what is the column configuration
    // and check that the columns are valid.
    // If it is not a valid column it ignores it and if any column is missing it adds it.

    getTableColumnsSelected() {
      const columnsSelected = JSON.parse(
        window.localStorage.getItem('columnsSelectedTableAgent'),
      );
      if (!columnsSelected) {
        return [];
      }
      const customColumns = this.defaultColumns.map(field => {
        const fieldConfig = columnsSelected.filter(
          column => column?.field === field?.field,
        );
        if (fieldConfig.length > 0) {
          return fieldConfig[0];
        }
        return field;
      });
      window.localStorage.setItem(
        'columnsSelectedTableAgent',
        JSON.stringify(customColumns),
      );
      return customColumns;
    }

    setTableColumnsSelected(data) {
      window.localStorage.setItem(
        'columnsSelectedTableAgent',
        JSON.stringify(data),
      );
    }

=======
>>>>>>> b5cec2dd
    // Columns with the property truncateText: true won't wrap the text
    // This is added to prevent the wrap because of the table-layout: auto
    defaultColumns = [
      {
        field: 'id',
        name: 'ID',
        sortable: true,
        show: true,
        searchable: true,
      },
      {
        field: 'name',
        name: 'Name',
        sortable: true,
        show: true,
        searchable: true,
      },
      {
        field: 'ip',
        name: 'IP address',
        sortable: true,
        show: true,
        searchable: true,
      },
      {
        field: 'group',
        name: 'Group(s)',
        sortable: true,
        show: true,
        render: groups => (groups !== '-' ? this.renderGroups(groups) : '-'),
<<<<<<< HEAD
=======
        searchable: true,
>>>>>>> b5cec2dd
      },
      {
        field: 'os.name,os.version',
        composeField: ['os.name', 'os.version'],
        name: 'Operating system',
        sortable: true,
        show: true,
        render: (field, agentData) => this.addIconPlatformRender(agentData),
        searchable: true,
      },
      {
        field: 'node_name',
        name: 'Cluster node',
        sortable: true,
        show: true,
        searchable: true,
      },
      {
        field: 'version',
        name: 'Version',
        sortable: true,
        show: true,
        searchable: true,
      },
      {
        field: 'dateAdd',
        name: (
          <span>
            Registration date{' '}
            <EuiIconTip
              content='This is not searchable through a search term.'
              size='s'
              color='subdued'
              type='alert'
            />
          </span>
        ),
        sortable: true,
        show: false,
        searchable: false,
      },
      {
        field: 'lastKeepAlive',
        name: (
          <span>
            Last keep alive{' '}
            <EuiIconTip
              content='This is not searchable through a search term.'
              size='s'
              color='subdued'
              type='alert'
            />
          </span>
        ),
        sortable: true,
        show: false,
        searchable: false,
      },
      {
        field: 'status',
        name: 'Status',
        truncateText: true,
        sortable: true,
        show: true,
        render: (status, agent) => (
          <AgentStatus status={status} agent={agent} />
        ),
      },
      {
        field: 'group_config_status',
        name: 'Synced',
        sortable: true,
        show: false,
        render: synced => <AgentSynced synced={synced} />,
<<<<<<< HEAD
=======
        searchable: true,
>>>>>>> b5cec2dd
      },
      {
        align: 'right',
        width: '5%',
        field: 'actions',
        name: 'Actions',
        show: true,
<<<<<<< HEAD
        render: agent => this.actionButtonsRender(agent),
      },
    ];

    columns() {
      const selectedColumns = this.getTableColumnsSelected();

      if (selectedColumns.length != 0) {
        const newSelectedColumns = [];
        selectedColumns.forEach(item => {
          if (item.show) {
            const column = this.defaultColumns.find(
              column => column.field === item.field,
            );
            newSelectedColumns.push(column);
          }
        });
        return newSelectedColumns;
      } else {
        const fieldColumns = this.defaultColumns.map(item => {
          return {
            field: item.field,
            name: item.name,
            show: item.show,
          };
        });
        this.setTableColumnsSelected(fieldColumns);
        return fieldColumns;
      }
    }

    headRender() {
      const formattedButton = this.formattedButton();
      return (
        <div>
          <EuiFlexGroup>
            <EuiFlexItem>
              <EuiFlexGroup>
                <EuiFlexItem>
                  {!!this.state.totalItems && (
                    <EuiTitle size={'s'} style={{ padding: '6px 0px' }}>
                      <h2>Agents ({this.state.totalItems})</h2>
                    </EuiTitle>
                  )}
                </EuiFlexItem>
              </EuiFlexGroup>
            </EuiFlexItem>
            <EuiFlexItem grow={false}>
              <WzButtonPermissions
                buttonType='empty'
                permissions={[{ action: 'agent:create', resource: '*:*:*' }]}
                iconType='plusInCircle'
                onClick={() => this.props.addingNewAgent()}
              >
                Deploy new agent
              </WzButtonPermissions>
            </EuiFlexItem>
            {formattedButton}
          </EuiFlexGroup>
          <EuiSpacer size='xs' />
        </div>
      );
    }

    filterBarRender() {
      return (
        <EuiFlexGroup>
          <EuiFlexItem style={{ marginRight: 0 }}>
            <WzSearchBar
              noDeleteFiltersOnUpdateSuggests
              filters={this.state.filters}
              suggestions={this.suggestions}
              onFiltersChange={filters =>
                this.setState({ filters, pageIndex: 0 })
              }
              placeholder='Filter or search agent'
            />
          </EuiFlexItem>
          <EuiFlexItem grow={false}>
            <EuiButton
              iconType='refresh'
              fill={true}
              onClick={() => this.reloadAgents()}
            >
              Refresh
            </EuiButton>
          </EuiFlexItem>
        </EuiFlexGroup>
      );
    }

    selectColumnsRender() {
      const columnsSelected = this.getTableColumnsSelected();

      const onChange = optionId => {
        let item = columnsSelected.find(item => item.field === optionId);
        item.show = !item.show;
        this.setTableColumnsSelected(columnsSelected);
        this.forceUpdate();
      };

      const options = () => {
        return columnsSelected.map(item => {
          return {
            id: item.field,
            label: item.name,
            checked: item.show,
          };
        });
      };

      return this.state.isFilterColumnOpen ? (
        <EuiFlexGroup>
          <EuiFlexItem>
            <EuiCheckboxGroup
              options={options()}
              onChange={onChange}
              className='columnsSelectedCheckboxs'
              idToSelectedMap={{}}
            />
          </EuiFlexItem>
        </EuiFlexGroup>
      ) : (
        ''
      );
    }

=======
        render: (field, agentData) => this.actionButtonsRender(agentData),
        searchable: false,
      },
    ];

>>>>>>> b5cec2dd
    tableRender() {
      const getRowProps = item => {
        const { id } = item;
        return {
          'data-test-subj': `row-${id}`,
          className: 'customRowClass',
          onClick: () => {},
        };
      };

      const getCellProps = (item, column) => {
        if (column.field == 'actions') {
          return;
        }
        return {
          onClick: ev => {
            AppNavigate.navigateToModule(ev, 'agents', {
              tab: 'welcome',
              agent: item.id,
            });
            ev.stopPropagation();
          },
        };
      };

<<<<<<< HEAD
      const {
        pageIndex,
        pageSize,
        totalItems,
        agents,
        sortField,
        sortDirection,
        isLoading,
      } = this.state;
      const columns = this.columns();
      const pagination =
        totalItems > 15
          ? {
              pageIndex: pageIndex,
              pageSize: pageSize,
              totalItemCount: totalItems,
              pageSizeOptions: [15, 25, 50, 100],
            }
          : false;
      const sorting = {
        sort: {
          field: sortField,
          direction: sortDirection,
        },
      };

=======
>>>>>>> b5cec2dd
      // The EuiBasicTable tableLayout is set to "auto" to improve the use of empty space in the component.
      // Previously the tableLayout is set to "fixed" with percentage width for each column, but the use of space was not optimal.
      // Important: If all the columns have the truncateText property set to true, the table cannot adjust properly when the viewport size is small.
      return (
        <EuiFlexGroup className='wz-overflow-auto'>
          <EuiFlexItem>
<<<<<<< HEAD
            <EuiBasicTable
              tableLayout='auto'
              items={agents}
              itemId='id'
              columns={columns}
              onChange={this.onTableChange}
              sorting={sorting}
              loading={isLoading}
              rowProps={getRowProps}
              cellProps={getCellProps}
              noItemsMessage='No agents found'
              {...(pagination && { pagination })}
=======
            <TableWzAPI
              title='Agents'
              actionButtons={[
                <WzButtonPermissions
                  buttonType='empty'
                  permissions={[{ action: 'agent:create', resource: '*:*:*' }]}
                  iconType='plusInCircle'
                  onClick={() => this.props.addingNewAgent()}
                >
                  Deploy new agent
                </WzButtonPermissions>,
              ]}
              endpoint='/agents'
              tableColumns={this.defaultColumns}
              tableInitialSortingField='id'
              tablePageSizeOptions={[10, 25, 50, 100]}
              reload={this.state.reloadTable}
              mapResponseItem={item => {
                return {
                  ...item,
                  ...(item.ip ? { ip: item.ip } : { ip: '-' }),
                  ...(typeof item.dateAdd === 'string'
                    ? { dateAdd: formatUIDate(item.dateAdd) }
                    : { dateAdd: '-' }),
                  ...(typeof item.lastKeepAlive === 'string'
                    ? { lastKeepAlive: formatUIDate(item.lastKeepAlive) }
                    : { lastKeepAlive: '-' }),
                  ...(item.node_name !== 'unknown'
                    ? { node_name: item.node_name }
                    : { node_name: '-' }),
                  /*
                  The agent version contains the Wazuh word, this gets the string starting with
                  v<NUMBER><ANYTHING>
                  */
                  ...(typeof item.version === 'string'
                    ? { version: item.version.match(/(v\d.+)/)?.[1] }
                    : { version: '-' }),
                };
              }}
              rowProps={getRowProps}
              filters={this.state.filters}
              downloadCsv
              showReload
              showFieldSelector
              searchTable
              searchBarWQL={{
                options: searchBarWQLOptions,
                suggestions: {
                  field(currentValue) {
                    return [
                      {
                        label: 'dateAdd',
                        description: 'filter by registration date',
                      },
                      { label: 'id', description: 'filter by id' },
                      { label: 'ip', description: 'filter by IP address' },
                      { label: 'group', description: 'filter by group' },
                      {
                        label: 'group_config_status',
                        description: 'filter by group configuration status',
                      },
                      {
                        label: 'lastKeepAlive',
                        description: 'filter by last keep alive',
                      },
                      { label: 'manager', description: 'filter by manager' },
                      { label: 'name', description: 'filter by name' },
                      {
                        label: 'node_name',
                        description: 'filter by cluster name',
                      },
                      {
                        label: 'os.name',
                        description: 'filter by operating system name',
                      },
                      {
                        label: 'os.platform',
                        description: 'filter by operating platform',
                      },
                      {
                        label: 'os.version',
                        description: 'filter by operating system version',
                      },
                      { label: 'status', description: 'filter by status' },
                      { label: 'version', description: 'filter by version' },
                    ];
                  },
                  value: async (currentValue, { field }) => {
                    try {
                      switch (field) {
                        case 'status':
                          return UI_ORDER_AGENT_STATUS.map(status => ({
                            label: status,
                          }));
                        case 'group_config_status':
                          return [
                            AGENT_SYNCED_STATUS.SYNCED,
                            AGENT_SYNCED_STATUS.NOT_SYNCED,
                          ].map(label => ({
                            label,
                          }));
                        default: {
                          const response = await WzRequest.apiReq(
                            'GET',
                            '/agents',
                            {
                              params: {
                                distinct: true,
                                limit: SEARCH_BAR_WQL_VALUE_SUGGESTIONS_COUNT,
                                select: field,
                                sort: `+${field}`,
                                ...(currentValue
                                  ? {
                                      q: `${searchBarWQLOptions.implicitQuery.query}${searchBarWQLOptions.implicitQuery.conjunction}${field}~${currentValue}`,
                                    }
                                  : {
                                      q: `${searchBarWQLOptions.implicitQuery.query}`,
                                    }),
                              },
                            },
                          );
                          if (field === 'group') {
                            /* the group field is returned as an string[],
                            example: ['group1', 'group2']

                            Due the API request done to get the distinct values for the groups is
                            not returning the exepected values, as workaround, the values are
                            extracted in the frontend using the returned results.

                            This API request to get the distint values of groups doesn't
                            return the unique values for the groups, else the unique combination
                            of groups.
                            */
                            return response?.data?.data.affected_items
                              .map(item => getLodash(item, field))
                              .flat()
                              .filter(
                                (item, index, array) =>
                                  array.indexOf(item) === index,
                              )
                              .sort()
                              .map(group => ({ label: group }));
                          }
                          return response?.data?.data.affected_items.map(
                            item => ({
                              label: getLodash(item, field),
                            }),
                          );
                        }
                      }
                    } catch (error) {
                      return [];
                    }
                  },
                },
                validate: {
                  value: ({ formattedValue, value: rawValue }, { field }) => {
                    const value = formattedValue ?? rawValue;
                    if (value) {
                      if (['dateAdd', 'lastKeepAlive'].includes(field)) {
                        return /^\d{4}-\d{2}-\d{2}([ T]\d{2}:\d{2}:\d{2}(.\d{1,6})?Z?)?$/.test(
                          value,
                        )
                          ? undefined
                          : `"${value}" is not a expected format. Valid formats: YYYY-MM-DD, YYYY-MM-DD HH:mm:ss, YYYY-MM-DDTHH:mm:ss, YYYY-MM-DDTHH:mm:ssZ.`;
                      }
                    }
                  },
                },
              }}
              searchBarProps={{
                buttonsRender: () => (
                  <EuiButton
                    iconType='refresh'
                    fill={true}
                    onClick={() => this.reloadAgents()}
                  >
                    Refresh
                  </EuiButton>
                ),
              }}
              saveStateStorage={{
                system: 'localStorage',
                key: 'wz-agents-overview-table',
              }}
              tableProps={{
                tableLayout: 'auto',
                cellProps: getCellProps,
              }}
>>>>>>> b5cec2dd
            />
          </EuiFlexItem>
        </EuiFlexGroup>
      );
    }

    filterGroupBadge = group => {
<<<<<<< HEAD
      const { filters } = this.state;
      let auxFilters = filters.map(
        filter => filter.value.match(/group=(.*S?)/)[1],
      );
      if (filters.length > 0) {
        !auxFilters.includes(group)
          ? this.setState({
              filters: [...filters, { field: 'q', value: `group=${group}` }],
            })
          : false;
      } else {
        this.setState({
          filters: [...filters, { field: 'q', value: `group=${group}` }],
        });
      }
=======
      this.setState({
        filters: {
          default: { q: 'id!=000' },
          q: `id!=000;group=${group}`,
        },
      });
>>>>>>> b5cec2dd
    };

    renderGroups(groups) {
      return Array.isArray(groups) ? (
        <GroupTruncate
          groups={groups}
          length={25}
          label={'more'}
          action={'filter'}
          filterAction={this.filterGroupBadge}
          {...this.props}
        />
      ) : undefined;
    }
    render() {
      const table = this.tableRender();

      return (
        <div>
<<<<<<< HEAD
          {filter}
          <EuiSpacer size='m' />
          <EuiPanel paddingSize='m'>
            {title}
            {loadItems}
            {callOut}
            {selectColumnsRender}
            {table}
            {renderPurgeModal}
          </EuiPanel>
=======
          <EuiPanel paddingSize='m'>{table}</EuiPanel>
>>>>>>> b5cec2dd
        </div>
      );
    }
  },
);

AgentsTable.propTypes = {
  wzReq: PropTypes.func,
  addingNewAgent: PropTypes.func,
  downloadCsv: PropTypes.func,
  timeService: PropTypes.func,
  reload: PropTypes.func,
};<|MERGE_RESOLUTION|>--- conflicted
+++ resolved
@@ -24,29 +24,11 @@
 } from '@elastic/eui';
 import { AppNavigate } from '../../../react-services/app-navigate';
 import { GroupTruncate } from '../../../components/common/util';
-<<<<<<< HEAD
-import {
-  WzSearchBar,
-  filtersToObject,
-} from '../../../components/wz-search-bar';
-import { getAgentFilterValues } from '../../../controllers/management/components/management/groups/get-agents-filters-values';
-=======
->>>>>>> b5cec2dd
 import { WzButtonPermissions } from '../../../components/common/permissions/button';
 import { formatUIDate } from '../../../react-services/time-service';
 import { withErrorBoundary } from '../../../components/common/hocs';
 import {
   API_NAME_AGENT_STATUS,
-<<<<<<< HEAD
-  UI_LOGGER_LEVELS,
-  UI_ORDER_AGENT_STATUS,
-  AGENT_SYNCED_STATUS,
-} from '../../../../common/constants';
-import { UI_ERROR_SEVERITIES } from '../../../react-services/error-orchestrator/types';
-import { getErrorOrchestrator } from '../../../react-services/common-services';
-import { AgentStatus } from '../../../components/agents/agent-status';
-import { AgentSynced } from '../../../components/agents/agent-synced';
-=======
   UI_ORDER_AGENT_STATUS,
   AGENT_SYNCED_STATUS,
   SEARCH_BAR_WQL_VALUE_SUGGESTIONS_COUNT,
@@ -63,7 +45,6 @@
     conjunction: ';',
   },
 };
->>>>>>> b5cec2dd
 
 export const AgentsTable = withErrorBoundary(
   class AgentsTable extends Component {
@@ -71,138 +52,6 @@
     constructor(props) {
       super(props);
       this.state = {
-<<<<<<< HEAD
-        agents: [],
-        isLoading: false,
-        pageIndex: 0,
-        pageSize: 15,
-        sortDirection: 'asc',
-        sortField: 'id',
-        totalItems: 0,
-        selectedItems: [],
-        allSelected: false,
-        purgeModal: false,
-        isFilterColumnOpen: false,
-        filters: sessionStorage.getItem('agents_preview_selected_options')
-          ? JSON.parse(
-              sessionStorage.getItem('agents_preview_selected_options'),
-            )
-          : [],
-      };
-      this.suggestions = [
-        {
-          type: 'q',
-          label: 'status',
-          description: 'Filter by agent connection status',
-          operators: ['=', '!='],
-          values: UI_ORDER_AGENT_STATUS,
-        },
-        {
-          type: 'q',
-          label: 'group_config_status',
-          description: 'Filter by agent synced configuration status',
-          operators: ['=', '!='],
-          values: [AGENT_SYNCED_STATUS.SYNCED, AGENT_SYNCED_STATUS.NOT_SYNCED],
-        },
-        {
-          type: 'q',
-          label: 'os.platform',
-          description: 'Filter by operating system platform',
-          operators: ['=', '!='],
-          values: async value =>
-            getAgentFilterValues('os.platform', value, { q: 'id!=000' }),
-        },
-        {
-          type: 'q',
-          label: 'ip',
-          description: 'Filter by agent IP address',
-          operators: ['=', '!='],
-          values: async value =>
-            getAgentFilterValues('ip', value, { q: 'id!=000' }),
-        },
-        {
-          type: 'q',
-          label: 'name',
-          description: 'Filter by agent name',
-          operators: ['=', '!='],
-          values: async value =>
-            getAgentFilterValues('name', value, { q: 'id!=000' }),
-        },
-        {
-          type: 'q',
-          label: 'id',
-          description: 'Filter by agent id',
-          operators: ['=', '!='],
-          values: async value =>
-            getAgentFilterValues('id', value, { q: 'id!=000' }),
-        },
-        {
-          type: 'q',
-          label: 'group',
-          description: 'Filter by agent group',
-          operators: ['=', '!='],
-          values: async value =>
-            getAgentFilterValues('group', value, { q: 'id!=000' }),
-        },
-        {
-          type: 'q',
-          label: 'node_name',
-          description: 'Filter by node name',
-          operators: ['=', '!='],
-          values: async value =>
-            getAgentFilterValues('node_name', value, { q: 'id!=000' }),
-        },
-        {
-          type: 'q',
-          label: 'manager',
-          description: 'Filter by manager',
-          operators: ['=', '!='],
-          values: async value =>
-            getAgentFilterValues('manager', value, { q: 'id!=000' }),
-        },
-        {
-          type: 'q',
-          label: 'version',
-          description: 'Filter by agent version',
-          operators: ['=', '!='],
-          values: async value =>
-            getAgentFilterValues('version', value, { q: 'id!=000' }),
-        },
-        {
-          type: 'q',
-          label: 'configSum',
-          description: 'Filter by agent config sum',
-          operators: ['=', '!='],
-          values: async value =>
-            getAgentFilterValues('configSum', value, { q: 'id!=000' }),
-        },
-        {
-          type: 'q',
-          label: 'mergedSum',
-          description: 'Filter by agent merged sum',
-          operators: ['=', '!='],
-          values: async value =>
-            getAgentFilterValues('mergedSum', value, { q: 'id!=000' }),
-        },
-        {
-          type: 'q',
-          label: 'dateAdd',
-          description: 'Filter by add date',
-          operators: ['=', '!='],
-          values: async value =>
-            getAgentFilterValues('dateAdd', value, { q: 'id!=000' }),
-        },
-        {
-          type: 'q',
-          label: 'lastKeepAlive',
-          description: 'Filter by last keep alive',
-          operators: ['=', '!='],
-          values: async value =>
-            getAgentFilterValues('lastKeepAlive', value, { q: 'id!=000' }),
-        },
-      ];
-      this.downloadCsv.bind(this);
-=======
         filters: {
           default: { q: 'id!=000' },
           ...(sessionStorage.getItem('wz-agents-overview-table-filter')
@@ -213,7 +62,6 @@
         },
         reloadTable: 0,
       };
->>>>>>> b5cec2dd
     }
 
     async componentDidMount() {
@@ -237,123 +85,10 @@
         // TODO: external filters
         !_.isEqual(prevProps.filters, this.props.filters)
       ) {
-<<<<<<< HEAD
-        await this.getItems();
-      } else if (
-        !_.isEqual(prevProps.filters, this.props.filters) &&
-        this.props.filters &&
-        this.props.filters.length
-      ) {
-        this.setState({ filters: this.props.filters, pageIndex: 0 });
-        this.props.removeFilters();
-      }
-    }
-
-    async getItems() {
-      try {
-        this._isMount && this.setState({ isLoading: true });
-        const selectFieldsList = this.defaultColumns
-          .filter(field => field.field != 'actions')
-          .map(field => field.field.replace('os_', 'os.')); // "os_name" subfield should be specified as 'os.name'
-        const selectFields = [
-          ...selectFieldsList,
-          'os.platform',
-          'os.uname',
-          'os.version',
-        ].join(','); // Add version and uname fields to render the OS icon and version in the table
-
-        const rawAgents = await this.props.wzReq('GET', '/agents', {
-          params: { ...this.buildFilter(), select: selectFields },
-        });
-        const formatedAgents = rawAgents?.data?.data?.affected_items?.map(
-          this.formatAgent.bind(this),
-        );
-
-        this._isMount &&
-          this.setState({
-            agents: formatedAgents,
-            totalItems: rawAgents?.data?.data?.total_affected_items,
-            isLoading: false,
-          });
-      } catch (error) {
-        const options = {
-          context: `${AgentsTable.name}.getItems`,
-          level: UI_LOGGER_LEVELS.ERROR,
-          severity: UI_ERROR_SEVERITIES.BUSINESS,
-          store: true,
-          error: {
-            error: error,
-            message: error.message || error,
-            title: `Could not get the agents list`,
-          },
-        };
-        getErrorOrchestrator().handleError(options);
-        this.setState({ isLoading: false });
-      }
-    }
-
-    buildFilter() {
-      const { pageIndex, pageSize, filters } = this.state;
-
-      const filter = {
-        ...filtersToObject(filters),
-        offset: pageIndex * pageSize || 0,
-        limit: pageSize,
-        sort: this.buildSortFilter(),
-      };
-      filter.q = !filter.q ? `id!=000` : `id!=000;${filter.q}`;
-
-      return filter;
-    }
-
-    buildSortFilter() {
-      const { sortField, sortDirection } = this.state;
-
-      const field = sortField === 'os_name' ? 'os.name,os.version' : sortField;
-      const direction = sortDirection === 'asc' ? '+' : '-';
-
-      return direction + field;
-    }
-
-    buildQFilter() {
-      const { q } = this.state;
-      return q === '' ? `id!=000` : `id!=000;${q}`;
-    }
-
-    formatAgent(agent) {
-      const agentVersion =
-        agent.version !== undefined ? agent.version.split(' ')[1] : '-';
-      const node_name =
-        agent.node_name && agent.node_name !== 'unknown'
-          ? agent.node_name
-          : '-';
-
-      return {
-        id: agent.id,
-        name: agent.name,
-        ip: agent.ip,
-        status: agent.status,
-        status_code: agent.status_code,
-        group_config_status: agent.group_config_status,
-        group: agent?.group || '-',
-        os_name: agent,
-        version: agentVersion,
-        node_name: node_name,
-        dateAdd: agent.dateAdd ? formatUIDate(agent.dateAdd) : '-',
-        lastKeepAlive: agent.lastKeepAlive
-          ? formatUIDate(agent.lastKeepAlive)
-          : '-',
-        actions: agent,
-        upgrading: false,
-      };
-    }
-
-=======
         this.setState({ filters: this.props.filters });
       }
     }
 
->>>>>>> b5cec2dd
     actionButtonsRender(agent) {
       return (
         <div className={'icon-box-action'}>
@@ -424,133 +159,6 @@
       );
     }
 
-<<<<<<< HEAD
-    reloadAgent = () => {
-      this._isMount &&
-        this.setState({
-          isLoading: true,
-        });
-      this.props.reload();
-    };
-
-    downloadCsv = () => {
-      const filters = this.buildFilter();
-      const formatedFilters = Object.keys(filters)
-        .filter(field => !['limit', 'offset', 'sort'].includes(field))
-        .map(field => ({ name: field, value: filters[field] }));
-      this.props.downloadCsv(formatedFilters);
-    };
-
-    openColumnsFilter = () => {
-      this.setState({
-        isFilterColumnOpen: !this.state.isFilterColumnOpen,
-      });
-    };
-
-    formattedButton() {
-      return (
-        <>
-          <EuiFlexItem grow={false}>
-            <EuiButtonEmpty iconType='importAction' onClick={this.downloadCsv}>
-              Export formatted
-            </EuiButtonEmpty>
-          </EuiFlexItem>
-          <EuiFlexItem grow={false}>
-            <EuiToolTip content='Select columns table' position='left'>
-              <EuiButtonEmpty onClick={this.openColumnsFilter}>
-                <EuiIcon type='managementApp' color='primary' />
-              </EuiButtonEmpty>
-            </EuiToolTip>
-          </EuiFlexItem>
-        </>
-      );
-    }
-
-    showToast = (color, title, text, time) => {
-      getToasts().add({
-        color: color,
-        title: title,
-        text: text,
-        toastLifeTimeMs: time,
-      });
-    };
-
-    callOutRender() {
-      const { selectedItems, pageSize, allSelected, totalItems } = this.state;
-
-      if (selectedItems.length === 0) {
-        return;
-      } else if (selectedItems.length === pageSize) {
-        return (
-          <div>
-            <EuiSpacer size='m' />
-            <EuiCallOut
-              size='s'
-              title={
-                !allSelected
-                  ? `The ${selectedItems.length} agents on this page are selected`
-                  : ''
-              }
-            >
-              <EuiFlexGroup>
-                <EuiFlexItem grow={false}>
-                  <EuiButton
-                    onClick={() => {
-                      this._isMount &&
-                        this.setState(prevState => ({
-                          allSelected: !prevState.allSelected,
-                        }));
-                    }}
-                  >
-                    {allSelected
-                      ? `Clear all agents selection (${totalItems})`
-                      : `Select all agents (${totalItems})`}
-                  </EuiButton>
-                </EuiFlexItem>
-              </EuiFlexGroup>
-            </EuiCallOut>
-            <EuiSpacer size='s' />
-          </div>
-        );
-      }
-    }
-
-    // Check in the localstorage what is the column configuration
-    // and check that the columns are valid.
-    // If it is not a valid column it ignores it and if any column is missing it adds it.
-
-    getTableColumnsSelected() {
-      const columnsSelected = JSON.parse(
-        window.localStorage.getItem('columnsSelectedTableAgent'),
-      );
-      if (!columnsSelected) {
-        return [];
-      }
-      const customColumns = this.defaultColumns.map(field => {
-        const fieldConfig = columnsSelected.filter(
-          column => column?.field === field?.field,
-        );
-        if (fieldConfig.length > 0) {
-          return fieldConfig[0];
-        }
-        return field;
-      });
-      window.localStorage.setItem(
-        'columnsSelectedTableAgent',
-        JSON.stringify(customColumns),
-      );
-      return customColumns;
-    }
-
-    setTableColumnsSelected(data) {
-      window.localStorage.setItem(
-        'columnsSelectedTableAgent',
-        JSON.stringify(data),
-      );
-    }
-
-=======
->>>>>>> b5cec2dd
     // Columns with the property truncateText: true won't wrap the text
     // This is added to prevent the wrap because of the table-layout: auto
     defaultColumns = [
@@ -581,10 +189,7 @@
         sortable: true,
         show: true,
         render: groups => (groups !== '-' ? this.renderGroups(groups) : '-'),
-<<<<<<< HEAD
-=======
-        searchable: true,
->>>>>>> b5cec2dd
+        searchable: true,
       },
       {
         field: 'os.name,os.version',
@@ -659,10 +264,7 @@
         sortable: true,
         show: false,
         render: synced => <AgentSynced synced={synced} />,
-<<<<<<< HEAD
-=======
-        searchable: true,
->>>>>>> b5cec2dd
+        searchable: true,
       },
       {
         align: 'right',
@@ -670,141 +272,11 @@
         field: 'actions',
         name: 'Actions',
         show: true,
-<<<<<<< HEAD
-        render: agent => this.actionButtonsRender(agent),
-      },
-    ];
-
-    columns() {
-      const selectedColumns = this.getTableColumnsSelected();
-
-      if (selectedColumns.length != 0) {
-        const newSelectedColumns = [];
-        selectedColumns.forEach(item => {
-          if (item.show) {
-            const column = this.defaultColumns.find(
-              column => column.field === item.field,
-            );
-            newSelectedColumns.push(column);
-          }
-        });
-        return newSelectedColumns;
-      } else {
-        const fieldColumns = this.defaultColumns.map(item => {
-          return {
-            field: item.field,
-            name: item.name,
-            show: item.show,
-          };
-        });
-        this.setTableColumnsSelected(fieldColumns);
-        return fieldColumns;
-      }
-    }
-
-    headRender() {
-      const formattedButton = this.formattedButton();
-      return (
-        <div>
-          <EuiFlexGroup>
-            <EuiFlexItem>
-              <EuiFlexGroup>
-                <EuiFlexItem>
-                  {!!this.state.totalItems && (
-                    <EuiTitle size={'s'} style={{ padding: '6px 0px' }}>
-                      <h2>Agents ({this.state.totalItems})</h2>
-                    </EuiTitle>
-                  )}
-                </EuiFlexItem>
-              </EuiFlexGroup>
-            </EuiFlexItem>
-            <EuiFlexItem grow={false}>
-              <WzButtonPermissions
-                buttonType='empty'
-                permissions={[{ action: 'agent:create', resource: '*:*:*' }]}
-                iconType='plusInCircle'
-                onClick={() => this.props.addingNewAgent()}
-              >
-                Deploy new agent
-              </WzButtonPermissions>
-            </EuiFlexItem>
-            {formattedButton}
-          </EuiFlexGroup>
-          <EuiSpacer size='xs' />
-        </div>
-      );
-    }
-
-    filterBarRender() {
-      return (
-        <EuiFlexGroup>
-          <EuiFlexItem style={{ marginRight: 0 }}>
-            <WzSearchBar
-              noDeleteFiltersOnUpdateSuggests
-              filters={this.state.filters}
-              suggestions={this.suggestions}
-              onFiltersChange={filters =>
-                this.setState({ filters, pageIndex: 0 })
-              }
-              placeholder='Filter or search agent'
-            />
-          </EuiFlexItem>
-          <EuiFlexItem grow={false}>
-            <EuiButton
-              iconType='refresh'
-              fill={true}
-              onClick={() => this.reloadAgents()}
-            >
-              Refresh
-            </EuiButton>
-          </EuiFlexItem>
-        </EuiFlexGroup>
-      );
-    }
-
-    selectColumnsRender() {
-      const columnsSelected = this.getTableColumnsSelected();
-
-      const onChange = optionId => {
-        let item = columnsSelected.find(item => item.field === optionId);
-        item.show = !item.show;
-        this.setTableColumnsSelected(columnsSelected);
-        this.forceUpdate();
-      };
-
-      const options = () => {
-        return columnsSelected.map(item => {
-          return {
-            id: item.field,
-            label: item.name,
-            checked: item.show,
-          };
-        });
-      };
-
-      return this.state.isFilterColumnOpen ? (
-        <EuiFlexGroup>
-          <EuiFlexItem>
-            <EuiCheckboxGroup
-              options={options()}
-              onChange={onChange}
-              className='columnsSelectedCheckboxs'
-              idToSelectedMap={{}}
-            />
-          </EuiFlexItem>
-        </EuiFlexGroup>
-      ) : (
-        ''
-      );
-    }
-
-=======
         render: (field, agentData) => this.actionButtonsRender(agentData),
         searchable: false,
       },
     ];
 
->>>>>>> b5cec2dd
     tableRender() {
       const getRowProps = item => {
         const { id } = item;
@@ -830,55 +302,12 @@
         };
       };
 
-<<<<<<< HEAD
-      const {
-        pageIndex,
-        pageSize,
-        totalItems,
-        agents,
-        sortField,
-        sortDirection,
-        isLoading,
-      } = this.state;
-      const columns = this.columns();
-      const pagination =
-        totalItems > 15
-          ? {
-              pageIndex: pageIndex,
-              pageSize: pageSize,
-              totalItemCount: totalItems,
-              pageSizeOptions: [15, 25, 50, 100],
-            }
-          : false;
-      const sorting = {
-        sort: {
-          field: sortField,
-          direction: sortDirection,
-        },
-      };
-
-=======
->>>>>>> b5cec2dd
       // The EuiBasicTable tableLayout is set to "auto" to improve the use of empty space in the component.
       // Previously the tableLayout is set to "fixed" with percentage width for each column, but the use of space was not optimal.
       // Important: If all the columns have the truncateText property set to true, the table cannot adjust properly when the viewport size is small.
       return (
         <EuiFlexGroup className='wz-overflow-auto'>
           <EuiFlexItem>
-<<<<<<< HEAD
-            <EuiBasicTable
-              tableLayout='auto'
-              items={agents}
-              itemId='id'
-              columns={columns}
-              onChange={this.onTableChange}
-              sorting={sorting}
-              loading={isLoading}
-              rowProps={getRowProps}
-              cellProps={getCellProps}
-              noItemsMessage='No agents found'
-              {...(pagination && { pagination })}
-=======
             <TableWzAPI
               title='Agents'
               actionButtons={[
@@ -1068,7 +497,6 @@
                 tableLayout: 'auto',
                 cellProps: getCellProps,
               }}
->>>>>>> b5cec2dd
             />
           </EuiFlexItem>
         </EuiFlexGroup>
@@ -1076,30 +504,12 @@
     }
 
     filterGroupBadge = group => {
-<<<<<<< HEAD
-      const { filters } = this.state;
-      let auxFilters = filters.map(
-        filter => filter.value.match(/group=(.*S?)/)[1],
-      );
-      if (filters.length > 0) {
-        !auxFilters.includes(group)
-          ? this.setState({
-              filters: [...filters, { field: 'q', value: `group=${group}` }],
-            })
-          : false;
-      } else {
-        this.setState({
-          filters: [...filters, { field: 'q', value: `group=${group}` }],
-        });
-      }
-=======
       this.setState({
         filters: {
           default: { q: 'id!=000' },
           q: `id!=000;group=${group}`,
         },
       });
->>>>>>> b5cec2dd
     };
 
     renderGroups(groups) {
@@ -1119,20 +529,7 @@
 
       return (
         <div>
-<<<<<<< HEAD
-          {filter}
-          <EuiSpacer size='m' />
-          <EuiPanel paddingSize='m'>
-            {title}
-            {loadItems}
-            {callOut}
-            {selectColumnsRender}
-            {table}
-            {renderPurgeModal}
-          </EuiPanel>
-=======
           <EuiPanel paddingSize='m'>{table}</EuiPanel>
->>>>>>> b5cec2dd
         </div>
       );
     }
