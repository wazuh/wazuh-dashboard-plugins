--- conflicted
+++ resolved
@@ -149,65 +149,6 @@
         updater$: this.stateUpdater,
       });
 
-<<<<<<< HEAD
-      // Define the app categories
-      const categoryEndpointSecurity = {
-        id: 'wz-category-endpoint-security',
-        label: i18n.translate('wz-app-category-endpoint-security', {
-          defaultMessage: 'Endpoint security',
-        }),
-        order: 1,
-        euiIconType: core.http.basePath.prepend(
-          getThemeAssetURL('icon.svg', UI_THEME),
-        ),
-      };
-
-      const categoryThreadIntelligence = {
-        id: 'wz-category-thread-intelligence',
-        label: i18n.translate('wz-app-category-thread-intelligence', {
-          defaultMessage: 'Thread intelligence',
-        }),
-        order: 2,
-        euiIconType: core.http.basePath.prepend(
-          getThemeAssetURL('icon.svg', UI_THEME),
-        ),
-      };
-
-      const categorySecurityOperations = {
-        id: 'wz-category-security-operations',
-        label: i18n.translate('wz-app-category-security-operations', {
-          defaultMessage: 'Security operations',
-        }),
-        order: 3,
-        euiIconType: core.http.basePath.prepend(
-          getThemeAssetURL('icon.svg', UI_THEME),
-        ),
-      };
-
-      const categoryCloudSecurity = {
-        id: 'wz-category-cloud-security',
-        label: i18n.translate('wz-app-category-cloud-security', {
-          defaultMessage: 'Cloud security',
-        }),
-        order: 4,
-        euiIconType: core.http.basePath.prepend(
-          getThemeAssetURL('icon.svg', UI_THEME),
-        ),
-      };
-
-      const categoryServerManagement = {
-        id: 'wz-category-server-management',
-        label: i18n.translate('wz-app-category-server-management', {
-          defaultMessage: 'Server management',
-        }),
-        order: 5,
-        euiIconType: core.http.basePath.prepend(
-          getThemeAssetURL('icon.svg', UI_THEME),
-        ),
-      };
-
-=======
->>>>>>> 2af4c532
       // Register the applications
       Applications.forEach(({ category, id, title, redirectTo }) => {
         core.application.register({
