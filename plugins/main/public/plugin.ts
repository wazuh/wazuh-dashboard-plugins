--- conflicted
+++ resolved
@@ -1,15 +1,7 @@
-<<<<<<< HEAD
-=======
-import { BehaviorSubject } from 'rxjs';
->>>>>>> 8d2f1c11
 import {
   AppMountParameters,
   CoreSetup,
   CoreStart,
-<<<<<<< HEAD
-=======
-  AppUpdater,
->>>>>>> 8d2f1c11
   Plugin,
   PluginInitializerContext,
 } from 'opensearch_dashboards/public';
@@ -28,12 +20,9 @@
   setCore,
   setPlugins,
   setCookies,
-<<<<<<< HEAD
   setWzMainParams,
   setWzCurrentAppID,
-=======
   setWazuhCheckUpdatesPlugin,
->>>>>>> 8d2f1c11
 } from './kibana-services';
 import {
   AppPluginStartDependencies,
@@ -58,12 +47,8 @@
 const innerAngularName = 'app/wazuh';
 
 export class WazuhPlugin
-<<<<<<< HEAD
   implements
     Plugin<WazuhSetup, WazuhStart, WazuhSetupPlugins, WazuhStartPlugins>
-=======
-  implements Plugin<WazuhSetup, WazuhStart, WazuhSetupPlugins, WazuhStartPlugins>
->>>>>>> 8d2f1c11
 {
   constructor(private readonly initializerContext: PluginInitializerContext) {}
   public initializeInnerAngular?: () => void;
@@ -78,7 +63,6 @@
       console.error('plugin.ts: Error getting logos configuration', error);
     }
 
-<<<<<<< HEAD
     // Register the applications
     Applications.forEach(app => {
       const { category, id, title, redirectTo, order } = app;
@@ -86,25 +70,6 @@
         id,
         title,
         order,
-=======
-    //Check if user has wazuh disabled and avoid registering the application if not
-    let response = { isWazuhDisabled: 1 };
-    try {
-      response = await core.http.get('/api/check-wazuh');
-    } catch (error) {
-      console.error('plugin.ts: Error checking if Wazuh is enabled', error);
-    }
-
-    if (!response.isWazuhDisabled) {
-      core.application.register({
-        id: `wazuh`,
-        title: 'Wazuh',
-        icon: core.http.basePath.prepend(
-          logosInitialState?.logos?.[SIDEBAR_LOGO]
-            ? getAssetURL(logosInitialState?.logos?.[SIDEBAR_LOGO])
-            : getThemeAssetURL('icon.svg', UI_THEME)
-        ),
->>>>>>> 8d2f1c11
         mount: async (params: AppMountParameters) => {
           try {
             // Set the dynamic redirection
@@ -142,24 +107,6 @@
             await this.initializeInnerAngular();
             params.element.classList.add('dscAppWrapper', 'wz-app');
             const unmount = await renderApp(innerAngularName, params.element);
-<<<<<<< HEAD
-=======
-            this.stateUpdater.next(() => {
-              return {
-                status: response.isWazuhDisabled,
-                category: {
-                  id: 'wazuh',
-                  label: 'Wazuh',
-                  order: 0,
-                  euiIconType: core.http.basePath.prepend(
-                    logosInitialState?.logos?.[SIDEBAR_LOGO]
-                      ? getAssetURL(logosInitialState?.logos?.[SIDEBAR_LOGO])
-                      : getThemeAssetURL('icon.svg', UI_THEME)
-                  ),
-                },
-              };
-            });
->>>>>>> 8d2f1c11
             return () => {
               unmount();
               unregisterInterceptor();
@@ -168,23 +115,9 @@
             console.debug(error);
           }
         },
-<<<<<<< HEAD
         category: Categories.find(
           ({ id: categoryID }) => categoryID === category,
         ),
-=======
-        category: {
-          id: 'wazuh',
-          label: 'Wazuh',
-          order: 0,
-          euiIconType: core.http.basePath.prepend(
-            logosInitialState?.logos?.[SIDEBAR_LOGO]
-              ? getAssetURL(logosInitialState?.logos?.[SIDEBAR_LOGO])
-              : getThemeAssetURL('icon.svg', UI_THEME)
-          ),
-        },
-        updater$: this.stateUpdater,
->>>>>>> 8d2f1c11
       });
     });
     return {};
