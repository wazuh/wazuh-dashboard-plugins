import {
  AppMountParameters,
  CoreSetup,
  CoreStart,
  Plugin,
  PluginInitializerContext,
} from 'opensearch_dashboards/public';
import {
  setDataPlugin,
  setHttp,
  setToasts,
  setUiSettings,
  setChrome,
  setNavigationPlugin,
  setVisualizationsPlugin,
  setSavedObjects,
  setOverlays,
  setScopedHistory,
  setCore,
  setPlugins,
  setCookies,
  setWzMainParams,
  setWzCurrentAppID,
  setWazuhCheckUpdatesPlugin,
  setHeaderActionMenuMounter,
  setWazuhCorePlugin,
  getCookies,
} from './kibana-services';
import {
  AppPluginStartDependencies,
  WazuhSetup,
  WazuhSetupPlugins,
  WazuhStart,
  WazuhStartPlugins,
} from './types';
import { Cookies } from 'react-cookie';
import { AppState } from './react-services/app-state';
import { setErrorOrchestrator } from './react-services/common-services';
import { ErrorOrchestratorService } from './react-services/error-orchestrator/error-orchestrator.service';
import {
  initializeInterceptor,
  unregisterInterceptor,
} from './services/request-handler';
import { Applications, Categories } from './utils/applications';
import { euiPaletteColorBlind } from '@elastic/eui';
import NavigationService from './react-services/navigation-service';
import { createHashHistory } from 'history';
import { SUPPORTED_LANGUAGES_ARRAY } from '../common/constants';
import { registerHeaderNavControl } from './components/wz-header-nav-control/header-nav-control';

export class WazuhPlugin
  implements
    Plugin<WazuhSetup, WazuhStart, WazuhSetupPlugins, WazuhStartPlugins>
{
  constructor(private readonly initializerContext: PluginInitializerContext) {}

  private hideTelemetryBanner?: () => void;

  public async setup(
    core: CoreSetup,
    plugins: WazuhSetupPlugins,
  ): Promise<WazuhSetup> {
    // Get custom logos configuration to start up the app with the correct logos

    // Redefine the mapKeys method to change the properties sent to euiPaletteColorBlind.
    // This is a workaround until the issue reported in Opensearch Dashboards is fixed.
    // https://github.com/opensearch-project/OpenSearch-Dashboards/issues/5422
    // This should be reomved when the issue is fixed. Probably in OSD 2.12.0
    plugins.charts.colors.mappedColors.mapKeys = function (
      keys: (string | number)[],
    ) {
      const configMapping = this.getConfigColorMapping();
      const configColors = _.values(configMapping);
      let alreadyUsedColors: string[] = [];
      const keysToMap: (string | number)[] = [];

      _.each(keys, key => {
        // If this key is mapped in the config, it's unnecessary to have it mapped here
        if (configMapping[key as any]) {
          delete this._mapping[key];
          alreadyUsedColors.push(configMapping[key]);
        }

        // If this key is mapped to a color used by the config color mapping, we need to remap it
        if (_.includes(configColors, this._mapping[key])) {
          keysToMap.push(key);
        }

        // if key exist in oldMap, move it to mapping
        if (this._oldMap[key]) {
          this._mapping[key] = this._oldMap[key];
          alreadyUsedColors.push(this._mapping[key]);
        }

        // If this key isn't mapped, we need to map it
        if (this.get(key) == null) {
          keysToMap.push(key);
        }
      });

      alreadyUsedColors.push(...Object.values(this._mapping));
      alreadyUsedColors = alreadyUsedColors.map(color =>
        color.toLocaleLowerCase(),
      );

      // Choose colors from euiPaletteColorBlind and filter out any already assigned to keys
      const colorPalette = euiPaletteColorBlind({
        rotations: Math.ceil(
          (keysToMap.length + alreadyUsedColors.length) / 10,
        ),
        direction: core.uiSettings.get('theme:darkMode') ? 'darker' : 'lighter',
      })
        .filter(color => !alreadyUsedColors.includes(color.toLowerCase()))
        .slice(0, keysToMap.length);

      _.merge(this._mapping, _.zipObject(keysToMap, colorPalette));
    };

    // Register the supported languages for the query bar, including Wazuh
    // applications IDs to enable the use of Saved queries in our search bar
    // implementations
    const appIds: string[] = Applications.map(app => app.id);
    const languageService = plugins.data.query.queryString.languageService;
    SUPPORTED_LANGUAGES_ARRAY.forEach(language => {
      const languageInstance = languageService.getLanguage(language);
      languageService.registerLanguage({
        ...languageInstance,
        supportedAppNames: [...languageInstance.supportedAppNames, ...appIds],
      });
    });

    // Register the applications
    for (const app of Applications) {
      const { category, id, title, redirectTo, order } = app;

      core.application.register({
        id,
        title,
        order,
        mount: async (params: AppMountParameters) => {
          try {
            setWzCurrentAppID(id);
            // Set the dynamic redirection
            setWzMainParams(redirectTo());
            initializeInterceptor(core);

            // hide the telemetry banner.
            // Set the flag in the telemetry saved object as the notice was seen and dismissed
            if (this.hideTelemetryBanner) {
              await this.hideTelemetryBanner();
            }

            setScopedHistory(params.history);
            // This allows you to add the selectors to the navbar
            setHeaderActionMenuMounter(params.setHeaderActionMenu);
            NavigationService.getInstance(createHashHistory());

            // Load application bundle
            const { renderApp } = await import('./application');

            setErrorOrchestrator(ErrorOrchestratorService);
            setHttp(core.http);
            // Set Cookies
            try {
              // WORKAOURND: the AppState can set the cookies, this check if they was not set before
              getCookies();
            } catch {
              setCookies(new Cookies());
            }
            if (!AppState.checkCookies()) {
              NavigationService.getInstance().reload();
            }

            params.element.classList.add('dscAppWrapper', 'wz-app');

            const unmount = await renderApp(params);

            return () => {
              unmount();
              unregisterInterceptor();
            };
          } catch (error) {
            console.debug(error);
          }
        },
        category: Categories.find(
          ({ id: categoryID }) => categoryID === category,
        ),
      });
    }

    return {};
  }

  public start(
    core: CoreStart,
    plugins: AppPluginStartDependencies,
  ): WazuhStart {
    // hide security alert
    if (plugins.securityOss) {
      plugins.securityOss.insecureCluster.hideAlert(true);
    }

    if (plugins?.telemetry?.telemetryNotifications?.setOptedInNoticeSeen) {
      // assign to a method to hide the telemetry banner used when the app is mounted
      this.hideTelemetryBanner = () =>
        plugins.telemetry.telemetryNotifications.setOptedInNoticeSeen();
    }

<<<<<<< HEAD
    // Registrar el control de navegación del header
    registerHeaderNavControl(core, plugins.wazuhCheckUpdates.CtiRegistration);

=======
>>>>>>> 7f48feb7
    setCore(core);
    setPlugins(plugins);
    setHttp(core.http);
    setToasts(core.notifications.toasts);
    setDataPlugin(plugins.data);
    setUiSettings(core.uiSettings);
    setChrome(core.chrome);
    setNavigationPlugin(plugins.navigation);
    setVisualizationsPlugin(plugins.visualizations);
    setSavedObjects(core.savedObjects);
    setOverlays(core.overlays);
    setErrorOrchestrator(ErrorOrchestratorService);
    setWazuhCheckUpdatesPlugin(plugins.wazuhCheckUpdates);
    setWazuhCorePlugin(plugins.wazuhCore);
    return {};
  }
}<|MERGE_RESOLUTION|>--- conflicted
+++ resolved
@@ -207,12 +207,9 @@
         plugins.telemetry.telemetryNotifications.setOptedInNoticeSeen();
     }
 
-<<<<<<< HEAD
-    // Registrar el control de navegación del header
+    // Register the header navigation control
     registerHeaderNavControl(core, plugins.wazuhCheckUpdates.CtiRegistration);
 
-=======
->>>>>>> 7f48feb7
     setCore(core);
     setPlugins(plugins);
     setHttp(core.http);
