--- conflicted
+++ resolved
@@ -57,18 +57,14 @@
   public initializeInnerAngular?: () => void;
   private innerAngularInitialized: boolean = false;
   private hideTelemetryBanner?: () => void;
-<<<<<<< HEAD
   public async setup(
     core: CoreSetup,
     plugins: WazuhSetupPlugins,
   ): Promise<WazuhSetup> {
-=======
-  public async setup(core: CoreSetup, plugins: WazuhSetupPlugins): WazuhSetup {
     // Hide the discover deprecation notice
     // After opensearch version 2.11.0 this line may be deleted
     localStorage.setItem('discover:deprecation-notice:show', 'false');
 
->>>>>>> 0c2c7d47
     // Get custom logos configuration to start up the app with the correct logos
     let logosInitialState = {};
     try {
