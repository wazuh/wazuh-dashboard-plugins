--- conflicted
+++ resolved
@@ -22,12 +22,8 @@
 import { SECTIONS } from './sections';
 import { withGuardAsync } from './components/common/hocs';
 import { WzRequest } from './react-services/wz-request';
-<<<<<<< HEAD
 import { EventsDataSourceSetup } from './components/common/data-source';
-=======
-import { AlertsDataSourceSetup } from './components/common/data-source';
 import { Normalization } from './components/normalization/normalization';
->>>>>>> 19c7fe91
 
 export const Application = withGuardAsync(
   async (_props: any) => {
