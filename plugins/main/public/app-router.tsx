import React, { useEffect } from 'react';
import { Router, Route, Switch, Redirect } from 'react-router-dom';
import { ToolsRouter } from './components/tools/tools-router';
import {
  getPlugins,
  getWazuhCorePlugin,
  getWazuhEnginePlugin,
  getWzMainParams,
} from './kibana-services';
import { updateCurrentPlatform } from './redux/actions/appStateActions';
import { useDispatch } from 'react-redux';
import { checkPluginVersion } from './utils';
<<<<<<< HEAD
import {
  AppState,
  GenericRequest,
  WzAuthentication,
  loadAppConfig,
} from './react-services';
=======
import { WzAuthentication, WzRequest, loadAppConfig } from './react-services';
>>>>>>> 82082a83
import { WzMenuWrapper } from './components/wz-menu/wz-menu-wrapper';
import { WzAgentSelectorWrapper } from './components/wz-agent-selector/wz-agent-selector-wrapper';
import { ToastNotificationsModal } from './components/notifications/modal';
import { WzUpdatesNotification } from './components/wz-updates-notification';
import { HealthCheck } from './components/health-check';
import { WzBlankScreen } from './components/wz-blank-screen/wz-blank-screen';
import { RegisterAgent } from './components/endpoints-summary/register-agent/containers/register-agent/register-agent';
import { MainEndpointsSummary } from './components/endpoints-summary';
import { AgentView } from './components/endpoints-summary/agent';
import WzManagement from './controllers/management/components/management/management-provider';
import { Overview } from './components/overview/overview';
import { Settings } from './components/settings';
import { WzSecurity } from './components/security';
import $ from 'jquery';
import NavigationService from './react-services/navigation-service';
<<<<<<< HEAD
import { TableIndexer } from './components/common/tables/table-indexer';
import {
  RulesDataSource,
  RulesDataSourceRepository,
} from './components/common/data-source/pattern/rules';
import { useDocViewer } from './components/common/doc-viewer';
import DocViewer from './components/common/doc-viewer/doc-viewer';
import { WazuhFlyoutDiscover } from './components/common/wazuh-discover/wz-flyout-discover';
import {
  FILTER_OPERATOR,
  PatternDataSource,
  PatternDataSourceFilterManager,
} from './components/common/data-source';
import { DATA_SOURCE_FILTER_CONTROLLED_CLUSTER_MANAGER } from '../common/constants';
import { useForm } from './components/common/form/hooks';
import { InputForm } from './components/common/form';

=======
import { TableWzAPI } from './components/common/tables';
import {
  AddNewCdbListButton,
  AddNewFileButton,
  ManageFiles,
  UploadFilesButton,
} from './controllers/management/components/management/common/actions-buttons';
import WzListEditor from './controllers/management/components/management/cdblists/views/list-editor.tsx';
>>>>>>> 82082a83
export function Application(props) {
  const dispatch = useDispatch();
  const navigationService = NavigationService.getInstance();
  const history = navigationService.getHistory();

  useEffect(() => {
    // Get the dashboard security
    getWazuhCorePlugin()
      .dashboardSecurity.fetchCurrentPlatform()
      .then(item => {
        dispatch(updateCurrentPlatform(item));
      })
      .catch(() => {});

    // Init the process of refreshing the user's token when app starts.
    checkPluginVersion().finally(() => {
      WzAuthentication.refresh();
    });

    // Load the app state
    loadAppConfig();

    // TODO: Replace this with document insteat
    // Bind deleteExistentToken on Log out component.
    $('.euiHeaderSectionItem__button, .euiHeaderSectionItemButton').on(
      'mouseleave',
      function () {
        // opendistro
        $('button:contains(Log out)').on('click', function () {
          WzAuthentication.deleteExistentToken();
        });
      },
    );
  }, []);

  return (
    <Router history={history}>
      <div className='wazuhNotReadyYet'></div>
      {/* TODO: The plugins/main/public/components/wz-menu/wz-menu.js defines a portal to mount here. We could avoid the usage of the React portal and render the component instead*/}
      <WzMenuWrapper />
      <ToastNotificationsModal /> {/* TODO: check if this is being used */}
      <WzAgentSelectorWrapper />
      <WzUpdatesNotification />
      <Switch>
        <Route path={'/health-check'} exact render={HealthCheck}></Route>
        <Route
          path={'/agents-preview/deploy'}
          exact
          render={RegisterAgent}
        ></Route>
        <Route path={'/agents'} exact render={AgentView}></Route>
        <Route
          path={'/agents-preview/'}
          exact
          render={MainEndpointsSummary}
        ></Route>
        <Route path={'/manager'} exact render={WzManagement}></Route>
        <Route
          path={'/overview'}
          exact
          render={props => <Overview {...props} />}
        ></Route>
        <Route path={'/settings'} exact render={Settings}></Route>
        <Route path={'/security'} exact render={WzSecurity}></Route>
        <Route
          path={'/wazuh-dev'}
          exact
          render={props => <ToolsRouter {...props} />}
        ></Route>
        <Route
          path={'/blank-screen'}
          exact
          render={props => <WzBlankScreen {...props} />}
        ></Route>
        <Route
          path={'/engine'}
          render={props => {
            const { Engine } = getWazuhEnginePlugin();
            return (
              <Engine
                navigationService={NavigationService}
<<<<<<< HEAD
                DashboardContainerByValueRenderer={
                  getPlugins().dashboard.DashboardContainerByValueRenderer
                }
                TableIndexer={TableIndexer}
                WazuhFlyoutDiscover={WazuhFlyoutDiscover}
                PatternDataSource={PatternDataSource}
                PatternDataSourceFilterManager={PatternDataSourceFilterManager}
                AppState={AppState}
                DATA_SOURCE_FILTER_CONTROLLED_CLUSTER_MANAGER={
                  DATA_SOURCE_FILTER_CONTROLLED_CLUSTER_MANAGER
                }
                FILTER_OPERATOR={FILTER_OPERATOR}
                RulesDataSource={RulesDataSource}
                RulesDataSourceRepository={RulesDataSourceRepository}
                useDocViewer={useDocViewer}
                DocViewer={DocViewer}
                useForm={useForm}
                InputForm={InputForm}
                GenericRequest={GenericRequest}
=======
                TableWzAPI={TableWzAPI}
                WzRequest={WzRequest}
                actionButtons={{
                  manageFiles: ManageFiles,
                  addNewFileButton: AddNewFileButton,
                  addNewCdbListButton: AddNewCdbListButton,
                  uploadFilesButton: UploadFilesButton,
                }}
                WzListEditor={WzListEditor}
>>>>>>> 82082a83
                {...props}
              />
            );
          }}
        ></Route>
        <Redirect from='/' to={getWzMainParams()} />
      </Switch>
    </Router>
  );
}<|MERGE_RESOLUTION|>--- conflicted
+++ resolved
@@ -10,16 +10,13 @@
 import { updateCurrentPlatform } from './redux/actions/appStateActions';
 import { useDispatch } from 'react-redux';
 import { checkPluginVersion } from './utils';
-<<<<<<< HEAD
 import {
+  WzAuthentication,
   AppState,
   GenericRequest,
-  WzAuthentication,
+  WzRequest,
   loadAppConfig,
 } from './react-services';
-=======
-import { WzAuthentication, WzRequest, loadAppConfig } from './react-services';
->>>>>>> 82082a83
 import { WzMenuWrapper } from './components/wz-menu/wz-menu-wrapper';
 import { WzAgentSelectorWrapper } from './components/wz-agent-selector/wz-agent-selector-wrapper';
 import { ToastNotificationsModal } from './components/notifications/modal';
@@ -35,7 +32,6 @@
 import { WzSecurity } from './components/security';
 import $ from 'jquery';
 import NavigationService from './react-services/navigation-service';
-<<<<<<< HEAD
 import { TableIndexer } from './components/common/tables/table-indexer';
 import {
   RulesDataSource,
@@ -53,7 +49,6 @@
 import { useForm } from './components/common/form/hooks';
 import { InputForm } from './components/common/form';
 
-=======
 import { TableWzAPI } from './components/common/tables';
 import {
   AddNewCdbListButton,
@@ -62,7 +57,6 @@
   UploadFilesButton,
 } from './controllers/management/components/management/common/actions-buttons';
 import WzListEditor from './controllers/management/components/management/cdblists/views/list-editor.tsx';
->>>>>>> 82082a83
 export function Application(props) {
   const dispatch = useDispatch();
   const navigationService = NavigationService.getInstance();
@@ -144,7 +138,6 @@
             return (
               <Engine
                 navigationService={NavigationService}
-<<<<<<< HEAD
                 DashboardContainerByValueRenderer={
                   getPlugins().dashboard.DashboardContainerByValueRenderer
                 }
@@ -164,7 +157,6 @@
                 useForm={useForm}
                 InputForm={InputForm}
                 GenericRequest={GenericRequest}
-=======
                 TableWzAPI={TableWzAPI}
                 WzRequest={WzRequest}
                 actionButtons={{
@@ -174,7 +166,6 @@
                   uploadFilesButton: UploadFilesButton,
                 }}
                 WzListEditor={WzListEditor}
->>>>>>> 82082a83
                 {...props}
               />
             );
