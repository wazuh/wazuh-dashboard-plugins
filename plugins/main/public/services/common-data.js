--- conflicted
+++ resolved
@@ -139,11 +139,8 @@
         hipaa: { group: 'hipaa' },
         nist: { group: 'nist' },
         tsc: { group: 'tsc' },
-<<<<<<< HEAD
         aws: { group: 'amazon' },
-=======
         gcp: { group: 'gcp' },
->>>>>>> aee02682
         office: { group: 'office365' },
         osquery: { group: 'osquery' },
         sca: { group: 'sca' },
