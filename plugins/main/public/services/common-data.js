/*
 * Wazuh app - Common data service
 * Copyright (C) 2015-2022 Wazuh, Inc.
 *
 * This program is free software; you can redistribute it and/or modify
 * it under the terms of the GNU General Public License as published by
 * the Free Software Foundation; either version 2 of the License, or
 * (at your option) any later version.
 *
 * Find more information about this on the LICENSE file.
 */
import { AppState } from '../react-services/app-state';
import { GenericRequest } from '../react-services/generic-request';
import { ShareAgent } from '../factories/share-agent';
import { ModulesHelper } from '../components/common/modules/modules-helper';
import rison from 'rison-node';
import { VULNERABILITY_IMPLICIT_CLUSTER_MODE_FILTER } from '../../common/constants';

export class CommonData {
  /**
   * Class constructor
   * @param {*} $rootScope
   * @param {*} $timeout
   * @param {*} errorHandler
   * @param {*} $location
   * @param {*} globalState
   */
  constructor($rootScope, $timeout, errorHandler, $location, $window, $route) {
    this.$rootScope = $rootScope;
    this.$timeout = $timeout;
    this.genericReq = GenericRequest;
    this.errorHandler = errorHandler;
    this.$location = $location;
    this.shareAgent = new ShareAgent();
    //    this.globalState = globalState;
    this.savedTimefilter = null;
    this.$window = $window;
    this.$route = $route;
    this.refreshInterval = { pause: true, value: 0 };
    this.overviewTabs = {
      hostMonitoringTabs: ['general', 'fim', 'aws', 'gcp'],
      systemAuditTabs: ['pm', 'audit', 'oscap', 'ciscat'],
      securityTabs: ['vuls', 'virustotal', 'osquery', 'docker', 'mitre'],
      complianceTabs: ['pci', 'gdpr', 'hipaa', 'nist', 'tsc'],
    };

    this.agentTabs = {
      hostMonitoringTabs: ['general', 'fim', 'syscollector'],
      systemAuditTabs: ['pm', 'audit', 'oscap', 'ciscat', 'sca'],
      securityTabs: ['vuls', 'virustotal', 'osquery', 'docker', 'mitre'],
      complianceTabs: ['pci', 'gdpr', 'hipaa', 'nist', 'tsc'],
    };
  }

  /**
   * Remove rule id
   */
  removeRuleId() {
    if (!this.globalState || !this.globalState.filters) return;
    const arr = [];
    for (const item of this.globalState.filters) {
      if (
        item.query &&
        item.query.match &&
        item.query.match['rule.id'] &&
        item.query.match['rule.id'].query
      ) {
        continue;
      }
      arr.push(item);
    }
    this.globalState.filters = arr;
  }

  /**
   * Remove duplicate rule for a given group
   * @param {String} group
   */
  removeDuplicateRuleGroups(group) {
    if (!this.globalState || !this.globalState.filters) return;
    const globalRuleGroupFilters = this.globalState.filters.map(item => {
      if (
        item.query &&
        item.query.match &&
        item.query.match['rule.groups'] &&
        item.query.match['rule.groups'].query
      ) {
        return item.query.match['rule.groups'].query;
      }

      return null;
    });

    if (globalRuleGroupFilters.includes(group)) {
      this.globalState.filters.splice(globalRuleGroupFilters.indexOf(group), 1);
    }
  }

  /**
   * Remove duplicates if exists
   * @param {String} condition
   */
  removeDuplicateExists(condition) {
    if (!this.globalState || !this.globalState.filters) return;
    const globalRuleExistsFilters = this.globalState.filters.map(item => {
      if (item.exists && item.exists.field) {
        return item.exists.field;
      }

      return null;
    });

    if (globalRuleExistsFilters.includes(condition)) {
      this.globalState.filters.splice(
        globalRuleExistsFilters.indexOf(condition),
        1,
      );
    }
  }

  /**
   * After filter manage
   * @param {*} filterHandler
   * @param {*} tab
   * @param {*} localChange
   * @param {*} agent
   */
  async af(filterHandler, tab, agent = false) {
    try {
      const tabFilters = {
        welcome: { group: '' },
<<<<<<< HEAD
        fim: { group: 'syscheck' },
=======
        pm: { group: 'rootcheck' },
>>>>>>> 1651b750
        vuls: { group: 'vulnerability-detector' },
        oscap: { group: 'oscap' },
        ciscat: { group: 'ciscat' },
        audit: { group: 'audit' },
        pci: { group: 'pci_dss' },
        gdpr: { group: 'gdpr' },
        hipaa: { group: 'hipaa' },
        nist: { group: 'nist' },
        tsc: { group: 'tsc' },
        aws: { group: 'amazon' },
        gcp: { group: 'gcp' },
        office: { group: 'office365' },
        osquery: { group: 'osquery' },
        sca: { group: 'sca' },
        docker: { group: 'docker' },
        github: { group: 'github' },
      };

      const filters = [];
      const isCluster = AppState.getClusterInfo().status == 'enabled';
      filters.push(
        filterHandler.managerQuery(
          isCluster
            ? AppState.getClusterInfo().cluster
            : AppState.getClusterInfo().manager,
          isCluster,
          tab === 'vuls'
            ? VULNERABILITY_IMPLICIT_CLUSTER_MODE_FILTER[
                AppState.getClusterInfo().status
              ]
            : undefined,
        ),
      );
      if (tab !== 'general' && tab !== 'welcome') {
        if (tab === 'pci') {
          this.removeDuplicateExists('rule.pci_dss');
          filters.push(filterHandler.pciQuery());
        } else if (tab === 'gdpr') {
          this.removeDuplicateExists('rule.gdpr');
          filters.push(filterHandler.gdprQuery());
        } else if (tab === 'hipaa') {
          this.removeDuplicateExists('rule.hipaa');
          filters.push(filterHandler.hipaaQuery());
        } else if (tab === 'nist') {
          this.removeDuplicateExists('rule.nist_800_53');
          filters.push(filterHandler.nistQuery());
        } else if (tab === 'tsc') {
          this.removeDuplicateExists('rule.tsc');
          filters.push(filterHandler.tscQuery());
        } else if (tab === 'mitre') {
          this.removeDuplicateExists('rule.mitre.id');
          filters.push(filterHandler.mitreQuery());
        } else {
          this.removeDuplicateRuleGroups(tabFilters[tab].group);
          filters.push(filterHandler.ruleGroupQuery(tabFilters[tab].group));
        }
      }

      const regex = new RegExp('addRuleFilter=' + '[^&]*');
      const match = this.$window.location.href.match(regex);
      if (match && match[0]) {
        const id = match[0].split('=')[1];
        let filter = filterHandler.ruleIdQuery(id);
        filter.$state.isImplicit = false;
        filters.push(filter);
        this.$window.location.href = this.$window.location.href.replace(
          regex,
          '',
        );
      }

      if (agent) filters.push(filterHandler.agentQuery(agent));
      filters.push(...this.addWazuhParamFilters());
      const discoverScope = await ModulesHelper.getDiscoverScope();
      discoverScope.loadFilters(filters, tab);
    } catch (error) {
      throw new Error(
        'An error occurred while creating custom filters for visualizations',
      );
    }
  }

  removeParam(key, sourceURL) {
    var rtn = sourceURL.split('?')[0],
      param,
      params_arr = [],
      queryString =
        sourceURL.indexOf('?') !== -1 ? sourceURL.split('?')[1] : '';
    if (queryString !== '') {
      params_arr = queryString.split('&');
      for (var i = params_arr.length - 1; i >= 0; i -= 1) {
        param = params_arr[i].split('=')[0];
        if (param === key) {
          params_arr.splice(i, 1);
        }
      }
      rtn = rtn + '?' + params_arr.join('&');
    }
    return rtn;
  }
  /**
    Find the `_w` parameter in the url and return a list of filters if it exists
   */
  addWazuhParamFilters() {
    const { _w } = this.$route.current.params;
    if (!_w) return [];
    const { filters } = rison.decode(_w);
    window.location.href = this.removeParam('_w', window.location.href);
    return filters || [];
  }

  /**
   * Get GDPR
   */
  async getGDPR() {
    try {
      const gdprTabs = [];
      const data = await this.genericReq.request('GET', '/api/gdpr/all');
      if (!data.data) return [];
      for (const key in data.data) {
        gdprTabs.push({ title: key, content: data.data[key] });
      }
      return gdprTabs;
    } catch (error) {
      return Promise.reject(error);
    }
  }

  /**
   * GET PCI
   */
  async getPCI() {
    try {
      const pciTabs = [];
      const data = await this.genericReq.request('GET', '/api/pci/all');
      if (!data.data) return [];
      for (const key in data.data) {
        pciTabs.push({ title: key, content: data.data[key] });
      }
      return pciTabs;
    } catch (error) {
      return Promise.reject(error);
    }
  }

  /**
   * GET HIPAA
   */
  async getHIPAA() {
    try {
      const hipaaTabs = [];
      const data = await this.genericReq.request('GET', '/api/hipaa/all');
      if (!data.data) return [];
      for (const key in data.data) {
        hipaaTabs.push({ title: key, content: data.data[key] });
      }
      return hipaaTabs;
    } catch (error) {
      return Promise.reject(error);
    }
  }

  /**
   * GET NIST 800-53
   */
  async getNIST() {
    try {
      const nistTabs = [];
      const data = await this.genericReq.request('GET', '/api/nist/all');
      if (!data.data) return [];
      for (const key in data.data) {
        nistTabs.push({ title: key, content: data.data[key] });
      }
      return nistTabs;
    } catch (error) {
      return Promise.reject(error);
    }
  }

  /**
   * GET TSC
   */
  async getTSC() {
    try {
      const tscTabs = [];
      const data = await this.genericReq.request('GET', '/api/tsc/all');
      if (!data.data) return [];
      for (const key in data.data) {
        tscTabs.push({ title: key, content: data.data[key] });
      }
      return tscTabs;
    } catch (error) {
      return Promise.reject(error);
    }
  }

  /**
   * Assign given filter
   * @param {Object} filterHandler
   * @param {Object} tab
   * @param {Object} agent
   */
  assignFilters(filterHandler, tab, agent) {
    return this.af(filterHandler, tab, agent);
  }

  /**
   * Validate range of given data
   * @param {Object} data
   */
  validateRange(data) {
    const result = {
      duration: '-',
      inProgress: false,
      end: data.end || false,
      start: data.start || false,
    };

    if (result.end && result.start) {
      result.duration =
        (new Date(result.end) - new Date(result.start)) / 1000 / 60;
      result.duration = Math.round(result.duration * 100) / 100;
      if (result.duration <= 0) {
        result.inProgress = true;
      }
    }

    if (result.start === 'ND' || !result.start) result.start = '-';
    if (result.end === 'ND' || !result.end) result.end = '-';

    return result;
  }

  /**
   * Check the tab location
   */
  checkTabLocation() {
    if (this.$location.search().tab) {
      return this.$location.search().tab;
    } else {
      this.$location.search('tab', 'welcome');
      return 'welcome';
    }
  }

  /**
   * Check the tab view location
   */
  checkTabViewLocation() {
    if (this.$location.search().tabView) {
      return this.$location.search().tabView;
    } else {
      this.$location.search('tabView', 'panels');
      return 'panels';
    }
  }

  /**
   * Check the location of a given agent
   * @param {String} newAgentId
   * @param {Boolean} globalAgent
   */
  checkLocationAgentId(newAgentId, globalAgent) {
    if (newAgentId) {
      this.$location.search('agent', newAgentId);
      return newAgentId;
    } else {
      if (this.$location.search().agent && !globalAgent) {
        // There's one in the url
        return this.$location.search().agent;
      } else {
        this.shareAgent.deleteAgent();
        const agentId = globalAgent?.id || null;
        agentId && this.$location.search('agent', agentId);
        return agentId;
      }
    }
  }

  setTimefilter(time) {
    if (time) this.savedTimefilter = time;
  }

  removeTimefilter() {
    this.savedTimefilter = null;
  }

  getTimefilter() {
    return this.savedTimefilter;
  }

  setRefreshInterval(interval) {
    if (interval) Object.assign(this.refreshInterval, interval);
  }

  getRefreshInterval() {
    return this.refreshInterval;
  }

  getCurrentPanel(tab, isAgent) {
    const target = isAgent ? this.agentTabs : this.overviewTabs;
    return target.hostMonitoringTabs.includes(tab)
      ? target.hostMonitoringTabs
      : target.systemAuditTabs.includes(tab)
      ? target.systemAuditTabs
      : target.securityTabs.includes(tab)
      ? target.securityTabs
      : target.complianceTabs.includes(tab)
      ? target.complianceTabs
      : false;
  }

  getTabsFromCurrentPanel(currentPanel, tabNames) {
    let tabs = [];
    currentPanel.forEach(x => {
      tabs.push({
        id: x,
        name: tabNames[x],
      });
    });
    return tabs;
  }
}<|MERGE_RESOLUTION|>--- conflicted
+++ resolved
@@ -129,11 +129,6 @@
     try {
       const tabFilters = {
         welcome: { group: '' },
-<<<<<<< HEAD
-        fim: { group: 'syscheck' },
-=======
-        pm: { group: 'rootcheck' },
->>>>>>> 1651b750
         vuls: { group: 'vulnerability-detector' },
         oscap: { group: 'oscap' },
         ciscat: { group: 'ciscat' },
