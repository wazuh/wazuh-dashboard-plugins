--- conflicted
+++ resolved
@@ -330,7 +330,8 @@
     seriesMode?: 'stacked' | 'normal';
     otherBucket?: boolean | string;
     missingBucket?: boolean | string;
-<<<<<<< HEAD
+    // Define the filter
+    searchFilter?: Filter[];
     uiState: {
       vis: {
         colors: {
@@ -345,11 +346,6 @@
         }
       }
     }
-=======
-    // Define the filter
-    searchFilter?: Filter[];
-  } = {},
->>>>>>> 54512fa7
 ) => {
   const {
     orderAggregation = 'desc',
@@ -365,11 +361,8 @@
     seriesMode = 'stacked',
     otherBucket,
     missingBucket,
-<<<<<<< HEAD
+    searchFilter,
     uiState
-=======
-    searchFilter = [],
->>>>>>> 54512fa7
   } = options;
   return {
     id: `${visIDPrefix}-${field}`,
@@ -607,7 +600,7 @@
       },
     },
     data: {
-      searchSource: createSearchSource(indexPatternId, filters),
+      searchSource: createSearchSource(indexPatternId, { filter: filters }),
       references: createIndexPatternReferences(indexPatternId),
       aggs: [
         {
