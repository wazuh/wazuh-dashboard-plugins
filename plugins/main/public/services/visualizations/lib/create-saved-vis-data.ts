import { SavedVis } from '../types';

export function createSearchSource(
  indexPatternId: string,
<<<<<<< HEAD
  filter: any[],
=======
  { filter = [] } = {},
>>>>>>> 54512fa7
): SavedVis['data']['searchSource'] {
  return {
    query: {
      query: '',
      language: 'kuery',
    },
    filter,
    index: indexPatternId,
  };
}

export function createIndexPatternReferences(
  indexPatternId: string,
): SavedVis['data']['references'] {
  return [
    {
      name: 'kibanaSavedObjectMeta.searchSourceJSON.index',
      type: 'index-pattern',
      id: indexPatternId,
    },
  ];
}<|MERGE_RESOLUTION|>--- conflicted
+++ resolved
@@ -2,11 +2,7 @@
 
 export function createSearchSource(
   indexPatternId: string,
-<<<<<<< HEAD
-  filter: any[],
-=======
   { filter = [] } = {},
->>>>>>> 54512fa7
 ): SavedVis['data']['searchSource'] {
   return {
     query: {
