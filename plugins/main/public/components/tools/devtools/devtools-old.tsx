--- conflicted
+++ resolved
@@ -17,860 +17,6 @@
  * Provides a split view with an editable API request buffer and a read-only
  * response viewer. CTRL/CMD + ENTER runs the current request.
  */
-<<<<<<< HEAD
-function analyzeGroups(editor) {
-  try {
-    const currentState = editor.getValue().toString();
-    AppState.setCurrentDevTools(currentState);
-    const tmpgroups = [];
-    const splitted = currentState
-      .split(/[\r\n]+(?=(?:GET|PUT|POST|DELETE)\b)/gm)
-      .filter(item => item.replace(/\s/g, '').length);
-
-    let start = 0;
-    let end = 0;
-    let starts = [];
-    const slen = splitted.length;
-    for (let i = 0; i < slen; i++) {
-      let tmp = splitted[i].split('\n');
-      if (Array.isArray(tmp)) tmp = tmp.filter(item => !item.startsWith('#'));
-      const cursor = editor.getSearchCursor(splitted[i], null, {
-        multiline: true,
-      });
-
-      if (cursor.findNext()) start = cursor.from().line;
-      else return [];
-
-      /**
-       * Prevents from user frustation when there are duplicated queries.
-       * We want to look for the next query when available, even if it
-       * already exists but it's not the selected query.
-       */
-      if (tmp.length) {
-        // It's a safe loop since findNext method returns null if there is no next query.
-        while (
-          editor.getLine(cursor.from().line) !== tmp[0] &&
-          cursor.findNext()
-        ) {
-          start = cursor.from().line;
-        }
-        // It's a safe loop since findNext method returns null if there is no next query.
-        while (starts.includes(start) && cursor.findNext()) {
-          start = cursor.from().line;
-        }
-      }
-      starts.push(start);
-
-      end = start + tmp.length;
-
-      const tmpRequestText = tmp[0];
-      let tmpRequestTextJson = '';
-
-      const tmplen = tmp.length;
-      for (let j = 1; j < tmplen; ++j) {
-        if (!!tmp[j] && !tmp[j].startsWith('#')) {
-          tmpRequestTextJson += tmp[j];
-        }
-      }
-
-      if (tmpRequestTextJson && typeof tmpRequestTextJson === 'string') {
-        let rtjlen = tmp.length;
-        while (rtjlen--) {
-          if (tmp[rtjlen].trim() === '}') break;
-          else end -= 1;
-        }
-      }
-
-      if (!tmpRequestTextJson && tmp.length > 1) {
-        tmp = [tmp[0]];
-        end = start + 1;
-      }
-
-      if (i === slen - 1 && !tmpRequestTextJson) {
-        if (tmp.length > 1) end -= tmp.length - 1;
-      }
-
-      end--;
-
-      tmpgroups.push({
-        requestText: tmpRequestText,
-        requestTextJson: tmpRequestTextJson,
-        start,
-        end,
-      });
-    }
-    starts = [];
-    return tmpgroups;
-  } catch (error) {
-    const options: UIErrorLog = {
-      context: `analyzeGroups`,
-      level: UI_LOGGER_LEVELS.ERROR as UILogLevel,
-      severity: UI_ERROR_SEVERITIES.UI as UIErrorSeverity,
-      error: {
-        error: error,
-        message: error.message || error,
-        title: error.name || error,
-      },
-    };
-    getErrorOrchestrator().handleError(options);
-    return [];
-  }
-}
-
-/**
- * This method highlights one of the groups the first time
- */
-function calculateWhichGroup(editor, firstTime = false, groups = []) {
-  try {
-    const selection = editor.getCursor();
-    const desiredGroup = firstTime
-      ? groups.filter(item => item.requestText)
-      : groups.filter(
-          item =>
-            item.requestText &&
-            item.end >= selection.line &&
-            item.start <= selection.line,
-        );
-
-    // Place play button at first line from the selected group
-    let cords;
-    try {
-      cords = editor.cursorCoords({
-        line: desiredGroup[0].start,
-        ch: 0,
-      });
-    } catch {
-      $('#play_button').hide();
-      $('#wazuh_dev_tools_documentation').hide();
-      return null;
-    }
-
-    if (!$('#play_button').is(':visible')) $('#play_button').show();
-    if (!$('#wazuh_dev_tools_documentation').is(':visible'))
-      $('#wazuh_dev_tools_documentation').show();
-    const currentPlayButton = $('#play_button').offset();
-    $('#play_button').offset({
-      top: cords.top /*+ 2*/,
-      left: currentPlayButton.left,
-    });
-    $('#wazuh_dev_tools_documentation').offset({
-      top: cords.top /*+ 2*/,
-    });
-    if (firstTime) highlightGroup(editor, desiredGroup[0]);
-    if (desiredGroup[0]) {
-      const [
-        inputRequest,
-        inputHttpMethod,
-        inputPath,
-        inputQueryParamsStart,
-        inputQueryParams,
-      ] =
-        (desiredGroup[0] &&
-          desiredGroup[0].requestText &&
-          desiredGroup[0].requestText.match(
-            /^(GET|PUT|POST|DELETE) ([^\?]*)(\?)?(\S+)?/,
-          )) ||
-        [];
-      // Split the input request path as array and lowercase
-      const inputEndpoint =
-        (inputPath &&
-          inputPath
-            .split('/')
-            .filter(item => item)
-            .map(item => item.toLowerCase())) ||
-        [];
-      // Get all API endpoints with http method in the request
-      const inputHttpMethodEndpoints =
-        (editor.model.find(item => item.method === inputHttpMethod) || {})
-          .endpoints || [];
-      // Find the API endpoint in the request
-      const apiEndpoint = inputHttpMethodEndpoints
-        .map(endpoint => ({
-          ...endpoint,
-          splitURL: endpoint.name.split('/').filter(item => item),
-        }))
-        .filter(endpoint => endpoint.splitURL.length === inputEndpoint.length)
-        .find(endpoint =>
-          endpoint.splitURL.reduce(
-            (accum, str, index) =>
-              accum &&
-              (str.startsWith(':')
-                ? true
-                : str.toLowerCase() === inputEndpoint[index]),
-            true,
-          ),
-        );
-      if (apiEndpoint && apiEndpoint.documentation) {
-        $('#wazuh_dev_tools_documentation')
-          .attr('href', apiEndpoint.documentation)
-          .show();
-      } else {
-        $('#wazuh_dev_tools_documentation').attr('href', '').hide();
-      }
-    }
-    return desiredGroup[0];
-  } catch (error) {
-    $('#play_button').hide();
-    $('#wazuh_dev_tools_documentation').hide();
-    const options: UIErrorLog = {
-      context: `calculateWhichGroup`,
-      level: UI_LOGGER_LEVELS.WARNING as UILogLevel,
-      severity: UI_ERROR_SEVERITIES.UI as UIErrorSeverity,
-      error: {
-        error: error,
-        message: error.message || error,
-        title: error.name,
-      },
-    };
-    getErrorOrchestrator().handleError(options);
-
-    return null;
-  }
-}
-
-/**
- * This seta group as active, and highlight it
- */
-function highlightGroup(editor, group) {
-  editor.eachLine(line =>
-    editor.removeLineClass(line, 'background', 'CodeMirror-styled-background'),
-  );
-  if (group) {
-    if (
-      !group.requestTextJson ||
-      (group.requestText.includes('{') && group.requestText.includes('}'))
-    ) {
-      editor.addLineClass(
-        group.start,
-        'background',
-        'CodeMirror-styled-background',
-      );
-      return;
-    }
-    for (let i = group.start; i <= group.end; i++) {
-      editor.addLineClass(i, 'background', 'CodeMirror-styled-background');
-    }
-  }
-}
-
-/**
- * This validate format of JSON group
- */
-function checkJsonParseError(editor, groups = []) {
-  const affectedGroups = [];
-  for (const widget of editor.__widgets) {
-    editor.removeLineWidget(widget.widget);
-  }
-  editor.__widgets = [];
-  for (const item of groups) {
-    if (item.requestTextJson) {
-      try {
-        jsonLint.parse(item.requestTextJson);
-      } catch (error) {
-        affectedGroups.push(item.requestText);
-        const msg = window.document.createElement('div');
-        msg.id = new Date().getTime() / 1000;
-        const icon = msg.appendChild(window.document.createElement('div'));
-
-        icon.className = 'lint-error-icon';
-        icon.id = new Date().getTime() / 1000;
-        icon.onmouseover = () => {
-          const advice = msg.appendChild(window.document.createElement('span'));
-          advice.id = new Date().getTime() / 1000;
-          advice.innerText = error.message || 'Error parsing query';
-          advice.className = 'lint-block-wz';
-        };
-
-        icon.onmouseleave = () => {
-          msg.removeChild(msg.lastChild);
-        };
-
-        editor.__widgets.push({
-          start: item.start,
-          widget: editor.addLineWidget(item.start, msg, {
-            coverGutter: false,
-            noHScroll: true,
-          }),
-        });
-      }
-    }
-  }
-  return affectedGroups;
-}
-
-/**
- * This set some required settings at init
- */
-function init(editorInput, editorOutput) {
-  editorInput.setSize('auto', '100%');
-  editorInput.on('keyup', function (cm, e) {
-    if (!ExcludedIntelliSenseTriggerKeys[(e.keyCode || e.which).toString()]) {
-      cm.execCommand('autocomplete', null, {
-        completeSingle: false,
-      });
-    }
-  });
-  editorOutput.setSize('auto', '100%');
-  const currentState = AppState.getCurrentDevTools();
-  if (!currentState) {
-    const demoStr =
-      'GET /agents?status=active\n\n# Example comment\n\n# You can use ? after the endpoint \n# in order to get suggestions \n# for your query params\n\nGET /cluster/local/info\n\nPOST /agents\n' +
-      JSON.stringify({ name: 'NewAgent' }, null, 2) +
-      '\n\nPUT /logtest\n' +
-      JSON.stringify(
-        {
-          log_format: 'syslog',
-          location: 'logtest',
-          event:
-            'Jul 06 22:00:22 linux-agent sshd[29205]: Invalid user blimey from 1.3.1.3 port 48928',
-        },
-        null,
-        2,
-      );
-
-    AppState.setCurrentDevTools(demoStr);
-    editorInput.getDoc().setValue(demoStr);
-  } else {
-    editorInput.getDoc().setValue(currentState);
-  }
-  const groups = analyzeGroups(editorInput);
-  const currentGroup = calculateWhichGroup(editorInput, undefined, groups);
-  highlightGroup(editorInput, currentGroup);
-  // Register our custom Codemirror hint plugin.
-  CodeMirror.registerHelper('hint', 'dictionaryHint', function (editor) {
-    const model = editorInput.model;
-    function getDictionary(line, word) {
-      let hints = [];
-      const exp = line.split(/\s+/g);
-      const groups = analyzeGroups(editorInput);
-      const currentGroup = calculateWhichGroup(editor, undefined, groups);
-      const editorCursor = editor.getCursor();
-      // Get http method, path, query params from API request
-      const [
-        inputRequest,
-        inputHttpMethod,
-        inputPath,
-        inputQueryParamsStart,
-        inputQueryParams,
-      ] =
-        (currentGroup &&
-          currentGroup.requestText &&
-          currentGroup.requestText.match(
-            /^(GET|PUT|POST|DELETE) ([^\?]*)(\?)?(\S+)?/,
-          )) ||
-        [];
-      // Split the input request path as array and lowercase
-      const inputEndpoint =
-        (inputPath &&
-          inputPath
-            .split('/')
-            .filter(item => item)
-            .map(item => item.toLowerCase())) ||
-        [];
-      // Get all API endpoints with http method in the request
-      const inputHttpMethodEndpoints =
-        (model.find(item => item.method === inputHttpMethod) || {}).endpoints ||
-        [];
-      // Find the API endpoint in the request
-      const apiEndpoint = inputHttpMethodEndpoints
-        .map(endpoint => ({
-          ...endpoint,
-          splitURL: endpoint.name.split('/').filter(item => item),
-        }))
-        .filter(endpoint => endpoint.splitURL.length === inputEndpoint.length)
-        .find(endpoint =>
-          endpoint.splitURL.reduce(
-            (accum, str, index) =>
-              accum &&
-              (str.startsWith(':')
-                ? true
-                : str.toLowerCase() === inputEndpoint[index]),
-            true,
-          ),
-        );
-      // Get API endpoint path hints
-      if (
-        exp[0] &&
-        currentGroup &&
-        currentGroup.start === editorCursor.line &&
-        !word.includes('{')
-      ) {
-        // Get hints for requests as: http_method api_path?query_params
-        if (inputHttpMethod && inputPath && inputQueryParamsStart) {
-          // Split the query params as {key, value}[] where key=value in query param
-          const inputQuery =
-            (inputQueryParams &&
-              inputQueryParams
-                .split('&')
-                .filter(item => item)
-                .map(item => {
-                  const [key, value] = item.split('=');
-                  return { key, value };
-                })) ||
-            [];
-          // It is defining query param value query_param=
-          const definingQueryParamValue =
-            inputQueryParams && inputQueryParams.includes('&')
-              ? inputRequest.lastIndexOf('=') > inputRequest.lastIndexOf('&')
-              : !!(inputQueryParams || '').includes('?') ||
-                inputRequest.lastIndexOf('=') > inputRequest.lastIndexOf('?');
-
-          if (!definingQueryParamValue && apiEndpoint && apiEndpoint.query) {
-            const inputQueryPreviousEntriesKeys = inputQuery
-              .filter(query => query.key && query.value)
-              .map(query => query.key);
-            hints = apiEndpoint.query
-              .filter(
-                query => !inputQueryPreviousEntriesKeys.includes(query.name),
-              )
-              .map(
-                item =>
-                  `${inputPath}${inputQuery
-                    .filter(query => query.key && query.value)
-                    .reduce(
-                      (accum, query, index) =>
-                        `${accum}${index > 0 ? '&' : ''}${query.key}=${
-                          query.value
-                        }`,
-                      '?',
-                    )}${
-                    inputQuery.filter(query => query.key && query.value)
-                      .length > 0
-                      ? '&'
-                      : ''
-                  }${item.name}=`,
-              );
-          }
-        } else if (inputHttpMethod) {
-          // Get hints for all http method endpoint
-          if (!inputPath) {
-            hints = inputHttpMethodEndpoints.map(endpoint => endpoint.name);
-          } else {
-            // Get hints for requests as: http_method api_path
-            hints = inputHttpMethodEndpoints
-              .map(endpoint => ({
-                ...endpoint,
-                splitURL: endpoint.name.split('/').filter(item => item),
-              }))
-              .filter(endpoint =>
-                endpoint.splitURL.reduce((accum, splitPath, index) => {
-                  if (!accum) {
-                    return accum;
-                  }
-                  if (
-                    splitPath.startsWith(':') ||
-                    !inputEndpoint[index] ||
-                    (inputEndpoint[index] &&
-                      splitPath.startsWith(inputEndpoint[index]))
-                  ) {
-                    return true;
-                  }
-                }, true),
-              )
-              .map(endpoint =>
-                endpoint.splitURL.reduce(
-                  (accum, splitPath, index) =>
-                    `${accum}/${
-                      (splitPath.startsWith(':') && inputEndpoint[index]) ||
-                      splitPath
-                    }`,
-                  '',
-                ),
-              );
-          }
-        }
-        // Get API endpoint body params hints
-      } else if (
-        currentGroup &&
-        currentGroup.requestText &&
-        currentGroup.requestTextJson &&
-        currentGroup.start < editorCursor.line &&
-        currentGroup.end > editorCursor.line
-      ) {
-        const reLineStart = /^(\s*)(?:"|')(\S*)(?::)?$/; // Line starts with
-        const spaceLineStart = (line.match(reLineStart) || [])[1] || '';
-        const inputKeyBodyParam = (line.match(reLineStart) || [])[2] || '';
-
-        const renderBodyParam = (parameter, spaceLineStart) => {
-          let valueBodyParam = '';
-          if (parameter.type === 'string') {
-            valueBodyParam = '""';
-          } else if (parameter.type === 'array') {
-            valueBodyParam = '[]';
-          } else if (parameter.type === 'object') {
-            const paramPropertiesKeys = Object.keys(
-              parameter.properties,
-            ).sort();
-            const lastIndex = paramPropertiesKeys.length - 1;
-            valueBodyParam = `{\n${paramPropertiesKeys
-              .map(
-                (keyProperty, index) =>
-                  `${spaceLineStart}\t${renderBodyParam(
-                    {
-                      name: keyProperty,
-                      ...parameter.properties[keyProperty],
-                    },
-                    spaceLineStart + '\t',
-                  )}${lastIndex !== index ? ',' : ''}`,
-              )
-              .join('\n')}\n${spaceLineStart}}`;
-          }
-          return `"${parameter.name}": ${valueBodyParam}`;
-        };
-
-        const getInnerKeysBodyRequest = () => {
-          let jsonBodyKeyCurrent = [];
-          let jsonBodyKeyCurrentPosition = {
-            start: { line: currentGroup.start, ch: 0 },
-            end: { line: currentGroup.start, ch: 0 },
-          };
-          return [
-            ...Array(currentGroup.end + 1 - currentGroup.start).keys(),
-          ].reduce((jsonBodyKeyCursor, lineNumberRange) => {
-            const editorLineNumber = currentGroup.start + lineNumberRange;
-            const editorLineContent = editor.getLine(editorLineNumber);
-            const openBracket = editorLineContent.indexOf('{');
-            const closeBracket = editorLineContent.indexOf('}');
-            const keyOpenBracket = (editorLineContent.match(
-              /\s*"(\S+)"\s*:\s*\{/,
-            ) || [])[1];
-            keyOpenBracket &&
-              jsonBodyKeyCurrent.push(keyOpenBracket) &&
-              (jsonBodyKeyCurrentPosition.start = {
-                line: editorLineNumber,
-                ch: openBracket,
-              });
-
-            closeBracket !== -1 &&
-              (jsonBodyKeyCurrentPosition.end = {
-                line: editorLineNumber,
-                ch: closeBracket,
-              });
-            if (
-              !jsonBodyKeyCursor &&
-              editorCursor.line > jsonBodyKeyCurrentPosition.start.line &&
-              editorCursor.line < jsonBodyKeyCurrentPosition.end.line
-            ) {
-              jsonBodyKeyCursor = [...jsonBodyKeyCurrent];
-            }
-            closeBracket !== -1 && jsonBodyKeyCurrent.pop();
-            return jsonBodyKeyCursor;
-          }, false);
-        };
-        const getInnerPropertyBodyParamObject = (object, keys) => {
-          if (!keys || !keys.length) {
-            return object;
-          }
-          const key = keys.shift();
-          if (
-            !object.properties ||
-            !object.properties[key] ||
-            object.properties[key].type !== 'object'
-          ) {
-            return [];
-          }
-          return getInnerPropertyBodyParamObject(object.properties[key], keys);
-        };
-
-        if (apiEndpoint && apiEndpoint.body && reLineStart.test(line)) {
-          let inputBodyPreviousKeys;
-          let paramsBody = apiEndpoint.body;
-          let requestBodyCursorKeys;
-          if (apiEndpoint.body[0].type === 'object') {
-            requestBodyCursorKeys = getInnerKeysBodyRequest();
-            const paramInnerBody = getInnerPropertyBodyParamObject(
-              apiEndpoint.body[0],
-              [...requestBodyCursorKeys],
-            );
-            paramsBody = Object.keys(paramInnerBody.properties)
-              .sort()
-              .map(keyBodyParam => ({
-                name: keyBodyParam,
-                ...paramInnerBody.properties[keyBodyParam],
-              }));
-          }
-          try {
-            const bodySanitizedBodyParam = currentGroup.requestTextJson.replace(
-              /(,?\s*"\S*\s*)\}/g,
-              '}',
-            );
-            inputBodyPreviousKeys = Object.keys(
-              (requestBodyCursorKeys || []).reduce(
-                (acumm, key) => acumm[key],
-                JSON.parse(bodySanitizedBodyParam),
-              ),
-            );
-          } catch (error) {
-            inputBodyPreviousKeys = [];
-            const options: UIErrorLog = {
-              context: `getDictionary`,
-              level: UI_LOGGER_LEVELS.ERROR as UILogLevel,
-              severity: UI_ERROR_SEVERITIES.UI as UIErrorSeverity,
-              error: {
-                error: error,
-                message: error.message || error,
-                title: error.name,
-              },
-            };
-            getErrorOrchestrator().handleError(options);
-          }
-
-          hints = paramsBody
-            .filter(
-              bodyParam =>
-                !inputBodyPreviousKeys.includes(bodyParam.name) &&
-                bodyParam.name &&
-                (inputKeyBodyParam
-                  ? bodyParam.name.includes(inputKeyBodyParam)
-                  : true),
-            )
-            .map(bodyParam => ({
-              text: renderBodyParam(bodyParam, spaceLineStart),
-              _moveCursor: ['string', 'array'].includes(bodyParam.type),
-              displayText: bodyParam.name,
-              bodyParam,
-              hint: (cm, self, data) => {
-                editor.replaceRange(
-                  line.replace(/\S+/, '') + data.text,
-                  { line: editorCursor.line, ch: editorCursor.ch },
-                  { line: editorCursor.line, ch: 0 },
-                );
-                const textReplacedLine = editor.getLine(editorCursor.line);
-                editor.setCursor({
-                  line: editorCursor.line,
-                  ch: data._moveCursor
-                    ? textReplacedLine.length - 1
-                    : textReplacedLine.length,
-                });
-              },
-            }));
-        }
-      } else {
-        hints = model.map(a => a.method);
-      }
-      const final_hints = hints.map(chain => {
-        /* This avoids the errors when the hint is not a string.
-          The request body parameters is an object and the chain.replace
-          statement causes an error
-          */
-        if (typeof chain !== 'string') {
-          return chain;
-        }
-        let t = 0;
-        return (chain = chain.replace(/\?/g, match => {
-          t++;
-          return t > 1 ? '' : match;
-        }));
-      });
-      return final_hints;
-    }
-
-    const cur = editor.getCursor();
-    const curLine = editor.getLine(cur.line);
-    let start = cur.ch;
-    let end = start;
-    const whiteSpace = /\s/;
-    while (end < curLine.length && !whiteSpace.test(curLine.charAt(end))) ++end;
-    while (start && !whiteSpace.test(curLine.charAt(start - 1))) --start;
-    const curWord = start !== end && curLine.slice(start, end);
-    return {
-      list: (!curWord
-        ? []
-        : getDictionary(curLine, curWord).filter(function (item) {
-            const text = item.text || item;
-            return text.toUpperCase().includes(curWord.toUpperCase());
-          })
-      ).sort(),
-      from: CodeMirror.Pos(cur.line, start),
-      to: CodeMirror.Pos(cur.line, end),
-    };
-  });
-  const evtDocument = window.document;
-  $('.wz-dev-column-separator').mousedown(function (e) {
-    e.preventDefault();
-    $('.wz-dev-column-separator').addClass('active');
-    const leftOrigWidth = $('#wz-dev-left-column').width();
-    const rightOrigWidth = $('#wz-dev-right-column').width();
-    $(evtDocument).mousemove(function (e) {
-      const leftWidth = e.pageX - 85 + 14;
-      let rightWidth = leftOrigWidth - leftWidth;
-      $('#wz-dev-left-column').css('width', leftWidth);
-      $('#wz-dev-right-column').css('width', rightOrigWidth + rightWidth);
-    });
-  });
-
-  $(evtDocument).mouseup(function () {
-    $('.wz-dev-column-separator').removeClass('active');
-    $(evtDocument).unbind('mousemove');
-  });
-
-  window.onresize = () => {
-    $('#wz-dev-left-column').attr(
-      'style',
-      'width: calc(45% - 7px); !important',
-    );
-    $('#wz-dev-right-column').attr(
-      'style',
-      'width: calc(55% - 7px); !important',
-    );
-    dynamicHeight();
-  };
-
-  const dynamicHeight = () =>
-    DynamicHeight.dynamicHeightDevTools(editorInput, window);
-  dynamicHeight();
-}
-
-/**
- * This perfoms the typed request to API
- */
-async function send(editorInput, editorOutput, firstTime = false) {
-  try {
-    const groups = analyzeGroups(editorInput);
-
-    const desiredGroup = calculateWhichGroup(editorInput, firstTime, groups);
-
-    if (desiredGroup) {
-      if (firstTime) {
-        const cords = editorInput.cursorCoords({
-          line: desiredGroup.start,
-          ch: 0,
-        });
-        const currentPlayButton = $('#play_button').offset();
-        $('#play_button').offset({
-          top: cords.top /*+ 2*/,
-          left: currentPlayButton.left,
-        });
-      }
-
-      const affectedGroups = checkJsonParseError(editorInput, groups);
-      const filteredAffectedGroups = affectedGroups.filter(
-        item => item === desiredGroup.requestText,
-      );
-      if (filteredAffectedGroups.length) {
-        this.apiOutputBox.setValue('Error parsing JSON query');
-        return;
-      }
-
-      const method = desiredGroup.requestText.startsWith('GET')
-        ? 'GET'
-        : desiredGroup.requestText.startsWith('POST')
-        ? 'POST'
-        : desiredGroup.requestText.startsWith('PUT')
-        ? 'PUT'
-        : desiredGroup.requestText.startsWith('DELETE')
-        ? 'DELETE'
-        : 'GET';
-
-      let requestCopy = desiredGroup.requestText.includes(method)
-        ? desiredGroup.requestText.split(method)[1].trim()
-        : desiredGroup.requestText;
-
-      // Checks for inline parameters
-      let paramsInline = false;
-      if (requestCopy.includes('{') && requestCopy.includes('}')) {
-        paramsInline = `{${requestCopy.split('{')[1]}`;
-        requestCopy = requestCopy.split('{')[0];
-      }
-      const inlineSplit = requestCopy.split('?');
-
-      const extra =
-        inlineSplit && inlineSplit[1] ? queryString.parse(inlineSplit[1]) : {};
-
-      const req = requestCopy
-        ? requestCopy.startsWith('/')
-          ? requestCopy
-          : `/${requestCopy}`
-        : '/';
-
-      let JSONraw = {};
-      try {
-        JSONraw = JSON.parse(paramsInline || desiredGroup.requestTextJson);
-      } catch (error) {
-        JSONraw = {};
-      }
-
-      if (typeof extra.pretty !== 'undefined') delete extra.pretty;
-      if (typeof JSONraw.pretty !== 'undefined') delete JSONraw.pretty;
-
-      // Assign inline parameters
-      //for (const key in extra) JSONraw[key] = extra[key];
-      const path = req;
-
-      if (typeof JSONraw === 'object') JSONraw.devTools = true;
-      if (!firstTime) {
-        const response = await WzRequest.apiReq(method, path, JSONraw);
-
-        if (typeof response === 'string' && response.includes('3029')) {
-          editorOutput.setValue(
-            'This method is not allowed without admin mode',
-          );
-        } else {
-          editorOutput.setValue(
-            JSON.stringify((response || {}).data || {}, null, 2),
-          );
-        }
-      }
-    }
-
-    (firstTime || !desiredGroup) && editorOutput.setValue('Welcome!');
-  } catch (error) {
-    //TODO: for the moment we will only add the new orchestrator to leave a message of this error in UI, but we have to deprecate the old ErrorHandler :)
-    const options: UIErrorLog = {
-      context: `send`,
-      level: UI_LOGGER_LEVELS.ERROR as UILogLevel,
-      severity: UI_ERROR_SEVERITIES.UI as UIErrorSeverity,
-      error: {
-        error: error,
-        message: error.message || error,
-        title: error.name,
-      },
-    };
-    getErrorOrchestrator().handleError(options);
-
-    return editorOutput.setValue(parseError(error));
-  }
-}
-
-function parseError(error) {
-  if ((error || {}).status === -1) {
-    return 'API is not reachable. Reason: timeout.';
-  } else {
-    const parsedError = ErrorHandler.handle(error, '', { silent: true });
-    if (typeof parsedError === 'string') {
-      return parsedError;
-    } else if (error && error.data && typeof error.data === 'object') {
-      return JSON.stringify(error);
-    } else {
-      return 'Empty';
-    }
-  }
-}
-
-function exportOutput(editor) {
-  try {
-    // eslint-disable-next-line
-    const blob = new Blob([editor.getValue()], {
-      type: 'application/json',
-    });
-    FileSaver.saveAs(blob, 'export.json');
-  } catch (error) {
-    const options: UIErrorLog = {
-      context: `exportOutput`,
-      level: UI_LOGGER_LEVELS.ERROR as UILogLevel,
-      severity: UI_ERROR_SEVERITIES.UI as UIErrorSeverity,
-      error: {
-        error: error,
-        message: error.message || error,
-        title: `${error.name}: Export JSON`,
-      },
-    };
-    getErrorOrchestrator().handleError(options);
-  }
-}
-
-=======
->>>>>>> 5d06fa90
 export const ToolDevTools = withGlobalBreadcrumb([
   { text: devTools.breadcrumbLabel },
 ])(() => {
