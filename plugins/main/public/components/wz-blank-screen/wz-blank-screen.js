/*
 * Wazuh app - React component for build q queries.
 * Copyright (C) 2015-2022 Wazuh, Inc.
 *
 * This program is free software; you can redistribute it and/or modify
 * it under the terms of the GNU General Public License as published by
 * the Free Software Foundation; either version 2 of the License, or
 * (at your option) any later version.
 *
 * Find more information about this on the LICENSE file.
 */
import React, { Component } from 'react';
import { EuiButton, EuiSpacer, EuiLink } from '@elastic/eui';
import { ErrorComponentPrompt } from '../common/error-boundary-prompt/error-boundary-prompt';
import {
  PLUGIN_PLATFORM_WAZUH_DOCUMENTATION_URL_PATH_TROUBLESHOOTING,
  PLUGIN_PLATFORM_URL_GUIDE,
  PLUGIN_PLATFORM_URL_GUIDE_TITLE,
<<<<<<< HEAD
  UI_LOGGER_LEVELS,
=======
>>>>>>> fc92c443
} from '../../../common/constants';
import { webDocumentationLink } from '../../../common/services/web_documentation';
import { AppState } from '../../react-services/app-state';
import { WzMisc } from '../../factories/misc';
import { getAngularModule } from '../../kibana-services';
import { ErrorHandler } from '../../react-services/error-handler';
import { UI_ERROR_SEVERITIES } from '../../react-services/error-orchestrator/types';
import { getErrorOrchestrator } from '../../react-services/common-services';

export class WzBlankScreen extends Component {
  constructor(props) {
    super(props);
    this.state = {
      errorToShow: null,
    };

    // Get $location forom AngularJS
    const $injector = getAngularModule().$injector;
    this.$location = $injector.get('$location');

    // Create instance of WzMisc that stores the error
    this.wzMisc = new WzMisc();
  }

  componentDidMount() {
    AppState.setWzMenu();
    const catchedError = this.wzMisc.getBlankScr();
    if (catchedError) {
      let parsed = null;
      try {
        parsed = ErrorHandler.handle(catchedError, '', { silent: true });
      } catch (error) {
        const options = {
          context: `${WzBlankScreen.name}.componentDidMount`,
          level: UI_LOGGER_LEVELS.ERROR,
          severity: UI_ERROR_SEVERITIES.UI,
          error: {
            error: error,
            message: error.message || error,
            title: error.name,
          },
        };
        getErrorOrchestrator().handleError(options);
      }

      this.setState({ errorToShow: parsed || catchedError });
      this.wzMisc.setBlankScr(false);
    } else {
      this.goOverview();
    }
  }

  /**
   * This navigate to overview
   */
  goOverview() {
    this.$location.path('/overview');
  }

  render() {
    if (!this.state.errorToShow) {
      return null;
    }
    return (
      <ErrorComponentPrompt
        errorTitle={this.state.errorToShow}
        errorInfo={''}
        action={
          <>
            <p>
              <EuiLink
                href={PLUGIN_PLATFORM_URL_GUIDE}
                target='_blank'
                external
                rel='noopener noreferrer'
              >
                {PLUGIN_PLATFORM_URL_GUIDE_TITLE}
              </EuiLink>
              <br />
              <br />
              <EuiLink
                href={webDocumentationLink(
                  PLUGIN_PLATFORM_WAZUH_DOCUMENTATION_URL_PATH_TROUBLESHOOTING,
                )}
                target='_blank'
                rel='noopener noreferrer'
                external
              >
                Installation guide
              </EuiLink>
            </p>
            <EuiSpacer />

<<<<<<< HEAD
            <EuiButton onClick={() => this.goToOverview()} color='primary' fill>
=======
            <EuiButton onClick={this.props.goToOverview} color='primary' fill>
>>>>>>> fc92c443
              Refresh
            </EuiButton>
          </>
        }
      />
    );
  }
}<|MERGE_RESOLUTION|>--- conflicted
+++ resolved
@@ -16,10 +16,7 @@
   PLUGIN_PLATFORM_WAZUH_DOCUMENTATION_URL_PATH_TROUBLESHOOTING,
   PLUGIN_PLATFORM_URL_GUIDE,
   PLUGIN_PLATFORM_URL_GUIDE_TITLE,
-<<<<<<< HEAD
   UI_LOGGER_LEVELS,
-=======
->>>>>>> fc92c443
 } from '../../../common/constants';
 import { webDocumentationLink } from '../../../common/services/web_documentation';
 import { AppState } from '../../react-services/app-state';
@@ -113,11 +110,7 @@
             </p>
             <EuiSpacer />
 
-<<<<<<< HEAD
-            <EuiButton onClick={() => this.goToOverview()} color='primary' fill>
-=======
-            <EuiButton onClick={this.props.goToOverview} color='primary' fill>
->>>>>>> fc92c443
+            <EuiButton onClick={() => this.goOverview()} color='primary' fill>
               Refresh
             </EuiButton>
           </>
