import React from 'react';
import { render } from 'enzyme';
import { AgentsTable } from './agents-table';
import { WzRequest } from '../../../react-services/wz-request';
import configureMockStore from 'redux-mock-store';
import { Provider } from 'react-redux';

jest.mock('../../common/hooks/use-app-config', () => ({
  useAppConfig: () => ({
    isReady: true,
    isLoading: false,
    data: {
      'reports.csv.maxRows': 10000,
    },
  }),
}));

<<<<<<< HEAD
=======
jest.mock('../../../kibana-services', () => ({
  getUiSettings: () => ({
    get: jest.fn().mockReturnValue(true),
  }),
}));

// the jest.mock of @osd/monaco is added due to a problem transcribing the files to run the tests.
// https://github.com/wazuh/wazuh-dashboard-plugins/pull/6921#issuecomment-2298289550

jest.mock('@osd/monaco', () => ({
  monaco: {},
}));

>>>>>>> 5b076b26
const data = [
  {
    id: '001',
    name: 'Debian agent',
    ip: '127.0.0.1',
    status: 'active',
    group_config_status: 'not synced',
    group: [
      'default',
      'test',
      'test2',
      'test3',
      'test4',
      'test5',
      'test6',
      'test7',
      'test8',
    ],
    os_name: {
      os: {
        arch: 'x86_64',
        major: '2',
        name: 'Amazon Linux',
        platform: 'amzn',
        uname:
          'Linux |wazuh-manager-master-0 |4.14.114-105.126.amzn2.x86_64 |#1 SMP Tue May 7 02:26:40 UTC 2019 |x86_64',
        version: '2',
      },
      ip: '127.0.0.1',
      id: '001',
      group: [
        'default',
        'test',
        'test2',
        'test3',
        'test4',
        'test5',
        'test6',
        'test7',
        'test8',
      ],
      registerIP: '127.0.0.1',
      dateAdd: '2022-08-25T16:17:46Z',
      name: 'Debian agent',
      status: 'active',
      manager: 'wazuh-manager-master-0',
      node_name: 'master',
      lastKeepAlive: '9999-12-31T23:59:59Z',
      version: 'Wazuh v4.5.0',
      group_config_status: 'not synced',
    },
    version: 'v4.5.0',
    node_name: 'master',
    dateAdd: 'Aug 25, 2022 @ 18:17:46.000',
    lastKeepAlive: 'Jan 1, 10000 @ 00:59:59.000',
    actions: {
      os: {
        arch: 'x86_64',
        major: '2',
        name: 'Amazon Linux',
        platform: 'amzn',
        uname:
          'Linux |wazuh-manager-master-0 |4.14.114-105.126.amzn2.x86_64 |#1 SMP Tue May 7 02:26:40 UTC 2019 |x86_64',
        version: '2',
      },
      ip: '127.0.0.1',
      id: '001',
      group: [
        'default',
        'test',
        'test2',
        'test3',
        'test4',
        'test5',
        'test6',
        'test7',
        'test8',
      ],
      registerIP: '127.0.0.1',
      dateAdd: '2022-08-25T16:17:46Z',
      name: 'Debian agent',
      status: 'active',
      manager: 'wazuh-manager-master-0',
      node_name: 'master',
      lastKeepAlive: '9999-12-31T23:59:59Z',
      version: 'Wazuh v4.5.0',
      group_config_status: 'not synced',
    },
    upgrading: true,
  },
  {
    id: '002',
    name: 'wazuh-manager-master-0',
    ip: '127.0.0.1',
    status: 'active',
    group_config_status: 'synced',
    group: ['default', 'test', 'test2', 'test3', 'test4'],
    os_name: {
      os: {
        arch: 'x86_64',
        major: '2',
        name: 'Amazon Linux',
        platform: 'amzn',
        uname:
          'Linux |wazuh-manager-master-0 |4.14.114-105.126.amzn2.x86_64 |#1 SMP Tue May 7 02:26:40 UTC 2019 |x86_64',
        version: '2',
      },
      ip: '127.0.0.1',
      id: '002',
      group: ['default', 'test', 'test2', 'test3', 'test4'],
      registerIP: '127.0.0.1',
      dateAdd: '2022-08-25T16:17:46Z',
      name: 'wazuh-manager-master-0',
      status: 'active',
      manager: 'wazuh-manager-master-0',
      node_name: 'master',
      lastKeepAlive: '9999-12-31T23:59:59Z',
      version: 'Wazuh v4.5.0',
      group_config_status: 'synced',
    },
    version: 'v4.5.0',
    node_name: 'master',
    dateAdd: 'Aug 25, 2022 @ 18:17:46.000',
    lastKeepAlive: 'Jan 1, 10000 @ 00:59:59.000',
    actions: {
      os: {
        arch: 'x86_64',
        major: '2',
        name: 'Amazon Linux',
        platform: 'amzn',
        uname:
          'Linux |wazuh-manager-master-0 |4.14.114-105.126.amzn2.x86_64 |#1 SMP Tue May 7 02:26:40 UTC 2019 |x86_64',
        version: '2',
      },
      ip: '127.0.0.1',
      id: '002',
      group: ['default', 'test', 'test2', 'test3', 'test4'],
      registerIP: '127.0.0.1',
      dateAdd: '2022-08-25T16:17:46Z',
      name: 'wazuh-manager-master-0',
      status: 'active',
      manager: 'wazuh-manager-master-0',
      node_name: 'master',
      lastKeepAlive: '9999-12-31T23:59:59Z',
      version: 'Wazuh v4.5.0',
      group_config_status: 'synced',
    },
    upgrading: false,
  },
  {
    id: '003',
    name: 'disconnected-agent',
    ip: '111.111.1.111',
    status: 'disconnected',
    group_config_status: 'not synced',
    group: ['default', 'test'],
    os_name: {
      os: {
        build: '19045',
        major: '10',
        minor: '0',
        name: 'Microsoft Windows 10 Home Single Language',
        platform: 'windows',
        uname: 'Microsoft Windows 10 Home Single Language',
        version: '10.0.19045',
      },
      disconnection_time: '2023-03-14T04:37:42Z',
      manager: 'test.com',
      status: 'disconnected',
      name: 'disconnected-agent',
      dateAdd: '1970-01-01T00:00:00Z',
      group: ['default', 'test'],
      lastKeepAlive: '2023-03-14T04:20:51Z',
      node_name: 'node01',
      registerIP: 'any',
      id: '003',
      version: 'Wazuh v4.3.10',
      ip: '111.111.1.111',
      mergedSum: 'e669d89eba52f6897060fc65a45300ac',
      configSum: '97fccbb67e250b7c80aadc8d0dc59abe',
      group_config_status: 'not synced',
    },
    version: 'v4.3.10',
    node_name: 'node01',
    dateAdd: 'Jan 1, 1970 @ 01:00:00.000',
    lastKeepAlive: 'Mar 14, 2023 @ 05:20:51.000',
    actions: {
      os: {
        build: '19045',
        major: '10',
        minor: '0',
        name: 'Microsoft Windows 10 Home Single Language',
        platform: 'windows',
        uname: 'Microsoft Windows 10 Home Single Language',
        version: '10.0.19045',
      },
      disconnection_time: '2023-03-14T04:37:42Z',
      manager: 'test.com',
      status: 'disconnected',
      name: 'disconnected-agent',
      dateAdd: '1970-01-01T00:00:00Z',
      group: ['default', 'test'],
      lastKeepAlive: '2023-03-14T04:20:51Z',
      node_name: 'node01',
      registerIP: 'any',
      id: '003',
      version: 'Wazuh v4.3.10',
      ip: '111.111.1.111',
      mergedSum: 'e669d89eba52f6897060fc65a45300ac',
      configSum: '97fccbb67e250b7c80aadc8d0dc59abe',
      group_config_status: 'not synced',
    },
    upgrading: false,
  },
];

const defaultColumns = [
  'id',
  'name',
  'ip',
  'group',
  'os.name,os.version',
  'node_name',
  'version',
  'actions',
  'group_config_status',
];

const customColumns = [
  'id',
  'name',
  'ip',
  'version',
  'actions',
  'status',
  'group_config_status',
];

const localStorageMock = (function () {
  let store = {
    'wz-agents-overview-table-visible-fields': null,
  };

  return {
    getItem(key) {
      return store[key];
    },

    setItem(key, value) {
      store[key] = value;
    },

    clear() {
      store = {
        'wz-agents-overview-table-visible-fields': null,
      };
    },

    removeItem(key) {
      delete store[key];
    },

    getAll() {
      return store;
    },
  };
})();

Object.defineProperty(window, 'localStorage', { value: localStorageMock });

jest.mock('../../../react-services/common-services', () => ({
  getErrorOrchestrator: () => ({
    handleError: options => {},
  }),
}));

jest.mock('../../../redux/reducers/appStateReducers', () => ({
  appStateReducers: state => state,
}));

jest.mock(
  '../../../../../../node_modules/@elastic/eui/lib/services/accessibility/html_id_generator',
  () => ({
    htmlIdGenerator: () => () => 'htmlId',
  }),
);

jest.mock('../../../react-services/navigation-service', () => ({
  getInstance() {
    return {
      navigateToApp: () => 'http://url',
      getUrlForApp: () => 'http://url',
    };
  },
}));

const permissionsStore = {
  appStateReducers: {
    userAccount: {
      administrator: true,
    },
    withUserLogged: true,
    userPermissions: {
      'agent:create': { '*:*:*': 'allow' },
      rbac_mode: 'black',
    },
  },
};

const mockStore = configureMockStore();

jest.mock('react', () => ({
  ...jest.requireActual('react'),
  useLayoutEffect: jest.requireActual('react').useEffect,
}));

// TODO: Fix this test
describe('AgentsTable component', () => {
  WzRequest.apiReq = jest.fn(AgentsTable, 'wzReq').mockResolvedValue({
    data: {
      data: { affected_items: data },
    },
  });

  beforeEach(() => {
    window.localStorage.clear();
  });

  const store = mockStore(permissionsStore);
  it('Renders correctly to match the snapshot', () => {
    window.localStorage.setItem(
      'wz-agents-overview-table-visible-fields',
      JSON.stringify(defaultColumns),
    );
    const wrapper = render(
      <Provider store={store}>
        <AgentsTable
          filters={[]}
          showOnlyOutdated={false}
          setShowOnlyOutdated={() => jest.fn()}
          totalOutdated={0}
        />
      </Provider>,
    );

    expect(wrapper).toMatchSnapshot();
    expect(
      window.localStorage.getItem('wz-agents-overview-table-visible-fields'),
    ).toEqual(JSON.stringify(defaultColumns));
  });

  it('Renders correctly to match the snapshot with no predefined columns selected', () => {
    const wrapper = render(
      <Provider store={store}>
        <AgentsTable
          filters={[]}
          showOnlyOutdated={false}
          setShowOnlyOutdated={() => jest.fn()}
          totalOutdated={0}
        />
      </Provider>,
    );

    expect(wrapper).toMatchSnapshot();
    expect(
      window.localStorage.getItem('wz-agents-overview-table-visible-fields'),
    ).toEqual(null);
  });

  it('Renders correctly to match the snapshot with custom columns', () => {
    window.localStorage.setItem(
      'wz-agents-overview-table-visible-fields',
      JSON.stringify(customColumns),
    );
    const wrapper = render(
      <Provider store={store}>
        <AgentsTable
          filters={[]}
          showOnlyOutdated={false}
          setShowOnlyOutdated={() => jest.fn()}
          totalOutdated={0}
        />
      </Provider>,
    );

    expect(wrapper).toMatchSnapshot();
    expect(
      window.localStorage.getItem('wz-agents-overview-table-visible-fields'),
    ).toEqual(JSON.stringify(customColumns));
  });
});<|MERGE_RESOLUTION|>--- conflicted
+++ resolved
@@ -15,22 +15,12 @@
   }),
 }));
 
-<<<<<<< HEAD
-=======
 jest.mock('../../../kibana-services', () => ({
   getUiSettings: () => ({
     get: jest.fn().mockReturnValue(true),
   }),
 }));
 
-// the jest.mock of @osd/monaco is added due to a problem transcribing the files to run the tests.
-// https://github.com/wazuh/wazuh-dashboard-plugins/pull/6921#issuecomment-2298289550
-
-jest.mock('@osd/monaco', () => ({
-  monaco: {},
-}));
-
->>>>>>> 5b076b26
 const data = [
   {
     id: '001',
