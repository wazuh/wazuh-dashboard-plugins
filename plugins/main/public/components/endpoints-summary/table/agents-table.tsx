/*
 * Wazuh app - React component for building the agents table.
 *
 * Copyright (C) 2015-2022 Wazuh, Inc.
 *
 * This program is free software; you can redistribute it and/or modify
 * it under the terms of the GNU General Public License as published by
 * the Free Software Foundation; either version 2 of the License, or
 * (at your option) any later version.
 *
 * Find more information about this on the LICENSE file.
 */

import React, { useState, useEffect } from 'react';
import {
  EuiFlexGroup,
  EuiFlexItem,
  EuiPanel,
  EuiCallOut,
  EuiButton,
} from '@elastic/eui';
import { WzButtonPermissions } from '../../common/permissions/button';
import { withErrorBoundary } from '../../common/hocs';
import {
  UI_ORDER_AGENT_STATUS,
  AGENT_SYNCED_STATUS,
  SEARCH_BAR_WQL_VALUE_SUGGESTIONS_COUNT,
  UI_LOGGER_LEVELS,
} from '../../../../common/constants';
import { TableWzAPI } from '../../common/tables';
import { WzRequest } from '../../../react-services/wz-request';
import { get as getLodash } from 'lodash';
import { endpointSummary } from '../../../utils/applications';
import { EditAgentGroupsModal } from './actions/edit-groups-modal';
import { useUserPermissionsRequirements } from '../../common/hooks/useUserPermissions';
import { compose } from 'redux';
import { agentsTableColumns } from './columns';
import { AgentsTableGlobalActions } from './global-actions/global-actions';
import { Agent } from '../types';
import { UpgradeAgentModal } from './actions/upgrade-agent-modal';
import { getOutdatedAgentsService } from '../services';
import { UI_ERROR_SEVERITIES } from '../../../react-services/error-orchestrator/types';
import { getErrorOrchestrator } from '../../../react-services/common-services';
import { AgentUpgradesInProgress } from './upgrades-in-progress/upgrades-in-progress';
import { AgentUpgradesTaskDetailsModal } from './upgrade-task-details-modal';
import { WzButton } from '../../common/buttons';
import NavigationService from '../../../react-services/navigation-service';

const searchBarWQLOptions = {
  implicitQuery: {
    query: 'id!=000',
    conjunction: ';',
  },
};

type AgentList = {
  items: Agent[];
  totalItems: number;
};

interface AgentsTableProps {
  filters: any;
  externalReload?: boolean;
  totalOutdated?: number;
  setExternalReload?: (newValue: number) => void;
}

export const AgentsTable = withErrorBoundary((props: AgentsTableProps) => {
  const defaultFilters = {
    default: { q: 'id!=000' },
    ...(sessionStorage.getItem('wz-agents-overview-table-filter')
      ? JSON.parse(sessionStorage.getItem('wz-agents-overview-table-filter'))
      : {}),
  };
  const [filters, setFilters] = useState(defaultFilters);
  const [agent, setAgent] = useState<Agent>();
  const [reloadTable, setReloadTable] = useState(0);
  const [agentList, setAgentList] = useState<AgentList>({
    items: [],
    totalItems: 0,
  });
  const [isEditGroupsVisible, setIsEditGroupsVisible] = useState(false);
  const [isUpgradeModalVisible, setIsUpgradeModalVisible] = useState(false);
  const [selectedItems, setSelectedItems] = useState<Agent[]>([]);
  const [allAgentsSelected, setAllAgentsSelected] = useState(false);
  const [denyEditGroups] = useUserPermissionsRequirements([
    { action: 'group:modify_assignments', resource: 'group:id:*' },
  ]);
  const [denyUpgrade] = useUserPermissionsRequirements([
    { action: 'agent:upgrade', resource: 'agent:id:*' },
  ]);
  const [denyGetTasks] = useUserPermissionsRequirements([
    { action: 'task:status', resource: '*:*:*' },
  ]);

<<<<<<< HEAD
  const [outdatedAgents, setOutdatedAgents] = useState<Agent[]>([]);
  const [isUpgradeTasksModalVisible, setIsUpgradeTasksModalVisible] =
    useState(false);
  const [isUpgradePanelClosed, setIsUpgradePanelClosed] = useState(false);

  useEffect(() => {
    if (sessionStorage.getItem('wz-agents-overview-table-filter')) {
      sessionStorage.removeItem('wz-agents-overview-table-filter');
    }
  }, []);
=======
    const [totalOutdated, setTotalOutdated] = useState<number>();
    const [isLoadingTotalOutdated, setIsLoadingTotalOutdated] = useState(true);
    const [showOnlyOutdated, setShowOnlyOutdated] = useState(false);
    const [outdatedAgents, setOutdatedAgents] = useState<Agent[]>([]);

    const [isUpgradeTasksModalVisible, setIsUpgradeTasksModalVisible] =
      useState(false);
    const [isUpgradePanelClosed, setIsUpgradePanelClosed] = useState(false);

    const getOutdatedAgents = async q => {
      try {
        setIsLoadingTotalOutdated(true);
        const { total_affected_items } = await getOutdatedAgentsService({
          limit: 1,
          q,
        });
        setTotalOutdated(total_affected_items);
      } catch (error) {
        const options = {
          context: `EndpointsSummary.getOutdatedAgents`,
          level: UI_LOGGER_LEVELS.ERROR,
          severity: UI_ERROR_SEVERITIES.BUSINESS,
          store: true,
          error: {
            error,
            message: error.message || error,
            title: `Could not get total outdated agents`,
          },
        };
        getErrorOrchestrator().handleError(options);
      } finally {
        setIsLoadingTotalOutdated(false);
      }
    };

    useEffect(() => {
      if (sessionStorage.getItem('wz-agents-overview-table-filter')) {
        sessionStorage.removeItem('wz-agents-overview-table-filter');
      }
    }, []);
>>>>>>> 1c73ab3e

  useEffect(() => {
    props.filters &&
      Object.keys(props.filters).length &&
      setFilters(props.filters);
  }, [props.filters]);

  const reloadAgents = async () => {
    setSelectedItems([]);
    setAllAgentsSelected(false);
    setReloadTable(Date.now());
    if (props.setExternalReload) {
      props.setExternalReload(Date.now());
    }
  };

  const onSelectionChange = (selectedItems: Agent[]) => {
    setSelectedItems(selectedItems);
    if (selectedItems.length < agentList.totalItems) {
      setAllAgentsSelected(false);
    }
  };

  const selection = {
    onSelectionChange: onSelectionChange,
  };

  const getRowProps = item => {
    const { id } = item;
    return {
      'data-test-subj': `row-${id}`,
      className: 'customRowClass',
      onClick: () => {},
    };
  };

  const getCellProps = (item, column) => {
    if (column.field == 'actions') {
      return;
    }
    return {
      onClick: ev => {
        NavigationService.getInstance().navigate(
          `/agents?tab=welcome&agent=${item.id}`,
        );
      },
    };
  };

  const handleOnClickSelectAllAgents = async () => {
    if (allAgentsSelected) {
      setSelectedItems(agentList.items);
      setAllAgentsSelected(false);
      return;
    }

    setAllAgentsSelected(true);
  };

  const handleOnDataChange = async (data: AgentList) => {
    setAgentList(data);

    const agentIds = data?.items?.map(agent => agent.id);

<<<<<<< HEAD
    try {
      const outdatedAgents = agentIds?.length
        ? (await getOutdatedAgents({ agentIds })).affected_items
        : [];
      setOutdatedAgents(outdatedAgents);
    } catch (error) {
      setOutdatedAgents([]);
      const options = {
        context: `AgentsTable.getOutdatedAgents`,
        level: UI_LOGGER_LEVELS.ERROR,
        severity: UI_ERROR_SEVERITIES.BUSINESS,
        store: true,
        error: {
          error,
          message: error.message || error,
          title: `Could not get outdated agents`,
        },
      };
      getErrorOrchestrator().handleError(options);
    }
  };
=======
      try {
        const outdatedAgents = agentIds?.length
          ? (await getOutdatedAgentsService({ agentIds })).affected_items
          : [];
        setOutdatedAgents(outdatedAgents);
      } catch (error) {
        setOutdatedAgents([]);
        const options = {
          context: `AgentsTable.getOutdatedAgents`,
          level: UI_LOGGER_LEVELS.ERROR,
          severity: UI_ERROR_SEVERITIES.BUSINESS,
          store: true,
          error: {
            error,
            message: error.message || error,
            title: `Could not get outdated agents`,
          },
        };
        getErrorOrchestrator().handleError(options);
      }
    };
>>>>>>> 1c73ab3e

  const showSelectAllItems =
    (selectedItems.length === agentList.items?.length &&
      selectedItems.length < agentList.totalItems) ||
    allAgentsSelected;

  const totalSelected = allAgentsSelected
    ? agentList.totalItems
    : selectedItems.length;

  const selectedtemsRenderer = (
    <EuiFlexGroup alignItems='center'>
      {selectedItems.length ? (
        <EuiFlexItem grow={false}>
          <EuiFlexGroup alignItems='center' gutterSize='s'>
            <EuiFlexItem grow={false}>
              <EuiCallOut
                size='s'
                title={`${totalSelected} ${
                  totalSelected === 1 ? 'agent' : 'agents'
                } selected`}
              />
            </EuiFlexItem>
            {showSelectAllItems ? (
              <EuiFlexItem grow={false}>
                <EuiButton
                  size='s'
                  onClick={handleOnClickSelectAllAgents}
                  color={!allAgentsSelected ? 'primary' : 'danger'}
                >
                  {!allAgentsSelected
                    ? `Select all ${agentList.totalItems} agents`
                    : `Clear ${agentList.totalItems} agents selected`}
                </EuiButton>
              </EuiFlexItem>
<<<<<<< HEAD
            ) : null}
          </EuiFlexGroup>
        </EuiFlexItem>
      ) : null}
      <EuiFlexItem grow={false}>
        <WzButton
          buttonType='switch'
          label='Show only outdated'
          checked={props.showOnlyOutdated}
          disabled={!props.totalOutdated}
          tooltip={
            !props.totalOutdated && {
              content: 'There are no outdated agents',
            }
          }
          onChange={() => props.setShowOnlyOutdated(!props.showOnlyOutdated)}
        />
      </EuiFlexItem>
    </EuiFlexGroup>
  );
=======
              {showSelectAllItems ? (
                <EuiFlexItem grow={false}>
                  <EuiButton
                    size='s'
                    onClick={handleOnClickSelectAllAgents}
                    color={!allAgentsSelected ? 'primary' : 'danger'}
                  >
                    {!allAgentsSelected
                      ? `Select all ${agentList.totalItems} agents`
                      : `Clear ${agentList.totalItems} agents selected`}
                  </EuiButton>
                </EuiFlexItem>
              ) : null}
            </EuiFlexGroup>
          </EuiFlexItem>
        ) : null}
        {!isLoadingTotalOutdated ? (
          <EuiFlexItem grow={false}>
            <WzButton
              buttonType='switch'
              label={`Show only outdated${
                totalOutdated || showOnlyOutdated ? ` (${totalOutdated})` : ''
              }`}
              checked={showOnlyOutdated}
              disabled={!showOnlyOutdated && !totalOutdated}
              tooltip={
                !showOnlyOutdated &&
                !totalOutdated && {
                  content: 'There are no outdated agents',
                }
              }
              onChange={() => setShowOnlyOutdated(!showOnlyOutdated)}
            />
          </EuiFlexItem>
        ) : null}
      </EuiFlexGroup>
    );
>>>>>>> 1c73ab3e

  const tableRender = () => {
    // The EuiBasicTable tableLayout is set to "auto" to improve the use of empty space in the component.
    // Previously the tableLayout is set to "fixed" with percentage width for each column, but the use of space was not optimal.
    // Important: If all the columns have the truncateText property set to true, the table cannot adjust properly when the viewport size is small.
    return (
      <EuiFlexGroup className='wz-overflow-auto'>
        <EuiFlexItem>
          <TableWzAPI
            title='Agents'
            addOnTitle={selectedtemsRenderer}
            extra={
              <AgentUpgradesInProgress
                reload={props.externalReload}
                setIsModalVisible={setIsUpgradeTasksModalVisible}
                isPanelClosed={isUpgradePanelClosed}
                setIsPanelClosed={setIsUpgradePanelClosed}
                allowGetTasks={!denyGetTasks}
              />
            }
            actionButtons={
              <EuiFlexItem grow={false}>
                <WzButtonPermissions
                  buttonType='empty'
                  permissions={[{ action: 'agent:create', resource: '*:*:*' }]}
                  iconType='plusInCircle'
                  href={NavigationService.getInstance().getUrlForApp(
                    endpointSummary.id,
                    {
                      path: `#${endpointSummary.redirectTo()}deploy`,
                    },
                  )}
                >
                  Deploy new agent
                </WzButtonPermissions>
              </EuiFlexItem>
            }
            postActionButtons={({ filters }) => (
              <EuiFlexItem grow={false}>
                <AgentsTableGlobalActions
                  selectedAgents={selectedItems}
                  allAgentsSelected={allAgentsSelected}
                  allAgentsCount={agentList.totalItems}
                  filters={filters?.q}
                  allowEditGroups={!denyEditGroups}
                  allowUpgrade={!denyUpgrade}
                  allowGetTasks={!denyGetTasks}
                  reloadAgents={() => reloadAgents()}
                  setIsUpgradeTasksModalVisible={setIsUpgradeTasksModalVisible}
                  setIsUpgradePanelClosed={setIsUpgradePanelClosed}
                />
<<<<<<< HEAD
              </EuiFlexItem>
            )}
            endpoint={props.showOnlyOutdated ? '/agents/outdated' : '/agents'}
            tableColumns={agentsTableColumns(
              !denyEditGroups,
              !denyUpgrade,
              setAgent,
              setIsEditGroupsVisible,
              setIsUpgradeModalVisible,
              setFilters,
              outdatedAgents,
            )}
            tableInitialSortingField='id'
            tablePageSizeOptions={[10, 25, 50, 100]}
            reload={reloadTable}
            setReload={props.setExternalReload}
            mapResponseItem={item => {
              return {
                ...item,
                ...(item.ip ? { ip: item.ip } : { ip: '-' }),
                ...(item.node_name !== 'unknown'
                  ? { node_name: item.node_name }
                  : { node_name: '-' }),
                /*
                  The agent version contains the Wazuh word, this gets the string starting with
                  v<NUMBER><ANYTHING>
                  */
                ...(typeof item.version === 'string'
                  ? { version: item.version.match(/(v\d.+)/)?.[1] }
                  : { version: '-' }),
              };
            }}
            rowProps={getRowProps}
            filters={filters}
            onDataChange={handleOnDataChange}
            downloadCsv
            showReload
            showFieldSelector
            searchTable
            searchBarWQL={{
              options: searchBarWQLOptions,
              suggestions: {
                field(currentValue) {
                  return [
                    {
                      label: 'dateAdd',
                      description: 'filter by registration date',
                    },
                    { label: 'id', description: 'filter by ID' },
                    { label: 'ip', description: 'filter by IP address' },
                    { label: 'group', description: 'filter by group' },
                    {
                      label: 'group_config_status',
                      description: 'filter by group configuration status',
                    },
                    {
                      label: 'lastKeepAlive',
                      description: 'filter by last keep alive',
                    },
                    { label: 'manager', description: 'filter by manager' },
                    { label: 'name', description: 'filter by name' },
                    {
                      label: 'node_name',
                      description: 'filter by cluster name',
                    },
                    {
                      label: 'os.name',
                      description: 'filter by operating system name',
                    },
                    {
                      label: 'os.platform',
                      description: 'filter by operating platform',
                    },
                    {
                      label: 'os.version',
                      description: 'filter by operating system version',
                    },
                    { label: 'status', description: 'filter by status' },
                    { label: 'version', description: 'filter by version' },
                  ];
                },
                value: async (currentValue, { field }) => {
                  try {
                    switch (field) {
                      case 'status':
                        return UI_ORDER_AGENT_STATUS.map(status => ({
                          label: status,
                        }));
                      case 'group_config_status':
                        return [
                          AGENT_SYNCED_STATUS.SYNCED,
                          AGENT_SYNCED_STATUS.NOT_SYNCED,
                        ].map(label => ({
                          label,
                        }));
                      default: {
                        const response = await WzRequest.apiReq(
                          'GET',
                          '/agents',
                          {
                            params: {
                              distinct: true,
                              limit: SEARCH_BAR_WQL_VALUE_SUGGESTIONS_COUNT,
                              select: field,
                              sort: `+${field}`,
                              ...(currentValue
                                ? {
                                    q: `${searchBarWQLOptions.implicitQuery.query}${searchBarWQLOptions.implicitQuery.conjunction}${field}~${currentValue}`,
                                  }
                                : {
                                    q: `${searchBarWQLOptions.implicitQuery.query}`,
                                  }),
=======
              }
              actionButtons={
                <EuiFlexItem grow={false}>
                  <WzButtonPermissions
                    buttonType='empty'
                    permissions={[
                      { action: 'agent:create', resource: '*:*:*' },
                    ]}
                    iconType='plusInCircle'
                    href={getCore().application.getUrlForApp(
                      endpointSummary.id,
                      {
                        path: `#${endpointSummary.redirectTo()}deploy`,
                      },
                    )}
                  >
                    Deploy new agent
                  </WzButtonPermissions>
                </EuiFlexItem>
              }
              postActionButtons={({ filters }) => (
                <EuiFlexItem grow={false}>
                  <AgentsTableGlobalActions
                    selectedAgents={selectedItems}
                    allAgentsSelected={allAgentsSelected}
                    allAgentsCount={agentList.totalItems}
                    filters={filters?.q}
                    allowEditGroups={!denyEditGroups}
                    allowUpgrade={!denyUpgrade}
                    allowGetTasks={!denyGetTasks}
                    reloadAgents={() => reloadAgents()}
                    setIsUpgradeTasksModalVisible={
                      setIsUpgradeTasksModalVisible
                    }
                    setIsUpgradePanelClosed={setIsUpgradePanelClosed}
                  />
                </EuiFlexItem>
              )}
              endpoint={showOnlyOutdated ? '/agents/outdated' : '/agents'}
              tableColumns={agentsTableColumns(
                !denyEditGroups,
                !denyUpgrade,
                setAgent,
                setIsEditGroupsVisible,
                setIsUpgradeModalVisible,
                setFilters,
                outdatedAgents,
              )}
              tableInitialSortingField='id'
              tablePageSizeOptions={[10, 25, 50, 100]}
              reload={reloadTable}
              setReload={props.setExternalReload}
              mapResponseItem={item => {
                return {
                  ...item,
                  ...(item.ip ? { ip: item.ip } : { ip: '-' }),
                  ...(item.node_name !== 'unknown'
                    ? { node_name: item.node_name }
                    : { node_name: '-' }),
                  /*
                  The agent version contains the Wazuh word, this gets the string starting with
                  v<NUMBER><ANYTHING>
                  */
                  ...(typeof item.version === 'string'
                    ? { version: item.version.match(/(v\d.+)/)?.[1] }
                    : { version: '-' }),
                };
              }}
              rowProps={getRowProps}
              filters={filters}
              onFiltersChange={filters => {
                const q = filters.q ?? filters.default.q;
                getOutdatedAgents(q);
              }}
              onDataChange={handleOnDataChange}
              downloadCsv
              showReload
              showFieldSelector
              searchTable
              searchBarWQL={{
                options: searchBarWQLOptions,
                suggestions: {
                  field(currentValue) {
                    return [
                      {
                        label: 'dateAdd',
                        description: 'filter by registration date',
                      },
                      { label: 'id', description: 'filter by ID' },
                      { label: 'ip', description: 'filter by IP address' },
                      { label: 'group', description: 'filter by group' },
                      {
                        label: 'group_config_status',
                        description: 'filter by group configuration status',
                      },
                      {
                        label: 'lastKeepAlive',
                        description: 'filter by last keep alive',
                      },
                      { label: 'manager', description: 'filter by manager' },
                      { label: 'name', description: 'filter by name' },
                      {
                        label: 'node_name',
                        description: 'filter by cluster name',
                      },
                      {
                        label: 'os.name',
                        description: 'filter by operating system name',
                      },
                      {
                        label: 'os.platform',
                        description: 'filter by operating platform',
                      },
                      {
                        label: 'os.version',
                        description: 'filter by operating system version',
                      },
                      { label: 'status', description: 'filter by status' },
                      { label: 'version', description: 'filter by version' },
                    ];
                  },
                  value: async (currentValue, { field }) => {
                    try {
                      switch (field) {
                        case 'status':
                          return UI_ORDER_AGENT_STATUS.map(status => ({
                            label: status,
                          }));
                        case 'group_config_status':
                          return [
                            AGENT_SYNCED_STATUS.SYNCED,
                            AGENT_SYNCED_STATUS.NOT_SYNCED,
                          ].map(label => ({
                            label,
                          }));
                        default: {
                          const response = await WzRequest.apiReq(
                            'GET',
                            '/agents',
                            {
                              params: {
                                distinct: true,
                                limit: SEARCH_BAR_WQL_VALUE_SUGGESTIONS_COUNT,
                                select: field,
                                sort: `+${field}`,
                                ...(currentValue
                                  ? {
                                      q: `${searchBarWQLOptions.implicitQuery.query}${searchBarWQLOptions.implicitQuery.conjunction}${field}~${currentValue}`,
                                    }
                                  : {
                                      q: `${searchBarWQLOptions.implicitQuery.query}`,
                                    }),
                              },
>>>>>>> 1c73ab3e
                            },
                          },
                        );
                        if (field === 'group') {
                          /* the group field is returned as an string[],
                            example: ['group1', 'group2']

                            Due the API request done to get the distinct values for the groups is
                            not returning the exepected values, as workaround, the values are
                            extracted in the frontend using the returned results.

                            This API request to get the distint values of groups doesn't
                            return the unique values for the groups, else the unique combination
                            of groups.
                            */
                          return response?.data?.data.affected_items
                            .map(item => getLodash(item, field))
                            .flat()
                            .filter(
                              (item, index, array) =>
                                array.indexOf(item) === index,
                            )
                            .sort()
                            .map(group => ({ label: group }));
                        }
                        return response?.data?.data.affected_items.map(
                          item => ({
                            label: getLodash(item, field),
                          }),
                        );
                      }
                    }
                  } catch (error) {
                    return [];
                  }
                },
              },
              validate: {
                value: ({ formattedValue, value: rawValue }, { field }) => {
                  const value = formattedValue ?? rawValue;
                  if (value) {
                    if (['dateAdd', 'lastKeepAlive'].includes(field)) {
                      return /^\d{4}-\d{2}-\d{2}([ T]\d{2}:\d{2}:\d{2}(.\d{1,6})?Z?)?$/.test(
                        value,
                      )
                        ? undefined
                        : `"${value}" is not a expected format. Valid formats: YYYY-MM-DD, YYYY-MM-DD HH:mm:ss, YYYY-MM-DDTHH:mm:ss, YYYY-MM-DDTHH:mm:ssZ.`;
                    }
                  }
                },
              },
            }}
            saveStateStorage={{
              system: 'localStorage',
              key: 'wz-agents-overview-table',
            }}
            tableProps={{
              itemId: 'id',
              tableLayout: 'auto',
              cellProps: getCellProps,
              hasActions: true,
              selection,
              isSelectable: true,
            }}
          />
        </EuiFlexItem>
      </EuiFlexGroup>
    );
  };

  const table = tableRender();

  return (
    <div>
      <EuiPanel paddingSize='m'>{table}</EuiPanel>
      {isEditGroupsVisible && agent ? (
        <EditAgentGroupsModal
          agent={agent}
          reloadAgents={() => reloadAgents()}
          onClose={() => {
            setIsEditGroupsVisible(false);
            setAgent(undefined);
          }}
        />
      ) : null}
      {isUpgradeModalVisible && agent ? (
        <UpgradeAgentModal
          agent={agent}
          reloadAgents={() => reloadAgents()}
          onClose={() => {
            setIsUpgradeModalVisible(false);
            setAgent(undefined);
          }}
          setIsUpgradePanelClosed={setIsUpgradePanelClosed}
        />
      ) : null}
      {isUpgradeTasksModalVisible ? (
        <AgentUpgradesTaskDetailsModal
          onClose={() => setIsUpgradeTasksModalVisible(false)}
        />
      ) : null}
    </div>
  );
});<|MERGE_RESOLUTION|>--- conflicted
+++ resolved
@@ -33,7 +33,6 @@
 import { endpointSummary } from '../../../utils/applications';
 import { EditAgentGroupsModal } from './actions/edit-groups-modal';
 import { useUserPermissionsRequirements } from '../../common/hooks/useUserPermissions';
-import { compose } from 'redux';
 import { agentsTableColumns } from './columns';
 import { AgentsTableGlobalActions } from './global-actions/global-actions';
 import { Agent } from '../types';
@@ -61,7 +60,6 @@
 interface AgentsTableProps {
   filters: any;
   externalReload?: boolean;
-  totalOutdated?: number;
   setExternalReload?: (newValue: number) => void;
 }
 
@@ -93,59 +91,46 @@
     { action: 'task:status', resource: '*:*:*' },
   ]);
 
-<<<<<<< HEAD
+  const [totalOutdated, setTotalOutdated] = useState<number>();
+  const [isLoadingTotalOutdated, setIsLoadingTotalOutdated] = useState(true);
+  const [showOnlyOutdated, setShowOnlyOutdated] = useState(false);
   const [outdatedAgents, setOutdatedAgents] = useState<Agent[]>([]);
+
   const [isUpgradeTasksModalVisible, setIsUpgradeTasksModalVisible] =
     useState(false);
   const [isUpgradePanelClosed, setIsUpgradePanelClosed] = useState(false);
 
+  const getOutdatedAgents = async q => {
+    try {
+      setIsLoadingTotalOutdated(true);
+      const { total_affected_items } = await getOutdatedAgentsService({
+        limit: 1,
+        q,
+      });
+      setTotalOutdated(total_affected_items);
+    } catch (error) {
+      const options = {
+        context: `EndpointsSummary.getOutdatedAgents`,
+        level: UI_LOGGER_LEVELS.ERROR,
+        severity: UI_ERROR_SEVERITIES.BUSINESS,
+        store: true,
+        error: {
+          error,
+          message: error.message || error,
+          title: `Could not get total outdated agents`,
+        },
+      };
+      getErrorOrchestrator().handleError(options);
+    } finally {
+      setIsLoadingTotalOutdated(false);
+    }
+  };
+
   useEffect(() => {
     if (sessionStorage.getItem('wz-agents-overview-table-filter')) {
       sessionStorage.removeItem('wz-agents-overview-table-filter');
     }
   }, []);
-=======
-    const [totalOutdated, setTotalOutdated] = useState<number>();
-    const [isLoadingTotalOutdated, setIsLoadingTotalOutdated] = useState(true);
-    const [showOnlyOutdated, setShowOnlyOutdated] = useState(false);
-    const [outdatedAgents, setOutdatedAgents] = useState<Agent[]>([]);
-
-    const [isUpgradeTasksModalVisible, setIsUpgradeTasksModalVisible] =
-      useState(false);
-    const [isUpgradePanelClosed, setIsUpgradePanelClosed] = useState(false);
-
-    const getOutdatedAgents = async q => {
-      try {
-        setIsLoadingTotalOutdated(true);
-        const { total_affected_items } = await getOutdatedAgentsService({
-          limit: 1,
-          q,
-        });
-        setTotalOutdated(total_affected_items);
-      } catch (error) {
-        const options = {
-          context: `EndpointsSummary.getOutdatedAgents`,
-          level: UI_LOGGER_LEVELS.ERROR,
-          severity: UI_ERROR_SEVERITIES.BUSINESS,
-          store: true,
-          error: {
-            error,
-            message: error.message || error,
-            title: `Could not get total outdated agents`,
-          },
-        };
-        getErrorOrchestrator().handleError(options);
-      } finally {
-        setIsLoadingTotalOutdated(false);
-      }
-    };
-
-    useEffect(() => {
-      if (sessionStorage.getItem('wz-agents-overview-table-filter')) {
-        sessionStorage.removeItem('wz-agents-overview-table-filter');
-      }
-    }, []);
->>>>>>> 1c73ab3e
 
   useEffect(() => {
     props.filters &&
@@ -210,10 +195,9 @@
 
     const agentIds = data?.items?.map(agent => agent.id);
 
-<<<<<<< HEAD
     try {
       const outdatedAgents = agentIds?.length
-        ? (await getOutdatedAgents({ agentIds })).affected_items
+        ? (await getOutdatedAgentsService({ agentIds })).affected_items
         : [];
       setOutdatedAgents(outdatedAgents);
     } catch (error) {
@@ -232,29 +216,6 @@
       getErrorOrchestrator().handleError(options);
     }
   };
-=======
-      try {
-        const outdatedAgents = agentIds?.length
-          ? (await getOutdatedAgentsService({ agentIds })).affected_items
-          : [];
-        setOutdatedAgents(outdatedAgents);
-      } catch (error) {
-        setOutdatedAgents([]);
-        const options = {
-          context: `AgentsTable.getOutdatedAgents`,
-          level: UI_LOGGER_LEVELS.ERROR,
-          severity: UI_ERROR_SEVERITIES.BUSINESS,
-          store: true,
-          error: {
-            error,
-            message: error.message || error,
-            title: `Could not get outdated agents`,
-          },
-        };
-        getErrorOrchestrator().handleError(options);
-      }
-    };
->>>>>>> 1c73ab3e
 
   const showSelectAllItems =
     (selectedItems.length === agentList.items?.length &&
@@ -290,66 +251,31 @@
                     : `Clear ${agentList.totalItems} agents selected`}
                 </EuiButton>
               </EuiFlexItem>
-<<<<<<< HEAD
             ) : null}
           </EuiFlexGroup>
         </EuiFlexItem>
       ) : null}
-      <EuiFlexItem grow={false}>
-        <WzButton
-          buttonType='switch'
-          label='Show only outdated'
-          checked={props.showOnlyOutdated}
-          disabled={!props.totalOutdated}
-          tooltip={
-            !props.totalOutdated && {
-              content: 'There are no outdated agents',
+      {!isLoadingTotalOutdated ? (
+        <EuiFlexItem grow={false}>
+          <WzButton
+            buttonType='switch'
+            label={`Show only outdated${
+              totalOutdated || showOnlyOutdated ? ` (${totalOutdated})` : ''
+            }`}
+            checked={showOnlyOutdated}
+            disabled={!showOnlyOutdated && !totalOutdated}
+            tooltip={
+              !showOnlyOutdated &&
+              !totalOutdated && {
+                content: 'There are no outdated agents',
+              }
             }
-          }
-          onChange={() => props.setShowOnlyOutdated(!props.showOnlyOutdated)}
-        />
-      </EuiFlexItem>
+            onChange={() => setShowOnlyOutdated(!showOnlyOutdated)}
+          />
+        </EuiFlexItem>
+      ) : null}
     </EuiFlexGroup>
   );
-=======
-              {showSelectAllItems ? (
-                <EuiFlexItem grow={false}>
-                  <EuiButton
-                    size='s'
-                    onClick={handleOnClickSelectAllAgents}
-                    color={!allAgentsSelected ? 'primary' : 'danger'}
-                  >
-                    {!allAgentsSelected
-                      ? `Select all ${agentList.totalItems} agents`
-                      : `Clear ${agentList.totalItems} agents selected`}
-                  </EuiButton>
-                </EuiFlexItem>
-              ) : null}
-            </EuiFlexGroup>
-          </EuiFlexItem>
-        ) : null}
-        {!isLoadingTotalOutdated ? (
-          <EuiFlexItem grow={false}>
-            <WzButton
-              buttonType='switch'
-              label={`Show only outdated${
-                totalOutdated || showOnlyOutdated ? ` (${totalOutdated})` : ''
-              }`}
-              checked={showOnlyOutdated}
-              disabled={!showOnlyOutdated && !totalOutdated}
-              tooltip={
-                !showOnlyOutdated &&
-                !totalOutdated && {
-                  content: 'There are no outdated agents',
-                }
-              }
-              onChange={() => setShowOnlyOutdated(!showOnlyOutdated)}
-            />
-          </EuiFlexItem>
-        ) : null}
-      </EuiFlexGroup>
-    );
->>>>>>> 1c73ab3e
 
   const tableRender = () => {
     // The EuiBasicTable tableLayout is set to "auto" to improve the use of empty space in the component.
@@ -401,10 +327,9 @@
                   setIsUpgradeTasksModalVisible={setIsUpgradeTasksModalVisible}
                   setIsUpgradePanelClosed={setIsUpgradePanelClosed}
                 />
-<<<<<<< HEAD
               </EuiFlexItem>
             )}
-            endpoint={props.showOnlyOutdated ? '/agents/outdated' : '/agents'}
+            endpoint={showOnlyOutdated ? '/agents/outdated' : '/agents'}
             tableColumns={agentsTableColumns(
               !denyEditGroups,
               !denyUpgrade,
@@ -436,6 +361,10 @@
             }}
             rowProps={getRowProps}
             filters={filters}
+            onFiltersChange={filters => {
+              const q = filters.q ?? filters.default.q;
+              getOutdatedAgents(q);
+            }}
             onDataChange={handleOnDataChange}
             downloadCsv
             showReload
@@ -514,161 +443,6 @@
                                 : {
                                     q: `${searchBarWQLOptions.implicitQuery.query}`,
                                   }),
-=======
-              }
-              actionButtons={
-                <EuiFlexItem grow={false}>
-                  <WzButtonPermissions
-                    buttonType='empty'
-                    permissions={[
-                      { action: 'agent:create', resource: '*:*:*' },
-                    ]}
-                    iconType='plusInCircle'
-                    href={getCore().application.getUrlForApp(
-                      endpointSummary.id,
-                      {
-                        path: `#${endpointSummary.redirectTo()}deploy`,
-                      },
-                    )}
-                  >
-                    Deploy new agent
-                  </WzButtonPermissions>
-                </EuiFlexItem>
-              }
-              postActionButtons={({ filters }) => (
-                <EuiFlexItem grow={false}>
-                  <AgentsTableGlobalActions
-                    selectedAgents={selectedItems}
-                    allAgentsSelected={allAgentsSelected}
-                    allAgentsCount={agentList.totalItems}
-                    filters={filters?.q}
-                    allowEditGroups={!denyEditGroups}
-                    allowUpgrade={!denyUpgrade}
-                    allowGetTasks={!denyGetTasks}
-                    reloadAgents={() => reloadAgents()}
-                    setIsUpgradeTasksModalVisible={
-                      setIsUpgradeTasksModalVisible
-                    }
-                    setIsUpgradePanelClosed={setIsUpgradePanelClosed}
-                  />
-                </EuiFlexItem>
-              )}
-              endpoint={showOnlyOutdated ? '/agents/outdated' : '/agents'}
-              tableColumns={agentsTableColumns(
-                !denyEditGroups,
-                !denyUpgrade,
-                setAgent,
-                setIsEditGroupsVisible,
-                setIsUpgradeModalVisible,
-                setFilters,
-                outdatedAgents,
-              )}
-              tableInitialSortingField='id'
-              tablePageSizeOptions={[10, 25, 50, 100]}
-              reload={reloadTable}
-              setReload={props.setExternalReload}
-              mapResponseItem={item => {
-                return {
-                  ...item,
-                  ...(item.ip ? { ip: item.ip } : { ip: '-' }),
-                  ...(item.node_name !== 'unknown'
-                    ? { node_name: item.node_name }
-                    : { node_name: '-' }),
-                  /*
-                  The agent version contains the Wazuh word, this gets the string starting with
-                  v<NUMBER><ANYTHING>
-                  */
-                  ...(typeof item.version === 'string'
-                    ? { version: item.version.match(/(v\d.+)/)?.[1] }
-                    : { version: '-' }),
-                };
-              }}
-              rowProps={getRowProps}
-              filters={filters}
-              onFiltersChange={filters => {
-                const q = filters.q ?? filters.default.q;
-                getOutdatedAgents(q);
-              }}
-              onDataChange={handleOnDataChange}
-              downloadCsv
-              showReload
-              showFieldSelector
-              searchTable
-              searchBarWQL={{
-                options: searchBarWQLOptions,
-                suggestions: {
-                  field(currentValue) {
-                    return [
-                      {
-                        label: 'dateAdd',
-                        description: 'filter by registration date',
-                      },
-                      { label: 'id', description: 'filter by ID' },
-                      { label: 'ip', description: 'filter by IP address' },
-                      { label: 'group', description: 'filter by group' },
-                      {
-                        label: 'group_config_status',
-                        description: 'filter by group configuration status',
-                      },
-                      {
-                        label: 'lastKeepAlive',
-                        description: 'filter by last keep alive',
-                      },
-                      { label: 'manager', description: 'filter by manager' },
-                      { label: 'name', description: 'filter by name' },
-                      {
-                        label: 'node_name',
-                        description: 'filter by cluster name',
-                      },
-                      {
-                        label: 'os.name',
-                        description: 'filter by operating system name',
-                      },
-                      {
-                        label: 'os.platform',
-                        description: 'filter by operating platform',
-                      },
-                      {
-                        label: 'os.version',
-                        description: 'filter by operating system version',
-                      },
-                      { label: 'status', description: 'filter by status' },
-                      { label: 'version', description: 'filter by version' },
-                    ];
-                  },
-                  value: async (currentValue, { field }) => {
-                    try {
-                      switch (field) {
-                        case 'status':
-                          return UI_ORDER_AGENT_STATUS.map(status => ({
-                            label: status,
-                          }));
-                        case 'group_config_status':
-                          return [
-                            AGENT_SYNCED_STATUS.SYNCED,
-                            AGENT_SYNCED_STATUS.NOT_SYNCED,
-                          ].map(label => ({
-                            label,
-                          }));
-                        default: {
-                          const response = await WzRequest.apiReq(
-                            'GET',
-                            '/agents',
-                            {
-                              params: {
-                                distinct: true,
-                                limit: SEARCH_BAR_WQL_VALUE_SUGGESTIONS_COUNT,
-                                select: field,
-                                sort: `+${field}`,
-                                ...(currentValue
-                                  ? {
-                                      q: `${searchBarWQLOptions.implicitQuery.query}${searchBarWQLOptions.implicitQuery.conjunction}${field}~${currentValue}`,
-                                    }
-                                  : {
-                                      q: `${searchBarWQLOptions.implicitQuery.query}`,
-                                    }),
-                              },
->>>>>>> 1c73ab3e
                             },
                           },
                         );
