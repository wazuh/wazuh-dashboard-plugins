import React, { useState, useEffect } from 'react';
import { EuiPage, EuiPageBody, EuiProgress, EuiLink } from '@elastic/eui';
import { AgentsWelcome } from '../../common/welcome/agents-welcome';
import { MainSyscollector } from '../../agents/syscollector/main';
import { MainAgentStats } from '../../agents/stats';
import WzManagementConfiguration from '../../../controllers/management/components/management/configuration/configuration-main.js';
import {
  withErrorBoundary,
  withGlobalBreadcrumb,
  withGuard,
  withRouteResolvers,
} from '../../common/hocs';
import { compose } from 'redux';
import { PinnedAgentManager } from '../../wz-agent-selector/wz-agent-selector-service';
import { MainModuleAgent } from '../../common/modules/main-agent';
import {
  enableMenu,
  ip,
  nestedResolve,
  savedSearch,
} from '../../../services/resolves';
import { useRouterSearch } from '../../common/hooks/use-router-search';
import { Redirect, Route, Switch } from '../../router-search';
import NavigationService from '../../../react-services/navigation-service';
import { connect } from 'react-redux';
import { PromptNoSelectedAgent } from '../../agents/prompts';
import { RedirectAppLinks } from '../../../../../../src/plugins/opensearch_dashboards_react/public';
import { getCore } from '../../../kibana-services';
import { endpointSummary } from '../../../utils/applications';
import { withAgentSync } from '../../common/hocs/withAgentSync';
import { AgentTabs } from './agent-tabs';
import { SECTIONS } from '../../../sections';

const mapStateToProps = state => ({
  agent: state.appStateReducers?.currentAgentData,
});

export const AgentView = compose(
  withErrorBoundary,
  withRouteResolvers({ enableMenu, ip, nestedResolve, savedSearch }),
  connect(mapStateToProps),
  withAgentSync,
  withGlobalBreadcrumb(() => {
    return [
      {
        text: endpointSummary.breadcrumbLabel,
        href: NavigationService.getInstance().getUrlForApp(endpointSummary.id, {
          path: `#/${SECTIONS.AGENTS_PREVIEW}`,
        }),
      },
    ];
  }),
  withGuard(
    props => !(props.agent && props.agent.id),
    () => (
      <>
        <PromptNoSelectedAgent
          body={
            <>
              You need to select an agent or return to
              <RedirectAppLinks application={getCore().application}>
                <EuiLink
                  className='eui-textCenter'
                  aria-label='go to Endpoint summary'
                  href={`${endpointSummary.id}#${SECTIONS.AGENTS_PREVIEW}`}
                  onClick={() =>
                    NavigationService.getInstance().navigate(
                      SECTIONS.AGENTS_PREVIEW,
                    )
                  }
                >
                  Endpoint summary
                </EuiLink>
              </RedirectAppLinks>
            </>
          }
        />
      </>
    ),
  ),
)(({ agent: agentData }) => {
  const { tab = AgentTabs.WELCOME } = useRouterSearch();
  const navigationService = NavigationService.getInstance();

  //TODO: Replace with useDatasource and useSearchBar when replace WzDatePicker with SearchBar in AgentsWelcome component
  /* const savedTimefilter = $commonData.getTimefilter();
  if (savedTimefilter) {
    getDataPlugin().query.timefilter.timefilter.setTime(savedTimefilter);
    $commonData.removeTimefilter();
  } */

  const pinnedAgentManager = new PinnedAgentManager();

  const [isLoadingAgent, setIsLoadingAgent] = useState(true);

  const syncAgent = async () => {
    setIsLoadingAgent(true);
    await pinnedAgentManager.syncPinnedAgentSources();
    setIsLoadingAgent(false);
  };

  useEffect(() => {
    syncAgent();
  }, [tab]);

  const switchTab = (tab: string) => {
    navigationService.navigate(`/agents?tab=${tab}&agent=${agentData?.id}`);
  };

  if (isLoadingAgent) {
    return (
      <EuiPage paddingSize='m'>
        <EuiPageBody>
          <EuiProgress size='xs' color='primary' />
        </EuiPageBody>
      </EuiPage>
    );
  }

  const unPinAgent = () => {
    // remove the pinned agent from the URL
    navigationService.navigate(`/agents?tab=${tab}`);
  };

  return (
    <Switch>
      <Route path={`?tab=${AgentTabs.SOFTWARE}`}>
        <MainModuleAgent
          agent={agentData}
          section={tab}
          switchTab={switchTab}
<<<<<<< HEAD
=======
          unPinAgent={unPinAgent}
>>>>>>> af711016
        />
        <MainSyscollector agent={agentData} section={tab} />
      </Route>
      <Route path={`?tab=${AgentTabs.NETWORK}`}>
        <MainModuleAgent
          agent={agentData}
          section={tab}
          switchTab={switchTab}
<<<<<<< HEAD
        />
        <MainSyscollector agent={agentData} section={tab} />
      </Route>
      <Route path={`?tab=${AgentTabs.PROCESSES}`}>
        <MainModuleAgent
          agent={agentData}
          section={tab}
          switchTab={switchTab}
        />
        <MainSyscollector agent={agentData} section={tab} />
      </Route>
      <Route path='?tab=syscollector'>
        <MainModuleAgent agent={agentData} section={tab} />
        <MainSyscollector agent={agentData} />
      </Route>
      <Route path={`?tab=${AgentTabs.STATS}`}>
        <MainModuleAgent agent={agentData} section={tab} />
        <MainAgentStats agent={agentData} />
      </Route>
      <Route path={`?tab=${AgentTabs.CONFIGURATION}`}>
        <MainModuleAgent agent={agentData} section={tab} />
=======
          unPinAgent={unPinAgent}
        />
        <MainSyscollector agent={agentData} section={tab} />
      </Route>
      <Route path={`?tab=${AgentTabs.PROCESSES}`}>
        <MainModuleAgent
          agent={agentData}
          section={tab}
          switchTab={switchTab}
          unPinAgent={unPinAgent}
        />
        <MainSyscollector agent={agentData} section={tab} />
      </Route>
      <Route path={`?tab=${AgentTabs.STATS}`}>
        <MainModuleAgent
          agent={agentData}
          section={tab}
          unPinAgent={unPinAgent}
        />
        <MainAgentStats agent={agentData} />
      </Route>
      <Route path={`?tab=${AgentTabs.CONFIGURATION}`}>
        <MainModuleAgent
          agent={agentData}
          section={tab}
          unPinAgent={unPinAgent}
        />
>>>>>>> af711016
        <WzManagementConfiguration agent={agentData} />
      </Route>
      <Route path='?tab=welcome'>
        <AgentsWelcome
          switchTab={switchTab}
          agent={agentData}
          pinAgent={pinnedAgentManager.pinAgent}
          unPinAgent={unPinAgent}
        />
      </Route>
      <Redirect to='?tab=welcome'></Redirect>
    </Switch>
  );
});<|MERGE_RESOLUTION|>--- conflicted
+++ resolved
@@ -129,10 +129,7 @@
           agent={agentData}
           section={tab}
           switchTab={switchTab}
-<<<<<<< HEAD
-=======
           unPinAgent={unPinAgent}
->>>>>>> af711016
         />
         <MainSyscollector agent={agentData} section={tab} />
       </Route>
@@ -141,29 +138,6 @@
           agent={agentData}
           section={tab}
           switchTab={switchTab}
-<<<<<<< HEAD
-        />
-        <MainSyscollector agent={agentData} section={tab} />
-      </Route>
-      <Route path={`?tab=${AgentTabs.PROCESSES}`}>
-        <MainModuleAgent
-          agent={agentData}
-          section={tab}
-          switchTab={switchTab}
-        />
-        <MainSyscollector agent={agentData} section={tab} />
-      </Route>
-      <Route path='?tab=syscollector'>
-        <MainModuleAgent agent={agentData} section={tab} />
-        <MainSyscollector agent={agentData} />
-      </Route>
-      <Route path={`?tab=${AgentTabs.STATS}`}>
-        <MainModuleAgent agent={agentData} section={tab} />
-        <MainAgentStats agent={agentData} />
-      </Route>
-      <Route path={`?tab=${AgentTabs.CONFIGURATION}`}>
-        <MainModuleAgent agent={agentData} section={tab} />
-=======
           unPinAgent={unPinAgent}
         />
         <MainSyscollector agent={agentData} section={tab} />
@@ -191,7 +165,6 @@
           section={tab}
           unPinAgent={unPinAgent}
         />
->>>>>>> af711016
         <WzManagementConfiguration agent={agentData} />
       </Route>
       <Route path='?tab=welcome'>
