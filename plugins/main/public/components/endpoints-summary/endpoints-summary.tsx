--- conflicted
+++ resolved
@@ -108,28 +108,12 @@
             reloadDashboard={this.state.reload}
           />
           <EuiSpacer size='m' />
-          <WzReduxProvider>
-            <AgentsTable
-              filters={this.state.agentTableFilters}
-              externalReload={this.state.reload}
-              setExternalReload={this.setReload}
-            />
-<<<<<<< HEAD
-            <EuiSpacer size='m' />
-            <AgentsTable
-              filters={this.state.agentTableFilters}
-              externalReload={this.state.reload}
-              setExternalReload={this.setReload}
-              showOnlyOutdated={this.state.showOnlyOutdatedAgents}
-              setShowOnlyOutdated={this.setShowOnlyOutdatedAgents}
-              totalOutdated={this.state.outdatedAgents}
-            />
-          </EuiFlexItem>
-        </EuiPage>
-=======
-          </WzReduxProvider>
+          <AgentsTable
+            filters={this.state.agentTableFilters}
+            externalReload={this.state.reload}
+            setExternalReload={this.setReload}
+          />
         </>
->>>>>>> 1c73ab3e
       );
     }
   },
