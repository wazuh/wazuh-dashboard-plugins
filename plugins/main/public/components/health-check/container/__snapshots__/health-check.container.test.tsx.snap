--- conflicted
+++ resolved
@@ -105,43 +105,6 @@
         title="Check statistics index pattern"
         validationService={[Function]}
       />
-<<<<<<< HEAD
-      <CheckResult
-        awaitFor={Array []}
-        canRetry={true}
-        checksReady={Object {}}
-        cleanErrors={[Function]}
-        cleanWarnings={[Function]}
-        handleCheckReady={[Function]}
-        handleErrors={[Function]}
-        handleWarnings={[Function]}
-        isLoading={false}
-        key="health_check_check_vulnerabilities.pattern"
-        name="vulnerabilities.pattern"
-        shouldCheck={true}
-        showLogButton={false}
-        title="Check vulnerabilities index pattern"
-        validationService={[Function]}
-      />
-      <CheckResult
-        awaitFor={Array []}
-        canRetry={true}
-        checksReady={Object {}}
-        cleanErrors={[Function]}
-        cleanWarnings={[Function]}
-        handleCheckReady={[Function]}
-        handleErrors={[Function]}
-        handleWarnings={[Function]}
-        isLoading={false}
-        key="health_check_check_fim.pattern"
-        name="fim.pattern"
-        shouldCheck={true}
-        showLogButton={false}
-        title="Check fim index pattern"
-        validationService={[Function]}
-      />
-=======
->>>>>>> 0c2c7d47
     </EuiDescriptionList>
   </div>
   <EuiSpacer
