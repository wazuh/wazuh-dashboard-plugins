/*
 * Wazuh app - GitHub Panel tab - Drilldown layout configuration
 * Copyright (C) 2015-2022 Wazuh, Inc.
 *
 * This program is free software; you can redistribute it and/or modify
 * it under the terms of the GNU General Public License as published by
 * the Free Software Foundation; either version 2 of the License, or
 * (at your option) any later version.
 *
 * Find more information about this on the LICENSE file.
 */

import React from 'react';
import { ViewMode } from '../../../../../../../../src/plugins/embeddable/public';
import { getPlugins } from '../../../../../kibana-services';
import { DashboardPanelState } from '../../../../../../../../src/plugins/dashboard/public/application';
import { EmbeddableInput } from '../../../../../../../../src/plugins/embeddable/public';
import {
  getVisStateRuleLevelEvolution,
  getVisStateTopActions,
  getVisStateTopActors,
  getVisStateTopCountries,
  getVisStateTopOrganizations,
} from './visualizations';
import { ModuleConfigProps } from './module-config';

const DashboardByRenderer =
  getPlugins().dashboard.DashboardContainerByValueRenderer;

const getDashboardPanels = (
  indexPatternId: string,
): {
  [panelId: string]: DashboardPanelState<
    EmbeddableInput & { [k: string]: unknown }
  >;
} => {
  return {
    d0: {
      gridData: {
        w: 16,
        h: 11,
        x: 0,
        y: 0,
        i: 'd0',
      },
      type: 'visualization',
      explicitInput: {
        id: 'd0',
        savedVis: getVisStateTopActions(indexPatternId),
      },
    },
    d1: {
      gridData: {
        w: 16,
        h: 11,
        x: 16,
        y: 0,
        i: 'd1',
      },
      type: 'visualization',
      explicitInput: {
        id: 'd1',
        savedVis: getVisStateTopActors(indexPatternId),
      },
    },
    d2: {
      gridData: {
        w: 16,
        h: 11,
        x: 32,
        y: 0,
        i: 'd2',
      },
      type: 'visualization',
      explicitInput: {
        id: 'd2',
        savedVis: getVisStateTopOrganizations(indexPatternId),
      },
    },
    d3: {
      gridData: {
        w: 24,
        h: 11,
        x: 0,
        y: 11,
        i: 'd3',
      },
      type: 'visualization',
      explicitInput: {
        id: 'd3',
        savedVis: getVisStateTopCountries(indexPatternId),
      },
    },
    d4: {
      gridData: {
        w: 24,
        h: 11,
        x: 24,
        y: 11,
        i: 'd4',
      },
      type: 'visualization',
      explicitInput: {
        id: 'd4',
        savedVis: getVisStateRuleLevelEvolution(indexPatternId),
      },
    },
  };
};

export const DrilldownConfigRepository = (
  drilldownProps: ModuleConfigProps,
) => {
  const {
    fetchData,
    fetchFilters,
    searchBarProps,
    indexPattern,
    filters,
    setFilters,
  } = drilldownProps;

  return {
    rows: [
      {
        columns: [
          {
            width: 100,
            component: props => {
              return (
                <div style={{ width: '100%' }}>
                  <DashboardByRenderer
                    input={{
                      viewMode: ViewMode.VIEW,
                      panels: getDashboardPanels(indexPattern.id),
                      isFullScreenMode: false,
                      filters: fetchFilters ?? [],
                      useMargins: true,
                      id: 'github-drilldown-action-dashboard-tab',
                      timeRange: {
                        from: searchBarProps.dateRangeFrom,
                        to: searchBarProps.dateRangeTo,
                      },
                      title: 'GitHub drilldown action dashboard',
                      description: 'Dashboard of the GitHub drilldown action',
                      query: searchBarProps.query,
                      refreshConfig: {
                        pause: false,
                        value: 15,
                      },
                      hidePanelTitles: false,
                    }}
                    onInputUpdated={() => {}}
                  />
                </div>
              );
            },
          },
        ],
      },
<<<<<<< HEAD
      {
        columns: [
          {
            width: 100,
            component: () => {
              const defaultTableColumns = [
                {
                  id: 'timestamp',
                  isSortable: true,
                  defaultSortDirection: 'desc',
                },
                { id: 'rule.description' },
                { id: 'data.github.org', displayAsText: 'Organization' },
                { id: 'data.github.actor', displayAsText: 'Actor' },
                { id: 'data.github.action', displayAsText: 'Action' },
                { id: 'rule.level' },
                {
                  id: 'rule.id',
                  render: value => (
                    <EuiLink
                      href={`${rules.id}#/manager/?tab=rules&redirectRule=${value}`}
                    >
                      {value}
                    </EuiLink>
                  ),
                },
              ];

              return (
                <DrillDownDataGrid
                  defaultTableColumns={defaultTableColumns}
                  fetchData={fetchData}
                  fetchFilters={fetchFilters}
                  searchBarProps={searchBarProps}
                  indexPattern={indexPattern}
                  filters={filters}
                  setFilters={setFilters}
                />
              );
            },
          },
        ],
      },
=======
>>>>>>> e49e4e42
    ],
  };
};<|MERGE_RESOLUTION|>--- conflicted
+++ resolved
@@ -158,52 +158,6 @@
           },
         ],
       },
-<<<<<<< HEAD
-      {
-        columns: [
-          {
-            width: 100,
-            component: () => {
-              const defaultTableColumns = [
-                {
-                  id: 'timestamp',
-                  isSortable: true,
-                  defaultSortDirection: 'desc',
-                },
-                { id: 'rule.description' },
-                { id: 'data.github.org', displayAsText: 'Organization' },
-                { id: 'data.github.actor', displayAsText: 'Actor' },
-                { id: 'data.github.action', displayAsText: 'Action' },
-                { id: 'rule.level' },
-                {
-                  id: 'rule.id',
-                  render: value => (
-                    <EuiLink
-                      href={`${rules.id}#/manager/?tab=rules&redirectRule=${value}`}
-                    >
-                      {value}
-                    </EuiLink>
-                  ),
-                },
-              ];
-
-              return (
-                <DrillDownDataGrid
-                  defaultTableColumns={defaultTableColumns}
-                  fetchData={fetchData}
-                  fetchFilters={fetchFilters}
-                  searchBarProps={searchBarProps}
-                  indexPattern={indexPattern}
-                  filters={filters}
-                  setFilters={setFilters}
-                />
-              );
-            },
-          },
-        ],
-      },
-=======
->>>>>>> e49e4e42
     ],
   };
 };