--- conflicted
+++ resolved
@@ -6,13 +6,8 @@
   },
   {
     type: 'multiSelect',
-<<<<<<< HEAD
-    key: 'network.ip',
-    placeholder: 'IP',
-=======
     key: 'network.type',
     placeholder: 'IP Version',
->>>>>>> ff750b81
   },
   {
     type: 'multiSelect',
