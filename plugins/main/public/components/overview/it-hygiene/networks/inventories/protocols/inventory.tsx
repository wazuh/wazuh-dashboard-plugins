import React from 'react';
import {
  SystemInventoryStatesDataSource,
  SystemInventoryProtocolsStatesDataSourceRepository,
} from '../../../../../common/data-source';
import tableColumns from './table-columns';
import managedFilters from './managed-filters';
import { withSystemInventoryProtocolsDataSource } from '../../../common/hocs/validate-system-inventory-index-pattern';
import { ITHygieneInventoryDashboardTable } from '../../../common/components/inventory';
import { getOverviewNetworksProtocolsTab } from './dashboard';

export const ITHygieneNetworksInventoryProtocols =
  withSystemInventoryProtocolsDataSource(props => {
    return (
      <ITHygieneInventoryDashboardTable
        DataSource={SystemInventoryStatesDataSource}
        DataSourceRepositoryCreator={
          SystemInventoryProtocolsStatesDataSourceRepository
        }
        tableDefaultColumns={tableColumns}
        managedFilters={managedFilters}
<<<<<<< HEAD
        tableID='it-hygiene-inventory-protocols'
=======
        getDashboardPanels={getOverviewNetworksProtocolsTab}
>>>>>>> 1baaa0ad
      />
    );
  });<|MERGE_RESOLUTION|>--- conflicted
+++ resolved
@@ -19,11 +19,8 @@
         }
         tableDefaultColumns={tableColumns}
         managedFilters={managedFilters}
-<<<<<<< HEAD
+        getDashboardPanels={getOverviewNetworksProtocolsTab}
         tableID='it-hygiene-inventory-protocols'
-=======
-        getDashboardPanels={getOverviewNetworksProtocolsTab}
->>>>>>> 1baaa0ad
       />
     );
   });