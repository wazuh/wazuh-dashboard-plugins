--- conflicted
+++ resolved
@@ -9,12 +9,4 @@
     key: 'interface.state',
     placeholder: 'State',
   },
-<<<<<<< HEAD
-=======
-  {
-    type: 'multiSelect',
-    key: 'interface.type',
-    placeholder: 'Type',
-  },
->>>>>>> ff750b81
 ];