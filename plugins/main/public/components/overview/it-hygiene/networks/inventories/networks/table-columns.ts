export default [
  { id: 'agent.name' },
<<<<<<< HEAD
  { id: 'network.name' },
  { id: 'network.protocol' },
  { id: 'network.ip' },
  { id: 'network.netmask' },
=======
  { id: 'interface.name' },
  { id: 'agent.host.ip' },
  { id: 'network.netmask' },
  { id: 'network.type' },
>>>>>>> ff750b81
  { id: 'network.broadcast' },
];<|MERGE_RESOLUTION|>--- conflicted
+++ resolved
@@ -1,15 +1,8 @@
 export default [
   { id: 'agent.name' },
-<<<<<<< HEAD
-  { id: 'network.name' },
-  { id: 'network.protocol' },
-  { id: 'network.ip' },
-  { id: 'network.netmask' },
-=======
   { id: 'interface.name' },
   { id: 'agent.host.ip' },
   { id: 'network.netmask' },
   { id: 'network.type' },
->>>>>>> ff750b81
   { id: 'network.broadcast' },
 ];