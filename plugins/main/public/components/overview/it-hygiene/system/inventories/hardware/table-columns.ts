--- conflicted
+++ resolved
@@ -1,9 +1,6 @@
 export default [
   { id: 'agent.name' },
-<<<<<<< HEAD
-=======
   { id: 'host.serial_number' },
->>>>>>> ff750b81
   { id: 'host.memory.used' },
   { id: 'host.memory.total' },
   { id: 'host.cpu.name' },
