import React from 'react';
import {
  SystemInventoryStatesDataSource,
  SystemInventorySystemStatesDataSourceRepository,
} from '../../../../../common/data-source';
import tableColumns from './table-columns';
import managedFilters from './managed-filters';
import { withSystemInventorySystemDataSource } from '../../../common/hocs/validate-system-inventory-index-pattern';
import { ITHygieneInventoryDashboardTable } from '../../../common/components/inventory';
import { getOverviewSystemSystemTab } from './dashboard';

export const ITHygieneSystemInventorySystem =
  withSystemInventorySystemDataSource(props => {
    return (
      <ITHygieneInventoryDashboardTable
        DataSource={SystemInventoryStatesDataSource}
        DataSourceRepositoryCreator={
          SystemInventorySystemStatesDataSourceRepository
        }
        tableDefaultColumns={tableColumns}
        managedFilters={managedFilters}
<<<<<<< HEAD
        tableID='it-hygiene-inventory-system'
=======
        getDashboardPanels={getOverviewSystemSystemTab}
>>>>>>> 1baaa0ad
      />
    );
  });<|MERGE_RESOLUTION|>--- conflicted
+++ resolved
@@ -19,11 +19,8 @@
         }
         tableDefaultColumns={tableColumns}
         managedFilters={managedFilters}
-<<<<<<< HEAD
+        getDashboardPanels={getOverviewSystemSystemTab}
         tableID='it-hygiene-inventory-system'
-=======
-        getDashboardPanels={getOverviewSystemSystemTab}
->>>>>>> 1baaa0ad
       />
     );
   });