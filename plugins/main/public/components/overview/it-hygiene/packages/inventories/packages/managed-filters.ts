--- conflicted
+++ resolved
@@ -11,12 +11,7 @@
   },
   {
     type: 'multiSelect',
-<<<<<<< HEAD
-    key: 'package.type',
-    placeholder: 'Type',
-=======
     key: 'package.version',
     placeholder: 'Version',
->>>>>>> ff750b81
   },
 ];