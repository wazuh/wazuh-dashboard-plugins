--- conflicted
+++ resolved
@@ -19,11 +19,8 @@
         }
         tableDefaultColumns={tableColumns}
         managedFilters={managedFilters}
-<<<<<<< HEAD
+        getDashboardPanels={getOverviewPackagesPackagesTab}
         tableID='it-hygiene-inventory-packages'
-=======
-        getDashboardPanels={getOverviewPackagesPackagesTab}
->>>>>>> 1baaa0ad
       />
     );
   });