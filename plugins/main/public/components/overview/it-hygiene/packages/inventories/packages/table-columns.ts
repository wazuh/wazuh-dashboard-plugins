--- conflicted
+++ resolved
@@ -3,9 +3,5 @@
   { id: 'package.vendor' },
   { id: 'package.name' },
   { id: 'package.version' },
-<<<<<<< HEAD
-  { id: 'package.type' },
-=======
   { id: 'package.description' },
->>>>>>> ff750b81
 ];