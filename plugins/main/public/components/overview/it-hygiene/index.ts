--- conflicted
+++ resolved
@@ -4,8 +4,5 @@
 export * from './processes';
 export * from './system';
 export * from './users';
-<<<<<<< HEAD
 export * from './services';
-=======
-export * from './browser-extensions';
->>>>>>> 4e24ced7
+export * from './browser-extensions';