--- conflicted
+++ resolved
@@ -19,11 +19,8 @@
         }
         tableDefaultColumns={tableColumns}
         managedFilters={managedFilters}
-<<<<<<< HEAD
+        getDashboardPanels={getOverviewProcessesProcessesTab}
         tableID='it-hygiene-inventory-processes'
-=======
-        getDashboardPanels={getOverviewProcessesProcessesTab}
->>>>>>> 1baaa0ad
       />
     );
   });