--- conflicted
+++ resolved
@@ -15,15 +15,12 @@
   TabsManagedBySearchParamProps,
 } from '../../../../navigation/tabs-managed-by-search-params';
 import { CustomSearchBarProps } from '../../../../common/custom-search-bar/custom-search-bar';
-<<<<<<< HEAD
-import { SampleDataWarning } from '../../../../visualize/components';
-import { WAZUH_SAMPLE_INVENTORY_AGENT } from '../../../../../../common/constants';
-=======
 import { withDataSourceInitiated, withGuard } from '../../../../common/hocs';
 import { LoadingSearchbarProgress } from '../../../../common/loading-searchbar-progress/loading-searchbar-progress';
 import { compose } from 'redux';
 import { DiscoverNoResults } from '../../../../common/no-results/no-results';
->>>>>>> 2843541c
+import { SampleDataWarning } from '../../../../visualize/components';
+import { WAZUH_SAMPLE_INVENTORY_AGENT } from '../../../../../../common/constants';
 
 export const ITHygieneInventoryTabLayout = ({
   tabs,
@@ -248,75 +245,6 @@
   };
 
   return (
-<<<<<<< HEAD
-    <IntlProvider locale='en'>
-      <>
-        <EuiPageTemplate
-          className='wz-table-discover-container'
-          restrictWidth='100%'
-          fullHeight={true}
-          grow
-          paddingSize='none'
-          pageContentProps={{ color: 'transparent' }}
-        >
-          {!isDataSourceLoading && (
-            <>
-              <CustomSearchBar
-                searchBarProps={searchBarProps}
-                indexPattern={dataSource?.indexPattern}
-                setFilters={setFilters}
-                fixedFilters={fixedFilters}
-                filterInputs={managedFilters || []}
-                filterInputsProps={managedFiltersProps}
-              />
-              <SampleDataWarning
-                categoriesSampleData={[WAZUH_SAMPLE_INVENTORY_AGENT]}
-              />
-              {getDashboardPanels && dataSource && (
-                <DashboardByRenderer
-                  input={{
-                    viewMode: ViewMode.VIEW,
-                    panels: getDashboardPanels(dataSource?.id),
-                    isFullScreenMode: false,
-                    filters: fetchFilters ?? [],
-                    useMargins: true,
-                    id: 'it-hygiene-inventory-dashboard',
-                    timeRange: {
-                      from: searchBarProps.dateRangeFrom,
-                      to: searchBarProps.dateRangeTo,
-                    },
-                    title: 'IT Hygiene inventory dahsboard',
-                    description: 'IT Hygiene dashboard',
-                    query: searchBarProps.query,
-                    refreshConfig: {
-                      pause: false,
-                      value: 15,
-                    },
-                    hidePanelTitles: true,
-                    lastReloadRequestTime: fingerprint,
-                  }}
-                />
-              )}
-              <EnhancedTableUseParentDataSourceSearchBar
-                dataSource={dataSource}
-                filters={filters}
-                fetchFilters={fetchFilters}
-                fixedFilters={fixedFilters}
-                isDataSourceLoading={isDataSourceLoading}
-                fetchData={fetchData}
-                setFilters={setFilters}
-                searchBarProps={searchBarProps}
-                fingerprint={fingerprint}
-                tableDefaultColumns={tableDefaultColumns}
-                displayOnlyNoResultsCalloutOnNoResults={true}
-                showSearchBar={false}
-              />
-            </>
-          )}
-        </EuiPageTemplate>
-      </>
-    </IntlProvider>
-=======
     <ITHygieneInventoryDashboard
       dataSource={dataSource}
       filters={filters}
@@ -335,6 +263,5 @@
       tableId={tableId}
       error={error}
     />
->>>>>>> 2843541c
   );
 };