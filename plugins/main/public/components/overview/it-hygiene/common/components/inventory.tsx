import React from 'react';
import { EuiPageTemplate } from '@elastic/eui';
import {
  TableDataGridWithSearchBarInspectedHit,
  TableDataGridWithSearchBarInspectedHitFetchDataTableId,
  useTableDataGridFetch,
} from '../../../../common/wazuh-discover/table';
import { useDataSourceWithSearchBar } from '../../../../common/hooks/use-data-source-search-context';
import { IntlProvider } from 'react-intl';
import { CustomSearchBar } from '../../../../common/custom-search-bar';
import { getPlugins } from '../../../../../kibana-services';
import { ViewMode } from '../../../../../../../../src/plugins/embeddable/public';
import {
  TabsManagedBySearchParam,
  TabsManagedBySearchParamProps,
} from '../../../../navigation/tabs-managed-by-search-params';
import { CustomSearchBarProps } from '../../../../common/custom-search-bar/custom-search-bar';
import {
  HideOnErrorInitializatingDataSource,
  PromptErrorInitializatingDataSource,
} from '../../../../common/hocs';
import { LoadingSearchbarProgress } from '../../../../common/loading-searchbar-progress/loading-searchbar-progress';
import { DiscoverNoResults } from '../../../../common/no-results/no-results';
<<<<<<< HEAD
import { SampleDataWarning } from '../../../../visualize/components';
import { WAZUH_SAMPLE_INVENTORY_AGENT } from '../../../../../../common/constants';
=======
import { IndexPattern } from '../../../../../../../../src/plugins/data/public/';
>>>>>>> ef1814cd

export const ITHygieneInventoryTabLayout = ({
  tabs,
}: TabsManagedBySearchParamProps) => {
  return (
    <TabsManagedBySearchParam
      tabs={tabs}
      searchParamNavigation='tabSubView'
      tabsProps={{ size: 's' }}
    />
  );
};

const DashboardByRenderer =
  getPlugins().dashboard.DashboardContainerByValueRenderer;

const ITHygieneInventoryDashboard = ({
  dataSource,
  filters,
  fixedFilters,
  fetchFilters,
  setFilters,
  fetchData,
  fingerprint,
  autoRefreshFingerprint,
  searchBarProps,
  isDataSourceLoading,
  tableDefaultColumns,
  getDashboardPanels,
  managedFilters,
  managedFiltersProps,
  tableId,
  indexPattern,
  error,
}: ITHygieneInventoryDashboardTableProps) => {
  const { results, dataGridProps, inspectedHit, removeInspectedHit } =
    useTableDataGridFetch({
      searchBarProps,
      tableId,
      tableDefaultColumns,
      dataSource,
      filters,
      fetchFilters,
      setFilters,
      fetchData,
      fingerprint,
      autoRefreshFingerprint,
      isDataSourceLoading,
    });

  return (
    <>
      {isDataSourceLoading && !dataSource ? (
        <LoadingSearchbarProgress />
      ) : (
        <>
          {/* WORKAROUND1: Taking into account the workaround to mitigate the embedable dashboard
              breaks due to navigation while this is being created, we are rendering the dashboard
              with the index pattern provided by a HOC that checks if the index pattern exists
              instead of the provided by the creation of he dataSource, this move does the dashboard
              is created early, reducing the wait time and possibility to navigate to another view.

              If there is an error with the creation of the dataSource, using the "wz-no-display"
              class, "hides" the search bar, that with an additional optional rendering of a prompt
              (for example: PromptErrorInitializatingDataSource), could similate the view is
              protected, despite there are some components that are rendered.*/}
          <HideOnErrorInitializatingDataSource error={error}>
            <CustomSearchBar
              searchBarProps={searchBarProps}
              indexPattern={dataSource?.indexPattern}
              setFilters={setFilters}
              fixedFilters={fixedFilters}
              filterInputs={managedFilters || []}
              filterInputsProps={managedFiltersProps}
            />
          </HideOnErrorInitializatingDataSource>

<<<<<<< HEAD
    return (
      <>
        <CustomSearchBar
          searchBarProps={searchBarProps}
          indexPattern={dataSource?.indexPattern}
          setFilters={setFilters}
          fixedFilters={fixedFilters}
          filterInputs={managedFilters || []}
          filterInputsProps={managedFiltersProps}
        />
        <SampleDataWarning
          categoriesSampleData={[WAZUH_SAMPLE_INVENTORY_AGENT]}
        />
        <ITHygieneInventoryDashboardOnResults
          dataSource={dataSource}
          filters={filters}
          fetchFilters={fetchFilters}
          fixedFilters={fixedFilters}
          isDataSourceLoading={isDataSourceLoading}
          setFilters={setFilters}
          searchBarProps={searchBarProps}
          displayOnlyNoResultsCalloutOnNoResults={true}
          showSearchBar={false}
          getDashboardPanels={getDashboardPanels}
          dataGridProps={dataGridProps}
          results={results}
          inspectedHit={inspectedHit}
          removeInspectedHit={removeInspectedHit}
          tableDefaultColumns={tableDefaultColumns}
        />
      </>
    );
  },
);
=======
          {dataSource && results?.hits?.total === 0 ? (
            <DiscoverNoResults />
          ) : null}
          <div
            className={`wz-dashboard-responsive wz-dashboard-hide-tables-pagination-export-csv-controls ${
              dataSource && results?.hits?.total > 0 ? '' : 'wz-no-display'
            }`}
          >
            {getDashboardPanels && (
              <DashboardByRenderer
                input={{
                  viewMode: ViewMode.VIEW,
                  panels: getDashboardPanels(
                    dataSource?.id || indexPattern?.id,
                  ),
                  isFullScreenMode: false,
                  filters: fetchFilters ?? [],
                  useMargins: true,
                  id: 'it-hygiene-inventory-dashboard',
                  timeRange: {
                    from: searchBarProps.dateRangeFrom,
                    to: searchBarProps.dateRangeTo,
                  },
                  title: 'IT Hygiene inventory dahsboard',
                  description: 'IT Hygiene dashboard',
                  query: searchBarProps.query,
                  refreshConfig: {
                    pause: false,
                    value: 15,
                  },
                  hidePanelTitles: false,
                  lastReloadRequestTime: fingerprint,
                }}
              />
            )}
          </div>
          {dataSource && results?.hits?.total > 0 && (
            <IntlProvider locale='en'>
              <>
                <EuiPageTemplate
                  className='wz-table-data-grid'
                  restrictWidth='100%'
                  fullHeight={true}
                  grow
                  paddingSize='none'
                  pageContentProps={{ color: 'transparent' }}
                >
                  <TableDataGridWithSearchBarInspectedHit
                    dataSource={dataSource}
                    filters={filters}
                    fetchFilters={fetchFilters}
                    fixedFilters={fixedFilters}
                    isDataSourceLoading={isDataSourceLoading}
                    setFilters={setFilters}
                    searchBarProps={searchBarProps}
                    displayOnlyNoResultsCalloutOnNoResults={true}
                    showSearchBar={false}
                    dataGridProps={dataGridProps}
                    results={results}
                    inspectedHit={inspectedHit}
                    removeInspectedHit={removeInspectedHit}
                    tableDefaultColumns={tableDefaultColumns}
                  />
                </EuiPageTemplate>
              </>
            </IntlProvider>
          )}
          {/* Read WORKAROUND1 */}
          {error && <PromptErrorInitializatingDataSource error={error} />}
        </>
      )}
    </>
  );
};
>>>>>>> ef1814cd

export interface ITHygieneInventoryDashboardTableProps {
  DataSource: any;
  DataSourceRepositoryCreator: any;
  tableDefaultColumns: { id: string }[];
  getDashboardPanels: (indexPatternID: string) => any;
  managedFilters: CustomSearchBarProps['filterInputs'];
  managedFiltersProps?: CustomSearchBarProps['filterInputsProps'];
  tableId: TableDataGridWithSearchBarInspectedHitFetchDataTableId;
  indexPattern: IndexPattern;
}

export const ITHygieneInventoryDashboardTable = ({
  DataSource,
  DataSourceRepositoryCreator,
  tableDefaultColumns,
  getDashboardPanels,
  managedFilters,
  managedFiltersProps,
  tableId,
  indexPattern,
}: ITHygieneInventoryDashboardTableProps) => {
  const {
    dataSource,
    filters,
    fetchFilters,
    fixedFilters,
    isLoading: isDataSourceLoading,
    fetchData,
    setFilters,
    searchBarProps: managedSearchBarProps,
    fingerprint,
    autoRefreshFingerprint,
    error,
  } = useDataSourceWithSearchBar({
    DataSource: DataSource,
    DataSourceRepositoryCreator: DataSourceRepositoryCreator,
  });

  const searchBarProps = {
    ...managedSearchBarProps,
    showDatePicker: false,
    showQueryInput: true,
    showQueryBar: true,
    showSaveQuery: true,
  };

  return (
    <ITHygieneInventoryDashboard
      dataSource={dataSource}
      filters={filters}
      fetchFilters={fetchFilters}
      fixedFilters={fixedFilters}
      setFilters={setFilters}
      fetchData={fetchData}
      fingerprint={fingerprint}
      isDataSourceLoading={isDataSourceLoading}
      searchBarProps={searchBarProps}
      autoRefreshFingerprint={autoRefreshFingerprint}
      tableDefaultColumns={tableDefaultColumns}
      getDashboardPanels={getDashboardPanels}
      managedFilters={managedFilters}
      managedFiltersProps={managedFiltersProps}
      tableId={tableId}
      error={error}
      indexPattern={indexPattern}
    />
  );
};<|MERGE_RESOLUTION|>--- conflicted
+++ resolved
@@ -21,12 +21,9 @@
 } from '../../../../common/hocs';
 import { LoadingSearchbarProgress } from '../../../../common/loading-searchbar-progress/loading-searchbar-progress';
 import { DiscoverNoResults } from '../../../../common/no-results/no-results';
-<<<<<<< HEAD
 import { SampleDataWarning } from '../../../../visualize/components';
 import { WAZUH_SAMPLE_INVENTORY_AGENT } from '../../../../../../common/constants';
-=======
 import { IndexPattern } from '../../../../../../../../src/plugins/data/public/';
->>>>>>> ef1814cd
 
 export const ITHygieneInventoryTabLayout = ({
   tabs,
@@ -103,43 +100,9 @@
               filterInputsProps={managedFiltersProps}
             />
           </HideOnErrorInitializatingDataSource>
-
-<<<<<<< HEAD
-    return (
-      <>
-        <CustomSearchBar
-          searchBarProps={searchBarProps}
-          indexPattern={dataSource?.indexPattern}
-          setFilters={setFilters}
-          fixedFilters={fixedFilters}
-          filterInputs={managedFilters || []}
-          filterInputsProps={managedFiltersProps}
-        />
-        <SampleDataWarning
-          categoriesSampleData={[WAZUH_SAMPLE_INVENTORY_AGENT]}
-        />
-        <ITHygieneInventoryDashboardOnResults
-          dataSource={dataSource}
-          filters={filters}
-          fetchFilters={fetchFilters}
-          fixedFilters={fixedFilters}
-          isDataSourceLoading={isDataSourceLoading}
-          setFilters={setFilters}
-          searchBarProps={searchBarProps}
-          displayOnlyNoResultsCalloutOnNoResults={true}
-          showSearchBar={false}
-          getDashboardPanels={getDashboardPanels}
-          dataGridProps={dataGridProps}
-          results={results}
-          inspectedHit={inspectedHit}
-          removeInspectedHit={removeInspectedHit}
-          tableDefaultColumns={tableDefaultColumns}
-        />
-      </>
-    );
-  },
-);
-=======
+          <SampleDataWarning
+            categoriesSampleData={[WAZUH_SAMPLE_INVENTORY_AGENT]}
+          />
           {dataSource && results?.hits?.total === 0 ? (
             <DiscoverNoResults />
           ) : null}
@@ -214,7 +177,6 @@
     </>
   );
 };
->>>>>>> ef1814cd
 
 export interface ITHygieneInventoryDashboardTableProps {
   DataSource: any;
