--- conflicted
+++ resolved
@@ -6,8 +6,4 @@
   fontSize: 40,
 } as const;
 
-<<<<<<< HEAD
-export const HEIGHT = 8;
-=======
-export const HEIGHT = 9;
->>>>>>> 75ff1e7e
+export const HEIGHT = 9;