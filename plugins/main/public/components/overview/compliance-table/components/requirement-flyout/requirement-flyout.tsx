/*
 * Wazuh app - Compliance flyout component
 * Copyright (C) 2015-2022 Wazuh, Inc.
 *
 * This program is free software; you can redistribute it and/or modify
 * it under the terms of the GNU General Public License as published by
 * the Free Software Foundation; either version 2 of the License, or
 * (at your option) any later version.
 *
 * Find more information about this on the LICENSE file.
 */
import React, { Component } from 'react';
import {
  EuiFlyoutHeader,
  EuiLoadingContent,
  EuiTitle,
  EuiToolTip,
  EuiIcon,
  EuiFlyoutBody,
  EuiAccordion,
  EuiFlexGroup,
  EuiText,
  EuiFlexItem,
  EuiSpacer,
  EuiLink,
} from '@elastic/eui';
import { AppState } from '../../../../../react-services/app-state';
import { requirementGoal } from '../../requirement-goal';
import { getCore, getUiSettings } from '../../../../../kibana-services';
import {
  FilterManager,
  IndexPattern,
} from '../../../../../../../../src/plugins/data/public/';
import { WzFlyout } from '../../../../../components/common/flyouts';
import { WazuhFlyoutDiscover } from '../../../../common/wazuh-discover/wz-flyout-discover';
import { PatternDataSource } from '../../../../common/data-source';
import { formatUIDate } from '../../../../../react-services';
import TechniqueRowDetails from '../../../mitre/framework/components/techniques/components/flyout-technique/technique-row-details';
import { buildPhraseFilter } from '../../../../../../../../src/plugins/data/common';
import { connect } from 'react-redux';
import { rules } from '../../../../../utils/applications';
import { endpointSummary } from '../../../../../utils/applications';
import { RedirectAppLinks } from '../../../../../../../../src/plugins/opensearch_dashboards_react/public';
import NavigationService from '../../../../../react-services/navigation-service';

const renderRequirements = (value: []) => {
  return (
    <EuiFlexGroup gutterSize='s' direction='column'>
      {value.map(v => {
        return <EuiFlexItem key={v}>{v}</EuiFlexItem>;
      })}
    </EuiFlexGroup>
  );
};

const mapStateToProps = state => ({
  currentAgentData: state.appStateReducers.currentAgentData,
});

export const RequirementFlyout = connect(mapStateToProps)(
  class RequirementFlyout extends Component {
    _isMount = false;
    state: {};

    props!: {};

    filterManager: FilterManager;

    constructor(props) {
      super(props);
      this.state = {};
      this.filterManager = new FilterManager(getUiSettings());
    }

    componentDidMount() {
      this._isMount = true;
    }

    getDiscoverColumns() {
      const agentId = this.props.currentAgentData?.id;
      return agentId
        ? [
            {
              id: 'timestamp',
              displayAsText: 'Time',
              render: value => formatUIDate(value),
            },
            {
              id: this.props.getRequirementKey(),
              displayAsText: 'Requirement(s)',
              render: renderRequirements,
            },
            { id: 'rule.description', displayAsText: 'Description' },
            { id: 'rule.level', displayAsText: 'Level' },
            {
              id: 'rule.id',
              displayAsText: 'Rule ID',
              render: value => (
                <RedirectAppLinks application={getCore().application}>
                  <EuiLink
                    href={`${rules.id}#/manager/?tab=rules&redirectRule=${value}`}
                  >
                    {value}
                  </EuiLink>
                </RedirectAppLinks>
              ),
            },
          ]
        : [
<<<<<<< HEAD
            {
              id: 'timestamp',
              displayAsText: 'Time',
              render: value => formatUIDate(value),
            },
            {
              id: 'agent.id',
              displayAsText: 'Agent',
              render: value => (
=======
          {
            id: 'timestamp',
            displayAsText: 'Time',
            render: value => formatUIDate(value),
          },
          {
            id: 'agent.id',
            displayAsText: 'Agent',
            render: value => (
              <RedirectAppLinks application={getCore().application}>
                <EuiLink
                  href={`${endpointSummary.id}#/agents/?tab=welcome&agent=${value}`}
                >
                  {value}
                </EuiLink >
              </RedirectAppLinks>
            ),
          },
          {
            id: 'agent.name',
            displayAsText: 'Agent name',
          },
          {
            id: this.props.getRequirementKey(),
            displayAsText: 'Requirement',
            render: renderRequirements,
          },
          { id: 'rule.description', displayAsText: 'Description' },
          { id: 'rule.level', displayAsText: 'Level' },
          {
            id: 'rule.id',
            displayAsText: 'Rule ID',
            render: value => (
              <RedirectAppLinks application={getCore().application}>
>>>>>>> 8bd040f5
                <EuiLink
                  onClick={e => {
                    NavigationService.getInstance().navigateToApp(
                      endpointSummary.id,
                      {
                        path: `#/agents/?tab=welcome&agent=${value}`,
                      },
                    );
                  }}
                >
                  {value}
                </EuiLink>
              ),
            },
            {
              id: 'agent.name',
              displayAsText: 'Agent name',
            },
            {
              id: this.props.getRequirementKey(),
              displayAsText: 'Requirement',
              render: renderRequirements,
            },
            { id: 'rule.description', displayAsText: 'Description' },
            { id: 'rule.level', displayAsText: 'Level' },
            {
              id: 'rule.id',
              displayAsText: 'Rule ID',
              render: value => (
                <RedirectAppLinks application={getCore().application}>
                  <EuiLink
                    href={`${rules.id}#/manager/?tab=rules&redirectRule=${value}`}
                  >
                    {value}
                  </EuiLink>
                </RedirectAppLinks>
              ),
            },
          ];
    }

    renderHeader() {
      const { currentRequirement } = this.props;
      return (
        <EuiFlyoutHeader hasBorder style={{ padding: '12px 16px' }}>
          {(!currentRequirement && (
            <div>
              <EuiLoadingContent lines={1} />
            </div>
          )) || (
            <EuiTitle size='m'>
              <h2 id='flyoutSmallTitle'>Requirement {currentRequirement}</h2>
            </EuiTitle>
          )}
        </EuiFlyoutHeader>
      );
    }

    renderDiscoverExpandedRow(props: {
      doc: any;
      item: any;
      indexPattern: any;
    }) {
      return (
        <TechniqueRowDetails
          {...props}
          onRuleItemClick={(value: any, indexPattern: IndexPattern) => {
            // add filters to the filter state
            // generate the filter
            const key = Object.keys(value)[0];
            const filterValue = value[key];
            const valuesArray = Array.isArray(filterValue)
              ? [...filterValue]
              : [filterValue];
            const newFilter = valuesArray
              .map(item =>
                buildPhraseFilter(
                  { name: key, type: 'string' },
                  item,
                  indexPattern,
                ),
              )
              .filter(Boolean);

            this.filterManager.addFilters(newFilter);
          }}
        />
      );
    }

    renderBody() {
      const { currentRequirement } = this.props;
      const requirementImplicitFilter = {};
      const isCluster = (AppState.getClusterInfo() || {}).status === 'enabled';
      const clusterFilter = isCluster
        ? { 'cluster.name': AppState.getClusterInfo().cluster }
        : { 'manager.name': AppState.getClusterInfo().manager };
      this.clusterFilter = clusterFilter;
      requirementImplicitFilter[this.props.getRequirementKey()] =
        currentRequirement;

      const implicitFilters = [requirementImplicitFilter, this.clusterFilter];
      if (this.props.implicitFilters) {
        this.props.implicitFilters.forEach(item => implicitFilters.push(item));
      }
      //Goal for PCI
      const currentReq = this.props.currentRequirement.split('.')[0];

      return (
        <EuiFlyoutBody className='flyout-body'>
          <EuiAccordion
            id={'details'}
            buttonContent={
              <EuiTitle size='s'>
                <h3>Details</h3>
              </EuiTitle>
            }
            paddingSize='xs'
            initialIsOpen={true}
          >
            <div className='flyout-row details-row'>
              <EuiSpacer size='xs' />
              {requirementGoal[currentReq] && (
                <EuiFlexGroup style={{ marginBottom: 10 }}>
                  <EuiFlexItem grow={false}>
                    <EuiIcon
                      size='l'
                      type={'bullseye'}
                      color='primary'
                      style={{ marginTop: 8 }}
                    />
                  </EuiFlexItem>
                  <EuiFlexItem style={{ marginLeft: 2 }} grow={true}>
                    <EuiText style={{ marginLeft: 8, fontSize: 14 }}>
                      <p style={{ fontWeight: 500, marginBottom: 2 }}>Goals</p>

                      <p>{requirementGoal[currentReq]}</p>
                    </EuiText>
                  </EuiFlexItem>
                </EuiFlexGroup>
              )}

              <EuiFlexGroup>
                <EuiFlexItem grow={false}>
                  <EuiIcon
                    size='l'
                    type={'filebeatApp'}
                    color='primary'
                    style={{ marginTop: 8 }}
                  />
                </EuiFlexItem>
                <EuiFlexItem style={{ marginLeft: 2 }} grow={true}>
                  <EuiText style={{ marginLeft: 8, fontSize: 14 }}>
                    <p style={{ fontWeight: 500, marginBottom: 2 }}>
                      Requirement description
                    </p>

                    <p>{this.props.description}</p>
                  </EuiText>
                </EuiFlexItem>
              </EuiFlexGroup>
              <EuiSpacer size='xs' />
            </div>
          </EuiAccordion>

          <EuiSpacer size='s' />
          <EuiAccordion
            style={{ textDecoration: 'none' }}
            id={'recent_events'}
            className='events-accordion'
            buttonContent={
              <EuiTitle size='s'>
                <h3>
                  Recent events
                  {this.props.view !== 'events' && (
                    <span style={{ marginLeft: 16 }}>
                      <span>
                        <EuiToolTip
                          position='top'
                          content={
                            'Show ' + currentRequirement + ' in Dashboard'
                          }
                        >
                          <EuiIcon
                            onMouseDown={e => {
                              this.props.openDashboard(e, currentRequirement);
                              e.stopPropagation();
                            }}
                            color='primary'
                            type='visualizeApp'
                            style={{ marginRight: '10px' }}
                          ></EuiIcon>
                        </EuiToolTip>
                        <EuiToolTip
                          position='top'
                          content={
                            'Inspect ' + currentRequirement + ' in Events'
                          }
                        >
                          <EuiIcon
                            onMouseDown={e => {
                              this.props.openDiscover(e, currentRequirement);
                              e.stopPropagation();
                            }}
                            color='primary'
                            type='discoverApp'
                          ></EuiIcon>
                        </EuiToolTip>
                      </span>
                    </span>
                  )}
                </h3>
              </EuiTitle>
            }
            paddingSize='none'
            initialIsOpen={true}
          >
            <div className='details-row'>
              <WazuhFlyoutDiscover
                DataSource={PatternDataSource}
                tableColumns={this.getDiscoverColumns()}
                filterManager={this.filterManager}
                initialFetchFilters={this.props.fetchFilters}
                expandedRowComponent={(...args) =>
                  this.renderDiscoverExpandedRow(...args)
                }
              />
            </div>
          </EuiAccordion>
        </EuiFlyoutBody>
      );
    }

    renderLoading() {
      return (
        <EuiFlyoutBody>
          <EuiLoadingContent lines={2} />
          <EuiLoadingContent lines={3} />
        </EuiFlyoutBody>
      );
    }

    render() {
      const { currentRequirement } = this.props;
      const { onChangeFlyout } = this.props;
      return (
        <WzFlyout
          onClose={() => onChangeFlyout(false)}
          flyoutProps={{
            maxWidth: '60%',
            size: 'l',
            className: 'flyout-no-overlap wz-inventory wzApp',
            'aria-labelledby': 'flyoutSmallTitle',
          }}
        >
          {currentRequirement && this.renderHeader()}
          {this.renderBody()}
          {this.state.loading && this.renderLoading()}
        </WzFlyout>
      );
    }
  },
);<|MERGE_RESOLUTION|>--- conflicted
+++ resolved
@@ -107,7 +107,6 @@
             },
           ]
         : [
-<<<<<<< HEAD
             {
               id: 'timestamp',
               displayAsText: 'Time',
@@ -117,54 +116,13 @@
               id: 'agent.id',
               displayAsText: 'Agent',
               render: value => (
-=======
-          {
-            id: 'timestamp',
-            displayAsText: 'Time',
-            render: value => formatUIDate(value),
-          },
-          {
-            id: 'agent.id',
-            displayAsText: 'Agent',
-            render: value => (
-              <RedirectAppLinks application={getCore().application}>
-                <EuiLink
-                  href={`${endpointSummary.id}#/agents/?tab=welcome&agent=${value}`}
-                >
-                  {value}
-                </EuiLink >
-              </RedirectAppLinks>
-            ),
-          },
-          {
-            id: 'agent.name',
-            displayAsText: 'Agent name',
-          },
-          {
-            id: this.props.getRequirementKey(),
-            displayAsText: 'Requirement',
-            render: renderRequirements,
-          },
-          { id: 'rule.description', displayAsText: 'Description' },
-          { id: 'rule.level', displayAsText: 'Level' },
-          {
-            id: 'rule.id',
-            displayAsText: 'Rule ID',
-            render: value => (
-              <RedirectAppLinks application={getCore().application}>
->>>>>>> 8bd040f5
-                <EuiLink
-                  onClick={e => {
-                    NavigationService.getInstance().navigateToApp(
-                      endpointSummary.id,
-                      {
-                        path: `#/agents/?tab=welcome&agent=${value}`,
-                      },
-                    );
-                  }}
-                >
-                  {value}
-                </EuiLink>
+                <RedirectAppLinks application={getCore().application}>
+                  <EuiLink
+                    href={`${endpointSummary.id}#/agents/?tab=welcome&agent=${value}`}
+                  >
+                    {value}
+                  </EuiLink>
+                </RedirectAppLinks>
               ),
             },
             {
