import { DashboardPanelState } from '../../../../../../../../src/plugins/dashboard/public/application';
import { EmbeddableInput } from '../../../../../../../../src/plugins/embeddable/public';

const getVisStateFilter = (
  id: string,
  indexPatternId: string,
  title: string,
  label: string,
  fieldName: string
) => {
  return {
    id,
    title,
    type: 'table',
    params: {
      perPage: 5,
      percentageCol: '',
      row: true,
      showMetricsAtAllLevels: false,
      showPartialRows: false,
      showTotal: false,
      totalFunc: 'sum',
    },
    uiState: {
      vis: {
        columnsWidth: [
          {
            colIndex: 1,
            width: 75,
          },
        ],
      },
    },
    data: {
      searchSource: {
        query: {
          language: 'kuery',
          query: '',
        },
        index: indexPatternId,
      },
      references: [
        {
          name: 'kibanaSavedObjectMeta.searchSourceJSON.index',
          type: 'index-pattern',
          id: indexPatternId,
        },
      ],
      aggs: [
        {
          id: '1',
          enabled: true,
          type: 'count',
          params: {
            customLabel: 'Count',
          },
          schema: 'metric',
        },
        {
          id: '2',
          enabled: true,
          type: 'terms',
          params: {
            field: fieldName,
            orderBy: '1',
            order: 'desc',
            size: 5,
            otherBucket: false,
            otherBucketLabel: 'Other',
            missingBucket: false,
            missingBucketLabel: 'Missing',
            customLabel: label,
          },
          schema: 'bucket',
        },
      ],
    },
  };
};

export const getDashboardFilters = (
  indexPatternId: string
): {
  [panelId: string]: DashboardPanelState<EmbeddableInput & { [k: string]: unknown }>;
} => {
  return {
    topPackageSelector: {
      gridData: {
        w: 12,
        h: 12,
        x: 0,
        y: 0,
        i: 'topPackageSelector',
      },
      type: 'visualization',
      explicitInput: {
        id: 'topPackageSelector',
        savedVis: getVisStateFilter(
          'topPackageSelector',
          indexPatternId,
          'Top packages vulnerabilities',
          'Top 5 packages',
<<<<<<< HEAD
          'package.name'
=======
          'package.name',
>>>>>>> 0c2c7d47
        ),
      },
    },
    topOSVulnerabilities: {
      gridData: {
        w: 12,
        h: 12,
        x: 12,
        y: 0,
        i: 'topOSVulnerabilities',
      },
      type: 'visualization',
      explicitInput: {
        id: 'topOSVulnerabilities',
        savedVis: getVisStateFilter(
          'topOSVulnerabilities',
          indexPatternId,
          'Top operating system vulnerabilities',
          'Top 5 OS',
<<<<<<< HEAD
          'host.os.full'
=======
          'host.os.full',
>>>>>>> 0c2c7d47
        ),
      },
    },
    topAgentVulnerabilities: {
      gridData: {
        w: 12,
        h: 12,
        x: 24,
        y: 0,
        i: 'topAgentVulnerabilities',
      },
      type: 'visualization',
      explicitInput: {
        id: 'topAgentVulnerabilities',
        savedVis: getVisStateFilter(
          'topAgentVulnerabilities',
          indexPatternId,
          'Agent filter',
          'Top 5 agents',
<<<<<<< HEAD
          'agent.id'
=======
          'agent.name',
>>>>>>> 0c2c7d47
        ),
      },
    },
    topVulnerabilities: {
      gridData: {
        w: 12,
        h: 12,
        x: 36,
        y: 0,
        i: 'topVulnerabilities',
      },
      type: 'visualization',
      explicitInput: {
        id: 'topVulnerabilities',
        savedVis: getVisStateFilter(
          'topVulnerabilities',
          indexPatternId,
          'Top vulnerabilities',
          'Top 5 vulnerabilities',
          'vulnerability.id'
        ),
      },
    },
  };
};<|MERGE_RESOLUTION|>--- conflicted
+++ resolved
@@ -6,7 +6,7 @@
   indexPatternId: string,
   title: string,
   label: string,
-  fieldName: string
+  fieldName: string,
 ) => {
   return {
     id,
@@ -79,9 +79,11 @@
 };
 
 export const getDashboardFilters = (
-  indexPatternId: string
+  indexPatternId: string,
 ): {
-  [panelId: string]: DashboardPanelState<EmbeddableInput & { [k: string]: unknown }>;
+  [panelId: string]: DashboardPanelState<
+    EmbeddableInput & { [k: string]: unknown }
+  >;
 } => {
   return {
     topPackageSelector: {
@@ -100,11 +102,7 @@
           indexPatternId,
           'Top packages vulnerabilities',
           'Top 5 packages',
-<<<<<<< HEAD
-          'package.name'
-=======
           'package.name',
->>>>>>> 0c2c7d47
         ),
       },
     },
@@ -124,11 +122,7 @@
           indexPatternId,
           'Top operating system vulnerabilities',
           'Top 5 OS',
-<<<<<<< HEAD
-          'host.os.full'
-=======
           'host.os.full',
->>>>>>> 0c2c7d47
         ),
       },
     },
@@ -148,11 +142,7 @@
           indexPatternId,
           'Agent filter',
           'Top 5 agents',
-<<<<<<< HEAD
-          'agent.id'
-=======
           'agent.name',
->>>>>>> 0c2c7d47
         ),
       },
     },
@@ -172,7 +162,7 @@
           indexPatternId,
           'Top vulnerabilities',
           'Top 5 vulnerabilities',
-          'vulnerability.id'
+          'vulnerability.id',
         ),
       },
     },
