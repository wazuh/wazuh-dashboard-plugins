--- conflicted
+++ resolved
@@ -12,7 +12,7 @@
   EuiFlyoutHeader,
   EuiTitle,
   EuiButtonEmpty,
-  EuiPanel
+  EuiPanel,
 } from '@elastic/eui';
 import { SearchResponse } from '../../../../../../../../src/core/server';
 import { HitsCounter } from '../../../../../kibana-integrations/discover/application/components/hits_counter/hits_counter';
@@ -181,7 +181,6 @@
             {isDataSourceLoading ? (
               <LoadingSpinner />
             ) : (
-<<<<<<< HEAD
               <WzSearchBar
                 appName='inventory-vuls'
                 {...searchBarProps}
@@ -190,23 +189,17 @@
                 showQueryBar={true}
                 showSaveQuery={true}
               />
-=======
-              <div className='wz-search-bar hide-filter-control'>
-                <SearchBar
-                  appName='inventory-vuls'
-                  {...searchBarProps}
-                  showDatePicker={false}
-                  showQueryInput={true}
-                  showQueryBar={true}
-                />
-              </div>
->>>>>>> 2b3bb4e0
             )}
             {!isDataSourceLoading && results?.hits?.total === 0 ? (
               <DiscoverNoResults />
             ) : null}
             {!isDataSourceLoading && results?.hits?.total > 0 ? (
-              <EuiPanel paddingSize='s' hasShadow={false} hasBorder={false} color="transparent">
+              <EuiPanel
+                paddingSize='s'
+                hasShadow={false}
+                hasBorder={false}
+                color='transparent'
+              >
                 <div className='vulsInventoryDataGrid'>
                   <EuiDataGrid
                     {...dataGridProps}
@@ -219,15 +212,15 @@
                             showResetButton={false}
                             tooltip={
                               results?.hits?.total &&
-                                results?.hits?.total > MAX_ENTRIES_PER_QUERY
+                              results?.hits?.total > MAX_ENTRIES_PER_QUERY
                                 ? {
-                                  ariaLabel: 'Warning',
-                                  content: `The query results has exceeded the limit of 10,000 hits. To provide a better experience the table only shows the first ${formatNumWithCommas(
-                                    MAX_ENTRIES_PER_QUERY,
-                                  )} hits.`,
-                                  iconType: 'alert',
-                                  position: 'top',
-                                }
+                                    ariaLabel: 'Warning',
+                                    content: `The query results has exceeded the limit of 10,000 hits. To provide a better experience the table only shows the first ${formatNumWithCommas(
+                                      MAX_ENTRIES_PER_QUERY,
+                                    )} hits.`,
+                                    iconType: 'alert',
+                                    position: 'top',
+                                  }
                                 : undefined
                             }
                           />
