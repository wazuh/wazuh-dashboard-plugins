import { useState, useEffect } from 'react';
<<<<<<< HEAD
import { search } from '../../../../common/search-bar/search-bar-service';
import {
  IIndexPattern,
  IndexPattern,
  Filter,
} from '../../../../../../../../src/plugins/data/public';
import {
  ErrorFactory,
  HttpError,
} from '../../../../../react-services/error-management';
=======
>>>>>>> 0c2c7d47
import { SavedObject } from '../../../../../react-services';

interface UseCheckIndexFieldsResult {
  isLoading: boolean;
  isSuccess: boolean;
  isError: boolean;
  error: Error | null;
  resultIndexData: any;
}

const useCheckIndexFields = (indexPatternId: string, indexType: string) => {
  const [isError, setIsError] = useState<boolean>(false);
  const [error, setError] = useState<Error | null>(null);
  const [isSuccess, setIsSuccess] = useState<boolean>(false);
  const [isLoading, setIsLoading] = useState<boolean>(true);

  useEffect(() => {
    if (indexPatternId) {
      const checkIndexFields = async () => {
        try {
          // Check that the index exists
          await SavedObject.getIndicesFields(indexPatternId, indexType);
          setIsSuccess(true);
          setIsLoading(false);
        } catch (error) {
          setError(error);
          setIsError(true);
          setIsSuccess(false);
          setIsLoading(false);
        }
      };

      checkIndexFields();
    }
  }, [indexPatternId, indexType]);

  return {
    isError,
    error,
    isSuccess,
    isLoading,
  } as UseCheckIndexFieldsResult;
};

export default useCheckIndexFields;<|MERGE_RESOLUTION|>--- conflicted
+++ resolved
@@ -1,17 +1,4 @@
 import { useState, useEffect } from 'react';
-<<<<<<< HEAD
-import { search } from '../../../../common/search-bar/search-bar-service';
-import {
-  IIndexPattern,
-  IndexPattern,
-  Filter,
-} from '../../../../../../../../src/plugins/data/public';
-import {
-  ErrorFactory,
-  HttpError,
-} from '../../../../../react-services/error-management';
-=======
->>>>>>> 0c2c7d47
 import { SavedObject } from '../../../../../react-services';
 
 interface UseCheckIndexFieldsResult {
