/*
 * Wazuh app - Office 365 Drilldown Operations field Config.
 *
 * Copyright (C) 2015-2022 Wazuh, Inc.
 *
 * This program is free software; you can redistribute it and/or modify
 * it under the terms of the GNU General Public License as published by
 * the Free Software Foundation; either version 2 of the License, or
 * (at your option) any later version.
 *
 * Find more information about this on the LICENSE file.
 */

import React from 'react';
import { ViewMode } from '../../../../../../../../src/plugins/embeddable/public';
import { getPlugins } from '../../../../../kibana-services';
import { DashboardPanelState } from '../../../../../../../../src/plugins/dashboard/public/application';
import { EmbeddableInput } from '../../../../../../../../src/plugins/embeddable/public';
import {
  getVisStateTopOfficeUsers,
  getVisStateOfficeCountryTagCloud,
  getVisStateOfficeAlertsEvolutionByUserID,
} from './visualizations';

const DashboardByRenderer =
  getPlugins().dashboard.DashboardContainerByValueRenderer;

const getDashboardPanels = (
  indexPatternId: string,
): {
  [panelId: string]: DashboardPanelState<
    EmbeddableInput & { [k: string]: unknown }
  >;
} => {
  return {
    d0: {
      gridData: {
        w: 19,
        h: 14,
        x: 0,
        y: 0,
        i: 'd0',
      },
      type: 'visualization',
      explicitInput: {
        id: 'd0',
        savedVis: getVisStateTopOfficeUsers(indexPatternId),
      },
    },
    d1: {
      gridData: {
        w: 29,
        h: 14,
        x: 19,
        y: 0,
        i: 'd1',
      },
      type: 'visualization',
      explicitInput: {
        id: 'd1',
        savedVis: getVisStateOfficeCountryTagCloud(indexPatternId),
      },
    },
    d2: {
      gridData: {
        w: 48,
        h: 11,
        x: 0,
        y: 14,
        i: 'd2',
      },
      type: 'visualization',
      explicitInput: {
        id: 'd2',
        savedVis: getVisStateOfficeAlertsEvolutionByUserID(indexPatternId),
      },
    },
  };
};

export const drilldownOperationsConfig = props => {
<<<<<<< HEAD
  const {
    fetchData,
    fetchFilters,
    searchBarProps,
    indexPattern,
    filters,
    setFilters,
  } = props;
=======
  const { fetchFilters, searchBarProps, indexPattern } = props;
>>>>>>> e49e4e42

  return {
    rows: [
      {
        columns: [
          {
            width: 100,
            component: props => {
              return (
                <div style={{ width: '100%' }}>
                  <DashboardByRenderer
                    input={{
                      viewMode: ViewMode.VIEW,
                      panels: getDashboardPanels(indexPattern.id),
                      isFullScreenMode: false,
                      filters: fetchFilters ?? [],
                      useMargins: true,
                      id: 'office-drilldown-operations-config-panel-tab',
                      timeRange: {
                        from: searchBarProps.dateRangeFrom,
                        to: searchBarProps.dateRangeTo,
                      },
                      title: 'Office drilldown operations config dashboard',
                      description:
                        'Dashboard of the Office drilldown operations config',
                      query: searchBarProps.query,
                      refreshConfig: {
                        pause: false,
                        value: 15,
                      },
                      hidePanelTitles: false,
                    }}
                    onInputUpdated={() => {}}
                  />
<<<<<<< HEAD
                  <EuiFlexItem>
                    <DrillDownDataGrid
                      defaultTableColumns={defaultTableColumns}
                      fetchData={fetchData}
                      fetchFilters={fetchFilters}
                      searchBarProps={searchBarProps}
                      indexPattern={indexPattern}
                      filters={filters}
                      setFilters={setFilters}
                    />
                  </EuiFlexItem>
=======
>>>>>>> e49e4e42
                </div>
              );
            },
          },
        ],
      },
    ],
  };
};<|MERGE_RESOLUTION|>--- conflicted
+++ resolved
@@ -79,18 +79,7 @@
 };
 
 export const drilldownOperationsConfig = props => {
-<<<<<<< HEAD
-  const {
-    fetchData,
-    fetchFilters,
-    searchBarProps,
-    indexPattern,
-    filters,
-    setFilters,
-  } = props;
-=======
   const { fetchFilters, searchBarProps, indexPattern } = props;
->>>>>>> e49e4e42
 
   return {
     rows: [
@@ -125,20 +114,6 @@
                     }}
                     onInputUpdated={() => {}}
                   />
-<<<<<<< HEAD
-                  <EuiFlexItem>
-                    <DrillDownDataGrid
-                      defaultTableColumns={defaultTableColumns}
-                      fetchData={fetchData}
-                      fetchFilters={fetchFilters}
-                      searchBarProps={searchBarProps}
-                      indexPattern={indexPattern}
-                      filters={filters}
-                      setFilters={setFilters}
-                    />
-                  </EuiFlexItem>
-=======
->>>>>>> e49e4e42
                 </div>
               );
             },
