--- conflicted
+++ resolved
@@ -31,11 +31,7 @@
   try {
     const params = {
       distinct: true,
-<<<<<<< HEAD
-      limit: 30,
-=======
       limit: SEARCH_BAR_WQL_VALUE_SUGGESTIONS_COUNT,
->>>>>>> eee2bb69
       select: field,
       sort: `+${field}`,
       ...(currentValue ? { q: `${field}~${currentValue}` } : {}),
