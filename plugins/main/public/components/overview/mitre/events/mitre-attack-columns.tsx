--- conflicted
+++ resolved
@@ -3,11 +3,8 @@
 import { tDataGridColumn } from '../../../common/data-grid';
 import React from 'react';
 import { formatUIDate } from '../../../../react-services';
-<<<<<<< HEAD
 import { getCore } from '../../../../kibana-services';
 import { rules } from '../../../../utils/applications';
-=======
->>>>>>> 20b13601
 
 const navigateTo = (ev, section, params) => {
   AppNavigate.navigateToModule(ev, section, params);
@@ -78,7 +75,7 @@
           });
         }}
       >
-        { value}
+        {value}
       </EuiLink >
     ),
   },
