/*
 * Wazuh app - Mitre alerts components
 * Copyright (C) 2015-2022 Wazuh, Inc.
 *
 * This program is free software; you can redistribute it and/or modify
 * it under the terms of the GNU General Public License as published by
 * the Free Software Foundation; either version 2 of the License, or
 * (at your option) any later version.
 *
 * Find more information about this on the LICENSE file.
 */
import React, { Component } from 'react';
import {
  EuiFacetButton,
  EuiFlexGroup,
  EuiFlexGrid,
  EuiFlexItem,
  EuiTitle,
  EuiSpacer,
  EuiToolTip,
  EuiSwitch,
  EuiPopover,
  EuiText,
  EuiContextMenu,
  EuiIcon,
  EuiCallOut,
  EuiLoadingSpinner,
} from '@elastic/eui';
import { FlyoutTechnique } from './components/flyout-technique/';
import { getElasticAlerts, IFilterParams } from '../../lib';
import { ITactic } from '../../';
import { withWindowSize } from '../../../../../components/common/hocs/withWindowSize';
import { WzRequest } from '../../../../../react-services/wz-request';
import { AppState } from '../../../../../react-services/app-state';
import { WzFieldSearchDelay } from '../../../../common/search';
import {
  getDataPlugin,
  getToasts,
  getWazuhCorePlugin,
} from '../../../../../kibana-services';
import { UI_LOGGER_LEVELS } from '../../../../../../common/constants';
import { UI_ERROR_SEVERITIES } from '../../../../../react-services/error-orchestrator/types';
import { getErrorOrchestrator } from '../../../../../react-services/common-services';

const MITRE_ATTACK = 'mitre-attack';

export const Techniques = withWindowSize(
  class Techniques extends Component {
    _isMount = false;

    props!: {
      tacticsObject: ITactic;
      selectedTactics: any;
      indexPattern: any;
      filterParams: IFilterParams;
    };

    state: {
      techniquesCount: { key: string; doc_count: number }[];
      isFlyoutVisible: Boolean;
      currentTechnique: string;
      hideAlerts: boolean;
      actionsOpen: string;
      filteredTechniques: boolean | [string];
      mitreTechniques: [];
      isSearching: boolean;
    };

    constructor(props) {
      super(props);

      this.state = {
        isFlyoutVisible: false,
        techniquesCount: [],
        currentTechnique: '',
        hideAlerts: false,
        actionsOpen: '',
        filteredTechniques: false,
        mitreTechniques: [],
        isSearching: false,
      };
      this.onChangeFlyout.bind(this);
    }

    async componentDidMount() {
      this._isMount = true;
      await this.buildMitreTechniquesFromApi();
    }

    shouldComponentUpdate(nextProps, nextState) {
      const { filterParams, indexPattern, selectedTactics, isLoading } =
        this.props;
      if (nextProps.isLoading !== isLoading) return true;
      if (
        JSON.stringify(nextProps.filterParams) !== JSON.stringify(filterParams)
      )
        return true;
      if (
        JSON.stringify(nextProps.indexPattern) !== JSON.stringify(indexPattern)
      )
        return true;
      if (
        JSON.stringify(nextState.selectedTactics) !==
        JSON.stringify(selectedTactics)
      )
        return true;
      return false;
    }

    componentDidUpdate(prevProps) {
      const { isLoading, tacticsObject, filters } = this.props;
      if (
        JSON.stringify(prevProps.tacticsObject) !==
          JSON.stringify(tacticsObject) ||
        isLoading !== prevProps.isLoading ||
        JSON.stringify(prevProps.filterParams) !==
          JSON.stringify(this.props.filterParams)
      )
        this.getTechniquesCount();
    }

    componentWillUnmount() {
      this._isMount = false;
    }

    showToast(
      color: string,
      title: string = '',
      text: string = '',
      time: number = 3000,
    ) {
      getToasts().add({
        color: color,
        title: title,
        text: text,
        toastLifeTimeMs: time,
      });
    }

    async getTechniquesCount() {
      try {
        const { indexPattern, filters } = this.props;
        if (!indexPattern) {
          return;
        }
        const aggs = {
          techniques: {
            terms: {
              field: 'rule.mitre.id',
              size: 1000,
            },
          },
        };
        this._isMount && this.setState({ loadingAlerts: true });
        // TODO: use `status` and `statusText`  to show errors
        // @ts-ignore
        const { data, status, statusText } = await getElasticAlerts(
          indexPattern,
          filters,
          aggs,
        );
<<<<<<< HEAD
        const { buckets } = data.aggregations.techniques;
=======
        const buckets = data?.aggregations?.techniques?.buckets || [];
>>>>>>> 4245c788
        this._isMount &&
          this.setState({ techniquesCount: buckets, loadingAlerts: false });
      } catch (error) {
        const options = {
          context: `${Techniques.name}.getTechniquesCount`,
          level: UI_LOGGER_LEVELS.ERROR,
          severity: UI_ERROR_SEVERITIES.BUSINESS,
          store: true,
          display: true,
          error: {
            error: error,
            message: error.message || error,
            title: `Mitre alerts could not be fetched`,
          },
        };
        getErrorOrchestrator().handleError(options);
        this._isMount && this.setState({ loadingAlerts: false });
      }
    }

    buildPanel(techniqueID) {
      return [
        {
          id: 0,
          title: 'Actions',
          items: [
            {
              name: 'Filter for value',
              icon: <EuiIcon type='magnifyWithPlus' size='m' />,
              onClick: () => {
                this.closeActionsMenu();
                this.addFilter({
                  key: 'rule.mitre.id',
                  value: techniqueID,
                  negate: false,
                });
              },
            },
            {
              name: 'Filter out value',
              icon: <EuiIcon type='magnifyWithMinus' size='m' />,
              onClick: () => {
                this.closeActionsMenu();
                this.addFilter({
                  key: 'rule.mitre.id',
                  value: techniqueID,
                  negate: true,
                });
              },
            },
            {
              name: 'View technique details',
              icon: <EuiIcon type='filebeatApp' size='m' />,
              onClick: () => {
                this.closeActionsMenu();
                this.showFlyout(techniqueID);
              },
            },
          ],
        },
      ];
    }

    techniqueColumnsResponsive() {
      if (this.props && this.props.windowSize) {
        return this.props.windowSize.width < 930
          ? 2
          : this.props.windowSize.width < 1200
          ? 3
          : 4;
      } else {
        return 4;
      }
    }

    async getMitreTechniques(params) {
      try {
        return await WzRequest.apiReq('GET', '/mitre/techniques', { params });
      } catch (error) {
        const options = {
          context: `${Techniques.name}.getMitreTechniques`,
          level: UI_LOGGER_LEVELS.ERROR,
          severity: UI_ERROR_SEVERITIES.BUSINESS,
          store: true,
          display: true,
          error: {
            error: error,
            message: error.message || error,
            title: `Mitre techniques could not be fetched`,
          },
        };
        getErrorOrchestrator().handleError(options);
        return [];
      }
    }

    async buildMitreTechniquesFromApi() {
      const limitResults = 500;
      const params = { limit: limitResults };
      this.setState({ isSearching: true });
      const output = await this.getMitreTechniques(params);
      const totalItems = (((output || {}).data || {}).data || {})
        .total_affected_items;
      let mitreTechniques = [];
      mitreTechniques.push(...output.data.data.affected_items);
      if (
        totalItems &&
        output.data &&
        output.data.data &&
        totalItems > limitResults
      ) {
        const extraResults = await Promise.all(
          Array(Math.ceil((totalItems - params.limit) / params.limit))
            .fill()
            .map(async (_, index) => {
              const response = await this.getMitreTechniques({
                ...params,
                offset: limitResults * (1 + index),
              });
              return response.data.data.affected_items;
            }),
        );
        mitreTechniques.push(...extraResults.flat());
      }
      this.setState({ mitreTechniques: mitreTechniques, isSearching: false });
    }

    buildObjTechniques(techniques) {
      const techniquesObj = [];
      techniques.forEach(element => {
        const mitreObj = this.state.mitreTechniques.find(
          item => item.id === element,
        );
        if (mitreObj) {
          const mitreTechniqueName = mitreObj.name;
          const mitreTechniqueID =
            mitreObj.source === MITRE_ATTACK
              ? mitreObj.external_id
              : mitreObj.references.find(item => item.source === MITRE_ATTACK)
                  .external_id;
          mitreTechniqueID
            ? techniquesObj.push({
                id: mitreTechniqueID,
                name: mitreTechniqueName,
              })
            : '';
        }
      });
      return techniquesObj;
    }

    renderFacet() {
      const { tacticsObject } = this.props;
      const { techniquesCount } = this.state;
      let hash = {};
      let tacticsToRender: Array<any> = [];
      const currentTechniques = Object.keys(tacticsObject)
        .map(tacticsKey => ({
          tactic: tacticsKey,
          techniques: this.buildObjTechniques(
            tacticsObject[tacticsKey].techniques,
          ),
        }))
        .filter(tactic => this.props.selectedTactics[tactic.tactic])
        .map(tactic => tactic.techniques)
        .flat()
        .filter(
          (techniqueID, index, array) => array.indexOf(techniqueID) === index,
        );
      tacticsToRender = currentTechniques
        .filter(technique =>
          this.state.filteredTechniques
            ? this.state.filteredTechniques.includes(technique.id)
            : technique.id && hash[technique.id]
            ? false
            : (hash[technique.id] = true),
        )
        .map(technique => {
          return {
            id: technique.id,
            label: `${technique.id} - ${technique.name}`,
            quantity:
              (techniquesCount.find(item => item.key === technique.id) || {})
                .doc_count || 0,
          };
        })
        .filter(technique =>
          this.state.hideAlerts ? technique.quantity !== 0 : true,
        );
      const tacticsToRenderOrdered = tacticsToRender
        .sort((a, b) => b.quantity - a.quantity)
        .map((item, idx) => {
          const tooltipContent = `View details of ${item.label} (${item.id})`;
          const toolTipAnchorClass =
            'wz-display-inline-grid' +
            (this.state.hover === item.id ? ' wz-mitre-width' : ' ');
          return (
            <EuiFlexItem
              onMouseEnter={() => this.setState({ hover: item.id })}
              onMouseLeave={() => this.setState({ hover: '' })}
              key={idx}
              style={{
                border: '1px solid #8080804a',
                maxWidth: 'calc(25% - 8px)',
                maxHeight: 41,
              }}
            >
              <EuiPopover
                id='techniqueActionsContextMenu'
                anchorClassName='wz-width-100'
                button={
                  <EuiFacetButton
                    style={{
                      width: '100%',
                      padding: '0 5px 0 5px',
                      lineHeight: '40px',
                      maxHeight: 40,
                    }}
                    quantity={item.quantity}
                    className={'module-table'}
                    onClick={() => this.showFlyout(item.id)}
                  >
                    <EuiToolTip
                      position='top'
                      content={tooltipContent}
                      anchorClassName={toolTipAnchorClass}
                    >
                      <span
                        style={{
                          display: 'block',
                          overflow: 'hidden',
                          whiteSpace: 'nowrap',
                          textOverflow: 'ellipsis',
                        }}
                      >
                        {item.label}
                      </span>
                    </EuiToolTip>

                    {this.state.hover === item.id && (
                      <span style={{ float: 'right', position: 'fixed' }}>
                        <EuiToolTip
                          position='top'
                          content={'Show ' + item.id + ' in Dashboard'}
                        >
                          <EuiIcon
                            onClick={e => {
                              this.openDashboard(e, item.id);
                              e.stopPropagation();
                            }}
                            color='primary'
                            type='visualizeApp'
                          ></EuiIcon>
                        </EuiToolTip>{' '}
                        &nbsp;
                        <EuiToolTip
                          position='top'
                          content={'Inspect ' + item.id + ' in Events'}
                        >
                          <EuiIcon
                            onClick={e => {
                              this.openDiscover(e, item.id);
                              e.stopPropagation();
                            }}
                            color='primary'
                            type='discoverApp'
                          ></EuiIcon>
                        </EuiToolTip>
                      </span>
                    )}
                  </EuiFacetButton>
                }
                isOpen={this.state.actionsOpen === item.id}
                closePopover={() => this.closeActionsMenu()}
                panelPaddingSize='none'
                style={{ width: '100%' }}
                anchorPosition='downLeft'
              >
                <EuiContextMenu
                  initialPanelId={0}
                  panels={this.buildPanel(item.id)}
                />
              </EuiPopover>
            </EuiFlexItem>
          );
        });
      if (
        this.state.isSearching ||
        this.state.loadingAlerts ||
        this.props.isLoading
      ) {
        return (
          <EuiFlexItem
            style={{ height: 'calc(100vh - 450px)', alignItems: 'center' }}
          >
            <EuiLoadingSpinner size='xl' />
          </EuiFlexItem>
        );
      }
      if (tacticsToRender.length) {
        return (
          <EuiFlexGrid
            columns={this.techniqueColumnsResponsive()}
            gutterSize='s'
            style={{
              maxHeight: 'calc(100vh - 420px)',
              overflow: 'overlay',
              overflowX: 'hidden',
              paddingRight: 10,
            }}
          >
            {tacticsToRenderOrdered}
          </EuiFlexGrid>
        );
      } else {
        return (
          <EuiCallOut
            title='There are no results.'
            iconType='help'
            color='warning'
          ></EuiCallOut>
        );
      }
    }

    openDiscover(e, techniqueID) {
      this.addFilter({
        key: 'rule.mitre.id',
        value: techniqueID,
        negate: false,
      });
      this.props.onSelectedTabChanged('events');
    }

    openDashboard(e, techniqueID) {
      this.addFilter({
        key: 'rule.mitre.id',
        value: techniqueID,
        negate: false,
      });
      this.props.onSelectedTabChanged('dashboard');
    }

    /**
     * Adds a new filter with format { "filter_key" : "filter_value" }, e.g. {"agent.id": "001"}
     * @param filter
     */
    addFilter(filter) {
      const { filterManager } = getDataPlugin().query;
      const matchPhrase = {};
      matchPhrase[filter.key] = filter.value;
      const newFilter = {
        meta: {
          disabled: false,
          key: filter.key,
          params: { query: filter.value },
          type: 'phrase',
          negate: filter.negate || false,
          index:
<<<<<<< HEAD
            AppState.getCurrentPattern() ||
            getWazuhCorePlugin().configuration.getSettingValue('pattern'),
=======
            AppState.getCurrentPattern() || getSettingDefaultValue('pattern'),
>>>>>>> 4245c788
        },
        query: { match_phrase: matchPhrase },
        $state: { store: 'appState' },
      };
      filterManager.addFilters([newFilter]);
    }

    onChange = searchValue => {
      if (!searchValue) {
        this._isMount &&
          this.setState({ filteredTechniques: false, isSearching: false });
      }
    };

    onSearch = async searchValue => {
      try {
        if (searchValue) {
          this._isMount && this.setState({ isSearching: true });
          const response = await WzRequest.apiReq('GET', '/mitre/techniques', {
            params: {
              search: searchValue,
            },
          });
          const filteredTechniques = (
            ((response || {}).data || {}).data.affected_items || []
          ).map(
            item =>
              [item].filter(reference => reference.source === MITRE_ATTACK)[0]
                .external_id,
          );
          this._isMount &&
            this.setState({ filteredTechniques, isSearching: false });
        } else {
          this._isMount &&
            this.setState({ filteredTechniques: false, isSearching: false });
        }
      } catch (error) {
        const options = {
          context: `${Techniques.name}.onSearch`,
          level: UI_LOGGER_LEVELS.ERROR,
          severity: UI_ERROR_SEVERITIES.BUSINESS,
          store: true,
          display: true,
          error: {
            error: error,
            message: error.message || error,
            title: error.name || error,
          },
        };
        getErrorOrchestrator().handleError(options);
        this._isMount &&
          this.setState({ filteredTechniques: false, isSearching: false });
      }
    };
    async closeActionsMenu() {
      this.setState({ actionsOpen: false });
    }

    async showActionsMenu(techniqueData) {
      this.setState({ actionsOpen: techniqueData });
    }

    async showFlyout(techniqueData) {
      this.setState({ isFlyoutVisible: true, currentTechnique: techniqueData });
    }

    closeFlyout() {
      this.setState({ isFlyoutVisible: false });
    }

    onChangeFlyout = (isFlyoutVisible: boolean) => {
      this.setState({ isFlyoutVisible });
    };

    hideAlerts() {
      this.setState({ hideAlerts: !this.state.hideAlerts });
    }

    render() {
      const { isFlyoutVisible, currentTechnique } = this.state;
      return (
        <div style={{ padding: 10 }}>
          <EuiFlexGroup>
            <EuiFlexItem grow={true}>
              <EuiTitle size='m'>
                <h1>Techniques</h1>
              </EuiTitle>
            </EuiFlexItem>

            <EuiFlexItem grow={false}>
              <EuiFlexGroup>
                <EuiFlexItem grow={false}>
                  <EuiText grow={false}>
                    <span>Hide techniques with no alerts </span> &nbsp;
                    <EuiSwitch
                      label=''
                      checked={this.state.hideAlerts}
                      onChange={e => this.hideAlerts()}
                    />
                  </EuiText>
                </EuiFlexItem>
              </EuiFlexGroup>
            </EuiFlexItem>
          </EuiFlexGroup>
          <EuiSpacer size='xs' />

          <WzFieldSearchDelay
            fullWidth={true}
            placeholder='Filter techniques of selected tactic/s'
            onChange={this.onChange}
            onSearch={this.onSearch}
            isClearable={true}
            aria-label='Use aria labels when no actual label is in use'
          />
          <EuiSpacer size='s' />

          <div>{this.renderFacet()}</div>

          {isFlyoutVisible && (
            <FlyoutTechnique
              openDashboard={(e, itemId) => this.openDashboard(e, itemId)}
              openDiscover={(e, itemId) => this.openDiscover(e, itemId)}
              onChangeFlyout={this.onChangeFlyout}
              currentTechnique={currentTechnique}
            />
          )}
        </div>
      );
    }
  },
);<|MERGE_RESOLUTION|>--- conflicted
+++ resolved
@@ -159,11 +159,7 @@
           filters,
           aggs,
         );
-<<<<<<< HEAD
-        const { buckets } = data.aggregations.techniques;
-=======
         const buckets = data?.aggregations?.techniques?.buckets || [];
->>>>>>> 4245c788
         this._isMount &&
           this.setState({ techniquesCount: buckets, loadingAlerts: false });
       } catch (error) {
@@ -523,12 +519,8 @@
           type: 'phrase',
           negate: filter.negate || false,
           index:
-<<<<<<< HEAD
             AppState.getCurrentPattern() ||
             getWazuhCorePlugin().configuration.getSettingValue('pattern'),
-=======
-            AppState.getCurrentPattern() || getSettingDefaultValue('pattern'),
->>>>>>> 4245c788
         },
         query: { match_phrase: matchPhrase },
         $state: { store: 'appState' },
