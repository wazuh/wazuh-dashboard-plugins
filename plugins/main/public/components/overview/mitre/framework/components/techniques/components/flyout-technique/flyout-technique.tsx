/*
 * Wazuh app - Mitre flyout components
 * Copyright (C) 2015-2022 Wazuh, Inc.
 *
 * This program is free software; you can redistribute it and/or modify
 * it under the terms of the GNU General Public License as published by
 * the Free Software Foundation; either version 2 of the License, or
 * (at your option) any later version.
 *
 * Find more information about this on the LICENSE file.
 */
import React, { useEffect, useState, useMemo } from 'react';
import MarkdownIt from 'markdown-it';
import $ from 'jquery';
import {
  EuiFlyoutHeader,
  EuiLoadingContent,
  EuiTitle,
  EuiFlexGroup,
  EuiFlexItem,
  EuiFlyoutBody,
  EuiDescriptionList,
  EuiSpacer,
  EuiLink,
  EuiAccordion,
  EuiToolTip,
  EuiIcon,
} from '@elastic/eui';
import { WzRequest } from '../../../../../../../../react-services/wz-request';
import { getUiSettings } from '../../../../../../../../kibana-services';
import {
  FilterManager,
  IndexPattern,
} from '../../../../../../../../../../../src/plugins/data/public/';
import { UI_LOGGER_LEVELS } from '../../../../../../../../../common/constants';
import { UI_ERROR_SEVERITIES } from '../../../../../../../../react-services/error-orchestrator/types';
import { getErrorOrchestrator } from '../../../../../../../../react-services/common-services';
import { WzFlyout } from '../../../../../../../../components/common/flyouts';
import {
  techniquesColumns,
  agentTechniquesColumns,
} from './flyout-technique-columns';
import { PatternDataSource } from '../../../../../../../../components/common/data-source';
import { WazuhFlyoutDiscover } from '../../../../../../../common/wazuh-discover/wz-flyout-discover';
import { tFilterParams } from '../../../../mitre';
import TechniqueRowDetails from './technique-row-details';
import { buildPhraseFilter } from '../../../../../../../../../../../src/plugins/data/common';
import store from '../../../../../../../../redux/store';
import NavigationService from '../../../../../../../../react-services/navigation-service';

type tFlyoutTechniqueProps = {
  currentTechnique: string;
  onChangeFlyout: (value: boolean) => void;
  openDashboard: (e: any, id: string) => void;
  openDiscover: (e: any, id: string) => void;
  filterParams: tFilterParams;
};

type tFlyoutTechniqueState = {
  techniqueData: {
    [key: string]: any;
  };
  totalHits?: number;
};

export const FlyoutTechnique = (props: tFlyoutTechniqueProps) => {
  const filterManager = useMemo(() => new FilterManager(getUiSettings()), []);
  const [state, setState] = useState<tFlyoutTechniqueState>({
    techniqueData: {},
  });

  const [isLoading, setIsLoading] = useState<boolean>(true);
  const { onChangeFlyout, openDashboard, openDiscover, filterParams } = props;
  const { techniqueData } = state;

  useEffect(() => {
    initialize();
  }, []);

  const initialize = async () => {
    await getTechniqueData();
    addListenersToCitations();
  };

  useEffect(() => {
    const componentDidUpdate = async prevProps => {
      const { currentTechnique } = props;
      if (prevProps.currentTechnique !== currentTechnique) {
        await getTechniqueData();
      }
      addListenersToCitations();
    };

    componentDidUpdate(props);

    return () => {
      // remove listeners of citations if these exist
      if (
        state.techniqueData &&
        state.techniqueData.replaced_external_references &&
        state.techniqueData.replaced_external_references.length > 0
      ) {
        state.techniqueData.replaced_external_references.forEach(reference => {
          $(`.technique-reference-${reference.index}`).each(function () {
            $(this).off();
          });
        });
      }
    };
  }, [props.currentTechnique]);

  const addListenersToCitations = () => {
    if (
      state.techniqueData &&
      state.techniqueData.replaced_external_references &&
      state.techniqueData.replaced_external_references.length > 0
    ) {
      state.techniqueData.replaced_external_references.forEach(reference => {
        $(`.technique-reference-citation-${reference.index}`).each(function () {
          $(this).off();
          $(this).click(() => {
            $(`.euiFlyoutBody__overflow`).scrollTop(
              $(`#technique-reference-${reference.index}`).position().top - 150,
            );
          });
        });
      });
    }
  };

  const getTechniqueData = async () => {
    try {
      setIsLoading(true);
      setState({ techniqueData: {} });
      const { currentTechnique } = props;
      const techniqueResponse = await WzRequest.apiReq(
        'GET',
        '/mitre/techniques',
        {
          params: {
            q: `external_id=${currentTechnique}`,
          },
        },
      );
      const [techniqueData] = (
        ((techniqueResponse || {}).data || {}).data || {}
      ).affected_items;
      const tacticsResponse = await WzRequest.apiReq(
        'GET',
        '/mitre/tactics',
        {},
      );
      const tacticsData = (((tacticsResponse || {}).data || {}).data || {})
        .affected_items;

      techniqueData.tactics &&
        (techniqueData.tactics = techniqueData.tactics.map(tacticID => {
          const tactic = tacticsData.find(
            tacticData => tacticData.id === tacticID,
          );
          return { id: tactic.external_id, name: tactic.name };
        }));
      const { name, mitre_version, tactics } = techniqueData;

      setState({
        techniqueData: { name, mitre_version, tactics },
      });
      setIsLoading(false);
    } catch (error) {
      const options = {
        context: `${FlyoutTechnique.name}.getTechniqueData`,
        level: UI_LOGGER_LEVELS.ERROR,
        severity: UI_ERROR_SEVERITIES.BUSINESS,
        store: true,
        display: true,
        error: {
          error: error,
          message: error.message || error,
          title: `Error obtaining the requested technique`,
        },
      };
      getErrorOrchestrator().handleError(options);
      setIsLoading(false);
    }
  };

  const renderHeader = () => {
    const { techniqueData } = state;
    return (
      <EuiFlyoutHeader hasBorder style={{ padding: '12px 16px' }}>
        {(Object.keys(techniqueData).length === 0 && (
          <div>
            <EuiLoadingContent lines={1} />
          </div>
        )) || (
          <EuiTitle size='m'>
            <h2 id='flyoutSmallTitle'>{techniqueData.name}</h2>
          </EuiTitle>
        )}
      </EuiFlyoutHeader>
    );
  };

  const getFilters = (filter: { [key: string]: any }, indexPattern) => {
    const filtersToAdd = [];
    const key = Object.keys(filter)[0];
    const value = filter[key];
    const valuesArray = Array.isArray(value) ? [...value] : [value];
    valuesArray.map(item => {
      const formattedFilter = buildPhraseFilter(
        { name: key, type: 'string' },
        item,
        indexPattern,
      );
      if (formattedFilter) {
        filtersToAdd.push(formattedFilter);
      }
    });
    return filtersToAdd;
  };

  const onItemClick = (value: any, indexPattern: IndexPattern) => {
    // add filters to the filter state
    // generate the filter
    const newFilter = getFilters(value, indexPattern);
    filterManager.addFilters(newFilter);
  };

  const expandedRow = (props: { doc: any; item: any; indexPattern: any }) => {
    return <TechniqueRowDetails {...props} onRuleItemClick={onItemClick} />;
  };

  const getDiscoverColumns = () => {
    // when the agent is pinned
    const agentId = store.getState().appStateReducers?.currentAgentData?.id;
    return agentId ? agentTechniquesColumns : techniquesColumns;
  };

  const renderBody = () => {
    const { currentTechnique } = props;
    const { techniqueData } = state;
<<<<<<< HEAD
    const link = `https://attack.mitre.org/techniques/${currentTechnique}/`;
    const formattedDescription = techniqueData.description ? (
      <div
        className='wz-markdown-margin wz-markdown-wrapper'
        dangerouslySetInnerHTML={{
          __html: md.render(techniqueData.description),
        }}
      ></div>
    ) : (
      techniqueData.description
    );
=======
>>>>>>> 45bdc7b9
    const data = [
      {
        title: 'ID',
        description: (
          <EuiToolTip
            position='top'
            content={`Open ${currentTechnique} details in the Intelligence section`}
          >
            <EuiLink
              onClick={e => {
<<<<<<< HEAD
                NavigationService.getInstance().navigateToModule(
                  e,
                  'overview',
                  {
                    tab: 'mitre',
                    tabView: 'intelligence',
                    tabRedirect: 'techniques',
                    idToRedirect: currentTechnique,
                  },
                );
=======
                AppNavigate.navigateToModule(e, 'overview', {
                  tab: 'mitre',
                  tabView: 'intelligence',
                  tabRedirect: 'techniques',
                  idToRedirect: currentTechnique,
                });
>>>>>>> 45bdc7b9
                e.stopPropagation();
              }}
            >
              {currentTechnique}
            </EuiLink>
          </EuiToolTip>
        ),
      },
      {
        title: 'Tactics',
        description: techniqueData.tactics
          ? techniqueData.tactics.map(tactic => {
              return (
                <>
                  <EuiToolTip
                    position='top'
                    content={`Open ${tactic.name} details in the Intelligence section`}
                  >
                    <EuiLink
                      onClick={e => {
<<<<<<< HEAD
                        NavigationService.getInstance().navigateToModule(
                          e,
                          'overview',
                          {
                            tab: 'mitre',
                            tabView: 'intelligence',
                            tabRedirect: 'tactics',
                            idToRedirect: tactic.id,
                          },
                        );
=======
                        AppNavigate.navigateToModule(e, 'overview', {
                          tab: 'mitre',
                          tabView: 'intelligence',
                          tabRedirect: 'tactics',
                          idToRedirect: tactic.id,
                        });
>>>>>>> 45bdc7b9
                        e.stopPropagation();
                      }}
                    >
                      {tactic.name}
                    </EuiLink>
                  </EuiToolTip>
                  <br />
                </>
              );
            })
          : '',
      },
      {
        title: 'Version',
        description: techniqueData.mitre_version,
      },
    ];
    return (
      <EuiFlyoutBody>
        <EuiAccordion
          id='details'
          buttonContent={
            <EuiTitle size='s'>
              <h3>Technique details</h3>
            </EuiTitle>
          }
          initialIsOpen={true}
        >
          <div className='flyout-row details-row'>
            <EuiFlexGroup direction='column' gutterSize='none'>
              {(Object.keys(techniqueData).length === 0 && (
                <EuiFlexItem>
                  <EuiLoadingContent lines={2} />
                  <EuiLoadingContent lines={3} />
                </EuiFlexItem>
              )) || (
                <EuiFlexItem style={{ marginBottom: 30 }}>
                  <EuiDescriptionList listItems={data} />
                </EuiFlexItem>
              )}
            </EuiFlexGroup>
          </div>
        </EuiAccordion>

        <EuiSpacer size='s' />
        <EuiAccordion
          style={{ textDecoration: 'none' }}
          id={'recent_events'}
          className='events-accordion'
          buttonContent={
            <EuiTitle size='s'>
              <h3>
                Recent events
                <span style={{ marginLeft: 16 }}>
                  <span>
                    <EuiToolTip
                      position='top'
                      content={'Show ' + currentTechnique + ' in Dashboard'}
                    >
                      <EuiIcon
                        onMouseDown={e => {
                          openDashboard(e, currentTechnique);
                          e.stopPropagation();
                        }}
                        color='primary'
                        type='visualizeApp'
                        style={{ marginRight: '10px' }}
                      ></EuiIcon>
                    </EuiToolTip>
                    <EuiToolTip
                      position='top'
                      content={'Inspect ' + currentTechnique + ' in Events'}
                    >
                      <EuiIcon
                        onMouseDown={e => {
                          openDiscover(e, currentTechnique);
                          e.stopPropagation();
                        }}
                        color='primary'
                        type='discoverApp'
                      ></EuiIcon>
                    </EuiToolTip>
                  </span>
                </span>
              </h3>
            </EuiTitle>
          }
          paddingSize='none'
          initialIsOpen={true}
        >
          <div className='details-row'>
            <WazuhFlyoutDiscover
              DataSource={PatternDataSource}
              tableColumns={getDiscoverColumns()}
              filterManager={filterManager}
              initialFetchFilters={filterParams.filters}
              expandedRowComponent={expandedRow}
            />
          </div>
        </EuiAccordion>
      </EuiFlyoutBody>
    );
  };

  const renderLoading = () => {
    return (
      <EuiFlyoutBody>
        <EuiLoadingContent lines={2} />
        <EuiLoadingContent lines={3} />
      </EuiFlyoutBody>
    );
  };

  return (
    <WzFlyout
      onClose={() => onChangeFlyout(false)}
      flyoutProps={{
        size: 'l',
        className: 'flyout-no-overlap wz-inventory wzApp',
        'aria-labelledby': 'flyoutSmallTitle',
      }}
    >
      {techniqueData && renderHeader()}
      {renderBody()}
      {isLoading && renderLoading()}
    </WzFlyout>
  );
};<|MERGE_RESOLUTION|>--- conflicted
+++ resolved
@@ -10,7 +10,6 @@
  * Find more information about this on the LICENSE file.
  */
 import React, { useEffect, useState, useMemo } from 'react';
-import MarkdownIt from 'markdown-it';
 import $ from 'jquery';
 import {
   EuiFlyoutHeader,
@@ -239,20 +238,6 @@
   const renderBody = () => {
     const { currentTechnique } = props;
     const { techniqueData } = state;
-<<<<<<< HEAD
-    const link = `https://attack.mitre.org/techniques/${currentTechnique}/`;
-    const formattedDescription = techniqueData.description ? (
-      <div
-        className='wz-markdown-margin wz-markdown-wrapper'
-        dangerouslySetInnerHTML={{
-          __html: md.render(techniqueData.description),
-        }}
-      ></div>
-    ) : (
-      techniqueData.description
-    );
-=======
->>>>>>> 45bdc7b9
     const data = [
       {
         title: 'ID',
@@ -263,7 +248,6 @@
           >
             <EuiLink
               onClick={e => {
-<<<<<<< HEAD
                 NavigationService.getInstance().navigateToModule(
                   e,
                   'overview',
@@ -274,14 +258,6 @@
                     idToRedirect: currentTechnique,
                   },
                 );
-=======
-                AppNavigate.navigateToModule(e, 'overview', {
-                  tab: 'mitre',
-                  tabView: 'intelligence',
-                  tabRedirect: 'techniques',
-                  idToRedirect: currentTechnique,
-                });
->>>>>>> 45bdc7b9
                 e.stopPropagation();
               }}
             >
@@ -302,7 +278,6 @@
                   >
                     <EuiLink
                       onClick={e => {
-<<<<<<< HEAD
                         NavigationService.getInstance().navigateToModule(
                           e,
                           'overview',
@@ -313,14 +288,6 @@
                             idToRedirect: tactic.id,
                           },
                         );
-=======
-                        AppNavigate.navigateToModule(e, 'overview', {
-                          tab: 'mitre',
-                          tabView: 'intelligence',
-                          tabRedirect: 'tactics',
-                          idToRedirect: tactic.id,
-                        });
->>>>>>> 45bdc7b9
                         e.stopPropagation();
                       }}
                     >
