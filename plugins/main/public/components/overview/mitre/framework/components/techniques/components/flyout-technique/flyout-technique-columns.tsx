import React from 'react';
<<<<<<< HEAD
import { formatUIDate } from '../../../../../../../../react-services';
=======
import {
  formatUIDate,
  AppNavigate,
} from '../../../../../../../../react-services';
>>>>>>> 45bdc7b9
import { tDataGridColumn } from '../../../../../../../common/data-grid';
import { EuiLink, EuiFlexGroup, EuiFlexItem } from '@elastic/eui';
import { getCore } from '../../../../../../../../kibana-services';
import {
  rules,
  endpointSummary,
} from '../../../../../../../../utils/applications';
import { RedirectAppLinks } from '../../../../../../../../../../../src/plugins/opensearch_dashboards_react/public';
import NavigationService from '../../../../../../../../react-services/navigation-service';

const navigateTo = (ev, section, params) => {
  NavigationService.getInstance().navigateToModule(ev, section, params);
};

const renderTechniques = (value: []) => {
  const techniques = value.map(technique => {
    /*
      ToDo:
      This link redirect to the Intelligence tab and open the flyout technique detail
      This must be replaced by the RedirectAppLinks but right now the RedirectAppLinks is not working,
      doesn't open the tab and the flyout technique, so we are using the AppNavigate.navigateToModule
    */
    return (
      <EuiFlexItem key={technique}>
        <EuiLink
          key={technique}
          onClick={e =>
            navigateTo(e, 'overview', {
              tab: 'mitre',
              tabView: 'intelligence',
              tabRedirect: 'techniques',
              idToRedirect: technique,
            })
          }
        >
          {technique}
        </EuiLink>
      </EuiFlexItem>
    );
  });

  return (
    <EuiFlexGroup gutterSize='s' direction='column'>
      {techniques}
    </EuiFlexGroup>
  );
};

export const techniquesColumns: tDataGridColumn[] = [
  {
    id: 'timestamp',
    displayAsText: 'Time',
    render: value => formatUIDate(value),
  },
  {
    id: 'agent.id',
    displayAsText: 'Agent',
    render: agentId => (
      <RedirectAppLinks application={getCore().application}>
        <EuiLink
          href={`${endpointSummary.id}#/agents?tab=welcome&agent=${agentId}`}
        >
          {agentId}
        </EuiLink>
      </RedirectAppLinks>
    ),
  },
  { id: 'agent.name', displayAsText: 'Agent Name' },
  {
    id: 'rule.mitre.id',
    displayAsText: 'Technique(s)',
    render: value => renderTechniques(value),
  },
  { id: 'rule.mitre.tactic', displayAsText: 'Tactic(s)' },
  { id: 'rule.level', displayAsText: 'Level' },
  {
    id: 'rule.id',
    displayAsText: 'Rule ID',
    render: value => (
      <RedirectAppLinks application={getCore().application}>
        <EuiLink href={`${rules.id}#/manager/?tab=rules&redirectRule=${value}`}>
          {value}
        </EuiLink>
      </RedirectAppLinks>
    ),
  },
  { id: 'rule.description', displayAsText: 'Description' },
];

export const agentTechniquesColumns: tDataGridColumn[] = [
  {
    id: 'timestamp',
    displayAsText: 'Time',
    render: value => formatUIDate(value),
  },
  {
    id: 'rule.mitre.id',
    displayAsText: 'Technique(s)',
    render: value => renderTechniques(value),
  },
  { id: 'rule.mitre.tactic', displayAsText: 'Tactic(s)' },
  { id: 'rule.level', displayAsText: 'Level' },
  {
    id: 'rule.id',
    displayAsText: 'Rule ID',
    render: value => (
      <RedirectAppLinks application={getCore().application}>
        <EuiLink href={`${rules.id}#/manager/?tab=rules&redirectRule=${value}`}>
          {value}
        </EuiLink>
      </RedirectAppLinks>
    ),
  },
  { id: 'rule.description', displayAsText: 'Description' },
];<|MERGE_RESOLUTION|>--- conflicted
+++ resolved
@@ -1,12 +1,5 @@
 import React from 'react';
-<<<<<<< HEAD
 import { formatUIDate } from '../../../../../../../../react-services';
-=======
-import {
-  formatUIDate,
-  AppNavigate,
-} from '../../../../../../../../react-services';
->>>>>>> 45bdc7b9
 import { tDataGridColumn } from '../../../../../../../common/data-grid';
 import { EuiLink, EuiFlexGroup, EuiFlexItem } from '@elastic/eui';
 import { getCore } from '../../../../../../../../kibana-services';
