--- conflicted
+++ resolved
@@ -3,7 +3,10 @@
 import { tDataGridColumn } from '../../../../../../../common/data-grid';
 import { EuiLink, EuiFlexGroup, EuiFlexItem } from '@elastic/eui';
 import { getCore } from '../../../../../../../../kibana-services';
-import { rules, endpointSummary } from '../../../../../../../../utils/applications';
+import {
+  rules,
+  endpointSummary,
+} from '../../../../../../../../utils/applications';
 import { RedirectAppLinks } from '../../../../../../../../../../../src/plugins/opensearch_dashboards_react/public';
 import NavigationService from '../../../../../../../../react-services/navigation-service';
 
@@ -12,17 +15,13 @@
 };
 
 const renderTechniques = (value: []) => {
-<<<<<<< HEAD
   const techniques = value.map(technique => {
-=======
-  const techniques = value.map((technique) => {
-    /* 
+    /*
       ToDo:
       This link redirect to the Intelligence tab and open the flyout technique detail
-      This must be replaced by the RedirectAppLinks but right now the RedirectAppLinks is not working, 
+      This must be replaced by the RedirectAppLinks but right now the RedirectAppLinks is not working,
       doesn't open the tab and the flyout technique, so we are using the AppNavigate.navigateToModule
     */
->>>>>>> 8bd040f5
     return (
       <EuiFlexItem key={technique}>
         <EuiLink
@@ -58,23 +57,14 @@
   {
     id: 'agent.id',
     displayAsText: 'Agent',
-<<<<<<< HEAD
-    render: value => (
-      <EuiLink
-        onClick={e => navigateTo(e, 'agents', { tab: 'welcome', agent: value })}
-      >
-        {value}
-      </EuiLink>
-=======
-    render: (agentId) => (
+    render: agentId => (
       <RedirectAppLinks application={getCore().application}>
         <EuiLink
           href={`${endpointSummary.id}#/agents?tab=welcome&agent=${agentId}`}
         >
           {agentId}
-        </EuiLink >
+        </EuiLink>
       </RedirectAppLinks>
->>>>>>> 8bd040f5
     ),
   },
   { id: 'agent.name', displayAsText: 'Agent Name' },
