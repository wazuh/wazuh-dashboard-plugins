--- conflicted
+++ resolved
@@ -36,11 +36,7 @@
     distinct: true,
     select: field,
     sort: `+${field}`,
-<<<<<<< HEAD
-    limit: 30,
-=======
     limit: SEARCH_BAR_WQL_VALUE_SUGGESTIONS_COUNT,
->>>>>>> eee2bb69
   };
   const result = await WzRequest.apiReq('GET', `/vulnerability/${agentId}`, {
     params: filter,
