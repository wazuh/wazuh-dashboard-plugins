/*
 * Wazuh app - Agent vulnerabilities table component
 * Copyright (C) 2015-2022 Wazuh, Inc.
 *
 * This program is free software; you can redistribute it and/or modify
 * it under the terms of the GNU General Public License as published by
 * the Free Software Foundation; either version 2 of the License, or
 * (at your option) any later version.
 *
 * Find more information about this on the LICENSE file.
 */

import React, { Component } from 'react';
import { FlyoutDetail } from './flyout';
import { TableWzAPI } from '../../../../components/common/tables';
import { getFilterValues } from './lib';
import { formatUIDate } from '../../../../react-services/time-service';
import { EuiIconTip } from '@elastic/eui';

const searchBarWQLOptions = {
  searchTermFields: [
    'name',
    'cve',
    'version',
    'architecture',
    'severity',
    'cvss2_score',
<<<<<<< HEAD
    'cvss3_score'
  ]
=======
    'cvss3_score',
  ],
>>>>>>> 76a4feb0
};

export class InventoryTable extends Component {
  state: {
    error?: string;
    isFlyoutVisible: Boolean;
    isLoading: boolean;
    currentItem: {};
  };

<<<<<<< HEAD

=======
>>>>>>> 76a4feb0
  props!: {
    filters: string;
    agent: any;
    items: [];
    onFiltersChange: Function;
  };

  constructor(props) {
    super(props);

    this.state = {
      isFlyoutVisible: false,
      currentItem: {}
    };
  }

  closeFlyout() {
    this.setState({ isFlyoutVisible: false, currentItem: {} });
  }

  async showFlyout(item, redirect = false) {
    //if a flyout is opened, we close it and open a new one, so the components are correctly updated on start.
    this.setState({ isFlyoutVisible: false }, () =>
      this.setState({ isFlyoutVisible: true, currentItem: item }),
    );
  }

<<<<<<< HEAD

=======
>>>>>>> 76a4feb0
  columns() {
    let width;
    (((this.props.agent || {}).os || {}).platform || false) === 'windows'
      ? (width = '60px')
      : (width = '80px');
    return [
      {
        field: 'name',
        name: 'Name',
        sortable: true,
        width: '100px',
      },
      {
        field: 'version',
        name: 'Version',
        sortable: true,
        truncateText: true,
        width: `${width}`,
      },
      {
        field: 'architecture',
        name: 'Architecture',
        sortable: true,
        width: '100px',
      },
      {
        field: 'severity',
        name: 'Severity',
        sortable: true,
        width: `${width}`,
      },
      {
        field: 'cve',
        name: 'CVE',
        sortable: true,
        truncateText: true,
        width: `${width}`,
      },
      {
        field: 'cvss2_score',
        name: 'CVSS2 Score',
        sortable: true,
        width: `${width}`,
      },
      {
        field: 'cvss3_score',
        name: 'CVSS3 Score',
        sortable: true,
        width: `${width}`,
      },
      {
        field: 'detection_time',
        name: (
<<<<<<< HEAD
          <span>Detection Time{' '}
=======
          <span>
            Detection Time{' '}
>>>>>>> 76a4feb0
            <EuiIconTip
              content='This is not searchable through a search term.'
              size='s'
              color='subdued'
              type='alert'
            />
          </span>
        ),
        sortable: true,
        width: `100px`,
        render: formatUIDate,
      },
    ];
  }

  renderTable() {
    const getRowProps = item => {
      const id = `${item.name}-${item.cve}-${item.architecture}-${item.version}-${item.severity}-${item.cvss2_score}-${item.cvss3_score}-${item.detection_time}`;
      return {
        'data-test-subj': `row-${id}`,
        onClick: () => this.showFlyout(item),
      };
    };

    const { error } = this.state;
    const columns = this.columns();
    const selectFields = `select=${[
      'cve',
      'architecture',
      'version',
      'name',
      'severity',
      'cvss2_score',
      'cvss3_score',
      'detection_time',
      'title',
      'condition',
      'updated',
      'published',
      'external_references',
    ].join(',')}`;

    const agentID = this.props.agent.id;

    return (
      <TableWzAPI
        title='Vulnerabilities'
        tableColumns={columns}
<<<<<<< HEAD
        tableInitialSortingField="name"
=======
        tableInitialSortingField='name'
>>>>>>> 76a4feb0
        endpoint={`/vulnerability/${this.props.agent.id}?${selectFields}`}
        isExpandable={true}
        rowProps={getRowProps}
        mapResponseItem={item => ({
          ...item,
          // Some vulnerability data could not contain the external_references field.
          // This causes the rendering of them can crash when opening the flyout with the details.
          // So, we ensure the fields are defined with the expected data structure.
<<<<<<< HEAD
          external_references: Array.isArray(item?.external_references) 
          ? item?.external_references
          : []
=======
          external_references: Array.isArray(item?.external_references)
            ? item?.external_references
            : [],
>>>>>>> 76a4feb0
        })}
        error={error}
        searchTable
        downloadCsv
        showReload
        tablePageSizeOptions={[10, 25, 50, 100]}
        filters={this.props.filters}
        searchBarWQL={{
          options: searchBarWQLOptions,
          suggestions: {
            field(currentValue) {
              return [
<<<<<<< HEAD
                { label: 'architecture', description: 'filter by architecture' },
                { label: 'cve', description: 'filter by CVE ID' },
                { label: 'cvss2_score', description: 'filter by CVSS2' },
                { label: 'cvss3_score', description: 'filter by CVSS3' },
                { label: 'detection_time', description: 'filter by detection time' },
=======
                {
                  label: 'architecture',
                  description: 'filter by architecture',
                },
                { label: 'cve', description: 'filter by CVE ID' },
                { label: 'cvss2_score', description: 'filter by CVSS2' },
                { label: 'cvss3_score', description: 'filter by CVSS3' },
                {
                  label: 'detection_time',
                  description: 'filter by detection time',
                },
>>>>>>> 76a4feb0
                { label: 'name', description: 'filter by package name' },
                { label: 'severity', description: 'filter by severity' },
                { label: 'version', description: 'filter by CVE version' },
              ];
            },
            value: async (currentValue, { field }) => {
<<<<<<< HEAD
              try{
                return await getFilterValues(field, currentValue, agentID, {}, label => ({label}));
              }catch(error){
                return [];
              };
=======
              try {
                return await getFilterValues(
                  field,
                  currentValue,
                  agentID,
                  {
                    ...(currentValue ? { q: `${field}~${currentValue}` } : {}),
                  },
                  label => ({ label }),
                );
              } catch (error) {
                return [];
              }
>>>>>>> 76a4feb0
            },
          },
        }}
      />
    );
  }

  render() {
    const table = this.renderTable();
    return (
      <div className='wz-inventory'>
        {table}
        {this.state.isFlyoutVisible && (
          <FlyoutDetail
            vulName={this.state.currentItem.cve}
            agentId={this.props.agent.id}
            item={this.state.currentItem}
            closeFlyout={() => this.closeFlyout()}
            type='vulnerability'
            view='inventory'
            showViewInEvents={true}
            outsideClickCloses={true}
            {...this.props}
          />
        )}
      </div>
    );
  }
}<|MERGE_RESOLUTION|>--- conflicted
+++ resolved
@@ -25,13 +25,8 @@
     'architecture',
     'severity',
     'cvss2_score',
-<<<<<<< HEAD
-    'cvss3_score'
-  ]
-=======
     'cvss3_score',
   ],
->>>>>>> 76a4feb0
 };
 
 export class InventoryTable extends Component {
@@ -42,10 +37,6 @@
     currentItem: {};
   };
 
-<<<<<<< HEAD
-
-=======
->>>>>>> 76a4feb0
   props!: {
     filters: string;
     agent: any;
@@ -58,7 +49,7 @@
 
     this.state = {
       isFlyoutVisible: false,
-      currentItem: {}
+      currentItem: {},
     };
   }
 
@@ -73,10 +64,6 @@
     );
   }
 
-<<<<<<< HEAD
-
-=======
->>>>>>> 76a4feb0
   columns() {
     let width;
     (((this.props.agent || {}).os || {}).platform || false) === 'windows'
@@ -130,12 +117,8 @@
       {
         field: 'detection_time',
         name: (
-<<<<<<< HEAD
-          <span>Detection Time{' '}
-=======
           <span>
             Detection Time{' '}
->>>>>>> 76a4feb0
             <EuiIconTip
               content='This is not searchable through a search term.'
               size='s'
@@ -184,11 +167,7 @@
       <TableWzAPI
         title='Vulnerabilities'
         tableColumns={columns}
-<<<<<<< HEAD
-        tableInitialSortingField="name"
-=======
         tableInitialSortingField='name'
->>>>>>> 76a4feb0
         endpoint={`/vulnerability/${this.props.agent.id}?${selectFields}`}
         isExpandable={true}
         rowProps={getRowProps}
@@ -197,15 +176,9 @@
           // Some vulnerability data could not contain the external_references field.
           // This causes the rendering of them can crash when opening the flyout with the details.
           // So, we ensure the fields are defined with the expected data structure.
-<<<<<<< HEAD
-          external_references: Array.isArray(item?.external_references) 
-          ? item?.external_references
-          : []
-=======
           external_references: Array.isArray(item?.external_references)
             ? item?.external_references
             : [],
->>>>>>> 76a4feb0
         })}
         error={error}
         searchTable
@@ -218,13 +191,6 @@
           suggestions: {
             field(currentValue) {
               return [
-<<<<<<< HEAD
-                { label: 'architecture', description: 'filter by architecture' },
-                { label: 'cve', description: 'filter by CVE ID' },
-                { label: 'cvss2_score', description: 'filter by CVSS2' },
-                { label: 'cvss3_score', description: 'filter by CVSS3' },
-                { label: 'detection_time', description: 'filter by detection time' },
-=======
                 {
                   label: 'architecture',
                   description: 'filter by architecture',
@@ -236,20 +202,12 @@
                   label: 'detection_time',
                   description: 'filter by detection time',
                 },
->>>>>>> 76a4feb0
                 { label: 'name', description: 'filter by package name' },
                 { label: 'severity', description: 'filter by severity' },
                 { label: 'version', description: 'filter by CVE version' },
               ];
             },
             value: async (currentValue, { field }) => {
-<<<<<<< HEAD
-              try{
-                return await getFilterValues(field, currentValue, agentID, {}, label => ({label}));
-              }catch(error){
-                return [];
-              };
-=======
               try {
                 return await getFilterValues(
                   field,
@@ -263,7 +221,6 @@
               } catch (error) {
                 return [];
               }
->>>>>>> 76a4feb0
             },
           },
         }}
