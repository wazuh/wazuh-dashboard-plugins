--- conflicted
+++ resolved
@@ -32,7 +32,6 @@
 import { ITHygiene } from '../../../../utils/applications';
 import { RedirectAppLinks } from '../../../../../../../src/plugins/opensearch_dashboards_react/public';
 import { IndexPatternFormattedField } from '../../../common/index-pattern';
-<<<<<<< HEAD
 import { withDataSourceInitiated } from '../../../common/hocs';
 import { Typography } from '../../../common/typography/typography';
 import { compose } from 'redux';
@@ -76,44 +75,6 @@
     _.isEmpty(data?.hardware?.host) &&
     _.isEmpty(data?.software?.host);
 
-=======
-import { Typography } from '../../../common/typography/typography';
-import { compose } from 'redux';
-
-export const InventoryMetrics = compose(
-  withSystemInventorySystemDataSource,
-  withSystemInventoryHardwareDataSource,
-)(() => {
-  const [isLoading, setIsLoading] = useState<boolean>(true);
-  const [data, setData] = useState<{ hardware: any; software: any } | null>(
-    null,
-  );
-
-  const itHygieneSystemDataSource = useDataSource<
-    tParsedIndexPattern,
-    PatternDataSource
-  >({
-    DataSource: SystemInventoryStatesDataSource,
-    repository: new SystemInventorySystemStatesDataSourceRepository(),
-  });
-  const itHygieneHardwareDataSource = useDataSource<
-    tParsedIndexPattern,
-    PatternDataSource
-  >({
-    DataSource: SystemInventoryStatesDataSource,
-    repository: new SystemInventoryHardwareStatesDataSourceRepository(),
-  });
-
-  const dataSourceIsLoading =
-    itHygieneSystemDataSource.isLoading ||
-    itHygieneHardwareDataSource.isLoading;
-
-  const notEnoughData =
-    !isLoading &&
-    _.isEmpty(data?.hardware?.host) &&
-    _.isEmpty(data?.software?.host);
-
->>>>>>> 182d6797
   useEffect(() => {
     if (!dataSourceIsLoading) {
       const fetchInventoryHardwareSystemData = async () => {
@@ -195,7 +156,6 @@
     },
   ];
 
-<<<<<<< HEAD
   return (
     <WzRibbonPanel>
       <WzRibbonTitle
@@ -223,10 +183,21 @@
         }
       ></WzRibbonTitle>
       {notEnoughData ? (
-        <div style={{ textAlign: 'center' }}>
-          <EuiIcon type='iInCircle' /> Not enough hardware or operating system
-          information
-        </div>
+        <EuiFlexGroup
+          direction='row'
+          alignItems='center'
+          justifyContent='center'
+          gutterSize='xs'
+        >
+          <EuiFlexItem grow={false} responsive={false}>
+            <EuiIcon type='iInCircle' />
+          </EuiFlexItem>
+          <EuiFlexItem grow={false} responsive={false}>
+            <EuiText size='s'>
+              Not enough hardware or operating system information
+            </EuiText>
+          </EuiFlexItem>
+        </EuiFlexGroup>
       ) : (
         <RibbonBodyProtected
           items={items}
@@ -235,57 +206,5 @@
         />
       )}
     </WzRibbonPanel>
-=======
-  if (notEnoughData) {
-    return (
-      <EuiPanel>
-        <EuiFlexGroup
-          direction='row'
-          alignItems='center'
-          justifyContent='center'
-          gutterSize='xs'
-        >
-          <EuiFlexItem grow={false}>
-            <EuiIcon type='iInCircle' />
-          </EuiFlexItem>
-          <EuiFlexItem grow={false}>
-            <EuiText size='s'>
-              Not enough hardware or operating system information
-            </EuiText>
-          </EuiFlexItem>
-        </EuiFlexGroup>
-      </EuiPanel>
-    );
-  }
-
-  return (
-    <WzRibbon
-      data-test-subj='syscollector-metrics'
-      items={items}
-      title={
-        <EuiFlexGroup justifyContent='spaceBetween'>
-          <EuiFlexItem grow={false}>
-            <Typography level='section'>System inventory</Typography>
-          </EuiFlexItem>
-          <EuiFlexItem grow={false}>
-            <RedirectAppLinks application={getCore().application}>
-              <EuiToolTip position='top' content={`Open ${ITHygiene.title}`}>
-                <EuiButtonIcon
-                  iconType='popout'
-                  color='primary'
-                  className='EuiButtonIcon'
-                  href={NavigationService.getInstance().getUrlForApp(
-                    ITHygiene.id,
-                  )}
-                  aria-label={`Open ${ITHygiene.title}`}
-                />
-              </EuiToolTip>
-            </RedirectAppLinks>
-          </EuiFlexItem>
-        </EuiFlexGroup>
-      }
-      titleAction
-    />
->>>>>>> 182d6797
   );
 });