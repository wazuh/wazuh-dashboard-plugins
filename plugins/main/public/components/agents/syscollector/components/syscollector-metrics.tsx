<<<<<<< HEAD
import React, { useState } from 'react';
=======
import React from 'react';
>>>>>>> af711016
import { EuiPanel, EuiIcon } from '@elastic/eui';
import _ from 'lodash';
import { useGenericRequest } from '../../../common/hooks/useGenericRequest';
import { formatUIDate } from '../../../../react-services/time-service';
import WzRibbon from '../../../common/ribbon/ribbon';
import {
  IRibbonItem,
  RibbonItemLabel,
} from '../../../common/ribbon/ribbon-item';
<<<<<<< HEAD
import { getOsName, getPlatformIcon } from '../../../common/platform';
=======
>>>>>>> af711016
import { Agent } from '../../../endpoints-summary/types';

interface SyscollectorMetricsProps {
  agent: Agent;
}

const offsetTimestamp = (text: string, time: string) => {
  try {
    return text + formatUIDate(time);
  } catch (error) {
    return time !== '-' ? `${text}${time} (UTC)` : time;
  }
};

export function InventoryMetrics({ agent }: SyscollectorMetricsProps) {
  const syscollector = useGenericRequest({
    method: 'GET',
    path: `/api/syscollector/${agent.id}`,
    resolveData: data => data?.data || {},
  });

  if (
    !syscollector.isLoading &&
    (_.isEmpty(syscollector.data.hardware) || _.isEmpty(syscollector.data.os))
  ) {
    return (
      <EuiPanel paddingSize='s' style={{ margin: 16, textAlign: 'center' }}>
        <EuiIcon type='iInCircle' /> Not enough hardware or operating system
        information
      </EuiPanel>
    );
  }

  const render = () => {
    const items: IRibbonItem[] = [
      {
        key: 'cores',
        label: 'Cores',
        value: syscollector?.data?.hardware?.cpu?.cores,
        isLoading: syscollector.isLoading,
        style: { maxWidth: 100 },
      },
      {
        key: 'memory',
        label: 'Memory',
        value: syscollector?.data?.hardware?.ram?.total
          ? `${(syscollector?.data?.hardware?.ram?.total / 1024).toFixed(2)} MB`
          : '-',
        isLoading: syscollector.isLoading,
        style: { maxWidth: 100 },
      },
      {
        key: 'arch',
        label: 'Arch',
        value: syscollector?.data?.os?.architecture,
        isLoading: syscollector.isLoading,
        style: { maxWidth: 100 },
      },
      {
        key: RibbonItemLabel.OPERATING_SYSTEM,
        value: syscollector?.data?.os,
        label: 'Operating system',
        isLoading: syscollector.isLoading,
        style: { maxWidth: 200 },
<<<<<<< HEAD
        render: (value: Agent) => (
          <>
            {getPlatformIcon(value)}
            {getOsName(value)}
          </>
        ),
=======
>>>>>>> af711016
      },
      {
        key: 'cpu',
        label: 'CPU',
        value: syscollector?.data?.hardware?.cpu?.name,
        isLoading: syscollector.isLoading,
        style: { maxWidth: 250 },
      },
      {
        key: 'hostname',
        label: 'Host name',
        value: syscollector?.data?.os?.hostname,
        isLoading: syscollector.isLoading,
        style: { maxWidth: 100 },
      },
      {
        key: 'board-serial',
        label: 'Board serial',
        value: syscollector?.data?.hardware?.board_serial,
        isLoading: syscollector.isLoading,
        style: { maxWidth: 100 },
      },
      {
        key: 'last-scan',
        label: 'Last scan',
        value: syscollector?.data?.os?.scan?.time
          ? offsetTimestamp('', syscollector?.data?.os?.scan?.time)
          : '-',
        isLoading: syscollector.isLoading,
        style: { maxWidth: 180 },
      },
    ];

    return <WzRibbon data-test-subj='syscollector-metrics' items={items} />;
  };

  return render();
}<|MERGE_RESOLUTION|>--- conflicted
+++ resolved
@@ -1,8 +1,4 @@
-<<<<<<< HEAD
-import React, { useState } from 'react';
-=======
 import React from 'react';
->>>>>>> af711016
 import { EuiPanel, EuiIcon } from '@elastic/eui';
 import _ from 'lodash';
 import { useGenericRequest } from '../../../common/hooks/useGenericRequest';
@@ -12,10 +8,7 @@
   IRibbonItem,
   RibbonItemLabel,
 } from '../../../common/ribbon/ribbon-item';
-<<<<<<< HEAD
 import { getOsName, getPlatformIcon } from '../../../common/platform';
-=======
->>>>>>> af711016
 import { Agent } from '../../../endpoints-summary/types';
 
 interface SyscollectorMetricsProps {
@@ -80,15 +73,12 @@
         label: 'Operating system',
         isLoading: syscollector.isLoading,
         style: { maxWidth: 200 },
-<<<<<<< HEAD
         render: (value: Agent) => (
           <>
             {getPlatformIcon(value)}
             {getOsName(value)}
           </>
         ),
-=======
->>>>>>> af711016
       },
       {
         key: 'cpu',
