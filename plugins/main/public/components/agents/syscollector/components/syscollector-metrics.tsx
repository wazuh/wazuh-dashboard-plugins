--- conflicted
+++ resolved
@@ -9,7 +9,6 @@
   EuiButtonIcon,
 } from '@elastic/eui';
 import _ from 'lodash';
-<<<<<<< HEAD
 import { formatUIDate } from '../../../../react-services/time-service';
 import {
   IWzRibbonBody,
@@ -17,15 +16,7 @@
   WzRibbonPanel,
   WzRibbonTitle,
 } from '../../../common/ribbon/ribbon';
-import {
-  IRibbonItem,
-  RibbonItemLabel,
-} from '../../../common/ribbon/ribbon-item';
-import { getOsName } from '../../../common/platform';
-=======
-import WzRibbon from '../../../common/ribbon/ribbon';
 import { IRibbonItem } from '../../../common/ribbon/ribbon-item';
->>>>>>> 5b076b26
 import { Agent } from '../../../endpoints-summary/types';
 import {
   FILTER_OPERATOR,
@@ -42,61 +33,11 @@
 import { ITHygiene } from '../../../../utils/applications';
 import { RedirectAppLinks } from '../../../../../../../src/plugins/opensearch_dashboards_react/public';
 import { IndexPatternFormattedField } from '../../../common/index-pattern';
-<<<<<<< HEAD
 import { withDataSourceInitiated } from '../../../common/hocs';
 
-=======
->>>>>>> 5b076b26
 interface SyscollectorMetricsProps {
   agent: Agent;
 }
-
-<<<<<<< HEAD
-const offsetTimestamp = (text: string, time: string) => {
-  try {
-    return text + formatUIDate(time);
-  } catch (error) {
-    return time !== '-' ? `${text}${time} (UTC)` : time;
-  }
-};
-
-// This is a customized method (see getAgentOSType from react-services/wz-agents.ts)
-// for the system inventory data
-function getAgentOSTypeIndexerData(agent?: Agent) {
-  if (agent?.os?.name?.toLowerCase().includes(WAZUH_AGENTS_OS_TYPE.LINUX)) {
-    return WAZUH_AGENTS_OS_TYPE.LINUX;
-  } else if (agent?.os?.platform === WAZUH_AGENTS_OS_TYPE.WINDOWS) {
-    return WAZUH_AGENTS_OS_TYPE.WINDOWS;
-  } else if (agent?.os?.platform === WAZUH_AGENTS_OS_TYPE.SUNOS) {
-    return WAZUH_AGENTS_OS_TYPE.SUNOS;
-  } else if (agent?.os?.platform === WAZUH_AGENTS_OS_TYPE.DARWIN) {
-    return WAZUH_AGENTS_OS_TYPE.DARWIN;
-  } else {
-    return WAZUH_AGENTS_OS_TYPE.OTHERS;
-  }
-}
-
-const getPlatformIcon = (agent?: Agent): React.JSX.Element => {
-  let icon = '';
-  const osType = getAgentOSTypeIndexerData(agent);
-  if (osType === WAZUH_AGENTS_OS_TYPE.DARWIN) {
-    icon = 'apple';
-  } else if (
-    [WAZUH_AGENTS_OS_TYPE.WINDOWS, WAZUH_AGENTS_OS_TYPE.LINUX].includes(osType)
-  ) {
-    icon = osType;
-  }
-
-  if (icon) {
-    return (
-      <i
-        className={`fa fa-${icon} AgentsTable__soBadge AgentsTable__soBadge--${osType}`}
-        aria-hidden='true'
-      ></i>
-    );
-  }
-  return <></>;
-};
 
 const RibbonBodyProtected = withDataSourceInitiated({})(
   ({ items, 'data-test-subj': dataTestSubj }: IWzRibbonBody) => (
@@ -104,8 +45,6 @@
   ),
 );
 
-=======
->>>>>>> 5b076b26
 export const InventoryMetrics = withSystemInventoryDataSource(
   ({ agent }: SyscollectorMetricsProps) => {
     const [isLoading, setIsLoading] = useState<boolean>(true);
