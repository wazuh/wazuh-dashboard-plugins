import React, { useEffect, useState } from 'react';
import {
  EuiPanel,
  EuiIcon,
  EuiFlexGroup,
  EuiFlexItem,
  EuiToolTip,
  EuiButtonIcon,
  EuiText,
} from '@elastic/eui';
import _ from 'lodash';
import {
  IWzRibbonBody,
  WzRibbonBody,
  WzRibbonPanel,
  WzRibbonTitle,
} from '../../../common/ribbon/ribbon';
import { IRibbonItem } from '../../../common/ribbon/ribbon-item';
import {
  PatternDataSource,
  SystemInventoryHardwareStatesDataSourceRepository,
  SystemInventoryStatesDataSource,
  SystemInventorySystemStatesDataSourceRepository,
  tParsedIndexPattern,
  useDataSource,
} from '../../../common/data-source';
import {
  withSystemInventoryHardwareDataSource,
  withSystemInventorySystemDataSource,
} from '../../../overview/it-hygiene/common/hocs/validate-system-inventory-index-pattern';
import { getCore } from '../../../../kibana-services';
import NavigationService from '../../../../react-services/navigation-service';
import { ITHygiene } from '../../../../utils/applications';
import { RedirectAppLinks } from '../../../../../../../src/plugins/opensearch_dashboards_react/public';
import { IndexPatternFormattedField } from '../../../common/index-pattern';
<<<<<<< HEAD
import { withDataSourceInitiated } from '../../../common/hocs';

interface SyscollectorMetricsProps {
  agent: Agent;
}

const RibbonBodyProtected = withDataSourceInitiated({})(
  ({ items, 'data-test-subj': dataTestSubj }: IWzRibbonBody) => (
    <WzRibbonBody items={items} data-test-subj={dataTestSubj}></WzRibbonBody>
  ),
);

export const InventoryMetrics = withSystemInventoryDataSource(
  ({ agent }: SyscollectorMetricsProps) => {
    const [isLoading, setIsLoading] = useState<boolean>(true);
    const [data, setData] = useState<{ hardware: any; software: any } | null>(
      null,
    );
=======
import { Typography } from '../../../common/typography/typography';
import { compose } from 'redux';

export const InventoryMetrics = compose(
  withSystemInventorySystemDataSource,
  withSystemInventoryHardwareDataSource,
)(() => {
  const [isLoading, setIsLoading] = useState<boolean>(true);
  const [data, setData] = useState<{ hardware: any; software: any } | null>(
    null,
  );
>>>>>>> 182d6797

  const itHygieneSystemDataSource = useDataSource<
    tParsedIndexPattern,
    PatternDataSource
  >({
    DataSource: SystemInventoryStatesDataSource,
    repository: new SystemInventorySystemStatesDataSourceRepository(),
  });
  const itHygieneHardwareDataSource = useDataSource<
    tParsedIndexPattern,
    PatternDataSource
  >({
    DataSource: SystemInventoryStatesDataSource,
    repository: new SystemInventoryHardwareStatesDataSourceRepository(),
  });

  const dataSourceIsLoading =
    itHygieneSystemDataSource.isLoading ||
    itHygieneHardwareDataSource.isLoading;

  const notEnoughData =
    !isLoading &&
    _.isEmpty(data?.hardware?.host) &&
    _.isEmpty(data?.software?.host);

<<<<<<< HEAD
    const items: IRibbonItem[] = [
      {
        key: 'cores',
        label: 'Cores',
        value: data?.hardware?.host?.cpu?.cores,
        isLoading: isLoading,
        style: { maxWidth: 100 },
      },
      {
        key: 'memory',
        label: 'Memory',
        render: () => (
=======
  useEffect(() => {
    if (!dataSourceIsLoading) {
      const fetchInventoryHardwareSystemData = async () => {
        try {
          setIsLoading(true);
          const [hardware, software] = (
            await Promise.all([
              itHygieneHardwareDataSource.fetchData({
                pagination: {
                  // Get the first item
                  pageIndex: 0,
                  pageSize: 1,
                },
              }),
              itHygieneSystemDataSource.fetchData({
                pagination: {
                  // Get the first item
                  pageIndex: 0,
                  pageSize: 1,
                },
              }),
            ])
          ).map(response => response?.hits?.hits[0]?._source);
          setData({ hardware, software });
        } finally {
          setIsLoading(false);
        }
      };
      fetchInventoryHardwareSystemData();
    }
  }, [
    dataSourceIsLoading,
    itHygieneSystemDataSource.fetchFilters,
    itHygieneHardwareDataSource.fetchFilters,
  ]);

  const items: IRibbonItem[] = [
    {
      key: 'cores',
      label: 'Cores',
      value: data?.hardware?.host?.cpu?.cores,
      isLoading: isLoading,
      style: { maxWidth: 100 },
    },
    {
      key: 'memory',
      label: 'Memory',
      render: () =>
        itHygieneHardwareDataSource?.dataSource?.indexPattern && (
>>>>>>> 182d6797
          <IndexPatternFormattedField // This could be used to render the rest of fields to take into account the field formatter
            indexPattern={itHygieneHardwareDataSource?.dataSource?.indexPattern}
            doc={{ _source: data?.hardware }}
            field='host.memory.total'
          />
        ),
      isLoading: isLoading,
      style: { maxWidth: 100 },
    },
    {
      key: 'cpu',
      label: 'CPU',
      value: data?.hardware?.host?.cpu?.name,
      isLoading: isLoading,
      style: { maxWidth: 250 },
    },
    {
      key: 'hostname',
      label: 'Host name',
      value: data?.software?.host?.hostname,
      isLoading: isLoading,
      style: { maxWidth: 100 },
    },
    {
      key: 'serial_number',
      label: 'Serial number',
      value: data?.hardware?.host?.serial_number,
      isLoading: isLoading,
      style: { maxWidth: 100 },
    },
  ];

  if (notEnoughData) {
    return (
<<<<<<< HEAD
      <WzRibbonPanel>
        <WzRibbonTitle
          title={
            <EuiFlexGroup justifyContent='spaceBetween'>
              <EuiFlexItem grow={false}>
                <EuiTitle>
                  <h2>System inventory</h2>
                </EuiTitle>
              </EuiFlexItem>
              <EuiFlexItem grow={false}>
                <RedirectAppLinks application={getCore().application}>
                  <EuiToolTip
                    position='top'
                    content={`Open ${ITHygiene.title}`}
                  >
                    <EuiButtonIcon
                      iconType='popout'
                      color='primary'
                      className='EuiButtonIcon'
                      href={NavigationService.getInstance().getUrlForApp(
                        ITHygiene.id,
                      )}
                      aria-label={`Open ${ITHygiene.title}`}
                    />
                  </EuiToolTip>
                </RedirectAppLinks>
              </EuiFlexItem>
            </EuiFlexGroup>
          }
        ></WzRibbonTitle>
        {!isLoading &&
        !itHygieneDataSource.error &&
        (_.isEmpty(data?.hardware) || _.isEmpty(data?.software)) ? (
          <div style={{ textAlign: 'center' }}>
            <EuiIcon type='iInCircle' /> Not enough hardware or operating system
            information
          </div>
        ) : (
          <RibbonBodyProtected
            items={items}
            dataTestSubj='syscollector-metrics'
            dataSource={itHygieneDataSource}
          />
        )}
      </WzRibbonPanel>
=======
      <EuiPanel>
        <EuiFlexGroup
          direction='row'
          alignItems='center'
          justifyContent='center'
          gutterSize='xs'
        >
          <EuiFlexItem grow={false}>
            <EuiIcon type='iInCircle' />
          </EuiFlexItem>
          <EuiFlexItem grow={false}>
            <EuiText size='s'>
              Not enough hardware or operating system information
            </EuiText>
          </EuiFlexItem>
        </EuiFlexGroup>
      </EuiPanel>
>>>>>>> 182d6797
    );
  }

  return (
    <WzRibbon
      data-test-subj='syscollector-metrics'
      items={items}
      title={
        <EuiFlexGroup justifyContent='spaceBetween'>
          <EuiFlexItem grow={false}>
            <Typography level='section'>System inventory</Typography>
          </EuiFlexItem>
          <EuiFlexItem grow={false}>
            <RedirectAppLinks application={getCore().application}>
              <EuiToolTip position='top' content={`Open ${ITHygiene.title}`}>
                <EuiButtonIcon
                  iconType='popout'
                  color='primary'
                  className='EuiButtonIcon'
                  href={NavigationService.getInstance().getUrlForApp(
                    ITHygiene.id,
                  )}
                  aria-label={`Open ${ITHygiene.title}`}
                />
              </EuiToolTip>
            </RedirectAppLinks>
          </EuiFlexItem>
        </EuiFlexGroup>
      }
      titleAction
    />
  );
});<|MERGE_RESOLUTION|>--- conflicted
+++ resolved
@@ -1,12 +1,10 @@
 import React, { useEffect, useState } from 'react';
 import {
-  EuiPanel,
   EuiIcon,
   EuiFlexGroup,
   EuiFlexItem,
   EuiToolTip,
   EuiButtonIcon,
-  EuiText,
 } from '@elastic/eui';
 import _ from 'lodash';
 import {
@@ -33,28 +31,15 @@
 import { ITHygiene } from '../../../../utils/applications';
 import { RedirectAppLinks } from '../../../../../../../src/plugins/opensearch_dashboards_react/public';
 import { IndexPatternFormattedField } from '../../../common/index-pattern';
-<<<<<<< HEAD
 import { withDataSourceInitiated } from '../../../common/hocs';
-
-interface SyscollectorMetricsProps {
-  agent: Agent;
-}
+import { Typography } from '../../../common/typography/typography';
+import { compose } from 'redux';
 
 const RibbonBodyProtected = withDataSourceInitiated({})(
   ({ items, 'data-test-subj': dataTestSubj }: IWzRibbonBody) => (
     <WzRibbonBody items={items} data-test-subj={dataTestSubj}></WzRibbonBody>
   ),
 );
-
-export const InventoryMetrics = withSystemInventoryDataSource(
-  ({ agent }: SyscollectorMetricsProps) => {
-    const [isLoading, setIsLoading] = useState<boolean>(true);
-    const [data, setData] = useState<{ hardware: any; software: any } | null>(
-      null,
-    );
-=======
-import { Typography } from '../../../common/typography/typography';
-import { compose } from 'redux';
 
 export const InventoryMetrics = compose(
   withSystemInventorySystemDataSource,
@@ -64,7 +49,6 @@
   const [data, setData] = useState<{ hardware: any; software: any } | null>(
     null,
   );
->>>>>>> 182d6797
 
   const itHygieneSystemDataSource = useDataSource<
     tParsedIndexPattern,
@@ -90,20 +74,6 @@
     _.isEmpty(data?.hardware?.host) &&
     _.isEmpty(data?.software?.host);
 
-<<<<<<< HEAD
-    const items: IRibbonItem[] = [
-      {
-        key: 'cores',
-        label: 'Cores',
-        value: data?.hardware?.host?.cpu?.cores,
-        isLoading: isLoading,
-        style: { maxWidth: 100 },
-      },
-      {
-        key: 'memory',
-        label: 'Memory',
-        render: () => (
-=======
   useEffect(() => {
     if (!dataSourceIsLoading) {
       const fetchInventoryHardwareSystemData = async () => {
@@ -153,7 +123,6 @@
       label: 'Memory',
       render: () =>
         itHygieneHardwareDataSource?.dataSource?.indexPattern && (
->>>>>>> 182d6797
           <IndexPatternFormattedField // This could be used to render the rest of fields to take into account the field formatter
             indexPattern={itHygieneHardwareDataSource?.dataSource?.indexPattern}
             doc={{ _source: data?.hardware }}
@@ -186,103 +155,44 @@
     },
   ];
 
-  if (notEnoughData) {
-    return (
-<<<<<<< HEAD
-      <WzRibbonPanel>
-        <WzRibbonTitle
-          title={
-            <EuiFlexGroup justifyContent='spaceBetween'>
-              <EuiFlexItem grow={false}>
-                <EuiTitle>
-                  <h2>System inventory</h2>
-                </EuiTitle>
-              </EuiFlexItem>
-              <EuiFlexItem grow={false}>
-                <RedirectAppLinks application={getCore().application}>
-                  <EuiToolTip
-                    position='top'
-                    content={`Open ${ITHygiene.title}`}
-                  >
-                    <EuiButtonIcon
-                      iconType='popout'
-                      color='primary'
-                      className='EuiButtonIcon'
-                      href={NavigationService.getInstance().getUrlForApp(
-                        ITHygiene.id,
-                      )}
-                      aria-label={`Open ${ITHygiene.title}`}
-                    />
-                  </EuiToolTip>
-                </RedirectAppLinks>
-              </EuiFlexItem>
-            </EuiFlexGroup>
-          }
-        ></WzRibbonTitle>
-        {!isLoading &&
-        !itHygieneDataSource.error &&
-        (_.isEmpty(data?.hardware) || _.isEmpty(data?.software)) ? (
-          <div style={{ textAlign: 'center' }}>
-            <EuiIcon type='iInCircle' /> Not enough hardware or operating system
-            information
-          </div>
-        ) : (
-          <RibbonBodyProtected
-            items={items}
-            dataTestSubj='syscollector-metrics'
-            dataSource={itHygieneDataSource}
-          />
-        )}
-      </WzRibbonPanel>
-=======
-      <EuiPanel>
-        <EuiFlexGroup
-          direction='row'
-          alignItems='center'
-          justifyContent='center'
-          gutterSize='xs'
-        >
-          <EuiFlexItem grow={false}>
-            <EuiIcon type='iInCircle' />
-          </EuiFlexItem>
-          <EuiFlexItem grow={false}>
-            <EuiText size='s'>
-              Not enough hardware or operating system information
-            </EuiText>
-          </EuiFlexItem>
-        </EuiFlexGroup>
-      </EuiPanel>
->>>>>>> 182d6797
-    );
-  }
-
   return (
-    <WzRibbon
-      data-test-subj='syscollector-metrics'
-      items={items}
-      title={
-        <EuiFlexGroup justifyContent='spaceBetween'>
-          <EuiFlexItem grow={false}>
-            <Typography level='section'>System inventory</Typography>
-          </EuiFlexItem>
-          <EuiFlexItem grow={false}>
-            <RedirectAppLinks application={getCore().application}>
-              <EuiToolTip position='top' content={`Open ${ITHygiene.title}`}>
-                <EuiButtonIcon
-                  iconType='popout'
-                  color='primary'
-                  className='EuiButtonIcon'
-                  href={NavigationService.getInstance().getUrlForApp(
-                    ITHygiene.id,
-                  )}
-                  aria-label={`Open ${ITHygiene.title}`}
-                />
-              </EuiToolTip>
-            </RedirectAppLinks>
-          </EuiFlexItem>
-        </EuiFlexGroup>
-      }
-      titleAction
-    />
+    <WzRibbonPanel>
+      <WzRibbonTitle
+        title={
+          <EuiFlexGroup justifyContent='spaceBetween'>
+            <EuiFlexItem grow={false}>
+              <Typography level='section'>System inventory</Typography>
+            </EuiFlexItem>
+            <EuiFlexItem grow={false}>
+              <RedirectAppLinks application={getCore().application}>
+                <EuiToolTip position='top' content={`Open ${ITHygiene.title}`}>
+                  <EuiButtonIcon
+                    iconType='popout'
+                    color='primary'
+                    className='EuiButtonIcon'
+                    href={NavigationService.getInstance().getUrlForApp(
+                      ITHygiene.id,
+                    )}
+                    aria-label={`Open ${ITHygiene.title}`}
+                  />
+                </EuiToolTip>
+              </RedirectAppLinks>
+            </EuiFlexItem>
+          </EuiFlexGroup>
+        }
+      ></WzRibbonTitle>
+      {notEnoughData ? (
+        <div style={{ textAlign: 'center' }}>
+          <EuiIcon type='iInCircle' /> Not enough hardware or operating system
+          information
+        </div>
+      ) : (
+        <RibbonBodyProtected
+          items={items}
+          dataTestSubj='syscollector-metrics'
+          dataSource={itHygieneHardwareDataSource} // TODO: We need to validate the loading state of all the data sources used inside the RibbonBodyProtected. Now it only validates one.
+        />
+      )}
+    </WzRibbonPanel>
   );
 });