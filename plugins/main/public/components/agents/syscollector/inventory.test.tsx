import React from 'react';
import { render } from 'enzyme';
import { SyscollectorInventory } from './inventory';

// TODO: Fix this test
describe('Inventory component', () => {
  it('A Linux agent should be well rendered.', () => {
    const agent = {
      os: {
        uname:
          'Linux |ip-10-0-1-106 |4.9.0-9-amd64 |1 SMP Debian 4.9.168-1+deb9u2 (2019-05-13) |x86_64',
      },
    };
    const wrapper = render(<SyscollectorInventory agent={agent} />);
    const networkPortsCard = wrapper.find('.euiFlexItem--flexGrow2').last();
<<<<<<< HEAD
    const networkPortsTitle = networkPortsCard
      .find('.euiTitle.euiTitle--small')
      .text();
=======
    const networkPortsTitle = networkPortsCard.find('.euiTitle.euiTitle--small').text();
>>>>>>> 497d6cde
    const networkPortsColumns = networkPortsCard.find('th');

    // This is done because the ID of the tables changes at each execution and breaks the snapshot.

    const tableId = '__table_7d62db31-1cd0-11ee-8e0c-33242698a3b9';

    const tables = wrapper.find('table');

    for (let i = 0; i < tables.length; i++) {
      tables[i]['attribs']['id'] = tableId;
    }

    const columns = [
      'Local port',
      'Local IP address',
      'Process',
      'PID',
      'State',
      'Protocol',
    ];

    expect(wrapper).toMatchSnapshot();
    expect(networkPortsTitle.trim()).toContain('Network ports');
    expect(networkPortsColumns.length).toEqual(columns.length);
    for (let i = 0; i < columns.length; i++) {
      expect(networkPortsColumns.eq(i).text()).toContain(columns[i]);
    }
  });

  it('A Windows agent should be well rendered.', () => {
    const agent = {
      os: {
        platform: 'windows',
      },
    };
    const wrapper = render(<SyscollectorInventory agent={agent} />);
    const networkPortsCard = wrapper.find('.euiFlexItem--flexGrow2').last();
<<<<<<< HEAD
    const networkPortsTitle = networkPortsCard
      .find('.euiTitle.euiTitle--small')
      .text();
=======
    const networkPortsTitle = networkPortsCard.find('.euiTitle.euiTitle--small').text();
>>>>>>> 497d6cde
    const networkPortsColumns = networkPortsCard.find('th');

    // This is done because the ID of the tables changes at each execution and breaks the snapshot.

    const tableId = '__table_7d62db31-1cd0-11ee-8e0c-33242698a3b9';

    const tables = wrapper.find('table');

    for (let i = 0; i < tables.length; i++) {
      tables[i]['attribs']['id'] = tableId;
    }

    const columns = [
      'Local port',
      'Local IP address',
      'Process',
      'State',
      'Protocol',
    ];

    expect(wrapper).toMatchSnapshot();
    expect(networkPortsTitle.trim()).toContain('Network ports');
    expect(networkPortsColumns.length).toEqual(columns.length);
    for (let i = 0; i < columns.length; i++) {
      expect(networkPortsColumns.eq(i).text()).toContain(columns[i]);
    }
  });

  it('A Apple agent should be well rendered.', () => {
    const agent = {
      os: {
        platform: 'darwin',
      },
    };
    const wrapper = render(<SyscollectorInventory agent={agent} />);
    const networkPortsCard = wrapper.find('.euiFlexItem--flexGrow2').last();
<<<<<<< HEAD
    const networkPortsTitle = networkPortsCard
      .find('.euiTitle.euiTitle--small')
      .text();
=======
    const networkPortsTitle = networkPortsCard.find('.euiTitle.euiTitle--small').text();
>>>>>>> 497d6cde
    const networkPortsColumns = networkPortsCard.find('th');

    // This is done because the ID of the tables changes at each execution and breaks the snapshot.

    const tableId = '__table_7d62db31-1cd0-11ee-8e0c-33242698a3b9';

    const tables = wrapper.find('table');

    for (let i = 0; i < tables.length; i++) {
      tables[i]['attribs']['id'] = tableId;
    }

    const columns = ['Local port', 'Local IP address', 'State', 'Protocol'];

    expect(wrapper).toMatchSnapshot();
    expect(networkPortsTitle.trim()).toContain('Network ports');
    expect(networkPortsColumns.length).toEqual(columns.length);
    for (let i = 0; i < columns.length; i++) {
      expect(networkPortsColumns.eq(i).text()).toContain(columns[i]);
    }
  });
});<|MERGE_RESOLUTION|>--- conflicted
+++ resolved
@@ -13,13 +13,9 @@
     };
     const wrapper = render(<SyscollectorInventory agent={agent} />);
     const networkPortsCard = wrapper.find('.euiFlexItem--flexGrow2').last();
-<<<<<<< HEAD
     const networkPortsTitle = networkPortsCard
       .find('.euiTitle.euiTitle--small')
       .text();
-=======
-    const networkPortsTitle = networkPortsCard.find('.euiTitle.euiTitle--small').text();
->>>>>>> 497d6cde
     const networkPortsColumns = networkPortsCard.find('th');
 
     // This is done because the ID of the tables changes at each execution and breaks the snapshot.
@@ -57,13 +53,9 @@
     };
     const wrapper = render(<SyscollectorInventory agent={agent} />);
     const networkPortsCard = wrapper.find('.euiFlexItem--flexGrow2').last();
-<<<<<<< HEAD
     const networkPortsTitle = networkPortsCard
       .find('.euiTitle.euiTitle--small')
       .text();
-=======
-    const networkPortsTitle = networkPortsCard.find('.euiTitle.euiTitle--small').text();
->>>>>>> 497d6cde
     const networkPortsColumns = networkPortsCard.find('th');
 
     // This is done because the ID of the tables changes at each execution and breaks the snapshot.
@@ -100,13 +92,9 @@
     };
     const wrapper = render(<SyscollectorInventory agent={agent} />);
     const networkPortsCard = wrapper.find('.euiFlexItem--flexGrow2').last();
-<<<<<<< HEAD
     const networkPortsTitle = networkPortsCard
       .find('.euiTitle.euiTitle--small')
       .text();
-=======
-    const networkPortsTitle = networkPortsCard.find('.euiTitle.euiTitle--small').text();
->>>>>>> 497d6cde
     const networkPortsColumns = networkPortsCard.find('th');
 
     // This is done because the ID of the tables changes at each execution and breaks the snapshot.
