--- conflicted
+++ resolved
@@ -3,10 +3,7 @@
 import { SyscollectorInventory } from './inventory';
 import { AgentTabs } from '../../endpoints-summary/agent/agent-tabs';
 import { queryDataTestAttr } from '../../../../test/public/query-attr';
-<<<<<<< HEAD
-=======
 import { AGENT } from '../../../../test/__mocks__/agent';
->>>>>>> af711016
 
 const TABLE_ID = '__table_7d62db31-1cd0-11ee-8e0c-33242698a3b9';
 const SOFTWARE_PACKAGES = 'Packages';
@@ -16,28 +13,6 @@
 const NETWORK_SETTINGS = 'Network settings';
 const PROCESSES = 'Processes';
 
-<<<<<<< HEAD
-const AGENT = {
-  DEBIAN: {
-    os: {
-      uname:
-        'Linux |ip-10-0-1-106 |4.9.0-9-amd64 |1 SMP Debian 4.9.168-1+deb9u2 (2019-05-13) |x86_64',
-    },
-  },
-  WINDOWS: {
-    os: {
-      platform: 'windows',
-    },
-  },
-  DARWIN: {
-    os: {
-      platform: 'darwin',
-    },
-  },
-} as const;
-
-=======
->>>>>>> af711016
 const NETWORK_PORTS_COLUMNS = {
   LOCAL_PORT: 'Local port',
   LOCAL_IP: 'Local IP address',
@@ -591,21 +566,13 @@
         PROCESSES_COLUMNS.EFFECTIVE_GROUP,
         PROCESSES_COLUMNS.PID,
         PROCESSES_COLUMNS.PARENT_PID,
-<<<<<<< HEAD
-=======
-        PROCESSES_COLUMNS.COMMAND,
-        PROCESSES_COLUMNS.ARGVS,
->>>>>>> af711016
         PROCESSES_COLUMNS.VM_SIZE,
         PROCESSES_COLUMNS.SIZE,
         PROCESSES_COLUMNS.SESSION,
         PROCESSES_COLUMNS.PRIORITY,
         PROCESSES_COLUMNS.STATE,
-<<<<<<< HEAD
         PROCESSES_COLUMNS.COMMAND,
         PROCESSES_COLUMNS.ARGVS,
-=======
->>>>>>> af711016
       ];
 
       shouldRenderProcessesTableWithCorrectColumnsAndTitle(
