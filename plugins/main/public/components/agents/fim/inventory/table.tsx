/*
 * Wazuh app - Integrity monitoring table component
 * Copyright (C) 2015-2022 Wazuh, Inc.
 *
 * This program is free software; you can redistribute it and/or modify
 * it under the terms of the GNU General Public License as published by
 * the Free Software Foundation; either version 2 of the License, or
 * (at your option) any later version.
 *
 * Find more information about this on the LICENSE file.
 */

import React, { Component } from 'react';
import { EuiFlexGroup, EuiFlexItem } from '@elastic/eui';
import { WzRequest } from '../../../../react-services/wz-request';
import { FlyoutDetail } from './flyout';
import { TableWzAPI } from '../../../common/tables';
import { SEARCH_BAR_WQL_VALUE_SUGGESTIONS_COUNT } from '../../../../../common/constants';
import { withRouterSearch } from '../../../common/hocs';
import { Route, Switch } from '../../../router-search';
import NavigationService from '../../../../react-services/navigation-service';
<<<<<<< HEAD
=======
import { getProperties } from './fim-data';
>>>>>>> af711016

export const InventoryTable = withRouterSearch(
  class InventoryTable extends Component {
    state: {
      filters: any;
      isFlyoutVisible: Boolean;
      currentFile: {
        file: string;
      };
      syscheckItem: {};
    };

    props!: {
      filters: any;
      agent: any;
      items: [];
      totalItems: number;
    };

    constructor(props) {
      super(props);

      this.state = {
        filters: {},
        isFlyoutVisible: false,
        currentFile: {
          file: '',
        },
        syscheckItem: {},
      };
    }

    closeFlyout = () => {
      NavigationService.getInstance().updateAndNavigateSearchParams({
        file: null,
      });
    };

<<<<<<< HEAD
    columns() {
      let width;
      (((this.props.agent || {}).os || {}).platform || false) === 'windows'
        ? (width = '60px')
        : (width = '80px');
      return [
        {
          field: 'file',
          name: 'File',
          sortable: true,
          width: '250px',
          searchable: true,
          show: true,
        },
        {
          field: 'mtime',
          name: (
            <span>
              Last modified{' '}
              <EuiIconTip
                content='This is not searchable through a search term.'
                size='s'
                color='subdued'
                type='alert'
              />
            </span>
          ),
          sortable: true,
          width: '100px',
          render: formatUIDate,
          searchable: false,
          show: true,
        },
        {
          field: 'uname',
          name: 'User',
          sortable: true,
          truncateText: true,
          width: `${width}`,
          searchable: true,
          show: true,
        },
        {
          field: 'uid',
          name: 'User ID',
          sortable: true,
          truncateText: true,
          width: `${width}`,
          searchable: true,
          show: true,
        },
        {
          field: 'gname',
          name: 'Group',
          sortable: true,
          truncateText: true,
          width: `${width}`,
          searchable: true,
          show: true,
        },
        {
          field: 'gid',
          name: 'Group ID',
          sortable: true,
          truncateText: true,
          width: `${width}`,
          searchable: true,
          show: true,
        },
        {
          field: 'size',
          name: 'Size',
          sortable: true,
          width: `${width}`,
          searchable: true,
          show: true,
        },
        {
          field: 'date',
          name: (
            <span>
              Last analysis{' '}
              <EuiIconTip
                content='This is not searchable through a search term.'
                size='s'
                color='subdued'
                type='alert'
              />
            </span>
          ),
          sortable: true,
          width: '100px',
          render: formatUIDate,
          searchable: false,
        },
        {
          field: 'md5',
          name: 'MD5',
          searchable: true,
          sortable: true,
        },
        {
          field: 'sha1',
          name: 'SHA1',
          searchable: true,
          sortable: true,
        },
        {
          field: 'sha256',
          name: 'SHA256',
          searchable: true,
          sortable: true,
        },
      ];
    }
=======
    onFiltersChange = filters => {
      this.setState({
        filters,
      });
    };
>>>>>>> af711016

    onFiltersChange = filters => {
      this.setState({
        filters,
      });
    };

    renderFilesTable() {
      const getRowProps = item => {
        const { file } = item;
        return {
          'data-test-subj': `row-${file}`,
          onClick: () => {
            NavigationService.getInstance().updateAndNavigateSearchParams({
              file,
            });
          },
        };
      };
      const columns = getProperties(this.props.agent?.os?.platform, 'columns');

      const APIendpoint = `/syscheck/${this.props.agent.id}?type=file`;

      const APIendpoint = `/syscheck/${this.props.agent.id}?type=file`;

      return (
        <EuiFlexGroup>
          <EuiFlexItem>
            <TableWzAPI
              title='Files'
              tableColumns={columns}
              tableInitialSortingField='file'
              endpoint={APIendpoint}
              searchBarWQL={{
                suggestions: {
<<<<<<< HEAD
                  field: currentValue => [
                    { label: 'date', description: 'filter by analysis time' },
                    { label: 'file', description: 'filter by file' },
                    { label: 'gid', description: 'filter by group id' },
                    { label: 'gname', description: 'filter by group name' },
                    { label: 'md5', description: 'filter by MD5 checksum' },
                    {
                      label: 'mtime',
                      description: 'filter by modification time',
                    },
                    { label: 'sha1', description: 'filter by SHA1 checksum' },
                    {
                      label: 'sha256',
                      description: 'filter by SHA256 checksum',
                    },
                    { label: 'size', description: 'filter by size' },
                    { label: 'uname', description: 'filter by user name' },
                    { label: 'uid', description: 'filter by user id' },
                  ],
=======
                  field: currentValue =>
                    getProperties(
                      this.props.agent?.os?.platform,
                      'suggestions',
                    ),
>>>>>>> af711016
                  value: async (currentValue, { field }) => {
                    try {
                      const response = await WzRequest.apiReq(
                        'GET',
                        APIendpoint,
                        {
                          params: {
                            distinct: true,
                            limit: SEARCH_BAR_WQL_VALUE_SUGGESTIONS_COUNT,
                            select: field,
                            sort: `+${field}`,
                            ...(currentValue
                              ? {
                                  q: `${field}~${currentValue}`,
                                }
                              : {}),
                          },
                        },
                      );
                      return response?.data?.data.affected_items.map(item => ({
                        label: item[field],
                      }));
                    } catch (error) {
                      return [];
                    }
                  },
                },
                validate: {
                  value: ({ formattedValue, value: rawValue }, { field }) => {
                    const value = formattedValue ?? rawValue;
                    if (value) {
                      if (['mtime'].some(dateField => dateField === field)) {
                        return /^\d{4}-\d{2}-\d{2}([ T]\d{2}:\d{2}:\d{2}(.\d{1,6})?Z?)?$/.test(
                          value,
                        )
                          ? undefined
                          : `"${value}" is not a expected format. Valid formats: YYYY-MM-DD, YYYY-MM-DD HH:mm:ss, YYYY-MM-DDTHH:mm:ss, YYYY-MM-DDTHH:mm:ssZ.`;
                      }
                    }
                  },
                },
              }}
              filters={this.state.filters}
              showReload
              downloadCsv={`fim-files-${this.props.agent.id}`}
              searchTable={true}
              rowProps={getRowProps}
              saveStateStorage={{
                system: 'localStorage',
                key: 'wz-fim-files-table',
              }}
              showFieldSelector
            />
          </EuiFlexItem>
        </EuiFlexGroup>
      );
    }

    render() {
      const filesTable = this.renderFilesTable();
      return (
        <div className='wz-inventory'>
          {filesTable}
          <Switch>
            <Route
              path='?file=:file'
              render={({ search: { file } }) => (
                <FlyoutDetail
                  fileName={file}
                  agentId={this.props.agent.id}
                  closeFlyout={() => this.closeFlyout()}
                  type='file'
                  view='inventory'
                  showViewInEvents={true}
                  {...this.props}
                  onFiltersChange={this.onFiltersChange}
                />
              )}
            ></Route>
          </Switch>
        </div>
      );
    }
  },
);<|MERGE_RESOLUTION|>--- conflicted
+++ resolved
@@ -19,10 +19,7 @@
 import { withRouterSearch } from '../../../common/hocs';
 import { Route, Switch } from '../../../router-search';
 import NavigationService from '../../../../react-services/navigation-service';
-<<<<<<< HEAD
-=======
 import { getProperties } from './fim-data';
->>>>>>> af711016
 
 export const InventoryTable = withRouterSearch(
   class InventoryTable extends Component {
@@ -61,130 +58,6 @@
       });
     };
 
-<<<<<<< HEAD
-    columns() {
-      let width;
-      (((this.props.agent || {}).os || {}).platform || false) === 'windows'
-        ? (width = '60px')
-        : (width = '80px');
-      return [
-        {
-          field: 'file',
-          name: 'File',
-          sortable: true,
-          width: '250px',
-          searchable: true,
-          show: true,
-        },
-        {
-          field: 'mtime',
-          name: (
-            <span>
-              Last modified{' '}
-              <EuiIconTip
-                content='This is not searchable through a search term.'
-                size='s'
-                color='subdued'
-                type='alert'
-              />
-            </span>
-          ),
-          sortable: true,
-          width: '100px',
-          render: formatUIDate,
-          searchable: false,
-          show: true,
-        },
-        {
-          field: 'uname',
-          name: 'User',
-          sortable: true,
-          truncateText: true,
-          width: `${width}`,
-          searchable: true,
-          show: true,
-        },
-        {
-          field: 'uid',
-          name: 'User ID',
-          sortable: true,
-          truncateText: true,
-          width: `${width}`,
-          searchable: true,
-          show: true,
-        },
-        {
-          field: 'gname',
-          name: 'Group',
-          sortable: true,
-          truncateText: true,
-          width: `${width}`,
-          searchable: true,
-          show: true,
-        },
-        {
-          field: 'gid',
-          name: 'Group ID',
-          sortable: true,
-          truncateText: true,
-          width: `${width}`,
-          searchable: true,
-          show: true,
-        },
-        {
-          field: 'size',
-          name: 'Size',
-          sortable: true,
-          width: `${width}`,
-          searchable: true,
-          show: true,
-        },
-        {
-          field: 'date',
-          name: (
-            <span>
-              Last analysis{' '}
-              <EuiIconTip
-                content='This is not searchable through a search term.'
-                size='s'
-                color='subdued'
-                type='alert'
-              />
-            </span>
-          ),
-          sortable: true,
-          width: '100px',
-          render: formatUIDate,
-          searchable: false,
-        },
-        {
-          field: 'md5',
-          name: 'MD5',
-          searchable: true,
-          sortable: true,
-        },
-        {
-          field: 'sha1',
-          name: 'SHA1',
-          searchable: true,
-          sortable: true,
-        },
-        {
-          field: 'sha256',
-          name: 'SHA256',
-          searchable: true,
-          sortable: true,
-        },
-      ];
-    }
-=======
-    onFiltersChange = filters => {
-      this.setState({
-        filters,
-      });
-    };
->>>>>>> af711016
-
     onFiltersChange = filters => {
       this.setState({
         filters,
@@ -207,8 +80,6 @@
 
       const APIendpoint = `/syscheck/${this.props.agent.id}?type=file`;
 
-      const APIendpoint = `/syscheck/${this.props.agent.id}?type=file`;
-
       return (
         <EuiFlexGroup>
           <EuiFlexItem>
@@ -219,33 +90,11 @@
               endpoint={APIendpoint}
               searchBarWQL={{
                 suggestions: {
-<<<<<<< HEAD
-                  field: currentValue => [
-                    { label: 'date', description: 'filter by analysis time' },
-                    { label: 'file', description: 'filter by file' },
-                    { label: 'gid', description: 'filter by group id' },
-                    { label: 'gname', description: 'filter by group name' },
-                    { label: 'md5', description: 'filter by MD5 checksum' },
-                    {
-                      label: 'mtime',
-                      description: 'filter by modification time',
-                    },
-                    { label: 'sha1', description: 'filter by SHA1 checksum' },
-                    {
-                      label: 'sha256',
-                      description: 'filter by SHA256 checksum',
-                    },
-                    { label: 'size', description: 'filter by size' },
-                    { label: 'uname', description: 'filter by user name' },
-                    { label: 'uid', description: 'filter by user id' },
-                  ],
-=======
                   field: currentValue =>
                     getProperties(
                       this.props.agent?.os?.platform,
                       'suggestions',
                     ),
->>>>>>> af711016
                   value: async (currentValue, { field }) => {
                     try {
                       const response = await WzRequest.apiReq(
