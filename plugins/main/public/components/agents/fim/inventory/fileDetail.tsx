/*
 * Wazuh app - Integrity monitoring table component
 * Copyright (C) 2015-2022 Wazuh, Inc.
 *
 * This program is free software; you can redistribute it and/or modify
 * it under the terms of the GNU General Public License as published by
 * the Free Software Foundation; either version 2 of the License, or
 * (at your option) any later version.
 *
 * Find more information about this on the LICENSE file.
 */

import React, { Component, Fragment } from 'react';
import {
  EuiAccordion,
  EuiFlexGrid,
  EuiFlexItem,
  EuiFlexGroup,
  EuiTitle,
  EuiButtonIcon,
  EuiIcon,
  EuiSpacer,
  EuiStat,
  EuiToolTip,
  EuiLink,
} from '@elastic/eui';
import {
  buildPhraseFilter,
  IIndexPattern,
} from '../../../../../../../src/plugins/data/common';
import moment from 'moment-timezone';
import {
  getCore,
  getDataPlugin,
  getUiSettings,
} from '../../../../kibana-services';
import { AppState, getIndexPattern } from '../../../../react-services';
import { RegistryValues } from './registryValues';
import { formatUIDate } from '../../../../react-services/time-service';
import { FilterManager } from '../../../../../../../src/plugins/data/public/';
import { ErrorHandler } from '../../../../react-services/error-management';
import { WazuhFlyoutDiscover } from '../../../common/wazuh-discover/wz-flyout-discover';
import {
  FILTER_OPERATOR,
  PatternDataSource,
  PatternDataSourceFilterManager,
} from '../../../common/data-source';
import { endpointSummary, rules } from '../../../../utils/applications';
import { RedirectAppLinks } from '../../../../../../../src/plugins/opensearch_dashboards_react/public';
import TechniqueRowDetails from '../../../overview/mitre/framework/components/techniques/components/flyout-technique/technique-row-details';
import { DATA_SOURCE_FILTER_CONTROLLED_CLUSTER_MANAGER } from '../../../../../common/constants';
import NavigationService from '../../../../react-services/navigation-service';
import { setFilters } from '../../../common/search-bar/set-filters';
<<<<<<< HEAD
=======
import { getProperties } from './fim-data';
>>>>>>> af711016

export class FileDetails extends Component {
  props!: {
    currentFile: {
      file: string;
      type: string;
    };
    implicitFilters: Array<Object>;
    loadEventsWithFilters: Function;
    [key: string]: any;
  };
  userSvg = (
    <svg
      width='16'
      height='16'
      viewBox='0 0 16 16'
      xmlns='http://www.w3.org/2000/svg'
      className='euiIcon euiIcon--large euiIcon euiIcon--primary euiIcon-isLoaded detail-icon'
      focusable='false'
      role='img'
      aria-hidden='true'
    >
      <path
        fillRule='evenodd'
        d='M5.482 4.344a2 2 0 10-2.963 0c-.08.042-.156.087-.23.136-.457.305-.75.704-.933 1.073A3.457 3.457 0 001 6.978V9a1 1 0 001 1h2.5a3.69 3.69 0 01.684-.962L5.171 9H2V7s0-2 2-2c1.007 0 1.507.507 1.755 1.01.225-.254.493-.47.793-.636a2.717 2.717 0 00-1.066-1.03zM4 4a1 1 0 100-2 1 1 0 000 2zm10 6h-2.5a3.684 3.684 0 00-.684-.962L10.829 9H14V7s0-2-2-2c-1.007 0-1.507.507-1.755 1.01a3.012 3.012 0 00-.793-.636 2.716 2.716 0 011.066-1.03 2 2 0 112.963 0c.08.042.156.087.23.136.457.305.75.704.933 1.073A3.453 3.453 0 0115 6.944V9a1 1 0 01-1 1zm-2-6a1 1 0 100-2 1 1 0 000 2z'
      ></path>
      <path
        fillRule='evenodd'
        d='M10 8c0 .517-.196.989-.518 1.344a2.755 2.755 0 011.163 1.21A3.453 3.453 0 0111 11.977V14a1 1 0 01-1 1H6a1 1 0 01-1-1v-2.022a2.005 2.005 0 01.006-.135 3.456 3.456 0 01.35-1.29 2.755 2.755 0 011.162-1.21A2 2 0 1110 8zm-4 4v2h4v-2s0-2-2-2-2 2-2 2zm3-4a1 1 0 11-2 0 1 1 0 012 0z'
      ></path>
    </svg>
  );
  indexPattern!: IIndexPattern;
  discoverFilterManager: FilterManager;

  constructor(props) {
    super(props);

    this.state = {
      hoverAddFilter: '',
    };
    this.viewInEvents.bind(this);

    this.discoverFilterManager = new FilterManager(getUiSettings());
  }

  componentDidMount() {
    getIndexPattern().then(idxPtn => (this.indexPattern = idxPtn));
  }

  registryDetails() {
    return [
      {
        field: 'date',
        name: 'Last analysis',
        grow: 2,
        icon: 'clock',
        link: true,
        transformValue: formatUIDate,
      },
      {
        field: 'mtime',
        name: 'Last modified',
        grow: 2,
        icon: 'clock',
        link: true,
        transformValue: formatUIDate,
      },
<<<<<<< HEAD
      {
        field: 'uname',
        name: 'User',
        icon: 'user',
        link: true,
      },
      {
        field: 'uid',
        name: 'User ID',
        icon: 'user',
        link: true,
      },
      {
        field: 'gname',
        name: 'Group',
        icon: 'usersRolesApp',
        onlyLinux: true,
        link: true,
      },
      {
        field: 'gid',
        name: 'Group ID',
        onlyLinux: true,
        icon: 'usersRolesApp',
        link: true,
      },
      {
        field: 'size',
        name: 'Size',
        icon: 'nested',
        link: true,
        transformValue: value => this.renderFileDetailsSize(value),
      },
      {
        field: 'inode',
        name: 'Inode',
        icon: 'link',
        onlyLinux: true,
        link: true,
      },
      {
        field: 'md5',
        name: 'MD5',
        checksum: true,
        icon: 'check',
        link: true,
      },
      {
        field: 'sha1',
        name: 'SHA1',
        checksum: true,
        icon: 'check',
        link: true,
      },
      {
        field: 'sha256',
        name: 'SHA256',
        checksum: true,
        icon: 'check',
        link: true,
      },
      {
        field: 'perm',
        name: 'Permissions',
        icon: 'lock',
        link: false,
        transformValue: value => this.renderFileDetailsPermissions(value),
      },
    ];
  }

  registryDetails() {
    return [
      {
        field: 'date',
        name: 'Last analysis',
        grow: 2,
        icon: 'clock',
        link: true,
        transformValue: formatUIDate,
      },
      {
        field: 'mtime',
        name: 'Last modified',
        grow: 2,
        icon: 'clock',
        link: true,
        transformValue: formatUIDate,
      },
=======
>>>>>>> af711016
    ];
  }

  viewInEvents = async ev => {
    const { file } = this.props.currentFile;
    const { agent } = this.props;
    const agentId = agent?.id;

    if (!this.indexPattern) {
      this.indexPattern = await getIndexPattern();
    }

    const filters = [
      {
        ...buildPhraseFilter(
          { name: 'syscheck.path', type: 'text' },
          file,
          this.indexPattern,
        ),
        $state: { store: 'appState' },
      },
    ];

    if (this.props.view === 'extern') {
      this.applyFiltersAndNavigate(ev, filters, 'overview', {
        agentId,
        tab: 'fim',
        tabView: 'events',
        filters: { 'syscheck.path': file },
      });
    } else {
      this.applyFiltersAndNavigate(
        ev,
        filters,
        'overview',
        { agentId, tab: 'fim', tabView: 'events' },
        this.openEventCurrentWindow,
      );
    }
  };

  applyFiltersAndNavigate = async (ev, filters, module, params, callback) => {
    try {
      const { filterManager } = getDataPlugin().query;
      filterManager.addFilters(filters);
      await NavigationService.getInstance().navigateToModule(
        ev,
        module,
        params,
        callback,
      );
    } catch (error) {
      ErrorHandler.handleError(error);
    }
  };

  openEventCurrentWindow = () => {
    this.props.onSelectedTabChanged('events');
  };

  async checkFilterManager(filters) {
    try {
      const { filterManager } = getDataPlugin().query;
      const _filters = filterManager.getFilters();
      if (_filters && _filters.length) {
        const syscheckPathFilters = _filters.filter(x => {
          return x.meta.key === 'syscheck.path';
        });
        syscheckPathFilters.map(x => {
          filterManager.removeFilter(x);
        });
        filterManager.addFilters([filters]);
      } else {
        setTimeout(() => {
          this.checkFilterManager(filters);
        }, 200);
      }
    } catch (error) {
      ErrorHandler.handleError(error as Error);
    }
  }

  addFilter(field, value) {
    const { onFiltersChange } = this.props;
    let filterUQL = '';
    if (field === 'date' || field === 'mtime') {
      const value_max = moment(value).add(1, 'day');
      filterUQL = `${field}>${moment(value).format(
        'YYYY-MM-DD',
      )};${field}<${value_max.format('YYYY-MM-DD')}`;
    } else {
      filterUQL = `${field}=${
        field === 'size' ? this.props.currentFile[field] : value
      }`;
    }
    onFiltersChange({ q: filterUQL });
    this.props.closeFlyout();
  }

  getFilterValue(fieldType, value, rawValue) {
    return fieldType === 'date' || fieldType === 'mtime' ? rawValue : value;
  }

  getDetails() {
    const { view } = this.props;
    const columns =
      this.props.type === 'registry_key' ||
      this.props.currentFile.type === 'registry_key'
        ? this.registryDetails()
        : getProperties(this.props.agent?.os?.platform, 'details');
    const generalDetails = columns.map((item, idx) => {
      let value = this.props.currentFile[item.field] || '-';
      let rawValue = value;
      if (item.transformValue) {
        value = item.transformValue(value, this.props);
      }
      const link = (item.link && !['events', 'extern'].includes(view)) || false;
      const agentPlatform = ((this.props.agent || {}).os || {}).platform;
      if (
        !item.onlyLinux ||
        (item.onlyLinux && this.props.agent && agentPlatform !== 'windows')
      ) {
        let className = item.checksum
          ? 'detail-value detail-value-checksum'
          : 'detail-value';
        className += item.field === 'perm' ? ' detail-value-perm' : '';
        className += ' wz-width-100';
        return (
          <EuiFlexItem key={idx}>
            <EuiStat
              title={
                !link ? (
                  <span className={className}>{value}</span>
                ) : (
                  <span
                    className={className}
                    onMouseEnter={() => {
                      this.setState({ hoverAddFilter: item.field });
                    }}
                    onMouseLeave={() => {
                      this.setState({ hoverAddFilter: '' });
                    }}
                  >
                    {value}
                    {this.state.hoverAddFilter === item.field && (
                      <EuiToolTip
                        position='top'
                        anchorClassName='detail-tooltip'
                        content={`Filter by ${item.field} is ${value} in inventory`}
                      >
                        <EuiButtonIcon
                          onClick={() => {
                            this.addFilter(
                              item.field,
                              this.getFilterValue(item.field, value, rawValue),
                            );
                          }}
                          iconType='magnifyWithPlus'
                          aria-label='Next'
                          iconSize='s'
                          className='buttonAddFilter'
                        />
                      </EuiToolTip>
                    )}
                  </span>
                )
              }
              description={
                <span>
                  {item.icon !== 'users' ? (
                    <EuiIcon
                      size='l'
                      type={item.icon}
                      color='primary'
                      className='detail-icon'
                    />
                  ) : (
                    this.userSvg
                  )}
                  {item.name === 'Permissions' &&
                  agentPlatform === 'windows' ? (
                    ''
                  ) : (
                    <span className='detail-title'>{item.name}</span>
                  )}
                </span>
              }
              textAlign='left'
              titleSize='xs'
            />
          </EuiFlexItem>
        );
      }
    });
    return (
      <div>
        <EuiFlexGrid columns={3}> {generalDetails} </EuiFlexGrid>
      </div>
    );
  }

  getDiscoverColumns() {
    const agentId = this.props.agent?.id;
    return agentId
      ? [
          {
            id: 'timestamp',
            isSortable: true,
            defaultSortDirection: 'desc',
            displayAsText: 'Time',
            render: value => formatUIDate(value),
          },
          {
            id: 'syscheck.event',
            displayAsText: 'Action',
          },
          { id: 'rule.description', displayAsText: 'Description' },
          { id: 'rule.level', displayAsText: 'Level' },
          {
            id: 'rule.id',
            displayAsText: 'Rule ID',
            render: value => (
              <RedirectAppLinks application={getCore().application}>
                <EuiLink
                  href={getCore().application.getUrlForApp(rules.id, {
                    path: `#/manager/?tab=rules&redirectRule=${value}`,
                  })}
                >
                  {value}
                </EuiLink>
              </RedirectAppLinks>
            ),
          },
        ]
      : [
          {
            id: 'timestamp',
            isSortable: true,
            defaultSortDirection: 'desc',
            displayAsText: 'Time',
            render: value => formatUIDate(value),
          },
          {
            id: 'agent.id',
            displayAsText: 'Agent',
            render: value => (
              <RedirectAppLinks application={getCore().application}>
                <EuiLink
                  href={getCore().application.getUrlForApp(endpointSummary.id, {
                    path: `#/agents/?tab=welcome&agent=${value}`,
                  })}
                >
                  {value}
                </EuiLink>
              </RedirectAppLinks>
            ),
          },
          {
            id: 'agent.name',
            displayAsText: 'Agent name',
          },
          {
            id: 'syscheck.event',
            displayAsText: 'Action',
          },
          { id: 'rule.description', displayAsText: 'Description' },
          { id: 'rule.level', displayAsText: 'Level' },
          {
            id: 'rule.id',
            displayAsText: 'Rule ID',
            render: value => (
              <RedirectAppLinks application={getCore().application}>
                <EuiLink
                  href={getCore().application.getUrlForApp(rules.id, {
                    path: `#/manager/?tab=rules&redirectRule=${value}`,
                  })}
                >
                  {value}
                </EuiLink>
              </RedirectAppLinks>
            ),
          },
        ];
  }

  getImplicitFilters() {
    return [
      ...PatternDataSourceFilterManager.getClusterManagerFilters(
        AppState.getCurrentPattern(),
        DATA_SOURCE_FILTER_CONTROLLED_CLUSTER_MANAGER,
      ),
      PatternDataSourceFilterManager.createFilter(
        FILTER_OPERATOR.IS,
        'rule.groups',
        'syscheck',
        AppState.getCurrentPattern(),
      ),
      PatternDataSourceFilterManager.createFilter(
        FILTER_OPERATOR.IS,
        'syscheck.path',
        this.props.currentFile.file,
        AppState.getCurrentPattern(),
      ),
    ];
  }

  renderDiscoverExpandedRow(props: { doc: any; item: any; indexPattern: any }) {
    return (
      <TechniqueRowDetails
        {...props}
        onRuleItemClick={(value: any, indexPattern: IndexPattern) => {
          // add filters to the filter state
          // generate the filter
          const key = Object.keys(value)[0];
          const filterValue = value[key];
          const valuesArray = Array.isArray(filterValue)
            ? [...filterValue]
            : [filterValue];
          const newFilter = valuesArray
            .map(item =>
              buildPhraseFilter(
                { name: key, type: 'string' },
                item,
                indexPattern,
              ),
            )
            .filter(Boolean);

          this.discoverFilterManager.addFilters(newFilter);
        }}
        filters={[]}
        setFilters={setFilters(this.discoverFilterManager)}
      />
    );
  }

  render() {
    const { fileName, type, view, currentFile, agent, agentId } = this.props;
    const inspectButtonText =
      view === 'extern' ? 'Inspect in FIM' : 'Inspect in Events';
    return (
      <Fragment>
        <EuiAccordion
          id={
            fileName === undefined
              ? Math.random().toString()
              : `${fileName}_details`
          }
          buttonContent={
            <EuiTitle size='s'>
              <h3>Details</h3>
            </EuiTitle>
          }
          paddingSize='none'
          initialIsOpen={true}
        >
          <div className='flyout-row details-row'>{this.getDetails()}</div>
        </EuiAccordion>
        {(type === 'registry_key' || currentFile.type === 'registry_key') && (
          <>
            <EuiSpacer size='s' />
            <EuiAccordion
              id={
                fileName === undefined
                  ? Math.random().toString()
                  : `${fileName}_values`
              }
              buttonContent={
                <EuiTitle size='s'>
                  <h3>Registry values</h3>
                </EuiTitle>
              }
              paddingSize='none'
              initialIsOpen={true}
            >
              <EuiFlexGroup className='flyout-row'>
                <EuiFlexItem>
                  <RegistryValues
                    currentFile={currentFile}
                    agent={agent}
                    agentId={agentId}
                  />
                </EuiFlexItem>
              </EuiFlexGroup>
            </EuiAccordion>{' '}
          </>
        )}
        <EuiSpacer />
        <EuiAccordion
          id={
            fileName === undefined
              ? Math.random().toString()
              : `${fileName}_events`
          }
          className='events-accordion'
          buttonContent={
            <EuiTitle size='s'>
              <h3>
                Recent events
                {view !== 'events' && (
                  <span style={{ marginLeft: 16 }}>
                    <EuiToolTip position='top' content={inspectButtonText}>
                      <EuiIcon
                        className='euiButtonIcon euiButtonIcon--primary'
                        onMouseDown={ev => this.viewInEvents(ev)}
                        type='popout'
                        aria-label={inspectButtonText}
                      />
                    </EuiToolTip>
                  </span>
                )}
              </h3>
            </EuiTitle>
          }
          paddingSize='none'
          initialIsOpen={true}
        >
          <WazuhFlyoutDiscover
            DataSource={PatternDataSource}
            tableColumns={this.getDiscoverColumns()}
            filterManager={this.discoverFilterManager}
            initialFetchFilters={this.getImplicitFilters()}
            expandedRowComponent={(...args) =>
              this.renderDiscoverExpandedRow(...args)
            }
          />
        </EuiAccordion>
      </Fragment>
    );
  }
}<|MERGE_RESOLUTION|>--- conflicted
+++ resolved
@@ -51,10 +51,7 @@
 import { DATA_SOURCE_FILTER_CONTROLLED_CLUSTER_MANAGER } from '../../../../../common/constants';
 import NavigationService from '../../../../react-services/navigation-service';
 import { setFilters } from '../../../common/search-bar/set-filters';
-<<<<<<< HEAD
-=======
 import { getProperties } from './fim-data';
->>>>>>> af711016
 
 export class FileDetails extends Component {
   props!: {
@@ -123,98 +120,6 @@
         link: true,
         transformValue: formatUIDate,
       },
-<<<<<<< HEAD
-      {
-        field: 'uname',
-        name: 'User',
-        icon: 'user',
-        link: true,
-      },
-      {
-        field: 'uid',
-        name: 'User ID',
-        icon: 'user',
-        link: true,
-      },
-      {
-        field: 'gname',
-        name: 'Group',
-        icon: 'usersRolesApp',
-        onlyLinux: true,
-        link: true,
-      },
-      {
-        field: 'gid',
-        name: 'Group ID',
-        onlyLinux: true,
-        icon: 'usersRolesApp',
-        link: true,
-      },
-      {
-        field: 'size',
-        name: 'Size',
-        icon: 'nested',
-        link: true,
-        transformValue: value => this.renderFileDetailsSize(value),
-      },
-      {
-        field: 'inode',
-        name: 'Inode',
-        icon: 'link',
-        onlyLinux: true,
-        link: true,
-      },
-      {
-        field: 'md5',
-        name: 'MD5',
-        checksum: true,
-        icon: 'check',
-        link: true,
-      },
-      {
-        field: 'sha1',
-        name: 'SHA1',
-        checksum: true,
-        icon: 'check',
-        link: true,
-      },
-      {
-        field: 'sha256',
-        name: 'SHA256',
-        checksum: true,
-        icon: 'check',
-        link: true,
-      },
-      {
-        field: 'perm',
-        name: 'Permissions',
-        icon: 'lock',
-        link: false,
-        transformValue: value => this.renderFileDetailsPermissions(value),
-      },
-    ];
-  }
-
-  registryDetails() {
-    return [
-      {
-        field: 'date',
-        name: 'Last analysis',
-        grow: 2,
-        icon: 'clock',
-        link: true,
-        transformValue: formatUIDate,
-      },
-      {
-        field: 'mtime',
-        name: 'Last modified',
-        grow: 2,
-        icon: 'clock',
-        link: true,
-        transformValue: formatUIDate,
-      },
-=======
->>>>>>> af711016
     ];
   }
 
