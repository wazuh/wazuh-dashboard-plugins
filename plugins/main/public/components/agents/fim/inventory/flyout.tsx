--- conflicted
+++ resolved
@@ -31,12 +31,10 @@
 import { WzFlyout } from '../../../common/flyouts';
 import { withRouterSearch } from '../../../common/hocs';
 
-<<<<<<< HEAD
 export const FlyoutDetail = withRouterSearch(
   class FlyoutDetail extends Component {
     state: {
       currentFile: boolean | { [key: string]: string };
-      clusterFilter: {};
       isLoading: boolean;
       error: boolean;
       type: 'file' | 'registry_key';
@@ -47,21 +45,7 @@
       agentId: string;
       view: 'inventory' | 'events' | 'extern';
       closeFlyout(): void;
-=======
-export class FlyoutDetail extends Component {
-  state: {
-    currentFile: boolean | { [key: string]: string };
-    isLoading: boolean;
-    error: boolean;
-    type: 'file' | 'registry_key';
-  };
-
-  props!: {
-    fileName: string;
-    agentId: string;
-    view: 'inventory' | 'events' | 'extern';
-    closeFlyout(): void;
-  };
+    };
 
   constructor(props) {
     super(props);
@@ -70,55 +54,9 @@
       isLoading: true,
       error: false,
       type: 'file',
->>>>>>> 5b430cd6
     };
+  }
 
-<<<<<<< HEAD
-    constructor(props) {
-      super(props);
-      this.state = {
-        currentFile: false,
-        clusterFilter: {},
-        isLoading: true,
-        error: false,
-        type: 'file',
-      };
-    }
-
-    async componentDidMount() {
-      try {
-        const isCluster =
-          (AppState.getClusterInfo() || {}).status === 'enabled';
-        const clusterFilter = isCluster
-          ? { 'cluster.name': AppState.getClusterInfo().cluster }
-          : { 'manager.name': AppState.getClusterInfo().manager };
-        this.setState({ clusterFilter });
-        let currentFile;
-        if (
-          typeof this.props.item === 'boolean' &&
-          typeof this.props.fileName !== undefined
-        ) {
-          const { file } = this.props.search;
-          if (file) {
-            const data = await WzRequest.apiReq(
-              'GET',
-              `/syscheck/${this.props.agentId}`,
-              {
-                params: {
-                  q: `file=${decodeURIComponent(
-                    file,
-                  )};(type=file,type=registry_key)`,
-                },
-              },
-            );
-            currentFile = ((((data || {}).data || {}).data || {})
-              .affected_items || [])[0];
-          }
-        } else if (this.props.item) {
-          currentFile = this.props.item;
-        } else {
-          let file = this.props.fileName;
-=======
   async componentDidMount() {
     try {
       let currentFile;
@@ -130,7 +68,6 @@
         const match = window.location.href.match(regex);
         if (match && match[0]) {
           const file = decodeURIComponent(match[0].split('=')[1]);
->>>>>>> 5b430cd6
           const data = await WzRequest.apiReq(
             'GET',
             `/syscheck/${this.props.agentId}`,
@@ -143,21 +80,6 @@
           currentFile = ((((data || {}).data || {}).data || {})
             .affected_items || [])[0];
         }
-<<<<<<< HEAD
-        if (!currentFile) {
-          throw new Error('File not found');
-        }
-        this.setState({
-          currentFile,
-          type: currentFile.type,
-          isLoading: false,
-        });
-      } catch (error) {
-        this.setState({
-          error: `Data could not be fetched for ${this.props.fileName}`,
-          currentFile: { file: this.props.fileName },
-        });
-=======
       } else if (this.props.item) {
         currentFile = this.props.item;
       } else {
@@ -183,7 +105,6 @@
         error: `Data could not be fetched for ${this.props.fileName}`,
         currentFile: { file: this.props.fileName },
       });
->>>>>>> 5b430cd6
 
         const options: UIErrorLog = {
           context: `${FlyoutDetail.name}.componentDidMount`,
@@ -199,60 +120,6 @@
         getErrorOrchestrator().handleError(options);
       }
     }
-<<<<<<< HEAD
-
-    render() {
-      const { type } = this.state;
-      return (
-        <WzFlyout
-          onClose={() => this.props.closeFlyout()}
-          flyoutProps={{
-            size: 'l',
-            'aria-labelledby': this.state.currentFile.file,
-            maxWidth: '70%',
-            className: 'wz-inventory wzApp',
-          }}
-        >
-          <EuiFlyoutHeader hasBorder className='flyout-header'>
-            <EuiTitle size='s'>
-              <h2 id={this.state.currentFile.file}>
-                {this.state.currentFile.file}
-              </h2>
-            </EuiTitle>
-          </EuiFlyoutHeader>
-          {this.state.isLoading && (
-            <EuiFlyoutBody className='flyout-body'>
-              {(this.state.error && (
-                <EuiCallOut
-                  title={this.state.error}
-                  color='warning'
-                  iconType='alert'
-                />
-              )) || <EuiLoadingContent style={{ margin: 16 }} />}
-            </EuiFlyoutBody>
-          )}
-          {this.state.currentFile && !this.state.isLoading && (
-            <EuiFlyoutBody className='flyout-body'>
-              <FileDetails
-                currentFile={this.state.currentFile}
-                type={type}
-                {...this.props}
-                implicitFilters={[
-                  { 'rule.groups': 'syscheck' },
-                  { 'syscheck.path': this.state.currentFile.file },
-                  { 'agent.id': this.props.agentId },
-                  this.state.clusterFilter,
-                ]}
-              />
-            </EuiFlyoutBody>
-          )}
-        </WzFlyout>
-      );
-    }
-  },
-);
-=======
-  }
 
   componentWillUnmount() {
     window.location.href = window.location.href.replace(
@@ -303,5 +170,4 @@
       </WzFlyout>
     );
   }
-}
->>>>>>> 5b430cd6
+}