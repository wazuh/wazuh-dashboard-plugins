/*
 * Wazuh app - React component building the API entries table.
 *
 * Copyright (C) 2015-2022 Wazuh, Inc.
 *
 * This program is free software; you can redistribute it and/or modify
 * it under the terms of the GNU General Public License as published by
 * the Free Software Foundation; either version 2 of the License, or
 * (at your option) any later version.
 *
 * Find more information about this on the LICENSE file.
 */
import PropTypes from 'prop-types';
import React, { Component } from 'react';
import {
  EuiFlexGroup,
  EuiFlexItem,
  EuiInMemoryTable,
  EuiButtonIcon,
  EuiToolTip,
  EuiHealth,
  EuiPanel,
  EuiPage,
  EuiButtonEmpty,
  EuiTitle,
  EuiText,
  EuiLoadingSpinner,
  EuiIcon,
} from '@elastic/eui';
import { WzButtonPermissions } from '../../common/permissions/button';
import { AppState } from '../../../react-services/app-state';
import { withErrorBoundary, withReduxProvider } from '../../common/hocs';
import { compose } from 'redux';
import { UI_ERROR_SEVERITIES } from '../../../react-services/error-orchestrator/types';
import { UI_LOGGER_LEVELS } from '../../../../common/constants';
import { getErrorOrchestrator } from '../../../react-services/common-services';
import {
  getWazuhCheckUpdatesPlugin,
  getWazuhCorePlugin,
} from '../../../kibana-services';
import { AvailableUpdatesFlyout } from './available-updates-flyout';
import { formatUIDate } from '../../../react-services/time-service';

export const ApiTable = compose(
  withErrorBoundary,
  withReduxProvider,
)(
  class ApiTable extends Component {
    constructor(props) {
      super(props);

      const { getAvailableUpdates } = getWazuhCheckUpdatesPlugin();

      this.state = {
        apiEntries: [],
        refreshingEntries: false,
        availableUpdates: {},
        getAvailableUpdates,
        refreshingAvailableUpdates: true,
        apiAvailableUpdateDetails: undefined,
      };
    }

    async getApisAvailableUpdates(forceUpdate = false) {
      try {
        this.setState({ refreshingAvailableUpdates: true });
        const availableUpdates = await this.state.getAvailableUpdates(
          forceUpdate,
        );
        this.setState({ availableUpdates });
      } catch (error) {
        const options = {
          context: `${ApiTable.name}.checkAvailableUpdates`,
          level: UI_LOGGER_LEVELS.ERROR,
          severity: UI_ERROR_SEVERITIES.BUSINESS,
          store: true,
          error: {
            error: error,
            message: error.message || error,
            title: `Error checking available updates: ${
              error.message || error
            }`,
          },
        };

        getErrorOrchestrator().handleError(options);
      } finally {
        this.setState({ refreshingAvailableUpdates: false });
      }
    }

    componentDidMount() {
      this.setState({
        apiEntries: this.props.apiEntries,
      });

      this.getApisAvailableUpdates();
    }

    /**
     * Refresh the API entries
     */
    async refresh() {
      try {
        let status = 'complete';
        this.setState({ error: false });
        const hosts = await this.props.getHosts();
        this.setState({
          refreshingEntries: true,
          apiEntries: hosts,
        });
        const entries = this.state.apiEntries;
        let numErr = 0;
        for (let idx in entries) {
          const entry = entries[idx];
          try {
            const data = await this.props.testApi(entry, true); // token refresh is forced
            const clusterInfo = data.data || {};
            const id = entries[idx].id;
            entries[idx].status = 'online';
            entries[idx].cluster_info = clusterInfo;
            //Updates the cluster info in the registry
            await this.props.updateClusterInfoInRegistry(id, clusterInfo);
          } catch (error) {
            numErr = numErr + 1;
            const code = ((error || {}).data || {}).code;
            const downReason =
              typeof error === 'string'
                ? error
                : (error || {}).message ||
                  ((error || {}).data || {}).message ||
                  'Wazuh is not reachable';
            const status = code === 3099 ? 'down' : 'unknown';
            entries[idx].status = { status, downReason };
            if (entries[idx].id === this.props.currentDefault) {
              // if the selected API is down, we remove it so a new one will selected
              AppState.removeCurrentAPI();
            }
          }
        }
        if (numErr) {
          if (numErr >= entries.length) this.props.showApiIsDown();
        }
        this.setState({
          apiEntries: entries,
          status: status,
          refreshingEntries: false,
        });
      } catch (error) {
        if (
          error &&
          error.data &&
          error.data.message &&
          error.data.code === 2001
        ) {
          this.props.showAddApiWithInitialError(error);
        }
      }
    }

    /**
     * Checks the API connectivity
     * @param {Object} api
     */
    async checkApi(api) {
      try {
        const entries = this.state.apiEntries;
        const idx = entries.map(e => e.id).indexOf(api.id);
        try {
          await this.props.checkManager(api);
          entries[idx].status = 'online';
        } catch (error) {
          const code = ((error || {}).data || {}).code;
          const downReason =
            typeof error === 'string'
              ? error
              : (error || {}).message ||
                ((error || {}).data || {}).message ||
                'Wazuh is not reachable';
          const status = code === 3099 ? 'down' : 'unknown';
          entries[idx].status = { status, downReason };
          throw error;
        } finally {
          this.setState({
            apiEntries: entries,
          });
        }
      } catch (error) {
        const options = {
          context: `${ApiTable.name}.checkApi`,
          level: UI_LOGGER_LEVELS.ERROR,
          severity: UI_ERROR_SEVERITIES.BUSINESS,
          store: true,
          error: {
            error: error,
            message: error.message || error,
            title: `Error checking manager connection: ${
              error.message || error
            }`,
          },
        };

        getErrorOrchestrator().handleError(options);
      }
    }

    render() {
      const { DismissNotificationCheck } = getWazuhCheckUpdatesPlugin();

      const API_UPDATES_STATUS_COLUMN = {
        upToDate: {
          text: 'Up to date',
          color: 'success',
        },
        availableUpdates: {
          text: 'Available updates',
          color: 'warning',
        },
        disabled: {
          text: 'Checking updates disabled',
          color: 'subdued',
        },
        error: {
          text: 'Error checking updates',
          color: 'danger',
        },
      };

      const isLoading =
        this.state.refreshingEntries || this.state.refreshingAvailableUpdates;

      const items = [
        ...this.state.apiEntries?.map(apiEntry => {
          const versionData =
            this.state.availableUpdates?.apis_available_updates?.find(
              apiAvailableUpdates => apiAvailableUpdates.api_id === apiEntry.id,
            ) || {};

          return {
            ...versionData,
            ...apiEntry,
            version_status: versionData.status,
          };
        }),
      ];

      const columns = [
        {
          field: 'id',
          name: 'ID',
          align: 'left',
          sortable: true,
        },
        {
          field: 'cluster_info.cluster',
          name: 'Cluster',
          align: 'left',
          sortable: true,
        },
        {
          field: 'cluster_info.manager',
          name: 'Manager',
          align: 'left',
          sortable: true,
        },
        {
          field: 'url',
          name: 'Host',
          align: 'left',
          sortable: true,
        },
        {
          field: 'port',
          name: 'Port',
          align: 'left',
          sortable: true,
        },
        {
          field: 'username',
          name: 'Username',
          align: 'left',
          sortable: true,
        },
        {
          field: 'status',
          name: 'Status',
          align: 'left',
          sortable: true,
          render: item => {
            if (item) {
              return item === 'online' ? (
                <EuiHealth color='success' style={{ wordBreak: 'normal' }}>
                  Online
                </EuiHealth>
              ) : item.status === 'down' ? (
                <EuiFlexGroup
                  alignItems='center'
                  gutterSize='xs'
                  responsive={false}
                >
                  <EuiFlexItem grow={false}>
                    <EuiHealth color='warning' style={{ wordBreak: 'normal' }}>
                      Warning
                    </EuiHealth>
                  </EuiFlexItem>
                  <EuiFlexItem grow={false}>
                    <EuiToolTip position='top' content={item.downReason}>
                      <EuiButtonIcon
                        color='primary'
                        iconType='questionInCircle'
                        aria-label='Info about the error'
                        onClick={() =>
                          this.props.copyToClipBoard(item.downReason)
                        }
                      />
                    </EuiToolTip>
                  </EuiFlexItem>
                </EuiFlexGroup>
              ) : (
                <EuiFlexGroup
                  alignItems='center'
                  gutterSize='xs'
                  responsive={false}
                >
                  <EuiFlexItem grow={false}>
                    <EuiHealth color='danger' style={{ wordBreak: 'normal' }}>
                      Offline
                    </EuiHealth>
                  </EuiFlexItem>
                  <EuiFlexItem grow={false}>
                    <EuiToolTip position='top' content={item.downReason}>
                      <EuiButtonIcon
                        color='primary'
                        iconType='questionInCircle'
                        aria-label='Info about the error'
                        onClick={() =>
                          this.props.copyToClipBoard(item.downReason)
                        }
                      />
                    </EuiToolTip>
                  </EuiFlexItem>
                </EuiFlexGroup>
              );
            } else {
              return (
                <span>
                  <EuiLoadingSpinner size='s' />
                  <span>&nbsp;&nbsp;Checking</span>
                </span>
              );
            }
          },
        },
        {
          field: 'current_version',
          name: 'Version',
          align: 'left',
          sortable: true,
        },
        {
          field: 'version_status',
          name: 'Updates status',
          sortable: true,
          render: (item, api) => {
            const getColor = () => {
              return API_UPDATES_STATUS_COLUMN[item]?.color;
            };

            const getContent = () => {
              return API_UPDATES_STATUS_COLUMN[item]?.text;
            };

            if (!this.state.refreshingAvailableUpdates) {
              return (
                <EuiFlexGroup
                  alignItems='center'
                  gutterSize='xs'
                  responsive={false}
                >
                  <EuiFlexItem grow={false}>
                    <EuiHealth
                      color={getColor()}
                      style={{ wordBreak: 'normal' }}
                    >
                      {getContent()}
                    </EuiHealth>
                  </EuiFlexItem>
                  {item === 'availableUpdates' ? (
                    <EuiFlexItem grow={false}>
                      <EuiToolTip
                        position='top'
                        content={<p>View available updates</p>}
                      >
                        <EuiButtonIcon
                          aria-label='Availabe updates'
                          iconType='eye'
                          onClick={() =>
                            this.setState({ apiAvailableUpdateDetails: api })
                          }
                        />
                      </EuiToolTip>
                    </EuiFlexItem>
                  ) : null}
                  {item === 'error' && api.error?.detail ? (
                    <EuiFlexItem grow={false}>
                      <EuiToolTip
                        position='top'
                        title={api.error.title}
                        content={api.error.detail}
                      >
                        <EuiButtonIcon
<<<<<<< HEAD
                          color='primary'
                          iconType='questionInCircle'
                          aria-label='Info about the error'
                          onClick={() =>
                            this.props.copyToClipBoard(item.downReason)
                          }
=======
                          color="primary"
                          iconType="questionInCircle"
                          aria-label="Info about the error"
                          onClick={() => this.props.copyToClipBoard(api.error.detail)}
>>>>>>> 2a1ebb2d
                        />
                      </EuiToolTip>
                    </EuiFlexItem>
                  ) : null}
                </EuiFlexGroup>
              );
            } else {
              return (
                <span>
                  <EuiLoadingSpinner size='s' />
                  <span>&nbsp;&nbsp;Checking</span>
                </span>
              );
            }
          },
        },
        {
          name: 'Run as',
          field: 'allow_run_as',
          align: 'center',
          sortable: true,
          width: '80px',
          render: value => {
            return value ===
              getWazuhCorePlugin().API_USER_STATUS_RUN_AS.ENABLED ? (
              <EuiToolTip
                position='top'
                content='The configured API user uses the authentication context.'
              >
                <EuiIcon type='check' />
              </EuiToolTip>
            ) : value ===
              getWazuhCorePlugin().API_USER_STATUS_RUN_AS.USER_NOT_ALLOWED ? (
              <EuiToolTip
                position='top'
                content='The configured API user is not allowed to use run_as. Give it permissions or set run_as with false value in the host configuration.'
              >
                <EuiIcon color='danger' type='alert' />
              </EuiToolTip>
            ) : (
              ''
            );
          },
        },
        {
          name: 'Actions',
          render: item => (
            <EuiFlexGroup>
              <EuiFlexItem grow={false}>
                <WzButtonPermissions
                  buttonType='icon'
                  roles={[]}
                  tooltip={{ position: 'top', content: <p>Set as default</p> }}
                  iconType={
                    item.id === this.props.currentDefault
                      ? 'starFilled'
                      : 'starEmpty'
                  }
                  aria-label='Set as default'
                  onClick={async () => {
                    const currentDefault = await this.props.setDefault(item);
                    this.setState({
                      currentDefault,
                    });
                  }}
                />
              </EuiFlexItem>
              <EuiFlexItem grow={false}>
                <EuiToolTip position='top' content={<p>Check connection</p>}>
                  <EuiButtonIcon
                    aria-label='Check connection'
                    iconType='refresh'
                    onClick={async () => await this.checkApi(item)}
                    color='success'
                  />
                </EuiToolTip>
              </EuiFlexItem>
            </EuiFlexGroup>
          ),
        },
      ];

      const search = {
        box: {
          incremental: this.state.incremental,
          schema: true,
        },
      };

      return (
        <EuiPage>
          <EuiPanel paddingSize='l'>
            <EuiFlexGroup alignItems='center'>
              <EuiFlexItem>
                <EuiFlexGroup>
                  <EuiFlexItem>
                    <EuiTitle>
                      <h2>API Configuration</h2>
                    </EuiTitle>
                  </EuiFlexItem>
                </EuiFlexGroup>
              </EuiFlexItem>
              <EuiFlexItem grow={false}>
                <WzButtonPermissions
                  buttonType='empty'
                  iconType='plusInCircle'
                  roles={[]}
                  onClick={() => this.props.showAddApi()}
                >
                  Add new
                </WzButtonPermissions>
              </EuiFlexItem>
              <EuiFlexItem grow={false}>
                <EuiButtonEmpty
                  iconType='refresh'
                  onClick={async () => await this.refresh()}
                >
                  Refresh
                </EuiButtonEmpty>
              </EuiFlexItem>
              <EuiFlexItem grow={false}>
                <EuiButtonEmpty
                  iconType='refresh'
                  onClick={async () => await this.getApisAvailableUpdates(true)}
                >
                  <span>
                    Check updates{' '}
                    <EuiToolTip
                      title='Last check'
                      content={
                        this.state.availableUpdates?.last_check_date
                          ? formatUIDate(
                              new Date(
                                this.state.availableUpdates.last_check_date,
                              ),
                            )
                          : '-'
                      }
                    >
                      <EuiIcon type='iInCircle' color='primary' />
                    </EuiToolTip>
                  </span>
                </EuiButtonEmpty>
              </EuiFlexItem>
              <EuiFlexItem grow={false}>
                <DismissNotificationCheck />
              </EuiFlexItem>
            </EuiFlexGroup>
            <EuiFlexGroup>
              <EuiFlexItem>
                <EuiText color='subdued' style={{ paddingBottom: '15px' }}>
                  From here you can manage and configure the API entries. You
                  can also check their connection and status.
                </EuiText>
              </EuiFlexItem>
            </EuiFlexGroup>
            <EuiInMemoryTable
              itemId='id'
              items={items}
              search={search}
              columns={columns}
              pagination={true}
              sorting={true}
              loading={isLoading}
              tableLayout='auto'
            />
          </EuiPanel>
          <AvailableUpdatesFlyout
            api={this.state.apiAvailableUpdateDetails}
            isVisible={!!this.state.apiAvailableUpdateDetails}
            onClose={() =>
              this.setState({ apiAvailableUpdateDetails: undefined })
            }
          />
        </EuiPage>
      );
    }
  },
);

ApiTable.propTypes = {
  apiEntries: PropTypes.array,
  currentDefault: PropTypes.string,
  setDefault: PropTypes.func,
  checkManager: PropTypes.func,
  updateClusterInfoInRegistry: PropTypes.func,
  getHosts: PropTypes.func,
  testApi: PropTypes.func,
  showAddApiWithInitialError: PropTypes.func,
  showApiIsDown: PropTypes.func,
  copyToClipBoard: PropTypes.func,
};<|MERGE_RESOLUTION|>--- conflicted
+++ resolved
@@ -409,19 +409,10 @@
                         content={api.error.detail}
                       >
                         <EuiButtonIcon
-<<<<<<< HEAD
-                          color='primary'
-                          iconType='questionInCircle'
-                          aria-label='Info about the error'
-                          onClick={() =>
-                            this.props.copyToClipBoard(item.downReason)
-                          }
-=======
                           color="primary"
                           iconType="questionInCircle"
                           aria-label="Info about the error"
                           onClick={() => this.props.copyToClipBoard(api.error.detail)}
->>>>>>> 2a1ebb2d
                         />
                       </EuiToolTip>
                     </EuiFlexItem>
