--- conflicted
+++ resolved
@@ -45,8 +45,6 @@
   getWazuhCorePlugin,
 } from '../../../kibana-services';
 import { AvailableUpdatesFlyout } from './available-updates-flyout';
-<<<<<<< HEAD
-import { formatUIDate } from '../../../react-services/time-service';
 import { AddAPIHostForm } from './add-api';
 import {
   WzButtonOpenFlyout,
@@ -54,8 +52,6 @@
   WzButtonPermissionsModalConfirm,
 } from '../../common/buttons';
 import { ErrorHandler, GenericRequest } from '../../../react-services';
-=======
->>>>>>> 67f78319
 
 export const ApiTable = compose(
   withErrorBoundary,
@@ -751,15 +747,8 @@
                       title='Last dashboard check'
                       content={
                         this.state.availableUpdates?.last_check_date
-<<<<<<< HEAD
-                          ? formatUIDate(
-                              new Date(
-                                this.state.availableUpdates.last_check_date,
-                              ),
-=======
                           ? getWazuhCorePlugin().utils.formatUIDate(
                               this.state.availableUpdates.last_check_date,
->>>>>>> 67f78319
                             )
                           : '-'
                       }
