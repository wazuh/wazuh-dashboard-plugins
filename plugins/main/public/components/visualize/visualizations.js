/*
 * Wazuh app - Overview visualizations
 * Copyright (C) 2015-2022 Wazuh, Inc.
 *
 * This program is free software; you can redistribute it and/or modify
 * it under the terms of the GNU General Public License as published by
 * the Free Software Foundation; either version 2 of the License, or
 * (at your option) any later version.
 *
 * Find more information about this on the LICENSE file.
 */

export const visualizations = {
  general: {
    rows: [
      {
        height: 360,
        vis: [
          {
            title: 'Top 10 Alert level evolution',
            id: 'Wazuh-App-Overview-General-Alert-level-evolution',
            width: 60,
          },
          {
            title: 'Top 10 MITRE ATT&CKS',
            id: 'Wazuh-App-Overview-General-Alerts-Top-Mitre',
            width: 40,
          },
        ],
      },
      {
        height: 360,
        vis: [
          {
            title: 'Top 5 agents',
            id: 'Wazuh-App-Overview-General-Top-5-agents',
            width: 30,
          },
          {
            title: 'Alerts evolution - Top 5 agents',
            id: 'Wazuh-App-Overview-General-Alerts-evolution-Top-5-agents',
            width: 70,
          },
        ],
      },
    ],
  },
  fim: {
    rows: [
      {
        height: 400,
        vis: [
          {
            title: 'Alerts by action over time',
            id: 'Wazuh-App-Agents-FIM-Alerts-by-action-over-time',
          },
        ],
      },
      {
        height: 300,
        vis: [
          {
            title: 'Top 5 agents',
            id: 'Wazuh-App-Overview-FIM-Top-5-agents-pie',
            width: 30,
          },
          {
            title: 'Events summary',
            id: 'Wazuh-App-Overview-FIM-Events-summary',
            width: 70,
          },
        ],
      },
      {
        height: 350,
        vis: [
          {
            title: 'Rule distribution',
            id: 'Wazuh-App-Overview-FIM-Top-5-rules',
            width: 33,
          },
          {
            title: 'Actions',
            id: 'Wazuh-App-Overview-FIM-Common-actions',
            width: 33,
          },
          {
            title: 'Top 5 users',
            id: 'Wazuh-App-Overview-FIM-top-agents-user',
            width: 34,
          },
        ],
      },
    ],
  },
  office: {
    rows: [
      {
        height: 320,
        vis: [
          {
            title: 'Events by severity over time',
            id: 'Wazuh-App-Overview-Office-Rule-Level-Histogram',
            width: 40,
          },
          {
            title: 'IP address by Users',
            id: 'Wazuh-App-Overview-Office-IPs-By-User-Barchart',
            width: 30,
          },
          {
            title: 'Top Users By Subscription',
            id: 'Wazuh-App-Overview-Office-Top-Users-By-Subscription-Barchart',
            width: 30,
          },
        ],
      },
      {
        height: 350,
        vis: [
          {
            title: 'Users by Operation Result',
            id: 'Wazuh-App-Overview-Office-User-By-Operation-Result',
            width: 35,
          },
          {
            title: 'Severity by User',
            id: 'Wazuh-App-Overview-Office-Severity-By-User-Barchart',
            width: 30,
          },
          {
            title: 'Rule Description by Level',
            id: 'Wazuh-App-Overview-Office-Rule-Description-Level-Table',
            width: 35,
          },
        ],
      },
      {
        height: 570,
        vis: [
          {
            title: 'Geolocation map',
            id: 'Wazuh-App-Overview-Office-Location',
          },
        ],
      },
    ],
  },
  aws: {
    rows: [
      {
        height: 250,
        vis: [
          {
            title: 'Sources',
            id: 'Wazuh-App-Overview-AWS-Top-sources',
            width: 25,
          },
          {
            title: 'Accounts',
            id: 'Wazuh-App-Overview-AWS-Top-accounts',
            width: 25,
          },
          {
            title: 'S3 buckets',
            id: 'Wazuh-App-Overview-AWS-Top-buckets',
            width: 25,
          },
          {
            title: 'Regions',
            id: 'Wazuh-App-Overview-AWS-Top-regions',
            width: 25,
          },
        ],
      },
      {
        height: 300,
        vis: [
          {
            title: 'Events by source over time',
            id: 'Wazuh-App-Overview-AWS-Events-by-source',
            width: 50,
          },
          {
            title: 'Events by S3 bucket over time',
            id: 'Wazuh-App-Overview-AWS-Events-by-s3-bucket',
            width: 50,
          },
        ],
      },
      {
        height: 570,
        vis: [
          {
            title: 'Geolocation map',
            id: 'Wazuh-App-Overview-AWS-geo',
          },
        ],
      },
    ],
  },
  gcp: {
    rows: [
      {
        height: 250,
        vis: [
          {
            title: 'Events over time by auth answer',
            id: 'Wazuh-App-Overview-GCP-Alerts-Evolution-By-AuthAnswer',
            width: 100,
          },
        ],
      },
      {
        height: 250,
        vis: [
          {
            title: 'Top instances by response code',
            id: 'Wazuh-App-Overview-GCP-Top-vmInstances-By-ResponseCode',
            width: 25,
          },
          {
            title: 'Resource type by project id',
            id: 'Wazuh-App-Overview-GCP-Top-ResourceType-By-Project-Id',
            width: 50,
          },
          {
            title: 'Top project id by sourcetype',
            id: 'Wazuh-App-Overview-GCP-Top-ProjectId-By-SourceType',
            width: 25,
          },
        ],
      },
      {
        height: 450,
        vis: [
          {
            title: 'Top 5 Map by source IP address',
            id: 'Wazuh-App-Overview-GCP-Map-By-SourceIp',
            width: 100,
          },
        ],
      },
    ],
  },
  pci: {
    rows: [
      {
        height: 400,
        vis: [
          {
            title: 'Top 10 PCI DSS requirements',
            id: 'Wazuh-App-Overview-PCI-DSS-requirements',
            width: 50,
          },
          {
            title: 'Top 10 agents by alerts number',
            id: 'Wazuh-App-Overview-PCI-DSS-Agents',
            width: 50,
          },
        ],
      },
      {
        height: 300,
        vis: [
          {
<<<<<<< HEAD
            title: 'Top 5 requirements over time',
=======
            title: 'Top requirements over time',
>>>>>>> 4ccd5c90
            id: 'Wazuh-App-Overview-PCI-DSS-Requirements-over-time',
          },
        ],
      },
      {
        height: 530,
        vis: [
          {
            title: 'Last alerts',
            id: 'Wazuh-App-Overview-PCI-DSS-Requirements-Agents-heatmap',
          },
        ],
      },
      {
        height: 255,
        vis: [
          {
            title: 'Requirements by agent',
            id: 'Wazuh-App-Overview-PCI-DSS-Requirements-by-agent',
          },
        ],
      },
    ],
  },
  gdpr: {
    rows: [
      {
        height: 400,
        vis: [
          {
            title: 'Top 10 agents by alerts number',
            id: 'Wazuh-App-Overview-GDPR-Agents',
            width: 30,
          },
          {
            title: 'GDPR requirements',
            id: 'Wazuh-App-Overview-GDPR-requirements',
            width: 70,
          },
        ],
      },
      {
        height: 300,
        vis: [
          {
            title: 'Top requirements over time',
            id: 'Wazuh-App-Overview-GDPR-Requirements-heatmap',
          },
        ],
      },
      {
        height: 530,
        vis: [
          {
            title: 'Last alerts',
            id: 'Wazuh-App-Overview-GDPR-Requirements-Agents-heatmap',
          },
        ],
      },
      {
        height: 255,
        vis: [
          {
            title: 'Requirements by agent',
            id: 'Wazuh-App-Overview-GDPR-Requirements-by-agent',
          },
        ],
      },
    ],
  },
  nist: {
    rows: [
      {
        height: 400,
        vis: [
          {
            title: 'Most active agents',
            id: 'Wazuh-App-Overview-NIST-Agents',
            width: 20,
          },
          {
            title: 'Top 10 requirements over time',
            id: 'Wazuh-App-Overview-NIST-Requirements-over-time',
            width: 50,
          },
          {
            title: 'Requirements distribution by agent',
            id: 'Wazuh-App-Overview-NIST-requirements-by-agents',
            width: 30,
          },
        ],
      },
      {
        height: 350,
        vis: [
          {
            title: 'Alerts volume by agent',
            id: 'Wazuh-App-Overview-NIST-Requirements-Agents-heatmap',
            width: 50,
          },
          {
            title: 'Stats',
            id: 'Wazuh-App-Overview-NIST-Metrics',
            width: 20,
          },
          {
            title: 'Top 10 requirements',
            id: 'Wazuh-App-Overview-NIST-Top-10-requirements',
            width: 30,
          },
        ],
      },
    ],
  },
  tsc: {
    rows: [
      {
        height: 400,
        vis: [
          {
            title: 'TSC requirements',
            id: 'Wazuh-App-Overview-TSC-requirements',
            width: 50,
          },
          {
            title: 'Top 10 agents by alerts number',
            id: 'Wazuh-App-Overview-TSC-Agents',
            width: 50,
          },
        ],
      },
      {
        height: 300,
        vis: [
          {
            title: 'Top requirements over time',
            id: 'Wazuh-App-Overview-TSC-Requirements-over-time',
          },
        ],
      },
      {
        height: 530,
        vis: [
          {
            title: 'Last alerts',
            id: 'Wazuh-App-Overview-TSC-Requirements-Agents-heatmap',
          },
        ],
      },
      {
        height: 255,
        vis: [
          {
            title: 'Requirements by agent',
            id: 'Wazuh-App-Overview-TSC-Requirements-by-agent',
          },
        ],
      },
    ],
  },
  hipaa: {
    rows: [
      {
        height: 570,
        vis: [
          {
            title: 'Alerts volume by agent',
            id: 'Wazuh-App-Overview-HIPAA-Heatmap',
            width: 50,
          },
          {
            hasRows: true,
            width: 50,
            rows: [
              {
                height: 285,
                vis: [
                  {
                    title: 'Most common alerts',
                    id: 'Wazuh-App-Overview-HIPAA-Tag-cloud',
                    width: 50,
                  },
                  {
                    title: 'Top 10 requirements',
                    id: 'Wazuh-App-Overview-HIPAA-Top-10-requirements',
                    width: 50,
                  },
                ],
              },
              {
                height: 285,
                noMargin: true,
                vis: [
                  {
                    title: 'Most active agents',
                    id: 'Wazuh-App-Overview-HIPAA-Top-10-agents',
                    width: 50,
                  },
                  {
                    title: 'Stats',
                    id: 'Wazuh-App-Overview-HIPAA-Metrics',
                    width: 50,
                  },
                ],
              },
            ],
          },
        ],
      },
      {
        height: 400,
        vis: [
          {
            title: 'Requirements evolution over time',
            id: 'Wazuh-App-Overview-HIPAA-Top-requirements-over-time',
            width: 50,
          },
          {
            title: 'Requirements distribution by agent',
            id: 'Wazuh-App-Overview-HIPAA-Top-10-requirements-over-time-by-agent',
            width: 50,
          },
        ],
      },
    ],
  },
  vuls: {
    rows: [
      {
        height: 330,
        vis: [
          {
            title: 'Most affected agents',
            id: 'Wazuh-App-Overview-vuls-Most-affected-agents',
            width: 30,
          },
          {
            title: 'Alerts severity',
            id: 'Wazuh-App-Overview-vuls-Alerts-severity',
            width: 70,
          },
        ],
      },
      {
        height: 330,
        vis: [
          {
            title: 'Most common CVEs',
            id: 'Wazuh-App-Overview-vuls-Most-common-CVEs',
            width: 30,
          },
          {
            title: 'TOP affected packages alerts Evolution',
            id: 'Wazuh-App-Overview-vuls-Vulnerability-evolution-affected-packages',
            width: 40,
          },
          {
            title: 'Most common CWEs',
            id: 'Wazuh-App-Overview-vuls-Most-common-CWEs',
            width: 30,
          },
        ],
      },
      {
        height: 450,
        vis: [
          {
            title: 'Top affected packages by CVEs',
            id: 'Wazuh-App-Overview-vuls-packages-CVEs',
            width: 50,
          },
          {
            title: 'Agents by severity',
            id: 'Wazuh-App-Overview-vuls-agents-severities',
            width: 50,
          },
        ],
      },
    ],
  },
  virustotal: {
    rows: [
      {
        height: 360,
        vis: [
          {
            title: 'Unique malicious files per agent',
            id: 'Wazuh-App-Overview-Virustotal-Malicious-Per-Agent',
            width: 50,
          },
          {
            title: 'Last scanned files',
            id: 'Wazuh-App-Overview-Virustotal-Last-Files-Pie',
            width: 50,
          },
        ],
      },
      {
        height: 550,
        vis: [
          {
            title: 'Alerts evolution by agents',
            id: 'Wazuh-App-Overview-Virustotal-Alerts-Evolution',
          },
        ],
      },
      {
        height: 250,
        vis: [
          {
            title: 'Malicious files alerts evolution',
            id: 'Wazuh-App-Overview-Virustotal-Malicious-Evolution',
          },
        ],
      },
      {
        height: 570,
        vis: [
          {
            title: 'Last files',
            id: 'Wazuh-App-Overview-Virustotal-Files-Table',
          },
        ],
      },
    ],
  },
  osquery: {
    rows: [
      {
        height: 300,
        vis: [
          {
            title: 'Top 5 Osquery events added',
            id: 'Wazuh-App-Overview-Osquery-Top-5-added',
            width: 25,
          },
          {
            title: 'Top 5 Osquery events removed',
            id: 'Wazuh-App-Overview-Osquery-Top-5-removed',
            width: 25,
          },
          {
            title: 'Evolution of Osquery events per pack over time',
            id: 'Wazuh-App-Agents-Osquery-Evolution',
            width: 50,
          },
        ],
      },
      {
        height: 300,
        vis: [
          {
            title: 'Most common packs',
            id: 'Wazuh-App-Overview-Osquery-Most-common-packs',
            width: 30,
          },
          {
            title: 'Top 5 rules',
            id: 'Wazuh-App-Overview-Osquery-Top-5-rules',
            width: 70,
          },
        ],
      },
    ],
  },
  mitre: {
    rows: [
      {
        height: 360,
        vis: [
          {
            title: 'Alerts evolution over time',
            id: 'Wazuh-App-Overview-MITRE-Alerts-Evolution',
            width: 75,
          },
          {
            title: 'Top tactics',
            id: 'Wazuh-App-Overview-MITRE-Top-Tactics',
            width: 25,
          },
        ],
      },
      {
        height: 360,
        vis: [
          {
            title: 'Attacks by technique',
            id: 'Wazuh-App-Overview-MITRE-Attacks-By-Technique',
            width: 33,
          },
          {
            title: 'Top tactics by agent',
            id: 'Wazuh-App-Overview-MITRE-Top-Tactics-By-Agent',
            width: 34,
          },
          {
            title: 'Mitre techniques by agent',
            id: 'Wazuh-App-Overview-MITRE-Attacks-By-Agent',
            width: 33,
          },
        ],
      },
    ],
  },
  docker: {
    rows: [
      {
        height: 300,
        vis: [
          {
            title: 'Top 5 images',
            id: 'Wazuh-App-Overview-Docker-top-5-images',
            width: 33,
          },
          {
            title: 'Top 5 events',
            id: 'Wazuh-App-Overview-Docker-top-5-events',
            width: 33,
          },
          {
            title: 'Events by source over time',
            id: 'Wazuh-App-Overview-Docker-Events-By-Source-Over-Time',
            width: 34,
          },
        ],
      },
      {
        height: 400,
        vis: [
          {
            title: 'Events',
            id: 'Wazuh-App-Overview-Docker-Events',
            width: 100,
          },
        ],
      },
    ],
  },
  oscap: {
    rows: [
      {
        height: 215,
        vis: [
          {
            title: 'Top 5 Agents',
            id: 'Wazuh-App-Overview-OSCAP-Agents',
            width: 25,
          },
          {
            title: 'Top 5 Profiles',
            id: 'Wazuh-App-Overview-OSCAP-Profiles',
            width: 25,
          },
          {
            title: 'Top 5 Content',
            id: 'Wazuh-App-Overview-OSCAP-Content',
            width: 25,
          },
          {
            title: 'Top 5 Severity',
            id: 'Wazuh-App-Overview-OSCAP-Severity',
            width: 25,
          },
        ],
      },
      {
        height: 240,
        vis: [
          {
            title: 'Top 5 Agents - Severity high',
            id: 'Wazuh-App-Overview-OSCAP-Top-5-agents-Severity-high',
          },
        ],
      },
      {
        height: 320,
        vis: [
          {
            title: 'Top 10 - Alerts',
            id: 'Wazuh-App-Overview-OSCAP-Top-10-alerts',
            width: 50,
          },
          {
            title: 'Top 10 - High risk alerts',
            id: 'Wazuh-App-Overview-OSCAP-Top-10-high-risk-alerts',
            width: 50,
          },
        ],
      },
    ],
  },
  ciscat: {
    rows: [
      {
        height: 320,
        vis: [
          {
            title: 'Top 5 CIS-CAT groups',
            id: 'Wazuh-app-Overview-CISCAT-top-5-groups',
            width: 60,
          },
          {
            title: 'Scan result evolution',
            id: 'Wazuh-app-Overview-CISCAT-scan-result-evolution',
            width: 40,
          },
        ],
      },
    ],
  },
  pm: {
    rows: [
      {
        height: 300,
        vis: [
          {
            title: 'Emotet malware activity',
            id: 'Wazuh-App-Overview-PM-Emotet-Malware-Activity',
            width: 30,
          },
          {
            title: 'Rootkits activity over time',
            id: 'Wazuh-App-Overview-PM-Rootkits-Activity-Over-Time',
            width: 70,
          },
        ],
      },

      {
        height: 400,
        vis: [
          {
            title: 'Security alerts',
            id: 'Wazuh-App-Overview-PM-Security-Alerts',
            width: 100,
          },
        ],
      },
    ],
  },
  audit: {
    rows: [
      {
        height: 250,
        vis: [
          {
            title: 'Groups',
            id: 'Wazuh-App-Overview-Audit-Groups',
            width: 25,
          },
          {
            title: 'Agents',
            id: 'Wazuh-App-Overview-Audit-Agents',
            width: 25,
          },
          {
            title: 'Commands',
            id: 'Wazuh-App-Overview-Audit-Commands',
            width: 25,
          },
          {
            title: 'Files',
            id: 'Wazuh-App-Overview-Audit-Files',
            width: 25,
          },
        ],
      },
      {
        height: 310,
        vis: [
          {
            title: 'Alerts over time',
            id: 'Wazuh-App-Overview-Audit-Alerts-over-time',
          },
        ],
      },
    ],
  },
  github: {
    rows: [
      {
        height: 360,
        vis: [
          {
            title: 'Alerts evolution by organization',
            id: 'Wazuh-App-Overview-GitHub-Alerts-Evolution-By-Organization',
            width: 60,
          },
          {
            title: 'Top 5 organizations by alerts',
            id: 'Wazuh-App-Overview-GitHub-Top-5-Organizations-By-Alerts',
            width: 40,
          },
        ],
      },
      {
        height: 360,
        vis: [
          {
            title: 'Top alerts by action type and organization',
            id: 'Wazuh-App-Overview-GitHub-Alert-Action-Type-By-Organization',
            width: 40,
          },
          {
            title: 'Users with more alerts',
            id: 'Wazuh-App-Overview-GitHub-Users-With-More-Alerts',
            width: 60,
          },
        ],
      },
    ],
  },
};<|MERGE_RESOLUTION|>--- conflicted
+++ resolved
@@ -264,11 +264,7 @@
         height: 300,
         vis: [
           {
-<<<<<<< HEAD
-            title: 'Top 5 requirements over time',
-=======
             title: 'Top requirements over time',
->>>>>>> 4ccd5c90
             id: 'Wazuh-App-Overview-PCI-DSS-Requirements-over-time',
           },
         ],
