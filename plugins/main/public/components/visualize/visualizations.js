--- conflicted
+++ resolved
@@ -87,19 +87,6 @@
         height: 360,
         vis: [
           {
-<<<<<<< HEAD
-            title: 'Top 5 agents',
-            id: 'Wazuh-App-Overview-General-Top-5-agents',
-            width: 30,
-          },
-          {
-            title: 'Alerts evolution - Top 5 agents',
-            id: 'Wazuh-App-Overview-General-Alerts-evolution-Top-5-agents',
-            width: 70,
-          },
-        ],
-      },
-=======
             title: 'Security alerts',
             id: 'Wazuh-App-Overview-General-Security-alerts',
             width: 100,
@@ -121,7 +108,6 @@
       //     },
       //   ]
       // },
->>>>>>> e0239938
     ],
   },
   fim: {
@@ -132,51 +118,14 @@
           {
             title: 'Alerts by action over time',
             id: 'Wazuh-App-Agents-FIM-Alerts-by-action-over-time',
-<<<<<<< HEAD
-          },
-        ],
-      },
-      {
-        height: 300,
-        vis: [
-          {
-            title: 'Top 5 agents',
-            id: 'Wazuh-App-Overview-FIM-Top-5-agents-pie',
-            width: 30,
-          },
-          {
-            title: 'Events summary',
-            id: 'Wazuh-App-Overview-FIM-Events-summary',
-            width: 70,
-          },
-=======
             width: 100,
           },
->>>>>>> e0239938
         ],
       },
       {
         height: 400,
         vis: [
           {
-<<<<<<< HEAD
-            title: 'Rule distribution',
-            id: 'Wazuh-App-Overview-FIM-Top-5-rules',
-            width: 33,
-          },
-          {
-            title: 'Actions',
-            id: 'Wazuh-App-Overview-FIM-Common-actions',
-            width: 33,
-          },
-          {
-            title: 'Top 5 users',
-            id: 'Wazuh-App-Overview-FIM-top-agents-user',
-            width: 34,
-          },
-        ],
-      },
-=======
             title: 'Recent events',
             id: 'Wazuh-App-Overview-FIM-Recent-Events',
             width: 100,
@@ -218,7 +167,6 @@
       //     },
       //   ],
       // },
->>>>>>> e0239938
     ],
   },
   office: {
@@ -277,49 +225,10 @@
   aws: {
     rows: [
       {
-<<<<<<< HEAD
-        height: 250,
-        vis: [
-          {
-            title: 'Sources',
-            id: 'Wazuh-App-Overview-AWS-Top-sources',
-            width: 25,
-          },
-          {
-            title: 'Accounts',
-            id: 'Wazuh-App-Overview-AWS-Top-accounts',
-            width: 25,
-          },
-          {
-            title: 'S3 buckets',
-            id: 'Wazuh-App-Overview-AWS-Top-buckets',
-            width: 25,
-          },
-          {
-            title: 'Regions',
-            id: 'Wazuh-App-Overview-AWS-Top-regions',
-            width: 25,
-          },
-        ],
-      },
-      {
-=======
->>>>>>> e0239938
         height: 300,
         vis: [
           {
             title: 'Events by source over time',
-<<<<<<< HEAD
-            id: 'Wazuh-App-Overview-AWS-Events-by-source',
-            width: 50,
-          },
-          {
-            title: 'Events by S3 bucket over time',
-            id: 'Wazuh-App-Overview-AWS-Events-by-s3-bucket',
-            width: 50,
-          },
-        ],
-=======
             id: 'Wazuh-App-Overview-AWS-Events-By-Source-Over-time',
             width: 70,
           },
@@ -369,19 +278,11 @@
         //     width: 25,
         //   },
         // ],
->>>>>>> e0239938
       },
       {
         height: 400,
         vis: [
           {
-<<<<<<< HEAD
-            title: 'Geolocation map',
-            id: 'Wazuh-App-Overview-AWS-geo',
-          },
-        ],
-      },
-=======
             title: 'Events',
             id: 'Wazuh-App-Overview-AWS-Events',
             width: 100,
@@ -413,7 +314,6 @@
       //     },
       //   ],
       // },
->>>>>>> e0239938
     ],
   },
   gcp: {
@@ -471,30 +371,6 @@
             width: 50,
           },
           {
-<<<<<<< HEAD
-            title: 'Top 10 agents by alerts number',
-            id: 'Wazuh-App-Overview-PCI-DSS-Agents',
-            width: 50,
-          },
-        ],
-      },
-      {
-        height: 300,
-        vis: [
-          {
-            title: 'Top requirements over time',
-            id: 'Wazuh-App-Overview-PCI-DSS-Requirements-over-time',
-          },
-        ],
-      },
-      {
-        height: 530,
-        vis: [
-          {
-            title: 'Last alerts',
-            id: 'Wazuh-App-Overview-PCI-DSS-Requirements-Agents-heatmap',
-          },
-=======
             title: 'Requirements by agent',
             id: 'Wazuh-App-Overview-PCI-DSS-Requirements-by-agent',
             width: 50,
@@ -504,20 +380,12 @@
           //   id: 'Wazuh-App-Overview-PCI-DSS-Agents',
           //   width: 50,
           // },
->>>>>>> e0239938
         ],
       },
       {
         height: 400,
         vis: [
           {
-<<<<<<< HEAD
-            title: 'Requirements by agent',
-            id: 'Wazuh-App-Overview-PCI-DSS-Requirements-by-agent',
-          },
-        ],
-      },
-=======
             title: 'Recent events',
             id: 'Wazuh-App-Agents-PCI-DSS-Recent-Events',
             width: 100,
@@ -542,7 +410,6 @@
       //     },
       //   ],
       // },
->>>>>>> e0239938
     ],
   },
   gdpr: {
@@ -931,21 +798,6 @@
         height: 300,
         vis: [
           {
-<<<<<<< HEAD
-            title: 'Top 5 images',
-            id: 'Wazuh-App-Overview-Docker-top-5-images',
-            width: 25,
-          },
-          {
-            title: 'Top 5 events',
-            id: 'Wazuh-App-Overview-Docker-top-5-actions',
-            width: 25,
-          },
-          {
-            title: 'Resources usage over time',
-            id: 'Wazuh-App-Overview-Docker-Types-over-time',
-            width: 50,
-=======
             title: 'Top 5 events',
             id: 'Wazuh-App-Overview-Docker-top-5-events',
             width: 30,
@@ -954,7 +806,6 @@
             title: 'Events by source over time',
             id: 'Wazuh-App-Overview-Docker-Events-By-Source-Over-Time',
             width: 70,
->>>>>>> e0239938
           },
         ],
       },
@@ -962,13 +813,6 @@
         height: 400,
         vis: [
           {
-<<<<<<< HEAD
-            title: 'Events occurred evolution',
-            id: 'Wazuh-App-Overview-Docker-Actions-over-time',
-          },
-        ],
-      },
-=======
             title: 'Events',
             id: 'Wazuh-App-Overview-Docker-Events',
             width: 100,
@@ -1004,7 +848,6 @@
       //     },
       //   ],
       // },
->>>>>>> e0239938
     ],
   },
   oscap: {
@@ -1085,22 +928,6 @@
         height: 300,
         vis: [
           {
-<<<<<<< HEAD
-            title: 'Events over time',
-            id: 'Wazuh-App-Overview-PM-Events-over-time',
-            width: 50,
-          },
-          {
-            title: 'Rule distribution',
-            id: 'Wazuh-App-Overview-PM-Top-5-rules',
-            width: 25,
-          },
-          {
-            title: 'Top 5 agents',
-            id: 'Wazuh-App-Overview-PM-Top-5-agents-pie',
-            width: 25,
-          },
-=======
             title: 'Emotet malware activity',
             id: 'Wazuh-App-Overview-PM-Emotet-Malware-Activity',
             width: 30,
@@ -1110,7 +937,6 @@
             id: 'Wazuh-App-Overview-PM-Rootkits-Activity-Over-Time',
             width: 70,
           },
->>>>>>> e0239938
         ],
       },
 
@@ -1118,13 +944,6 @@
         height: 400,
         vis: [
           {
-<<<<<<< HEAD
-            title: 'Events per control type evolution',
-            id: 'Wazuh-App-Overview-PM-Events-per-agent-evolution',
-          },
-        ],
-      },
-=======
             title: 'Security alerts',
             id: 'Wazuh-App-Overview-PM-Security-Alerts',
             width: 100,
@@ -1161,7 +980,6 @@
       //     },
       //   ],
       // },
->>>>>>> e0239938
     ],
   },
   audit: {
