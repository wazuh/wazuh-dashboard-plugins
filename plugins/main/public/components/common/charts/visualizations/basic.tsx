import React, { useCallback, useState } from 'react';
import { ChartLegend } from './legend';
import { ChartDonut, ChartDonutProps } from '../charts/donut';
import {
  EuiEmptyPrompt,
  EuiFlexGroup,
  EuiFlexItem,
  EuiLoadingChart,
  EuiSelect,
  EuiSpacer,
} from '@elastic/eui';
import { useAsyncActionRunOnStart } from '../../hooks';
import './visualizations.scss';
import { Typography, TypographySize } from '../../typography/typography';

export type VisualizationBasicProps = ChartDonutProps & {
  type: 'donut';
  size: number | string | { width: number | string; height: number | string };
  showLegend?: boolean;
  isLoading?: boolean;
  noDataTitle?: string;
  noDataMessage?: string | (() => React.node);
  errorTitle?: string;
  errorMessage?: string | (() => React.node);
  error?: { message: string };
};

const chartTypes = {
  donut: ChartDonut,
};

/**
 * Render a visualization. Basic component. It is a controlled component that can render
 * loading status, no data, error or the chart.
 */
export const VisualizationBasic = ({
  data,
  showLegend,
  isLoading,
  size,
  type,
  noDataTitle = 'No data',
  noDataMessage,
  errorTitle = 'Error',
  errorMessage,
  error,
}: VisualizationBasicProps) => {
  const { width, height } =
    typeof size === 'object' ? size : { width: size, height: size };

  let visualization = null;

  if (isLoading) {
    visualization = (
      <div style={{ textAlign: 'center', width, height, position: 'relative' }}>
        <EuiLoadingChart
          size='xl'
          style={{
            top: '50%',
            transform: 'translate(-50%, -50%)',
            position: 'absolute',
          }}
        />
      </div>
    );
  } else if (errorMessage || error?.message) {
    visualization = (
      <EuiEmptyPrompt
        iconType='alert'
        title={<Typography level='prompt'>{errorTitle}</Typography>}
        titleSize={TypographySize({ level: 'prompt' })}
        body={<p>{errorMessage || error?.message}</p>}
      />
    );
  } else if (!data || (Array.isArray(data) && !data.length)) {
    visualization = (
      <EuiEmptyPrompt
        iconType='stats'
        title={<Typography level='prompt'>{noDataTitle}</Typography>}
        titleSize={TypographySize({ level: 'prompt' })}
        body={
          <p>
            {typeof noDataMessage === 'function'
              ? noDataMessage()
              : noDataMessage}
          </p>
        }
      />
    );
  } else {
    const Chart = chartTypes[type];
    visualization = (
      <EuiFlexGroup
        responsive={true}
        style={{ height: '100%' }}
        gutterSize='none'
      >
        <EuiFlexItem className={'wazuh-visualization-chart'}>
          <Chart data={data} />
        </EuiFlexItem>
        {showLegend && (
          <EuiFlexItem className={'wazuh-visualization-legend'}>
            <ChartLegend
              data={data.map(({ color, ...rest }) => ({
                ...rest,
                labelColor: color,
                color: 'text',
              }))}
            />
          </EuiFlexItem>
        )}
      </EuiFlexGroup>
    );
  }

  return (
    <div style={{ width, height }} className='wazuh-visualization-layout'>
      {visualization}
    </div>
  );
};

type VisualizationBasicWidgetProps = VisualizationBasicProps & {
  onFetch: (...dependencies) => any[];
  onFetchDependencies?: any[];
};

/**
 * Component that fetch the data and renders the visualization using the visualization basic component
 */
export const VisualizationBasicWidget = ({
  onFetch,
  onFetchDependencies,
  ...rest
}: VisualizationBasicWidgetProps) => {
  const { running, ...restAsyncAction } = useAsyncActionRunOnStart(
    onFetch,
    onFetchDependencies,
  );

  return (
    <VisualizationBasic {...rest} {...restAsyncAction} isLoading={running} />
  );
};

type VisualizationBasicWidgetSelectorOptions = { value: any; text: string }[];
type VisualizationBasicWidgetSelectorProps = VisualizationBasicWidgetProps & {
  selectorOptions: VisualizationBasicWidgetSelectorOptions;
  title?: string;
  onFetchExtraDependencies?: any[];
};
interface VisualizationBasicWidgetSelectorHeaderProps {
  title?: string | React.ReactNode;
  selectorOptions: VisualizationBasicWidgetSelectorOptions;
  selectedOption: string;
  onChange: (event: React.ChangeEvent<HTMLSelectElement>) => void;
}

type VisualizationBasicWidgetSelectorBodyProps =
  VisualizationBasicWidgetProps & {
    selectorOptions: VisualizationBasicWidgetSelectorOptions;
    selectedOption: string;
    onFetchExtraDependencies?: any[];
  };

export const useVisualizationBasicWidgetSelector = (
  selectorOptions: VisualizationBasicWidgetSelectorOptions,
) => {
  const [selectedOption, setSelectedOption] = useState(
    selectorOptions[0].value,
  );

  const onChange = useCallback(
    event => setSelectedOption(event.target.value),
    [],
  );

  return { selectedOption, setSelectedOption, onChange };
};

export const VisualizationBasicWidgetSelectorHeader = ({
  title,
  selectorOptions,
  selectedOption,
  onChange,
}: VisualizationBasicWidgetSelectorHeaderProps) => (
  <>
    <EuiFlexGroup
      className='embPanel__header'
      gutterSize='none'
      alignItems='center'
    >
      <EuiFlexItem>
        {title && (
          <h2 className='embPanel__title wz-headline-title'>
            <EuiText size='xs'>
              <h2>{title}</h2>
            </EuiText>
          </h2>
        )}
      </EuiFlexItem>
      <EuiFlexItem grow={false}>
        <EuiSelect
          style={{ fontSize: '0.793rem' }}
          compressed={true}
          options={selectorOptions}
          value={selectedOption}
          onChange={onChange}
          aria-label='Select options'
        />
      </EuiFlexItem>
    </EuiFlexGroup>
    <EuiSpacer size='s' />
  </>
);

export const VisualizationBasicWidgetSelectorBody = ({
  selectedOption,
  selectorOptions,
  onFetchExtraDependencies,
  ...rest
}: VisualizationBasicWidgetSelectorBodyProps) => (
  <VisualizationBasicWidget
    {...rest}
    {...(rest.noDataMessage
      ? {
          noDataMessage:
            typeof rest.noDataMessage === 'function'
              ? rest.noDataMessage(
                  selectedOption,
                  selectorOptions.find(
                    option => option.value === selectedOption,
                  ),
                )
              : rest.noDataMessage,
        }
      : {})}
    onFetchDependencies={[selectedOption, ...(onFetchExtraDependencies || [])]}
  />
);

/**
 * Renders a visualization that has a selector to change the resource to fetch data and display it. Use the visualization basic.
 */
export const VisualizationBasicWidgetSelector = ({
  selectorOptions,
  title,
  onFetchExtraDependencies,
  ...rest
}: VisualizationBasicWidgetSelectorProps) => {
  const { selectedOption, onChange } =
    useVisualizationBasicWidgetSelector(selectorOptions);

  return (
    <>
<<<<<<< HEAD
      <VisualizationBasicWidgetSelectorHeader
        title={title}
        selectorOptions={selectorOptions}
        selectedOption={selectedOption}
        onChange={onChange}
      />
      <VisualizationBasicWidgetSelectorBody
=======
      <EuiFlexGroup
        className='embPanel__header'
        gutterSize='none'
        alignItems='flexStart'
      >
        <EuiFlexItem>
          {title && <Typography level='section'>{title}</Typography>}
        </EuiFlexItem>
        <EuiFlexItem grow={false}>
          <EuiSelect
            style={{ fontSize: '0.793rem' }}
            compressed={true}
            options={selectorOptions}
            value={selectedOption}
            onChange={onChange}
            aria-label='Select options'
          />
        </EuiFlexItem>
      </EuiFlexGroup>
      <EuiSpacer size='m' />
      <VisualizationBasicWidget
>>>>>>> 182d6797
        {...rest}
        selectorOptions={selectorOptions}
        selectedOption={selectedOption}
      />
    </>
  );
};<|MERGE_RESOLUTION|>--- conflicted
+++ resolved
@@ -191,13 +191,7 @@
       alignItems='center'
     >
       <EuiFlexItem>
-        {title && (
-          <h2 className='embPanel__title wz-headline-title'>
-            <EuiText size='xs'>
-              <h2>{title}</h2>
-            </EuiText>
-          </h2>
-        )}
+        {title && <Typography level='section'>{title}</Typography>}
       </EuiFlexItem>
       <EuiFlexItem grow={false}>
         <EuiSelect
@@ -253,7 +247,6 @@
 
   return (
     <>
-<<<<<<< HEAD
       <VisualizationBasicWidgetSelectorHeader
         title={title}
         selectorOptions={selectorOptions}
@@ -261,29 +254,6 @@
         onChange={onChange}
       />
       <VisualizationBasicWidgetSelectorBody
-=======
-      <EuiFlexGroup
-        className='embPanel__header'
-        gutterSize='none'
-        alignItems='flexStart'
-      >
-        <EuiFlexItem>
-          {title && <Typography level='section'>{title}</Typography>}
-        </EuiFlexItem>
-        <EuiFlexItem grow={false}>
-          <EuiSelect
-            style={{ fontSize: '0.793rem' }}
-            compressed={true}
-            options={selectorOptions}
-            value={selectedOption}
-            onChange={onChange}
-            aria-label='Select options'
-          />
-        </EuiFlexItem>
-      </EuiFlexGroup>
-      <EuiSpacer size='m' />
-      <VisualizationBasicWidget
->>>>>>> 182d6797
         {...rest}
         selectorOptions={selectorOptions}
         selectedOption={selectedOption}
