--- conflicted
+++ resolved
@@ -188,7 +188,7 @@
     <EuiFlexGroup
       className='embPanel__header'
       gutterSize='none'
-      alignItems='center'
+      alignItems='flexStart'
     >
       <EuiFlexItem>
         {title && <Typography level='section'>{title}</Typography>}
@@ -204,7 +204,7 @@
         />
       </EuiFlexItem>
     </EuiFlexGroup>
-    <EuiSpacer size='s' />
+    <EuiSpacer size='m' />
   </>
 );
 
@@ -247,7 +247,6 @@
 
   return (
     <>
-<<<<<<< HEAD
       <VisualizationBasicWidgetSelectorHeader
         title={title}
         selectorOptions={selectorOptions}
@@ -255,29 +254,6 @@
         onChange={onChange}
       />
       <VisualizationBasicWidgetSelectorBody
-=======
-      <EuiFlexGroup
-        className='embPanel__header'
-        gutterSize='none'
-        alignItems='flexStart'
-      >
-        <EuiFlexItem>
-          {title && <Typography level='section'>{title}</Typography>}
-        </EuiFlexItem>
-        <EuiFlexItem grow={false}>
-          <EuiSelect
-            style={{ fontSize: '0.793rem' }}
-            compressed={true}
-            options={selectorOptions}
-            value={selectedOption}
-            onChange={onChange}
-            aria-label='Select options'
-          />
-        </EuiFlexItem>
-      </EuiFlexGroup>
-      <EuiSpacer size='m' />
-      <VisualizationBasicWidget
->>>>>>> 182d6797
         {...rest}
         selectorOptions={selectorOptions}
         selectedOption={selectedOption}
