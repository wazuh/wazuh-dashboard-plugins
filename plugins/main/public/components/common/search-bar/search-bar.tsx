import React from 'react';
import { getPlugins } from '../../../kibana-services';
import './search-bar.scss';
import { EuiPanel, EuiFlexGroup, EuiFlexItem, EuiBadge } from '@elastic/eui';
import {
  SearchBarProps,
  Filter,
} from '../../../../../../src/plugins/data/public';

export interface WzSearchBarProps extends SearchBarProps {
  fixedFilters?: Filter[];
  userFilters?: Filter[];
  preQueryBar?: React.ReactElement;
  postFilters?: React.ReactElement;
  hideFixedFilters?: boolean;
}

export const WzSearchBar = ({
  fixedFilters = [],
  preQueryBar,
  hideFixedFilters,
  postFilters,
  ...restProps
}: WzSearchBarProps) => {
  const SearchBar = getPlugins().data.ui.SearchBar;

  const showQuery =
    restProps.showQueryBar ||
    restProps.showQueryInput ||
    restProps.showDatePicker !== false;
  const showFilters = restProps.showFilterBar !== false;

  return (
    <EuiPanel
      className='wz-search-bar wz-search-bar-no-padding'
      paddingSize='s'
      hasShadow={false}
      hasBorder={false}
      color='transparent'
      grow={false}
    >
      {showQuery ? (
        <EuiFlexGroup
          gutterSize='s'
          alignItems='center'
          responsive={false}
          wrap={true}
        >
          {preQueryBar ? <EuiFlexItem>{preQueryBar}</EuiFlexItem> : null}
          <EuiFlexItem grow={!preQueryBar}>
<<<<<<< HEAD
            <SearchBar {...restProps} showFilterBar={false} />
=======
            <SearchBar {...restProps} />
>>>>>>> fdc433e8
          </EuiFlexItem>
        </EuiFlexGroup>
      ) : null}
      {showFilters ? (
        <EuiFlexGroup gutterSize='s'>
          {hideFixedFilters ? null : (
            <EuiFlexItem grow={false}>
              <EuiFlexGroup
                gutterSize='xs'
                className='globalFilterBar globalFilterGroup__filterBar'
                responsive={false}
                wrap={true}
              >
                {fixedFilters?.map((filter, idx) => (
                  <EuiFlexItem grow={false} key={idx}>
                    <EuiBadge className='globalFilterItem' color='hollow'>
                      {`${filter.meta.key}: ${
                        typeof filter.meta.value === 'function'
                          ? filter.meta.value()
                          : filter.meta.value
                      }`}
                    </EuiBadge>
                  </EuiFlexItem>
                ))}
              </EuiFlexGroup>
            </EuiFlexItem>
          )}
          <EuiFlexItem>
            <EuiFlexGroup
              gutterSize='s'
              alignItems='center'
              responsive={false}
              wrap={true}
            >
              <EuiFlexItem>
                <SearchBar
                  {...restProps}
                  showQueryBar={false}
                  useDefaultBehaviors={false}
                />
              </EuiFlexItem>
              {postFilters ? (
                <EuiFlexItem grow={false}>{postFilters}</EuiFlexItem>
              ) : null}
            </EuiFlexGroup>
          </EuiFlexItem>
        </EuiFlexGroup>
      ) : null}
    </EuiPanel>
  );
};<|MERGE_RESOLUTION|>--- conflicted
+++ resolved
@@ -48,11 +48,7 @@
         >
           {preQueryBar ? <EuiFlexItem>{preQueryBar}</EuiFlexItem> : null}
           <EuiFlexItem grow={!preQueryBar}>
-<<<<<<< HEAD
-            <SearchBar {...restProps} showFilterBar={false} />
-=======
             <SearchBar {...restProps} />
->>>>>>> fdc433e8
           </EuiFlexItem>
         </EuiFlexGroup>
       ) : null}
