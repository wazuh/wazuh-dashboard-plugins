--- conflicted
+++ resolved
@@ -10,16 +10,10 @@
 } from '../../../../../../src/plugins/data/public';
 import { getDataPlugin, getWazuhCorePlugin } from '../../../kibana-services';
 import { useFilterManager, useQueryManager, useTimeFilter } from '../hooks';
-<<<<<<< HEAD
-import { AUTHORIZED_AGENTS } from '../../../../common/constants';
-import { AppState } from '../../../react-services/app-state';
-import { FilterStateStore } from '../../../../../../src/plugins/data/common';
-=======
 import {
   AUTHORIZED_AGENTS,
   DATA_SOURCE_FILTER_CONTROLLED_EXCLUDE_SERVER,
 } from '../../../../common/constants';
->>>>>>> 9a0a9a57
 
 // Input - types
 type tUseSearchBarCustomInputs = {
@@ -71,22 +65,6 @@
     useState<IIndexPattern>();
 
   useEffect(() => {
-<<<<<<< HEAD
-    const prevPattern =
-      AppState.getCurrentPattern() ||
-      getWazuhCorePlugin().configuration.getSettingValue('pattern');
-    if (filters && filters.length > 0) {
-      sessionStorage.setItem(
-        SESSION_STORAGE_FILTERS_NAME,
-        JSON.stringify(
-          updatePrevFilters(filters, props?.defaultIndexPatternID),
-        ),
-      );
-    }
-    sessionStorage.setItem(SESSION_STORAGE_PREV_FILTER_NAME, prevPattern);
-    AppState.setCurrentPattern(props?.defaultIndexPatternID);
-=======
->>>>>>> 9a0a9a57
     initSearchBar();
     return () => {
       /* Upon unmount, the previous filters are restored */
