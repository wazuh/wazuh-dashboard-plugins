import React, { useState, useEffect, useLayoutEffect } from 'react';
import {
  Filter,
  IndexPattern,
} from '../../../../../../src/plugins/data/public/';
import {
  FilterMeta,
  FilterState,
  FilterStateStore,
} from '../../../../../../src/plugins/data/common';
import { EuiFlexGroup, EuiFlexItem, EuiSwitch } from '@elastic/eui';
import { tFilter } from '../data-source';
//@ts-ignore
import { MultiSelect } from './components';
<<<<<<< HEAD
import { useFilterManager } from '../hooks';
import { getCustomValueSuggestion } from '../../../components/overview/office/panel/config/helpers/helper-value-suggestion';

export const CustomSearchBar = ({
  filtersValues,
  filterDrillDownValue = { field: '', value: '' },
  ...props
}) => {
  const { filterManager, filters } = useFilterManager();
  const defaultSelectedOptions = () => {
    const array = [];
    filtersValues.forEach(item => {
=======
import { getCustomValueSuggestion } from '../../../components/overview/office-panel/config/helpers/helper-value-suggestion';
import { I18nProvider } from '@osd/i18n/react';
import { getPlugins } from '../../../kibana-services';
import { tUseSearchBarProps } from '../search-bar/use-search-bar';

type CustomSearchBarProps = {
  filterInputs: {
    type: string;
    key: string;
    placeholder: string;
  }[];
  filterDrillDownValue: { field: string; value: string };
  searchBarProps: tUseSearchBarProps;
  indexPattern: IndexPattern;
  setFilters: (filters: tFilter[]) => void;
};

const SearchBar = getPlugins().data.ui.SearchBar;

export const CustomSearchBar = ({
  filterInputs,
  filterDrillDownValue = { field: '', value: '' },
  searchBarProps,
  indexPattern,
  setFilters
}: CustomSearchBarProps) => {
  const { filters } = searchBarProps;
  const defaultSelectedOptions = () => {
    const array = [];
    filterInputs.forEach(item => {
>>>>>>> 0b91e5f3
      array[item.key] = [];
    });

    return array;
  };
  const [avancedFiltersState, setAvancedFiltersState] = useState(false);
  const [selectedOptions, setSelectedOptions] = useState(
    defaultSelectedOptions,
  );
  const [values, setValues] = useState(Array);
  const [selectReference, setSelectReference] = useState('');

  useEffect(() => {
    setPluginPlatformFilters(values, selectReference);
    refreshCustomSelectedFilter();
  }, [values]);

  useEffect(() => {
    onFiltersUpdated();
  }, [filters]);

  const checkSelectDrillDownValue = key => {
    return filterDrillDownValue.field === key &&
      filterDrillDownValue.value != ''
      ? true
      : false;
  };
  const onFiltersUpdated = () => {
    refreshCustomSelectedFilter();
  };

  const changeSwitch = () => {
    setAvancedFiltersState(state => !state);
  };

<<<<<<< HEAD
  const buildCustomFilter = (isPinned: boolean, values?: any): Filter => {
=======
  const buildCustomFilter = (values?: any): Filter => {
>>>>>>> 0b91e5f3
    const newFilters = values.map(element => ({
      match_phrase: {
        [element.value]: {
          query: element.filterByKey ? element.key : element.label,
        },
      },
    }));
    const params = values.map(item =>
      item.filterByKey ? item.key.toString() : item.label,
    );
    const meta: FilterMeta = {
      disabled: false,
      negate: false,
      key: values[0].value,
      params: params,
      alias: null,
      type: 'phrases',
      value: params.join(','),
      index: indexPattern.id,
    };
    const $state: FilterState = {
<<<<<<< HEAD
      store: isPinned
        ? FilterStateStore.GLOBAL_STATE
        : FilterStateStore.APP_STATE,
=======
      store: FilterStateStore.APP_STATE,
>>>>>>> 0b91e5f3
    };
    const query = {
      bool: {
        minimum_should_match: 1,
        should: newFilters,
      },
    };

    return { meta, $state, query };
  };

  const setPluginPlatformFilters = (values: any[], selectReference: String) => {
<<<<<<< HEAD
    const currentFilters = filterManager
      .getFilters()
      .filter(item => item.meta.key != selectReference);
    filterManager.removeAll();
    filterManager.addFilters(currentFilters);
=======
    let customFilter = [];
    const currentFilters = filters.filter(
      item => item.meta.key != selectReference,
    );
>>>>>>> 0b91e5f3
    if (values.length != 0) {
      customFilter = [buildCustomFilter(values)];
    }
    setFilters([...currentFilters, ...customFilter]);
  };

  const refreshCustomSelectedFilter = () => {
    setSelectedOptions(defaultSelectedOptions());
    const currentFilters =
      filters
        .filter(
          item =>
            item.meta.type === 'phrases' &&
            Object.keys(selectedOptions).includes(item.meta.key),
        )
        .map(element => ({
          params: element.meta.params,
          key: element.meta.key,
        })) || [];

    const getFilterCustom = item => {
<<<<<<< HEAD
      return item.params.map(element => ({
        checked: 'on',
        label:
          item.key === 'data.office365.UserType'
            ? getLabelUserType(element)
            : element,
        value: item.key,
        key: element,
        filterByKey: item.key === 'data.office365.UserType' ? true : false,
      }));
=======
      // ToDo: Make this generic, without office 365 hardcode
      return item.params.map((element) => ({ checked: 'on', label: item.key === 'data.office365.UserType' ? getLabelUserType(element) : element, value: item.key, key: element, filterByKey: item.key === 'data.office365.UserType' ? true : false }));
>>>>>>> 0b91e5f3
    };
    const getLabelUserType = element => {
      const userTypeOptions = getCustomValueSuggestion(
        'data.office365.UserType',
      );
      return userTypeOptions.find(
        (item, index) => index.toString() === element,
      );
    };
<<<<<<< HEAD
    const filterCustom = filters.map(item => getFilterCustom(item)) || [];
=======
    const filterCustom = currentFilters.map(item => getFilterCustom(item)) || [];
>>>>>>> 0b91e5f3
    if (filterCustom.length != 0) {
      filterCustom.forEach(item => {
        item.forEach(element => {
          setSelectedOptions(prevState => ({
            ...prevState,
            [element.value]: [...prevState[element.value], element],
          }));
        });
      });
    }
  };

  const onChange = (values: any[], id: string) => {
    setSelectReference(id);
    setValues(values);
  };

  const onRemove = filter => {
<<<<<<< HEAD
    const currentFilters = filterManager
      .getFilters()
      .filter(item => item.meta.key != filter);
    filterManager.removeAll();
    filterManager.addFilters(currentFilters);
=======
    const currentFilters = filters.filter(item => item.meta.key != filter);
    setFilters(currentFilters);
>>>>>>> 0b91e5f3
    refreshCustomSelectedFilter();
  };

  const getComponent = (item: any) => {
    const types: { [key: string]: object } = {
      default: <></>,
      multiSelect: (
        <MultiSelect
          item={item}
          selectedOptions={selectedOptions[item.key] || []}
          onChange={onChange}
          onRemove={onRemove}
          isDisabled={checkSelectDrillDownValue(item.key)}
          filterDrillDownValue={filterDrillDownValue}
        />
      ),
    };
    return types[item.type] || types.default;
  };

  return (
    <I18nProvider>
      <EuiFlexGroup
        className='custom-kbn-search-bar'
        alignItems='center'
        style={{ margin: '0 8px' }}
      >
        {!avancedFiltersState
          ? filterInputs.map((item, key) => (
            <EuiFlexItem key={key}>{getComponent(item)}</EuiFlexItem>
          ))
          : ''}
        <EuiFlexItem>
          <div className='wz-search-bar hide-filter-control'>
            <SearchBar
              {...searchBarProps}
              showFilterBar={false}
              showQueryInput={avancedFiltersState}
              onFiltersUpdated={onFiltersUpdated}
            />
          </div>
        </EuiFlexItem>
      </EuiFlexGroup>
      <EuiFlexGroup justifyContent='flexEnd' style={{ margin: '0 20px' }}>
        <EuiFlexItem className={'filters-search-bar'} style={{ margin: '0px' }}>
          <div className='wz-search-bar hide-filter-control'>
            <SearchBar
              {...searchBarProps}
              showDatePicker={false}
              showQueryInput={false}
              onFiltersUpdated={onFiltersUpdated}
            />
          </div>
        </EuiFlexItem>
        <EuiFlexItem grow={false}>
          <EuiSwitch
            label='Advanced filters'
            checked={avancedFiltersState}
            onChange={() => changeSwitch()}
          />
        </EuiFlexItem>
      </EuiFlexGroup>
    </I18nProvider>
  );
};<|MERGE_RESOLUTION|>--- conflicted
+++ resolved
@@ -12,20 +12,6 @@
 import { tFilter } from '../data-source';
 //@ts-ignore
 import { MultiSelect } from './components';
-<<<<<<< HEAD
-import { useFilterManager } from '../hooks';
-import { getCustomValueSuggestion } from '../../../components/overview/office/panel/config/helpers/helper-value-suggestion';
-
-export const CustomSearchBar = ({
-  filtersValues,
-  filterDrillDownValue = { field: '', value: '' },
-  ...props
-}) => {
-  const { filterManager, filters } = useFilterManager();
-  const defaultSelectedOptions = () => {
-    const array = [];
-    filtersValues.forEach(item => {
-=======
 import { getCustomValueSuggestion } from '../../../components/overview/office-panel/config/helpers/helper-value-suggestion';
 import { I18nProvider } from '@osd/i18n/react';
 import { getPlugins } from '../../../kibana-services';
@@ -56,7 +42,6 @@
   const defaultSelectedOptions = () => {
     const array = [];
     filterInputs.forEach(item => {
->>>>>>> 0b91e5f3
       array[item.key] = [];
     });
 
@@ -92,11 +77,7 @@
     setAvancedFiltersState(state => !state);
   };
 
-<<<<<<< HEAD
-  const buildCustomFilter = (isPinned: boolean, values?: any): Filter => {
-=======
   const buildCustomFilter = (values?: any): Filter => {
->>>>>>> 0b91e5f3
     const newFilters = values.map(element => ({
       match_phrase: {
         [element.value]: {
@@ -118,13 +99,7 @@
       index: indexPattern.id,
     };
     const $state: FilterState = {
-<<<<<<< HEAD
-      store: isPinned
-        ? FilterStateStore.GLOBAL_STATE
-        : FilterStateStore.APP_STATE,
-=======
       store: FilterStateStore.APP_STATE,
->>>>>>> 0b91e5f3
     };
     const query = {
       bool: {
@@ -137,18 +112,10 @@
   };
 
   const setPluginPlatformFilters = (values: any[], selectReference: String) => {
-<<<<<<< HEAD
-    const currentFilters = filterManager
-      .getFilters()
-      .filter(item => item.meta.key != selectReference);
-    filterManager.removeAll();
-    filterManager.addFilters(currentFilters);
-=======
     let customFilter = [];
     const currentFilters = filters.filter(
       item => item.meta.key != selectReference,
     );
->>>>>>> 0b91e5f3
     if (values.length != 0) {
       customFilter = [buildCustomFilter(values)];
     }
@@ -170,21 +137,8 @@
         })) || [];
 
     const getFilterCustom = item => {
-<<<<<<< HEAD
-      return item.params.map(element => ({
-        checked: 'on',
-        label:
-          item.key === 'data.office365.UserType'
-            ? getLabelUserType(element)
-            : element,
-        value: item.key,
-        key: element,
-        filterByKey: item.key === 'data.office365.UserType' ? true : false,
-      }));
-=======
       // ToDo: Make this generic, without office 365 hardcode
       return item.params.map((element) => ({ checked: 'on', label: item.key === 'data.office365.UserType' ? getLabelUserType(element) : element, value: item.key, key: element, filterByKey: item.key === 'data.office365.UserType' ? true : false }));
->>>>>>> 0b91e5f3
     };
     const getLabelUserType = element => {
       const userTypeOptions = getCustomValueSuggestion(
@@ -194,11 +148,7 @@
         (item, index) => index.toString() === element,
       );
     };
-<<<<<<< HEAD
-    const filterCustom = filters.map(item => getFilterCustom(item)) || [];
-=======
     const filterCustom = currentFilters.map(item => getFilterCustom(item)) || [];
->>>>>>> 0b91e5f3
     if (filterCustom.length != 0) {
       filterCustom.forEach(item => {
         item.forEach(element => {
@@ -217,16 +167,8 @@
   };
 
   const onRemove = filter => {
-<<<<<<< HEAD
-    const currentFilters = filterManager
-      .getFilters()
-      .filter(item => item.meta.key != filter);
-    filterManager.removeAll();
-    filterManager.addFilters(currentFilters);
-=======
     const currentFilters = filters.filter(item => item.meta.key != filter);
     setFilters(currentFilters);
->>>>>>> 0b91e5f3
     refreshCustomSelectedFilter();
   };
 
