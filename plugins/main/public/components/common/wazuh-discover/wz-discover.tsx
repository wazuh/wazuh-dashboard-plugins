--- conflicted
+++ resolved
@@ -238,10 +238,9 @@
                     )}
                   />
                 </EuiPanel>
-<<<<<<< HEAD
               </EuiPanel>
             </EuiFlexItem>
-            <EuiFlexItem grow={false} className='discoverDataGrid'>
+            <EuiFlexItem>
               <EuiDataGrid
                 {...dataGridProps}
                 className={sideNavDocked ? 'dataGridDockedNav' : ''}
@@ -261,30 +260,6 @@
             </EuiFlexItem>
           </EuiFlexGroup>
         </EuiPanel>
-=======
-              </EuiFlexItem>
-              <EuiFlexItem>
-                <EuiDataGrid
-                  {...dataGridProps}
-                  className={sideNavDocked ? 'dataGridDockedNav' : ''}
-                  toolbarVisibility={{
-                    additionalControls: (
-                      <>
-                        <DiscoverDataGridAdditionalControls
-                          totalHits={results.hits.total}
-                          isExporting={isExporting}
-                          onClickExportResults={onClickExportResults}
-                          maxEntriesPerQuery={MAX_ENTRIES_PER_QUERY}
-                        />
-                      </>
-                    ),
-                  }}
-                />
-              </EuiFlexItem>
-            </EuiFlexGroup>
-          </EuiPanel>
-        ) : null}
->>>>>>> 45bdc7b9
         {inspectedHit && (
           <EuiFlyout onClose={() => setInspectedHit(undefined)} size='m'>
             <EuiFlyoutHeader>
