import React from 'react';
import { EuiFlexItem, EuiCodeBlock, EuiTabbedContent } from '@elastic/eui';
import { IndexPattern } from '../../../../../../../../src/plugins/data/common';
import DocViewer from '../../doc-viewer/doc-viewer';
import { useDocViewer } from '../../doc-viewer';

export const DocumentViewTableAndJson = ({
  document,
  indexPattern,
<<<<<<< HEAD
  extraTabs = [],
  tableProps = {},
=======
  renderFields,
>>>>>>> a1fc4909
}) => {
  const docViewerProps = useDocViewer({
    doc: document,
    indexPattern: indexPattern as IndexPattern,
  });

  const renderExtraTabs = tabs => {
    if (!tabs) {
      return [];
    }
    return [
      ...(typeof tabs === 'function'
        ? tabs({ document, indexPattern })
        : tabs
      ).map(({ id, name, content: Content }) => ({
        id,
        name,
        content: (
          <Content
            {...docViewerProps}
            document={document}
            indexPattern={indexPattern}
          />
        ),
      })),
    ];
  };

  return (
    <EuiFlexItem>
      <EuiTabbedContent
        tabs={[
          ...renderExtraTabs(extraTabs.pre),
          {
            id: 'table',
            name: 'Table',
<<<<<<< HEAD
            content: <DocViewer {...docViewerProps} {...tableProps} />,
=======
            content: (
              <DocViewer {...docViewerProps} renderFields={renderFields} />
            ),
>>>>>>> a1fc4909
          },
          {
            id: 'json',
            name: 'JSON',
            content: (
              <EuiCodeBlock
                aria-label={'Document details'}
                language='json'
                isCopyable
                paddingSize='s'
              >
                {JSON.stringify(document, null, 2)}
              </EuiCodeBlock>
            ),
          },
          ...renderExtraTabs(extraTabs.post),
        ]}
      />
    </EuiFlexItem>
  );
};<|MERGE_RESOLUTION|>--- conflicted
+++ resolved
@@ -7,12 +7,9 @@
 export const DocumentViewTableAndJson = ({
   document,
   indexPattern,
-<<<<<<< HEAD
+  renderFields,
   extraTabs = [],
   tableProps = {},
-=======
-  renderFields,
->>>>>>> a1fc4909
 }) => {
   const docViewerProps = useDocViewer({
     doc: document,
@@ -49,13 +46,13 @@
           {
             id: 'table',
             name: 'Table',
-<<<<<<< HEAD
-            content: <DocViewer {...docViewerProps} {...tableProps} />,
-=======
             content: (
-              <DocViewer {...docViewerProps} renderFields={renderFields} />
+              <DocViewer
+                {...docViewerProps}
+                renderFields={renderFields}
+                {...tableProps}
+              />
             ),
->>>>>>> a1fc4909
           },
           {
             id: 'json',
