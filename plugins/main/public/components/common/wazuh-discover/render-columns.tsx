--- conflicted
+++ resolved
@@ -48,18 +48,6 @@
   {
     id: 'agent.name',
     render: (value, row) => {
-<<<<<<< HEAD
-      if (row.agent?.id === '000') return value;
-
-      return (
-        <RedirectAppLinks application={getCore().application}>
-          <EuiLink
-            href={`${endpointSummary.id}#/agents?tab=welcome&agent=${row.agent?.id}`}
-          >
-            {value}
-          </EuiLink>
-        </RedirectAppLinks>
-=======
       if (row.agent.id === '000') {
         return value;
       }
@@ -71,7 +59,6 @@
         >
           {value}
         </WzLink>
->>>>>>> 6123462f
       );
     },
   },
