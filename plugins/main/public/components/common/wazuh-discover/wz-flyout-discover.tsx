import React, { useState, useMemo, useEffect } from 'react';
import {
  EuiFlexGroup,
  EuiFlexItem,
  EuiBasicTable,
  EuiBasicTableProps,
  EuiButtonIcon,
  Direction,
  EuiPanel,
} from '@elastic/eui';
import { HitsCounter } from '../../../kibana-integrations/discover/application/components/hits_counter';
import { formatNumWithCommas } from '../../../kibana-integrations/discover/application/helpers';
import { IntlProvider } from 'react-intl';
import { IndexPattern } from '../../../../../../src/plugins/data/public';
import { SearchResponse } from '../../../../../../src/core/server';
import { DiscoverNoResults } from '../no-results/no-results';
import { LoadingSpinner } from '../loading-spinner/loading-spinner';
import { tDataGridColumn } from '../data-grid';
import {
  ErrorHandler,
  ErrorFactory,
  HttpError,
} from '../../../react-services/error-management';
import useSearchBar, { tUseSearchBarProps } from '../search-bar/use-search-bar';
import { withErrorBoundary } from '../hocs';
import { useTimeFilter } from '../hooks';
import {
  IDataSourceFactoryConstructor,
  useDataSource,
  tParsedIndexPattern,
  PatternDataSource,
  AlertsDataSourceRepository,
  tFilterManager,
  tFilter,
} from '../data-source';
import DocDetails from './components/doc-details';
import { WzSearchBar } from '../search-bar/search-bar';
import { MAX_ENTRIES_PER_QUERY } from '../data-grid/data-grid-service';
export const DEFAULT_PAGE_SIZE_OPTIONS = [20, 50, 100];
export const DEFAULT_PAGE_SIZE = 20;
const INDEX_FIELD_NAME = '_id';

export type WazuhDiscoverProps = {
  tableColumns: tDataGridColumn[];
  DataSource: IDataSourceFactoryConstructor<PatternDataSource>;
  expandedRowComponent?: (props: {
    doc: any;
    item: any;
    indexPattern: IndexPattern;
  }) => JSX.Element;
  filterManager?: tFilterManager;
  isExpanded?: boolean;
  initialFilters?: tFilter[];
  initialFetchFilters?: tFilter[];
};

const WazuhFlyoutDiscoverComponent = (props: WazuhDiscoverProps) => {
  const {
    DataSource,
    tableColumns: defaultTableColumns,
    filterManager,
    expandedRowComponent,
    isExpanded = true,
    initialFilters,
    initialFetchFilters,
  } = props;

  if (!DataSource) {
    throw new Error('DataSource is required');
  }

  const [results, setResults] = useState<SearchResponse>({} as SearchResponse);
  const [indexPattern, setIndexPattern] = useState<IndexPattern | undefined>(
    undefined,
  );
  const timeField = indexPattern?.timeFieldName
    ? indexPattern.timeFieldName
    : undefined;
  // table states
  const [pagination, setPagination] = useState<
    Omit<EuiBasicTableProps<any>['pagination'], 'totalItemCount'>
  >({
    pageIndex: 0,
    pageSize: DEFAULT_PAGE_SIZE,
  });
  const [sorting, setSorting] = useState<EuiBasicTableProps<any>['sorting']>({
    sort: { field: timeField || '@timestamp', direction: 'desc' },
  });
  const [itemIdToExpandedRowMap, setItemIdToExpandedRowMap] = useState<
    Record<string, JSX.Element>
  >({});

  // use the global time filter to get the default date range
  const [query, setQuery] = useState<Query>({ query: '', language: 'kuery' });
  const { timeFilter } = useTimeFilter();
  const [dateRange, setDateRange] = useState<TimeRange>({
    from: timeFilter.from,
    to: timeFilter.to,
  });

  const {
    dataSource,
    filters,
    fetchFilters,
    isLoading: isDataSourceLoading,
    fetchData,
    setFilters,
  } = useDataSource<tParsedIndexPattern, PatternDataSource>({
    repository: new AlertsDataSourceRepository(), // this makes only works with alerts index pattern
    DataSource,
    filterManager,
    filters: initialFilters,
    fetchFilters: initialFetchFilters,
  });

  const { searchBarProps } = useSearchBar({
    indexPattern: dataSource?.indexPattern as IndexPattern,
    filters,
    setFilters,
    setQuery,
    setTimeFilter: setDateRange,
  } as tUseSearchBarProps);

  const parseSorting = useMemo(() => {
    if (!sorting) {
      return [];
    }
    return {
      columns: [
        { id: sorting?.sort?.field, direction: sorting?.sort?.direction },
      ],
    };
  }, [sorting]);

  useEffect(() => {
    if (isDataSourceLoading) {
      return;
    }
    setIndexPattern(dataSource?.indexPattern);
    fetchData({
      query,
      dateRange: { from: dateRange.from || '', to: dateRange.to || '' },
      pagination,
      sorting: parseSorting,
    })
      .then((response: SearchResponse) => {
        setPagination({
          ...pagination,
        });
        setResults(response);
      })
      .catch((error: HttpError) => {
        const searchError = ErrorFactory.create(HttpError, {
          error,
          message: 'Error fetching data',
        });
        ErrorHandler.handleError(searchError);
      });
  }, [
    isDataSourceLoading,
    JSON.stringify(fetchFilters),
    JSON.stringify(query),
    JSON.stringify(sorting),
    JSON.stringify(pagination),
    dateRange.from,
    dateRange.to,
  ]);

  const toggleDetails = item => {
    if (!isExpanded) {
      setItemIdToExpandedRowMap({});
      return;
    }

    if (itemIdToExpandedRowMap.hasOwnProperty(item[INDEX_FIELD_NAME])) {
      setItemIdToExpandedRowMap({});
    } else {
      setItemIdToExpandedRowMap({
        [item[INDEX_FIELD_NAME]]: getExpandedRow(item),
      });
    }
  };

  const onTableChange = ({
    page = { index: 0, size: 10 },
    sort = { field: '', direction: '' },
  }) => {
    const { index: pageIndex, size: pageSize } = page;
    const { field, direction } = sort;
    setPagination({
      pageIndex,
      pageSize,
    });
    setSorting({ sort: { field, direction: direction as Direction } });
  };

  const onExpandRow = item => {
    toggleDetails(item);
  };

  const expanderColumn = {
    width: '40px',
    isExpander: true,
    render: item => (
      <EuiButtonIcon
        onClick={() => onExpandRow(item)}
        aria-label={
          itemIdToExpandedRowMap.hasOwnProperty(item[INDEX_FIELD_NAME])
            ? 'Collapse'
            : 'Expand'
        }
        iconType={
          itemIdToExpandedRowMap.hasOwnProperty(item[INDEX_FIELD_NAME])
            ? 'arrowDown'
            : 'arrowRight'
        }
      />
    ),
  };

  const getColumns = (): EuiBasicTableProps<any>['columns'] => {
    const defaultCols = defaultTableColumns.map(column => {
      return {
        field: column.id,
        name: column.displayAsText,
        sortable: true,
        truncateText: true,
        render: column.render
          ? (value, record) => column?.render?.(value, record)
          : (value, record) => value,
      };
    });

    if (!isExpanded) {
      return defaultCols;
    }

    return [expanderColumn, ...defaultCols];
  };

  const getExpandedRow = (item: any) => {
    const doc = results?.hits?.hits?.find(
      hit => hit[INDEX_FIELD_NAME] === item[INDEX_FIELD_NAME],
    );

    return expandedRowComponent ? (
      expandedRowComponent({
        doc,
        item,
        indexPattern,
      })
    ) : (
      <DocDetails doc={doc} item={item} indexPattern={indexPattern} />
    );
  };

  const parsedItems = useMemo(() => {
    return (
      results?.hits?.hits?.map(item => {
        return { [INDEX_FIELD_NAME]: item[INDEX_FIELD_NAME], ...item._source };
      }) || []
    );
  }, [results]);

  return (
    <IntlProvider locale='en'>
<<<<<<< HEAD
      <EuiFlexGroup>
=======
      <EuiFlexGroup className='flyout-row'>
>>>>>>> 4bd2f7f7
        <EuiFlexItem>
          {isDataSourceLoading ? (
            <LoadingSpinner />
          ) : (
            <WzSearchBar
              appName='wazuh-discover-search-bar'
              {...searchBarProps}
              useDefaultBehaviors={false}
              hideFixedFilters
            />
          )}
          {!isDataSourceLoading && results?.hits?.total === 0 && (
            <DiscoverNoResults timeFieldName={timeField} queryLanguage={''} />
          )}
          {!isDataSourceLoading && dataSource && results?.hits?.total > 0 && (
            <>
              <EuiPanel
                color='subdued'
                borderRadius='none'
                hasShadow={false}
                paddingSize='s'
              >
                <HitsCounter
                  hits={results?.hits?.total}
                  showResetButton={false}
                  tooltip={
                    results?.hits?.total &&
                    results?.hits?.total > MAX_ENTRIES_PER_QUERY
                      ? {
                          ariaLabel: 'Warning',
                          content: `The query results has exceeded the limit of ${formatNumWithCommas(
                            MAX_ENTRIES_PER_QUERY,
                          )} hits. To provide a better experience the table only shows the first ${formatNumWithCommas(
                            MAX_ENTRIES_PER_QUERY,
                          )} hits.`,
                          iconType: 'alert',
                          position: 'top',
                        }
                      : undefined
                  }
                />
              </EuiPanel>
              <EuiBasicTable
                items={parsedItems}
                itemId={INDEX_FIELD_NAME}
                itemIdToExpandedRowMap={itemIdToExpandedRowMap}
                isExpandable={isExpanded}
                columns={getColumns()}
                pagination={{
                  ...pagination,
                  totalItemCount:
                    (results?.hits?.total ?? 0) > MAX_ENTRIES_PER_QUERY
                      ? MAX_ENTRIES_PER_QUERY
                      : results?.hits?.total ?? 0,
                }}
                sorting={sorting}
                onChange={onTableChange}
              />
            </>
          )}
        </EuiFlexItem>
      </EuiFlexGroup>
    </IntlProvider>
  );
};

export const WazuhFlyoutDiscover = withErrorBoundary(
  WazuhFlyoutDiscoverComponent,
);<|MERGE_RESOLUTION|>--- conflicted
+++ resolved
@@ -264,11 +264,7 @@
 
   return (
     <IntlProvider locale='en'>
-<<<<<<< HEAD
-      <EuiFlexGroup>
-=======
       <EuiFlexGroup className='flyout-row'>
->>>>>>> 4bd2f7f7
         <EuiFlexItem>
           {isDataSourceLoading ? (
             <LoadingSpinner />
