import rison from 'rison-node';
import store from '../../../../redux/store';
import { AppState } from '../../../../react-services/app-state';
import { getDataPlugin } from '../../../../kibana-services';
import { FilterHandler } from '../../../../utils/filter-handler';
import {
  tDataSourceFilterManager,
  tFilter,
  tSearchParams,
  tDataSource,
  tFilterManager,
} from '../index';
import { DATA_SOURCE_FILTER_CONTROLLED_EXCLUDE_SERVER } from '../../../../../common/constants';
import { PinnedAgentManager } from '../../../wz-agent-selector/wz-agent-selector-service';
import { FilterStateStore } from '../../../../../common/constants';

const MANAGER_AGENT_ID = '000';
const AGENT_ID_KEY = 'agent.id';

/**
 * Get the filter that excludes the data related to Wazuh servers
 * @param indexPatternId Index pattern id
 * @returns
 */
export function getFilterExcludeManager(indexPatternId: string) {
  return {
    meta: {
      alias: null,
      disabled: false,
      key: AGENT_ID_KEY,
      negate: true,
      params: { query: MANAGER_AGENT_ID },
      type: 'phrase',
      index: indexPatternId,
      controlledBy: DATA_SOURCE_FILTER_CONTROLLED_EXCLUDE_SERVER,
    },
    query: { match_phrase: { [AGENT_ID_KEY]: MANAGER_AGENT_ID } },
    $state: { store: FilterStateStore.APP_STATE },
  };
}

export enum FILTER_OPERATOR {
  IS = 'is',
  IS_NOT = 'is not',
  EXISTS = 'exists',
  DOES_NOT_EXISTS = 'does not exists',
  IS_ONE_OF = 'is one of',
  IS_NOT_ONE_OF = 'is not one of',
  IS_BETWEEN = 'is between',
  IS_NOT_BETWEEN = 'is not between',
  WILDCARD = 'wildcard',
  WILDCARD_NOT = 'wildcard not',
}

export class PatternDataSourceFilterManager
  implements tDataSourceFilterManager
{
  private filterManager: tFilterManager;
  private defaultFetchFilters: tFilter[] = [];
  constructor(
    private dataSource: tDataSource,
    filters: tFilter[] = [],
    filterStorage?: tFilterManager,
    fetchFilters?: tFilter[],
  ) {
    if (!dataSource) {
      throw new Error('Data source is required');
    }
    this.defaultFetchFilters = fetchFilters || [];
    // when the filterManager is not received get the global filterManager
    this.filterManager = filterStorage || getDataPlugin().query.filterManager;
    if (!this.filterManager) {
      throw new Error('Filter manager is required');
    }

    this.setFilters(this.getDefaultFilters(filters));
  }

  getUpdates$(): any {
    return this.filterManager.getUpdates$();
  }

  /**
   * Get the filters necessary to fetch the data from the data source
   * @returns
   */
  fetch(params: tSearchParams = {}): Promise<any> {
    return this.dataSource.fetch({
      ...params,
      filters: params?.filters || this.getFetchFilters(),
    });
  }

  setFilters(filters: tFilter[]) {
    // remove hidden filters, is used to remove the fetch filters that are applied by an external source that add filters to the global filter manager
    let cleanedFilters = this.removeHiddenFilters(filters);
    // to prevent repeted filter the controlledBy value cannot be the same, cannot exists to filters with the same controlledBy value
    cleanedFilters = this.removeWithSameControlledBy(cleanedFilters);
    this.filterManager && this.filterManager.setFilters(cleanedFilters);
  }

  /**
   * Get all the filters from the filters manager and only returns the filters added by the user and
   * adds the fixed filters defined in the data source.
   * @param filters
   * @returns
   */
  private getDefaultFilters(filters: tFilter[]) {
    const defaultFilters = filters.length ? filters : this.getFilters();
    return [...(this.filterUserFilters(defaultFilters) || [])];
  }

  /**
   * Filter the filters that was added by the user
   * The filters must not have:
   *  - the property isImplicit ($state.isImplicit) defined --- DEPRECATED THE USE OF isImplicity PROPERTY INSIDE THE FILTERS
   *  - the meta.controlledBy property defined
   *  - the meta.index is not the same as the dataSource.id
   *
   */
  private filterUserFilters(filters: tFilter[]) {
    if (!filters) return [];
    return this.removeRepeatedFilters(
      filters.filter(
        filter =>
          !(
            filter?.$state?.['isImplicit'] ||
            filter.meta?.controlledBy ||
            filter.meta?.index !== this.dataSource.id
          ),
      ),
    ) as tFilter[];
  }

  /**
   * Return the fixed filters. The fixed filters are filters that cannot be removed by the user.
   * The filters for the specific data source are defined in the data source.
   * Also, exists fixed filters that are defined in the data source filter manager (globally).
   * @returns
   */
  getFixedFilters(): tFilter[] {
    const fixedFilters = this.dataSource.getFixedFilters();
    return [...fixedFilters];
  }

  /**
   * Return the filters that was added by the user and the fixed filters.
   * This can be use to show the filters in the UI (For instance: SearchBar)
   * @returns
   */
  getFilters() {
    return [
      // Filters that do not belong to the dataSource are removed
      ...this.filterManager
        .getFilters()
        .filter(filter => filter.meta?.index === this.dataSource.id),
    ];
  }

  /**
   * Return the filters without the filters that have the property meta.controlledBy with the prefix hidden-
   */
  private removeHiddenFilters(filters: tFilter[]) {
    if (!filters) return filters;
    return filters.filter(
      filter => !filter.meta?.controlledBy?.startsWith('hidden-'),
    );
  }

  addFilters(filter: tFilter) {
    this.filterManager.addFilters(filter);
  }

  removeAll() {
    this.filterManager.setFilters([]);
  }

  /**
   * Concatenate the filters to fetch the data from the data source
   * @returns
   */
  getFetchFilters(): tFilter[] {
    return [
      ...this.getFixedFilters(),
      ...this.getFilters(),
      ...this.defaultFetchFilters,
      ...this.dataSource.getFetchFilters(),
    ];
  }

  public removeFilterByControlledBy(value: string) {
    let filters = this.filterManager.getFilters();
    const controlledBy = filters.filter(
      filter => filter.meta?.controlledBy === value,
    );
    controlledBy.forEach(filter => {
      this.filterManager.removeFilter(filter);
    });
  }

  /**
   * Search the the field and value received and remove the filter when exists
   * @param field
   * @param value
   */
  removeFilter(field: string, value: string | string[]): void {
    let filters = this.filterManager.getFilters();
    const filterIndex = filters.findIndex(f =>
      f.meta?.key === field && f.meta?.value === Array.isArray(value)
        ? value?.join(', ')
        : value,
    );

    if (filterIndex < 0) return;

    this.filterManager.removeFilter(filters[filterIndex]);
  }

  /**
   * Prevent duplicated filters, cannot exists with the same controlledBy value.
   * This ignore the filters that have the controlledBy value null
   * @param filters
   * @returns
   */
  private removeWithSameControlledBy(filters: tFilter[]): tFilter[] {
    if (!filters) return filters;
    const controlledList: string[] = [];
    const cleanedFilters: tFilter[] = [];
    filters.forEach(filter => {
      const controlledBy = filter.meta?.controlledBy;
      if (!controlledBy || !controlledList.includes(controlledBy as string)) {
        controlledList.push(controlledBy as string);
        cleanedFilters.push(filter);
      }
    });

    return cleanedFilters;
  }

  /**
   * Remove filter repeated filters in query property
   * @param filter
   * @returns
   */

  private removeRepeatedFilters(filters: tFilter[]): tFilter[] {
    if (!filters) return filters;
    const filtersMap = filters.reduce((acc, filter) => {
      const key = JSON.stringify(filter.query);
      if (!acc[key]) {
        acc[key] = filter;
      }
      return acc;
    }, {});
    return Object.values(filtersMap);
  }

  /**
   * Return the cluster filter
   */
  static getClusterFilters(
    indexPatternId: string,
    controlledByValue: string,
    key?: string,
  ): tFilter[] {
    const filterHandler = new FilterHandler();
<<<<<<< HEAD
    const clusterFilter = filterHandler.clusterQuery(
      AppState.getClusterInfo().cluster,
=======
    const { status, cluster, manager } = AppState.getClusterInfo();

    const isClusterEnabled = status === 'enabled';
    const filterValue = isClusterEnabled ? cluster : manager;

    if (status === undefined || filterValue === undefined) {
      throw new Error(
        'The filter related to the server API context can not be created due to the required data was not found. This is usually caused because there is no selected a server API. Ensure the server API is available and select it in the server API selector.',
      );
    }

    const managerFilter = filterHandler.managerQuery(
      filterValue,
      isClusterEnabled,
>>>>>>> fd60abb9
      key,
    );
    clusterFilter.meta = {
      ...clusterFilter.meta,
      controlledBy: controlledByValue,
      index: indexPatternId,
    };
    //@ts-ignore
    clusterFilter.$state = {
      store: FilterStateStore.APP_STATE,
    };
    //@ts-ignore
    return [clusterFilter] as tFilter[];
  }

  /**
   * Returns the filter when the an agent is pinned (saved in the session storage or redux store)
   */
  static getPinnedAgentFilter(indexPatternId: string): tFilter[] {
    const pinnedAgentManager = new PinnedAgentManager();
    const isPinnedAgent = pinnedAgentManager.isPinnedAgent();
    if (!isPinnedAgent) {
      return [];
    }
    const currentPinnedAgent = pinnedAgentManager.getPinnedAgent();
    return [
      PatternDataSourceFilterManager.createFilter(
        FILTER_OPERATOR.IS,
        PinnedAgentManager.AGENT_ID_KEY,
        currentPinnedAgent.id,
        indexPatternId,
        PinnedAgentManager.FILTER_CONTROLLED_PINNED_AGENT_KEY,
      ),
    ];
  }

  /**
   * Return the filter to exclude the data related to servers (managers) due to the setting hideManagerAlerts is enabled
   */
  static getExcludeManagerFilter(indexPatternId: string): tFilter[] {
    if (store.getState().appConfig?.data?.hideManagerAlerts) {
      let excludeManagerFilter = getFilterExcludeManager(
        indexPatternId,
      ) as tFilter;
      return [excludeManagerFilter];
    }
    return [];
  }

  /******************************************************************/
  /********************** FILTERS FACTORY ***************************/
  /******************************************************************/

  static createFilter(
    type: FILTER_OPERATOR,
    key: string,
    value: string | string[] | any,
    indexPatternId: string,
    controlledBy?: string,
  ) {
    if (
      type === FILTER_OPERATOR.IS_ONE_OF ||
      type === FILTER_OPERATOR.IS_NOT_ONE_OF
    ) {
      if (!Array.isArray(value)) {
        throw new Error('The value must be an array');
      }
    }

    if (type === FILTER_OPERATOR.IS_BETWEEN) {
      if (
        !Array.isArray(value) &&
        value.length <= 2 &&
        value.length > 0 &&
        value.some(v => isNaN(Number(v)))
      ) {
        throw new Error('The value must be an array with one or two numbers');
      }
    }

    switch (type) {
      case FILTER_OPERATOR.IS:
      case FILTER_OPERATOR.IS_NOT:
        return PatternDataSourceFilterManager.generateFilter(
          key,
          value,
          indexPatternId,
          {
            query: {
              match_phrase: {
                [key]: {
                  query: value,
                },
              },
            },
          },
          controlledBy,
          type === FILTER_OPERATOR.IS_NOT,
        );
      case FILTER_OPERATOR.EXISTS:
      case FILTER_OPERATOR.DOES_NOT_EXISTS:
        return {
          meta: {
            alias: null,
            disabled: false,
            key: key,
            value: 'exists',
            negate: type === FILTER_OPERATOR.DOES_NOT_EXISTS,
            type: 'exists',
            index: indexPatternId,
            controlledBy,
          },
          exists: { field: key },
          $state: { store: FilterStateStore.APP_STATE },
        };
      case FILTER_OPERATOR.IS_ONE_OF:
      case FILTER_OPERATOR.IS_NOT_ONE_OF:
        return PatternDataSourceFilterManager.generateFilter(
          key,
          value,
          indexPatternId,
          {
            query: {
              bool: {
                minimum_should_match: 1,
                should: value.map((v: string) => ({
                  match_phrase: {
                    [key]: {
                      query: v,
                    },
                  },
                })),
              },
            },
          },
          controlledBy,
          type === FILTER_OPERATOR.IS_NOT_ONE_OF,
        );
      case FILTER_OPERATOR.IS_BETWEEN:
      case FILTER_OPERATOR.IS_NOT_BETWEEN:
        return {
          meta: {
            alias: null,
            disabled: false,
            key: key,
            params: {
              gte: value[0],
              lte: value[1] || NaN,
            },
            negate: type === FILTER_OPERATOR.IS_NOT_BETWEEN,
            type: 'range',
            index: indexPatternId,
            controlledBy,
          },
          range: {
            [key]: {
              gte: value[0],
              lte: value[1] || NaN,
            },
          },
          $state: { store: FilterStateStore.APP_STATE },
        };
      case FILTER_OPERATOR.WILDCARD:
      case FILTER_OPERATOR.WILDCARD_NOT:
        const wildcard = { [key]: value };
        return {
          meta: {
            index: indexPatternId,
            type: 'custom',
            disabled: false,
            negate: type === FILTER_OPERATOR.WILDCARD_NOT,
            alias: null,
            key: 'wildcard',
            value: JSON.stringify(wildcard),
            controlledBy,
          },
          wildcard,
          $state: { store: FilterStateStore.APP_STATE },
        };
      default:
        throw new Error('Invalid filter type');
    }
  }

  /**
   * Returns a filter object depending on the type of filter received
   *
   * @returns
   */
  createFilter(
    type: FILTER_OPERATOR,
    key: string,
    value: string | [],
    controlledBy?: string,
  ): tFilter {
    return PatternDataSourceFilterManager.createFilter(
      type,
      key,
      value,
      this.dataSource.id,
      controlledBy,
    );
  }

  /**
   * Return a simple filter object with the field, value and index pattern received
   *
   * @param field
   * @param value
   * @param indexPatternId
   */
  static generateFilter(
    field: string,
    value: string | string[],
    indexPatternId: string,
    query: tFilter['query'] | tFilter['exists'],
    controlledBy?: string,
    negate: boolean = false,
  ) {
    return {
      meta: {
        alias: null,
        disabled: false,
        key: field,
        value: Array.isArray(value) ? value.join(', ') : value,
        params: value,
        negate,
        type: Array.isArray(value) ? 'phrases' : 'phrase',
        index: indexPatternId,
        controlledBy,
      },
      ...query,
      $state: { store: FilterStateStore.APP_STATE },
    };
  }

  /**
   * Transform the filter format to the format used in the URL
   * Receives a filter object and returns a filter object with the format used in the URL using rison-node
   */

  static filtersToURLFormat(filters: tFilter[]) {
    const filterCopy = filters || [];
    return rison.encode({
      filters: filterCopy,
    });
  }
}<|MERGE_RESOLUTION|>--- conflicted
+++ resolved
@@ -264,27 +264,16 @@
     key?: string,
   ): tFilter[] {
     const filterHandler = new FilterHandler();
-<<<<<<< HEAD
-    const clusterFilter = filterHandler.clusterQuery(
-      AppState.getClusterInfo().cluster,
-=======
-    const { status, cluster, manager } = AppState.getClusterInfo();
-
-    const isClusterEnabled = status === 'enabled';
-    const filterValue = isClusterEnabled ? cluster : manager;
-
-    if (status === undefined || filterValue === undefined) {
+    const { cluster } = AppState.getClusterInfo();
+    const filterValue = cluster;
+
+    if (filterValue === undefined) {
       throw new Error(
         'The filter related to the server API context can not be created due to the required data was not found. This is usually caused because there is no selected a server API. Ensure the server API is available and select it in the server API selector.',
       );
     }
 
-    const managerFilter = filterHandler.managerQuery(
-      filterValue,
-      isClusterEnabled,
->>>>>>> fd60abb9
-      key,
-    );
+    const clusterFilter = filterHandler.clusterQuery(filterValue, key);
     clusterFilter.meta = {
       ...clusterFilter.meta,
       controlledBy: controlledByValue,
