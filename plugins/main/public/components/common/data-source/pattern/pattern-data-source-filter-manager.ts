import rison from 'rison-node';
import store from '../../../../redux/store';
import { AppState } from '../../../../react-services/app-state';
import { getDataPlugin } from '../../../../kibana-services';
import { FilterHandler } from '../../../../utils/filter-handler';
import {
  tDataSourceFilterManager,
  tFilter,
  tSearchParams,
  tDataSource,
  tFilterManager,
} from '../index';
import { DATA_SOURCE_FILTER_CONTROLLED_EXCLUDE_SERVER } from '../../../../../common/constants';
import { PinnedAgentManager } from '../../../wz-agent-selector/wz-agent-selector-service';
import { FilterStateStore } from '../../../../../common/constants';
import { ErrorDataSourceServerAPIContextFilter } from '../../../../utils/errors';

const MANAGER_AGENT_ID = '000';
const AGENT_ID_KEY = 'agent.id';

/**
 * Get the filter that excludes the data related to Wazuh servers
 * @param indexPatternId Index pattern id
 * @returns
 */
export function getFilterExcludeManager(indexPatternId: string) {
  return {
    meta: {
      alias: null,
      disabled: false,
      key: AGENT_ID_KEY,
      negate: true,
      params: { query: MANAGER_AGENT_ID },
      type: 'phrase',
      index: indexPatternId,
      controlledBy: DATA_SOURCE_FILTER_CONTROLLED_EXCLUDE_SERVER,
    },
    query: { match_phrase: { [AGENT_ID_KEY]: MANAGER_AGENT_ID } },
    $state: { store: FilterStateStore.APP_STATE },
  };
}

export enum FILTER_OPERATOR {
  IS = 'is',
  IS_NOT = 'is not',
  EXISTS = 'exists',
  DOES_NOT_EXISTS = 'does not exists',
  IS_ONE_OF = 'is one of',
  IS_NOT_ONE_OF = 'is not one of',
  IS_BETWEEN = 'is between',
  IS_NOT_BETWEEN = 'is not between',
  WILDCARD = 'wildcard',
  WILDCARD_NOT = 'wildcard not',
}

export class PatternDataSourceFilterManager
  implements tDataSourceFilterManager
{
  private filterManager: tFilterManager;
  private defaultFetchFilters: tFilter[] = [];
  constructor(
    private dataSource: tDataSource,
    filters: tFilter[] = [],
    filterStorage?: tFilterManager,
    fetchFilters?: tFilter[],
  ) {
    if (!dataSource) {
      throw new Error('Data source is required');
    }
    this.defaultFetchFilters = fetchFilters || [];
    // when the filterManager is not received get the global filterManager
    this.filterManager = filterStorage || getDataPlugin().query.filterManager;
    if (!this.filterManager) {
      throw new Error('Filter manager is required');
    }

    this.setFilters(this.getDefaultFilters(filters));
  }

  getUpdates$(): any {
    return this.filterManager.getUpdates$();
  }

  /**
   * Get the filters necessary to fetch the data from the data source
   * @returns
   */
  fetch(params: tSearchParams = {}): Promise<any> {
    return this.dataSource.fetch({
      ...params,
      filters: params?.filters || this.getFetchFilters(),
    });
  }

  setFilters(filters: tFilter[]) {
    // remove hidden filters, is used to remove the fetch filters that are applied by an external source that add filters to the global filter manager
    let cleanedFilters = this.removeHiddenFilters(filters);
    // to prevent repeted filter the controlledBy value cannot be the same, cannot exists to filters with the same controlledBy value
    cleanedFilters = this.removeWithSameControlledBy(cleanedFilters);
    this.filterManager && this.filterManager.setFilters(cleanedFilters);
  }

  /**
   * Get all the filters from the filters manager and only returns the filters added by the user and
   * adds the fixed filters defined in the data source.
   * @param filters
   * @returns
   */
  private getDefaultFilters(filters: tFilter[]) {
    const defaultFilters = filters.length ? filters : this.getFilters();
    return [...(this.filterUserFilters(defaultFilters) || [])];
  }

  /**
   * Filter the filters that was added by the user
   * The filters must not have:
   *  - the property isImplicit ($state.isImplicit) defined --- DEPRECATED THE USE OF isImplicity PROPERTY INSIDE THE FILTERS
   *  - the meta.controlledBy property defined
   *  - the meta.index is not the same as the dataSource.id
   *
   */
  private filterUserFilters(filters: tFilter[]) {
    if (!filters) return [];
    return this.removeRepeatedFilters(
      filters.filter(
        filter =>
          !(
            filter?.$state?.['isImplicit'] ||
            filter.meta?.controlledBy ||
            filter.meta?.index !== this.dataSource.id
          ),
      ),
    ) as tFilter[];
  }

  /**
   * Return the fixed filters. The fixed filters are filters that cannot be removed by the user.
   * The filters for the specific data source are defined in the data source.
   * Also, exists fixed filters that are defined in the data source filter manager (globally).
   * @returns
   */
  getFixedFilters(): tFilter[] {
    const fixedFilters = this.dataSource.getFixedFilters();
    return [...fixedFilters];
  }

  /**
   * Return the filters that was added by the user and the fixed filters.
   * This can be use to show the filters in the UI (For instance: SearchBar)
   * @returns
   */
  getFilters() {
    return [
      // Filters that do not belong to the dataSource are removed
      ...this.filterManager
        .getFilters()
        .filter(filter => filter.meta?.index === this.dataSource.id),
    ];
  }

  /**
   * Return the filters without the filters that have the property meta.controlledBy with the prefix hidden-
   */
  private removeHiddenFilters(filters: tFilter[]) {
    if (!filters) return filters;
    return filters.filter(
      filter => !filter.meta?.controlledBy?.startsWith('hidden-'),
    );
  }

  addFilters(filter: tFilter) {
    this.filterManager.addFilters(filter);
  }

  removeAll() {
    this.filterManager.setFilters([]);
  }

  /**
   * Concatenate the filters to fetch the data from the data source
   * @returns
   */
  getFetchFilters(): tFilter[] {
    return [
      ...this.getFixedFilters(),
      ...this.getFilters(),
      ...this.defaultFetchFilters,
      ...this.dataSource.getFetchFilters(),
    ];
  }

  public removeFilterByControlledBy(value: string) {
    let filters = this.filterManager.getFilters();
    const controlledBy = filters.filter(
      filter => filter.meta?.controlledBy === value,
    );
    controlledBy.forEach(filter => {
      this.filterManager.removeFilter(filter);
    });
  }

  /**
   * Search the the field and value received and remove the filter when exists
   * @param field
   * @param value
   */
  removeFilter(field: string, value: string | string[]): void {
    let filters = this.filterManager.getFilters();
    const filterIndex = filters.findIndex(f =>
      f.meta?.key === field && f.meta?.value === Array.isArray(value)
        ? value?.join(', ')
        : value,
    );

    if (filterIndex < 0) return;

    this.filterManager.removeFilter(filters[filterIndex]);
  }

  /**
   * Prevent duplicated filters, cannot exists with the same controlledBy value.
   * This ignore the filters that have the controlledBy value null
   * @param filters
   * @returns
   */
  private removeWithSameControlledBy(filters: tFilter[]): tFilter[] {
    if (!filters) return filters;
    const controlledList: string[] = [];
    const cleanedFilters: tFilter[] = [];
    filters.forEach(filter => {
      const controlledBy = filter.meta?.controlledBy;
      if (!controlledBy || !controlledList.includes(controlledBy as string)) {
        controlledList.push(controlledBy as string);
        cleanedFilters.push(filter);
      }
    });

    return cleanedFilters;
  }

  /**
   * Remove filter repeated filters in query property
   * @param filter
   * @returns
   */

  private removeRepeatedFilters(filters: tFilter[]): tFilter[] {
    if (!filters) return filters;
    const filtersMap = filters.reduce((acc, filter) => {
      const key = JSON.stringify(filter.query);
      if (!acc[key]) {
        acc[key] = filter;
      }
      return acc;
    }, {});
    return Object.values(filtersMap);
  }

  /**
   * Return the cluster filter
   */
  static getClusterFilters(
    indexPatternId: string,
    controlledByValue: string,
    key?: string,
  ): tFilter[] {
    const filterHandler = new FilterHandler();
    const { cluster } = AppState.getClusterInfo();
    const filterValue = cluster;

<<<<<<< HEAD
    const isClusterEnabled = status === 'enabled';
    const filterValue = isClusterEnabled ? cluster : manager;

    if (status === undefined || filterValue === undefined) {
      throw new ErrorDataSourceServerAPIContextFilter(
        'Filter could not be created because no server API is selected. Make sure a server API is available and choose one in the selector.',
=======
    if (filterValue === undefined) {
      throw new Error(
        'The filter related to the server API context can not be created due to the required data was not found. This is usually caused because there is no selected a server API. Ensure the server API is available and select it in the server API selector.',
>>>>>>> 25fc5104
      );
    }

    const clusterFilter = filterHandler.clusterQuery(filterValue, key);
    clusterFilter.meta = {
      ...clusterFilter.meta,
      controlledBy: controlledByValue,
      index: indexPatternId,
    };
    //@ts-ignore
    clusterFilter.$state = {
      store: FilterStateStore.APP_STATE,
    };
    //@ts-ignore
    return [clusterFilter] as tFilter[];
  }

  /**
   * Returns the filter when the an agent is pinned (saved in the session storage or redux store)
   */
  static getPinnedAgentFilter(indexPatternId: string): tFilter[] {
    const pinnedAgentManager = new PinnedAgentManager();
    const isPinnedAgent = pinnedAgentManager.isPinnedAgent();
    if (!isPinnedAgent) {
      return [];
    }
    const currentPinnedAgent = pinnedAgentManager.getPinnedAgent();
    return [
      PatternDataSourceFilterManager.createFilter(
        FILTER_OPERATOR.IS,
        PinnedAgentManager.AGENT_ID_KEY,
        currentPinnedAgent.id,
        indexPatternId,
        PinnedAgentManager.FILTER_CONTROLLED_PINNED_AGENT_KEY,
      ),
    ];
  }

  /**
   * Return the filter to exclude the data related to servers (managers) due to the setting hideManagerAlerts is enabled
   */
  static getExcludeManagerFilter(indexPatternId: string): tFilter[] {
    if (store.getState().appConfig?.data?.hideManagerAlerts) {
      let excludeManagerFilter = getFilterExcludeManager(
        indexPatternId,
      ) as tFilter;
      return [excludeManagerFilter];
    }
    return [];
  }

  /******************************************************************/
  /********************** FILTERS FACTORY ***************************/
  /******************************************************************/

  static createFilter(
    type: FILTER_OPERATOR,
    key: string,
    value: string | string[] | any,
    indexPatternId: string,
    controlledBy?: string,
  ) {
    if (
      type === FILTER_OPERATOR.IS_ONE_OF ||
      type === FILTER_OPERATOR.IS_NOT_ONE_OF
    ) {
      if (!Array.isArray(value)) {
        throw new Error('The value must be an array');
      }
    }

    if (type === FILTER_OPERATOR.IS_BETWEEN) {
      if (
        !Array.isArray(value) &&
        value.length <= 2 &&
        value.length > 0 &&
        value.some(v => isNaN(Number(v)))
      ) {
        throw new Error('The value must be an array with one or two numbers');
      }
    }

    switch (type) {
      case FILTER_OPERATOR.IS:
      case FILTER_OPERATOR.IS_NOT:
        return PatternDataSourceFilterManager.generateFilter(
          key,
          value,
          indexPatternId,
          {
            query: {
              match_phrase: {
                [key]: {
                  query: value,
                },
              },
            },
          },
          controlledBy,
          type === FILTER_OPERATOR.IS_NOT,
        );
      case FILTER_OPERATOR.EXISTS:
      case FILTER_OPERATOR.DOES_NOT_EXISTS:
        return {
          meta: {
            alias: null,
            disabled: false,
            key: key,
            value: 'exists',
            negate: type === FILTER_OPERATOR.DOES_NOT_EXISTS,
            type: 'exists',
            index: indexPatternId,
            controlledBy,
          },
          exists: { field: key },
          $state: { store: FilterStateStore.APP_STATE },
        };
      case FILTER_OPERATOR.IS_ONE_OF:
      case FILTER_OPERATOR.IS_NOT_ONE_OF:
        return PatternDataSourceFilterManager.generateFilter(
          key,
          value,
          indexPatternId,
          {
            query: {
              bool: {
                minimum_should_match: 1,
                should: value.map((v: string) => ({
                  match_phrase: {
                    [key]: {
                      query: v,
                    },
                  },
                })),
              },
            },
          },
          controlledBy,
          type === FILTER_OPERATOR.IS_NOT_ONE_OF,
        );
      case FILTER_OPERATOR.IS_BETWEEN:
      case FILTER_OPERATOR.IS_NOT_BETWEEN:
        return {
          meta: {
            alias: null,
            disabled: false,
            key: key,
            params: {
              gte: value[0],
              lte: value[1] || NaN,
            },
            negate: type === FILTER_OPERATOR.IS_NOT_BETWEEN,
            type: 'range',
            index: indexPatternId,
            controlledBy,
          },
          range: {
            [key]: {
              gte: value[0],
              lte: value[1] || NaN,
            },
          },
          $state: { store: FilterStateStore.APP_STATE },
        };
      case FILTER_OPERATOR.WILDCARD:
      case FILTER_OPERATOR.WILDCARD_NOT:
        const wildcard = { [key]: value };
        return {
          meta: {
            index: indexPatternId,
            type: 'custom',
            disabled: false,
            negate: type === FILTER_OPERATOR.WILDCARD_NOT,
            alias: null,
            key: 'wildcard',
            value: JSON.stringify(wildcard),
            controlledBy,
          },
          wildcard,
          $state: { store: FilterStateStore.APP_STATE },
        };
      default:
        throw new Error('Invalid filter type');
    }
  }

  /**
   * Returns a filter object depending on the type of filter received
   *
   * @returns
   */
  createFilter(
    type: FILTER_OPERATOR,
    key: string,
    value: string | [],
    controlledBy?: string,
  ): tFilter {
    return PatternDataSourceFilterManager.createFilter(
      type,
      key,
      value,
      this.dataSource.id,
      controlledBy,
    );
  }

  /**
   * Return a simple filter object with the field, value and index pattern received
   *
   * @param field
   * @param value
   * @param indexPatternId
   */
  static generateFilter(
    field: string,
    value: string | string[],
    indexPatternId: string,
    query: tFilter['query'] | tFilter['exists'],
    controlledBy?: string,
    negate: boolean = false,
  ) {
    return {
      meta: {
        alias: null,
        disabled: false,
        key: field,
        value: Array.isArray(value) ? value.join(', ') : value,
        params: value,
        negate,
        type: Array.isArray(value) ? 'phrases' : 'phrase',
        index: indexPatternId,
        controlledBy,
      },
      ...query,
      $state: { store: FilterStateStore.APP_STATE },
    };
  }

  /**
   * Transform the filter format to the format used in the URL
   * Receives a filter object and returns a filter object with the format used in the URL using rison-node
   */

  static filtersToURLFormat(filters: tFilter[]) {
    const filterCopy = filters || [];
    return rison.encode({
      filters: filterCopy,
    });
  }
}<|MERGE_RESOLUTION|>--- conflicted
+++ resolved
@@ -268,18 +268,9 @@
     const { cluster } = AppState.getClusterInfo();
     const filterValue = cluster;
 
-<<<<<<< HEAD
-    const isClusterEnabled = status === 'enabled';
-    const filterValue = isClusterEnabled ? cluster : manager;
-
-    if (status === undefined || filterValue === undefined) {
+    if (filterValue === undefined) {
       throw new ErrorDataSourceServerAPIContextFilter(
         'Filter could not be created because no server API is selected. Make sure a server API is available and choose one in the selector.',
-=======
-    if (filterValue === undefined) {
-      throw new Error(
-        'The filter related to the server API context can not be created due to the required data was not found. This is usually caused because there is no selected a server API. Ensure the server API is available and select it in the server API selector.',
->>>>>>> 25fc5104
       );
     }
 
