--- conflicted
+++ resolved
@@ -1,8 +1,5 @@
 export * from './alerts-vulnerabilities';
 export * from './alerts-data-source-repository';
 export * from './alerts-data-source';
-<<<<<<< HEAD
 export * from './alerts-aws';
-=======
-export * from './alerts-virustotal';
->>>>>>> e6fccadf
+export * from './alerts-virustotal';