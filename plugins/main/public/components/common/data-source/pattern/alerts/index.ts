export * from './alerts-fim';
export * from './alerts-data-source-repository';
export * from './alerts-data-source';
export * from './alerts-docker';
export * from './alerts-virustotal';
export * from './alerts-malware-detection';
export * from './alerts-aws';
export * from './vulnerabilities';
export * from './mitre-attack';
<<<<<<< HEAD
export * from './pci-dss';
export * from './virustotal';
=======
export * from './virustotal';

export * from './alerts-google-cloud';
>>>>>>> 9280b218
<|MERGE_RESOLUTION|>--- conflicted
+++ resolved
@@ -7,11 +7,7 @@
 export * from './alerts-aws';
 export * from './vulnerabilities';
 export * from './mitre-attack';
-<<<<<<< HEAD
 export * from './pci-dss';
 export * from './virustotal';
-=======
-export * from './virustotal';
 
-export * from './alerts-google-cloud';
->>>>>>> 9280b218
+export * from './alerts-google-cloud';