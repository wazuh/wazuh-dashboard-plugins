<<<<<<< HEAD
export * from './alerts-vulnerabilities';
export * from './alerts-fim';
=======
>>>>>>> 1f183a07
export * from './alerts-data-source-repository';
export * from './alerts-data-source';
export * from './vulnerabilities';
export * from './mitre-attack';
export * from './virustotal';<|MERGE_RESOLUTION|>--- conflicted
+++ resolved
@@ -1,8 +1,4 @@
-<<<<<<< HEAD
-export * from './alerts-vulnerabilities';
 export * from './alerts-fim';
-=======
->>>>>>> 1f183a07
 export * from './alerts-data-source-repository';
 export * from './alerts-data-source';
 export * from './vulnerabilities';
