--- conflicted
+++ resolved
@@ -130,14 +130,7 @@
       }
     })();
 
-<<<<<<< HEAD
-    return () => {
-      isMounted = false;
-      if (subscription) subscription.unsubscribe();
-    };
-=======
     return () => subscription && subscription.unsubscribe();
->>>>>>> c6a51726
   }, []);
 
   useEffect(() => {
