/*
 * Wazuh app - Simple description for each App tabs
 * Copyright (C) 2015-2022 Wazuh, Inc.
 *
 * This program is free software; you can redistribute it and/or modify
 * it under the terms of the GNU General Public License as published by
 * the Free Software Foundation; either version 2 of the License, or
 * (at your option) any later version.
 *
 * Find more information about this on the LICENSE file.
 */
import { Dashboard } from './dashboard';
import { MainSca } from '../../agents/sca';
import { DashboardAWS } from '../../overview/amazon-web-services/dashboards';
import { MainMitre } from './main-mitre';
import { ModuleMitreAttackIntelligence } from '../../overview/mitre/intelligence';
import { MainFim } from '../../agents/fim';
import { ComplianceTable } from '../../overview/compliance-table';
import ButtonModuleExploreAgent from '../../../controllers/overview/components/overview-actions/overview-actions';
import { ButtonModuleGenerateReport } from '../modules/buttons';
import { OfficePanel } from '../../overview/office/panel';
import { GitHubPanel } from '../../overview/github-panel';
import { DashboardVuls, InventoryVuls } from '../../overview/vulnerabilities';
import { DashboardMITRE } from '../../overview/mitre/dashboard';
import { withModuleNotForAgent } from '../hocs';
import {
  WazuhDiscover,
  WazuhDiscoverProps,
} from '../wazuh-discover/wz-discover';
import { threatHuntingColumns } from '../wazuh-discover/config/data-grid-columns';
import { vulnerabilitiesColumns } from '../../overview/vulnerabilities/events/vulnerabilities-columns';
<<<<<<< HEAD
import { DashboardFim } from '../../overview/fim/dashboard/dashboard';
import { InventoryFim } from '../../overview/fim/inventory/inventory';
import { DashboardOffice365 } from '../../overview/office/dashboard';
=======
import { DashboardThreatHunting } from '../../overview/threat-hunting/dashboard/dashboard';
import { DashboardVirustotal } from '../../overview/virustotal/dashboard/dashboard';
>>>>>>> c5bdf906
import React from 'react';
import { dockerColumns } from '../../overview/docker/events/docker-columns';
import { googleCloudColumns } from '../../overview/google-cloud/events/google-cloud-columns';
import { amazonWebServicesColumns } from '../../overview/amazon-web-services/events/amazon-web-services-columns';
import { office365Columns } from '../../overview/office/events/office-365-columns';
import { fileIntegrityMonitoringColumns } from '../../overview/fim/events/file-integrity-monitoring-columns';
import { configurationAssessmentColumns } from '../../agents/sca/events/configuration-assessment-columns';
import { pciColumns } from '../../overview/pci/events/pci-columns';
import { hipaaColumns } from '../../overview/hipaa/events/hipaa-columns';
import { nistColumns } from '../../overview/nist/events/nist-columns';
import { gdprColumns } from '../../overview/gdpr/events/gdpr-columns';
import { tscColumns } from '../../overview/tsc/events/tsc-columns';
import { githubColumns } from '../../overview/github-panel/events/github-columns';
import { mitreAttackColumns } from '../../overview/mitre/events/mitre-attack-columns';
import { virustotalColumns } from '../../overview/virustotal/events/virustotal-columns';
import { malwareDetectionColumns } from '../../overview/malware-detection/events/malware-detection-columns';
import { WAZUH_VULNERABILITIES_PATTERN } from '../../../../common/constants';
<<<<<<< HEAD
import {
  AlertsOffice365DataSource,
  AlertsVulnerabilitiesDataSource,
=======
import { DashboardDocker } from '../../overview/docker/dashboards';
import { DashboardMalwareDetection } from '../../overview/malware-detection/dashboard';
import { DashboardFIM } from '../../overview/fim/dashboard/dashboard';
import { MitreAttackDataSource } from '../data-source/pattern/alerts/mitre-attack/mitre-attack-data-source';
import {
  AlertsDockerDataSource,
  AlertsDataSource,
  AlertsVulnerabilitiesDataSource,
  AlertsAWSDataSource,
  VirusTotalDataSource,
  AlertsMalwareDetectionDataSource,
  AlertsFIMDataSource,
>>>>>>> c5bdf906
} from '../data-source';

const ALERTS_INDEX_PATTERN = 'wazuh-alerts-*';
const DEFAULT_INDEX_PATTERN = ALERTS_INDEX_PATTERN;

const DashboardTab = {
  id: 'dashboard',
  name: 'Dashboard',
  buttons: [ButtonModuleExploreAgent, ButtonModuleGenerateReport],
  component: Dashboard,
};

const renderDiscoverTab = (props: WazuhDiscoverProps) => {
  return {
    id: 'events',
    name: 'Events',
    buttons: [ButtonModuleExploreAgent],
    component: () => <WazuhDiscover {...props} />,
  };
};

const RegulatoryComplianceTabs = columns => [
  DashboardTab,
  {
    id: 'inventory',
    name: 'Controls',
    buttons: [ButtonModuleExploreAgent],
    component: ComplianceTable,
  },
  renderDiscoverTab(DEFAULT_INDEX_PATTERN, columns),
];

export const ModulesDefaults = {
  general: {
    init: 'events',
    tabs: [
      {
        id: 'dashboard',
        name: 'Dashboard',
        buttons: [ButtonModuleExploreAgent, ButtonModuleGenerateReport],
        component: DashboardThreatHunting,
      },
      renderDiscoverTab({
        tableColumns: threatHuntingColumns,
        DataSource: AlertsDataSource,
      }),
    ],
    availableFor: ['manager', 'agent'],
  },
  fim: {
    init: 'dashboard',
    tabs: [
      {
        id: 'dashboard',
        name: 'Dashboard',
        buttons: [ButtonModuleExploreAgent, ButtonModuleGenerateReport],
        component: DashboardFIM,
      },
      {
        id: 'inventory',
        name: 'Inventory',
        buttons: [ButtonModuleExploreAgent],
        component: MainFim,
      },
      renderDiscoverTab({
        tableColumns: fileIntegrityMonitoringColumns,
        DataSource: AlertsFIMDataSource,
      }),
    ],
    availableFor: ['manager', 'agent'],
  },
  aws: {
    init: 'dashboard',
    tabs: [
      {
        id: 'dashboard',
        name: 'Dashboard',
        buttons: [ButtonModuleExploreAgent, ButtonModuleGenerateReport],
        component: DashboardAWS,
      },
      renderDiscoverTab({
        tableColumns: amazonWebServicesColumns,
        DataSource: AlertsAWSDataSource,
      }),
    ],
    availableFor: ['manager', 'agent'],
  },
  gcp: {
    init: 'dashboard',
    tabs: [
      DashboardTab,
      renderDiscoverTab(DEFAULT_INDEX_PATTERN, googleCloudColumns),
    ],
    availableFor: ['manager', 'agent'],
  },
  // This module is Malware Detection. Ref: https://github.com/wazuh/wazuh-dashboard-plugins/issues/5893
  pm: {
    init: 'dashboard',
    tabs: [
      {
        id: 'dashboard',
        name: 'Dashboard',
        buttons: [ButtonModuleExploreAgent, ButtonModuleGenerateReport],
        component: DashboardMalwareDetection,
      },
      renderDiscoverTab({
        tableColumns: malwareDetectionColumns,
        DataSource: AlertsMalwareDetectionDataSource,
      }),
    ],
    availableFor: ['manager', 'agent'],
  },
  sca: {
    init: 'dashboard',
    tabs: [
      {
        id: 'dashboard',
        name: 'Dashboard',
        buttons: [ButtonModuleExploreAgent],
        component: MainSca,
      },
      {
        id: 'inventory',
        name: 'Inventory',
        buttons: [ButtonModuleExploreAgent],
        component: MainSca,
      },
      renderDiscoverTab(DEFAULT_INDEX_PATTERN, configurationAssessmentColumns),
    ],
    buttons: ['settings'],
    availableFor: ['manager', 'agent'],
  },
  office: {
    init: 'dashboard',
    tabs: [
      {
        id: 'dashboard',
        name: 'Dashboard',
        component: DashboardOffice365,
        /* For ButtonModuleExploreAgent to insert correctly according to the module's index pattern, the moduleIndexPatternTitle parameter is added. By default it applies the index patternt wazuh-alerts-* */
        buttons: [
          ({ ...props }) => (
            <ButtonModuleExploreAgent
              {...props}
              moduleIndexPatternTitle={WAZUH_VULNERABILITIES_PATTERN}
            />
          ),
        ],
      },
      renderDiscoverTab({
        tableColumns: office365Columns,
        DataSource: AlertsOffice365DataSource,
      }),
      {
        id: 'inventory',
        name: 'Panel',
        buttons: [ButtonModuleExploreAgent],
        component: withModuleNotForAgent(OfficePanel),
      },
<<<<<<< HEAD
=======
      {
        ...renderDiscoverTab(DEFAULT_INDEX_PATTERN, office365Columns),
        component: withModuleNotForAgent(() => (
          <WazuhDiscover tableColumns={office365Columns} />
        )),
      },
>>>>>>> c5bdf906
    ],
    availableFor: ['manager'],
  },
  github: {
    init: 'dashboard',
    tabs: [
      DashboardTab,
      {
        id: 'inventory',
        name: 'Panel',
        buttons: [ButtonModuleExploreAgent],
        component: GitHubPanel,
      },
      renderDiscoverTab(DEFAULT_INDEX_PATTERN, githubColumns),
    ],
    availableFor: ['manager', 'agent'],
  },
  vuls: {
    init: 'dashboard',
    tabs: [
      {
        id: 'dashboard',
        name: 'Dashboard',
        component: DashboardVuls,
        /* For ButtonModuleExploreAgent to insert correctly according to the module's index pattern, the moduleIndexPatternTitle parameter is added. By default it applies the index patternt wazuh-alerts-* */
        buttons: [
          ({ ...props }) => (
            <ButtonModuleExploreAgent
              {...props}
              moduleIndexPatternTitle={WAZUH_VULNERABILITIES_PATTERN}
            />
          ),
        ],
      },
      {
        id: 'inventory',
        name: 'Inventory',
        component: InventoryVuls,
        /* For ButtonModuleExploreAgent to insert correctly according to the module's index pattern, the moduleIndexPatternTitle parameter is added. By default it applies the index patternt wazuh-alerts-* */
        buttons: [
          ({ ...props }) => (
            <ButtonModuleExploreAgent
              {...props}
              moduleIndexPatternTitle={WAZUH_VULNERABILITIES_PATTERN}
            />
          ),
        ],
      },
      renderDiscoverTab({
        tableColumns: vulnerabilitiesColumns,
        DataSource: AlertsVulnerabilitiesDataSource,
      }),
    ],
    buttons: ['settings'],
    availableFor: ['manager', 'agent'],
  },
  mitre: {
    init: 'dashboard',
    tabs: [
      {
        id: 'dashboard',
        name: 'Dashboard',
        buttons: [ButtonModuleExploreAgent, ButtonModuleGenerateReport],
        component: DashboardMITRE,
      },
      {
        id: 'intelligence',
        name: 'Intelligence',
        component: ModuleMitreAttackIntelligence,
      },
      {
        id: 'inventory',
        name: 'Framework',
        buttons: [ButtonModuleExploreAgent],
        component: MainMitre,
      },
      renderDiscoverTab({
        DataSource: MitreAttackDataSource,
        tableColumns: mitreAttackColumns,
      }),
    ],
    availableFor: ['manager', 'agent'],
  },
  virustotal: {
    tabs: [
      {
        id: 'dashboard',
        name: 'Dashboard',
        buttons: [ButtonModuleExploreAgent, ButtonModuleGenerateReport],
        component: DashboardVirustotal,
      },
      renderDiscoverTab({
        tableColumns: virustotalColumns,
        DataSource: VirusTotalDataSource,
      }),
    ],
    availableFor: ['manager', 'agent'],
  },
  docker: {
    init: 'dashboard',
    tabs: [
      {
        id: 'dashboard',
        name: 'Dashboard',
        buttons: [ButtonModuleExploreAgent, ButtonModuleGenerateReport],
        component: DashboardDocker,
      },
      renderDiscoverTab({
        tableColumns: dockerColumns,
        DataSource: AlertsDockerDataSource,
      }),
    ],
    availableFor: ['manager', 'agent'],
  },
  pci: {
    init: 'dashboard',
    tabs: RegulatoryComplianceTabs(pciColumns),
    availableFor: ['manager', 'agent'],
  },
  hipaa: {
    init: 'dashboard',
    tabs: RegulatoryComplianceTabs(hipaaColumns),
    availableFor: ['manager', 'agent'],
  },
  nist: {
    init: 'dashboard',
    tabs: RegulatoryComplianceTabs(nistColumns),
    availableFor: ['manager', 'agent'],
  },
  gdpr: {
    init: 'dashboard',
    tabs: RegulatoryComplianceTabs(gdprColumns),
    availableFor: ['manager', 'agent'],
  },
  tsc: {
    init: 'dashboard',
    tabs: RegulatoryComplianceTabs(tscColumns),
    availableFor: ['manager', 'agent'],
  },
  syscollector: {
    notModule: true,
  },
  configuration: {
    notModule: true,
  },
  stats: {
    notModule: true,
  },
};<|MERGE_RESOLUTION|>--- conflicted
+++ resolved
@@ -29,14 +29,11 @@
 } from '../wazuh-discover/wz-discover';
 import { threatHuntingColumns } from '../wazuh-discover/config/data-grid-columns';
 import { vulnerabilitiesColumns } from '../../overview/vulnerabilities/events/vulnerabilities-columns';
-<<<<<<< HEAD
 import { DashboardFim } from '../../overview/fim/dashboard/dashboard';
 import { InventoryFim } from '../../overview/fim/inventory/inventory';
 import { DashboardOffice365 } from '../../overview/office/dashboard';
-=======
 import { DashboardThreatHunting } from '../../overview/threat-hunting/dashboard/dashboard';
 import { DashboardVirustotal } from '../../overview/virustotal/dashboard/dashboard';
->>>>>>> c5bdf906
 import React from 'react';
 import { dockerColumns } from '../../overview/docker/events/docker-columns';
 import { googleCloudColumns } from '../../overview/google-cloud/events/google-cloud-columns';
@@ -54,11 +51,9 @@
 import { virustotalColumns } from '../../overview/virustotal/events/virustotal-columns';
 import { malwareDetectionColumns } from '../../overview/malware-detection/events/malware-detection-columns';
 import { WAZUH_VULNERABILITIES_PATTERN } from '../../../../common/constants';
-<<<<<<< HEAD
 import {
   AlertsOffice365DataSource,
   AlertsVulnerabilitiesDataSource,
-=======
 import { DashboardDocker } from '../../overview/docker/dashboards';
 import { DashboardMalwareDetection } from '../../overview/malware-detection/dashboard';
 import { DashboardFIM } from '../../overview/fim/dashboard/dashboard';
@@ -71,7 +66,6 @@
   VirusTotalDataSource,
   AlertsMalwareDetectionDataSource,
   AlertsFIMDataSource,
->>>>>>> c5bdf906
 } from '../data-source';
 
 const ALERTS_INDEX_PATTERN = 'wazuh-alerts-*';
@@ -231,15 +225,12 @@
         buttons: [ButtonModuleExploreAgent],
         component: withModuleNotForAgent(OfficePanel),
       },
-<<<<<<< HEAD
-=======
       {
         ...renderDiscoverTab(DEFAULT_INDEX_PATTERN, office365Columns),
         component: withModuleNotForAgent(() => (
           <WazuhDiscover tableColumns={office365Columns} />
         )),
       },
->>>>>>> c5bdf906
     ],
     availableFor: ['manager'],
   },
