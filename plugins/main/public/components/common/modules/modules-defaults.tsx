--- conflicted
+++ resolved
@@ -60,15 +60,11 @@
   AlertsVulnerabilitiesDataSource,
   AWSDataSource,
   VirusTotalDataSource,
-<<<<<<< HEAD
   FIMDataSource,
   GitHubDataSource,
   MalwareDetectionDataSource,
-=======
   AlertsGoogleCloudDataSource,
   AlertsMalwareDetectionDataSource,
->>>>>>> 6fef5974
-  AlertsFIMDataSource,
 } from '../data-source';
 
 const ALERTS_INDEX_PATTERN = 'wazuh-alerts-*';
