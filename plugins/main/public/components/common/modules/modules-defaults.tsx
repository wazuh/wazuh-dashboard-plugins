--- conflicted
+++ resolved
@@ -20,7 +20,10 @@
 import { GitHubPanel } from '../../overview/github-panel';
 import { DashboardVuls, InventoryVuls } from '../../overview/vulnerabilities';
 import { withModuleNotForAgent } from '../hocs';
-import { WazuhDiscover, WazuhDiscoverProps } from '../wazuh-discover/wz-discover';
+import {
+  WazuhDiscover,
+  WazuhDiscoverProps,
+} from '../wazuh-discover/wz-discover';
 import { threatHuntingColumns } from '../wazuh-discover/config/data-grid-columns';
 import { vulnerabilitiesColumns } from '../../overview/vulnerabilities/events/vulnerabilities-columns';
 import { DashboardFim } from '../../overview/fim/dashboard/dashboard';
@@ -43,12 +46,7 @@
 import { virustotalColumns } from '../../overview/virustotal/events/virustotal-columns';
 import { malwareDetectionColumns } from '../../overview/malware-detection/events/malware-detection-columns';
 import { WAZUH_VULNERABILITIES_PATTERN } from '../../../../common/constants';
-<<<<<<< HEAD
-import { withVulnerabilitiesStateDataSource } from '../../overview/vulnerabilities/common/hocs/validate-vulnerabilities-states-index-pattern';
-import { withPinnedAgent } from '../hocs/withPinnedAgent';
-=======
 import { AlertsVulnerabilitiesDataSource } from '../data-source';
->>>>>>> 5efc20fc
 
 const ALERTS_INDEX_PATTERN = 'wazuh-alerts-*';
 const DEFAULT_INDEX_PATTERN = ALERTS_INDEX_PATTERN;
@@ -66,9 +64,7 @@
     id: 'events',
     name: 'Events',
     buttons: [ButtonModuleExploreAgent],
-    component: () => (
-      <WazuhDiscover {...props} />
-    ),
+    component: () => <WazuhDiscover {...props} />,
   };
 };
 
@@ -174,9 +170,7 @@
       {
         ...renderDiscoverTab(DEFAULT_INDEX_PATTERN, office365Columns),
         component: withModuleNotForAgent(() => (
-          <WazuhDiscover
-            tableColumns={office365Columns}
-          />
+          <WazuhDiscover tableColumns={office365Columns} />
         )),
       },
     ],
@@ -229,8 +223,8 @@
       },
       renderDiscoverTab({
         tableColumns: vulnerabilitiesColumns,
-        DataSource: AlertsVulnerabilitiesDataSource
-      })
+        DataSource: AlertsVulnerabilitiesDataSource,
+      }),
     ],
     buttons: ['settings'],
     availableFor: ['manager', 'agent'],
