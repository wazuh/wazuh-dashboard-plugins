--- conflicted
+++ resolved
@@ -57,11 +57,8 @@
   AlertsVulnerabilitiesDataSource,
   AlertsAWSDataSource,
   VirusTotalDataSource,
-<<<<<<< HEAD
   AlertsGoogleCloudDataSource,
-=======
   AlertsMalwareDetectionDataSource,
->>>>>>> 179f05b7
   AlertsFIMDataSource,
 } from '../data-source';
 
