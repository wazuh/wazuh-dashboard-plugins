/*
 * Wazuh app - Simple description for each App tabs
 * Copyright (C) 2015-2022 Wazuh, Inc.
 *
 * This program is free software; you can redistribute it and/or modify
 * it under the terms of the GNU General Public License as published by
 * the Free Software Foundation; either version 2 of the License, or
 * (at your option) any later version.
 *
 * Find more information about this on the LICENSE file.
 */
import { Dashboard } from './dashboard';
import { MainSca } from '../../agents/sca';
import { DashboardAWS } from '../../overview/amazon-web-services/dashboards';
import { MainMitre } from './main-mitre';
import { ModuleMitreAttackIntelligence } from '../../overview/mitre/intelligence';
import { MainFim } from '../../agents/fim';
import { ComplianceTable } from '../../overview/compliance-table';
import ButtonModuleExploreAgent from '../../../controllers/overview/components/overview-actions/overview-actions';
import { ButtonModuleGenerateReport } from '../modules/buttons';
import { OfficePanel } from '../../overview/office-panel';
import { GitHubPanel } from '../../overview/github-panel';
import { DashboardVuls, InventoryVuls } from '../../overview/vulnerabilities';
import { DashboardMITRE } from '../../overview/mitre/dashboard';
import { withModuleNotForAgent } from '../hocs';
import {
  WazuhDiscover,
  WazuhDiscoverProps,
} from '../wazuh-discover/wz-discover';
import { threatHuntingColumns } from '../wazuh-discover/config/data-grid-columns';
import { vulnerabilitiesColumns } from '../../overview/vulnerabilities/events/vulnerabilities-columns';
import { DashboardThreatHunting } from '../../overview/threat-hunting/dashboard/dashboard';
import { DashboardVirustotal } from '../../overview/virustotal/dashboard/dashboard';
import React from 'react';
import { dockerColumns } from '../../overview/docker/events/docker-columns';
import { googleCloudColumns } from '../../overview/google-cloud/events/google-cloud-columns';
import { amazonWebServicesColumns } from '../../overview/amazon-web-services/events/amazon-web-services-columns';
import { office365Columns } from '../../overview/office-panel/events/office-365-columns';
import { fileIntegrityMonitoringColumns } from '../../overview/fim/events/file-integrity-monitoring-columns';
import { configurationAssessmentColumns } from '../../agents/sca/events/configuration-assessment-columns';
import { pciColumns } from '../../overview/pci/events/pci-columns';
import { hipaaColumns } from '../../overview/hipaa/events/hipaa-columns';
import { nistColumns } from '../../overview/nist/events/nist-columns';
import { gdprColumns } from '../../overview/gdpr/events/gdpr-columns';
import { tscColumns } from '../../overview/tsc/events/tsc-columns';
import { githubColumns } from '../../overview/github-panel/events/github-columns';
import { mitreAttackColumns } from '../../overview/mitre/events/mitre-attack-columns';
import { virustotalColumns } from '../../overview/virustotal/events/virustotal-columns';
import { malwareDetectionColumns } from '../../overview/malware-detection/events/malware-detection-columns';
import { WAZUH_VULNERABILITIES_PATTERN } from '../../../../common/constants';
import { MitreAttackDataSource } from '../data-source/pattern/alerts/mitre-attack/mitre-attack-data-source';
import {
  AlertsDataSource,
  AlertsVulnerabilitiesDataSource,
<<<<<<< HEAD
  AlertsVirustotalDataSource,
  AlertsAWSDataSource,
=======
  VirusTotalDataSource,
>>>>>>> 1f183a07
} from '../data-source';

const ALERTS_INDEX_PATTERN = 'wazuh-alerts-*';
const DEFAULT_INDEX_PATTERN = ALERTS_INDEX_PATTERN;

const DashboardTab = {
  id: 'dashboard',
  name: 'Dashboard',
  buttons: [ButtonModuleExploreAgent, ButtonModuleGenerateReport],
  component: Dashboard,
};

const renderDiscoverTab = (props: WazuhDiscoverProps) => {
  return {
    id: 'events',
    name: 'Events',
    buttons: [ButtonModuleExploreAgent],
    component: () => <WazuhDiscover {...props} />,
  };
};

const RegulatoryComplianceTabs = columns => [
  DashboardTab,
  {
    id: 'inventory',
    name: 'Controls',
    buttons: [ButtonModuleExploreAgent],
    component: ComplianceTable,
  },
  renderDiscoverTab(DEFAULT_INDEX_PATTERN, columns),
];

export const ModulesDefaults = {
  general: {
    init: 'events',
    tabs: [
      {
        id: 'dashboard',
        name: 'Dashboard',
        buttons: [ButtonModuleExploreAgent, ButtonModuleGenerateReport],
        component: DashboardThreatHunting,
      },
      renderDiscoverTab({
        tableColumns: threatHuntingColumns,
        DataSource: AlertsDataSource,
      }),
    ],
    availableFor: ['manager', 'agent'],
  },
  fim: {
    init: 'dashboard',
    tabs: [
      DashboardTab,
      {
        id: 'inventory',
        name: 'Inventory',
        buttons: [ButtonModuleExploreAgent],
        component: MainFim,
      },
      renderDiscoverTab(DEFAULT_INDEX_PATTERN, fileIntegrityMonitoringColumns),
    ],
    availableFor: ['manager', 'agent'],
  },
  aws: {
    init: 'dashboard',
    tabs: [
      {
        id: 'dashboard',
        name: 'Dashboard',
        buttons: [ButtonModuleExploreAgent, ButtonModuleGenerateReport],
        component: DashboardAWS,
      },
      renderDiscoverTab({
        tableColumns: amazonWebServicesColumns,
        DataSource: AlertsAWSDataSource,
      }),
    ],
    availableFor: ['manager', 'agent'],
  },
  gcp: {
    init: 'dashboard',
    tabs: [
      DashboardTab,
      renderDiscoverTab(DEFAULT_INDEX_PATTERN, googleCloudColumns),
    ],
    availableFor: ['manager', 'agent'],
  },
  // This module is Malware Detection. Ref: https://github.com/wazuh/wazuh-dashboard-plugins/issues/5893
  pm: {
    init: 'dashboard',
    tabs: [
      DashboardTab,
      renderDiscoverTab(DEFAULT_INDEX_PATTERN, malwareDetectionColumns),
    ],
    availableFor: ['manager', 'agent'],
  },
  sca: {
    init: 'dashboard',
    tabs: [
      {
        id: 'dashboard',
        name: 'Dashboard',
        buttons: [ButtonModuleExploreAgent],
        component: MainSca,
      },
      {
        id: 'inventory',
        name: 'Inventory',
        buttons: [ButtonModuleExploreAgent],
        component: MainSca,
      },
      renderDiscoverTab(DEFAULT_INDEX_PATTERN, configurationAssessmentColumns),
    ],
    buttons: ['settings'],
    availableFor: ['manager', 'agent'],
  },
  office: {
    init: 'dashboard',
    tabs: [
      {
        id: 'dashboard',
        name: 'Dashboard',
        buttons: [ButtonModuleExploreAgent, ButtonModuleGenerateReport],
        component: withModuleNotForAgent(Dashboard),
      },
      {
        id: 'inventory',
        name: 'Panel',
        buttons: [ButtonModuleExploreAgent],
        component: withModuleNotForAgent(OfficePanel),
      },
      {
        ...renderDiscoverTab(DEFAULT_INDEX_PATTERN, office365Columns),
        component: withModuleNotForAgent(() => (
          <WazuhDiscover tableColumns={office365Columns} />
        )),
      },
    ],
    availableFor: ['manager'],
  },
  github: {
    init: 'dashboard',
    tabs: [
      DashboardTab,
      {
        id: 'inventory',
        name: 'Panel',
        buttons: [ButtonModuleExploreAgent],
        component: GitHubPanel,
      },
      renderDiscoverTab(DEFAULT_INDEX_PATTERN, githubColumns),
    ],
    availableFor: ['manager', 'agent'],
  },
  vuls: {
    init: 'dashboard',
    tabs: [
      {
        id: 'dashboard',
        name: 'Dashboard',
        component: DashboardVuls,
        /* For ButtonModuleExploreAgent to insert correctly according to the module's index pattern, the moduleIndexPatternTitle parameter is added. By default it applies the index patternt wazuh-alerts-* */
        buttons: [
          ({ ...props }) => (
            <ButtonModuleExploreAgent
              {...props}
              moduleIndexPatternTitle={WAZUH_VULNERABILITIES_PATTERN}
            />
          ),
        ],
      },
      {
        id: 'inventory',
        name: 'Inventory',
        component: InventoryVuls,
        /* For ButtonModuleExploreAgent to insert correctly according to the module's index pattern, the moduleIndexPatternTitle parameter is added. By default it applies the index patternt wazuh-alerts-* */
        buttons: [
          ({ ...props }) => (
            <ButtonModuleExploreAgent
              {...props}
              moduleIndexPatternTitle={WAZUH_VULNERABILITIES_PATTERN}
            />
          ),
        ],
      },
      renderDiscoverTab({
        tableColumns: vulnerabilitiesColumns,
        DataSource: AlertsVulnerabilitiesDataSource,
      }),
    ],
    buttons: ['settings'],
    availableFor: ['manager', 'agent'],
  },
  mitre: {
    init: 'dashboard',
    tabs: [
      {
        id: 'dashboard',
        name: 'Dashboard',
        buttons: [ButtonModuleExploreAgent, ButtonModuleGenerateReport],
        component: DashboardMITRE,
      },
      {
        id: 'intelligence',
        name: 'Intelligence',
        component: ModuleMitreAttackIntelligence,
      },
      {
        id: 'inventory',
        name: 'Framework',
        buttons: [ButtonModuleExploreAgent],
        component: MainMitre,
      },
      renderDiscoverTab({
        DataSource: MitreAttackDataSource,
        tableColumns: mitreAttackColumns,
      }),
    ],
    availableFor: ['manager', 'agent'],
  },
  virustotal: {
    tabs: [
      {
        id: 'dashboard',
        name: 'Dashboard',
        buttons: [ButtonModuleExploreAgent, ButtonModuleGenerateReport],
        component: DashboardVirustotal,
      },
      renderDiscoverTab({
        tableColumns: virustotalColumns,
        DataSource: VirusTotalDataSource,
      }),
    ],
    availableFor: ['manager', 'agent'],
  },
  docker: {
    init: 'dashboard',
    tabs: [
      DashboardTab,
      renderDiscoverTab(DEFAULT_INDEX_PATTERN, dockerColumns),
    ],
    availableFor: ['manager', 'agent'],
  },
  pci: {
    init: 'dashboard',
    tabs: RegulatoryComplianceTabs(pciColumns),
    availableFor: ['manager', 'agent'],
  },
  hipaa: {
    init: 'dashboard',
    tabs: RegulatoryComplianceTabs(hipaaColumns),
    availableFor: ['manager', 'agent'],
  },
  nist: {
    init: 'dashboard',
    tabs: RegulatoryComplianceTabs(nistColumns),
    availableFor: ['manager', 'agent'],
  },
  gdpr: {
    init: 'dashboard',
    tabs: RegulatoryComplianceTabs(gdprColumns),
    availableFor: ['manager', 'agent'],
  },
  tsc: {
    init: 'dashboard',
    tabs: RegulatoryComplianceTabs(tscColumns),
    availableFor: ['manager', 'agent'],
  },
  syscollector: {
    notModule: true,
  },
  configuration: {
    notModule: true,
  },
  stats: {
    notModule: true,
  },
};<|MERGE_RESOLUTION|>--- conflicted
+++ resolved
@@ -52,12 +52,8 @@
 import {
   AlertsDataSource,
   AlertsVulnerabilitiesDataSource,
-<<<<<<< HEAD
-  AlertsVirustotalDataSource,
   AlertsAWSDataSource,
-=======
   VirusTotalDataSource,
->>>>>>> 1f183a07
 } from '../data-source';
 
 const ALERTS_INDEX_PATTERN = 'wazuh-alerts-*';
