/*
 * Wazuh app - Simple description for each App tabs
 * Copyright (C) 2015-2022 Wazuh, Inc.
 *
 * This program is free software; you can redistribute it and/or modify
 * it under the terms of the GNU General Public License as published by
 * the Free Software Foundation; either version 2 of the License, or
 * (at your option) any later version.
 *
 * Find more information about this on the LICENSE file.
 */
import { Dashboard } from './dashboard';
import { MainSca } from '../../agents/sca';
import { DashboardAWS } from '../../overview/amazon-web-services/dashboards';
import { MainMitre } from './main-mitre';
import { ModuleMitreAttackIntelligence } from '../../overview/mitre/intelligence';
import { MainFim } from '../../agents/fim';
import { ComplianceTable } from '../../overview/compliance-table';
import ButtonModuleExploreAgent from '../../../controllers/overview/components/overview-actions/overview-actions';
import { ButtonModuleGenerateReport } from '../modules/buttons';
import { OfficePanel } from '../../overview/office/panel';
import { GitHubPanel } from '../../overview/github/panel';
import { DashboardVuls, InventoryVuls } from '../../overview/vulnerabilities';
import { DashboardMITRE } from '../../overview/mitre/dashboard';
import { withModuleNotForAgent } from '../hocs';
import {
  WazuhDiscover,
  WazuhDiscoverProps,
} from '../wazuh-discover/wz-discover';
import { threatHuntingColumns } from '../wazuh-discover/config/data-grid-columns';
import { vulnerabilitiesColumns } from '../../overview/vulnerabilities/events/vulnerabilities-columns';
import { DashboardFim } from '../../overview/fim/dashboard/dashboard';
import { InventoryFim } from '../../overview/fim/inventory/inventory';
import { DashboardOffice365 } from '../../overview/office/dashboard';
import { DashboardThreatHunting } from '../../overview/threat-hunting/dashboard/dashboard';
import { DashboardVirustotal } from '../../overview/virustotal/dashboard/dashboard';
import { DashboardGoogleCloud } from '../../overview/google-cloud/dashboards';
import React from 'react';
import { dockerColumns } from '../../overview/docker/events/docker-columns';
import { googleCloudColumns } from '../../overview/google-cloud/events/google-cloud-columns';
import { amazonWebServicesColumns } from '../../overview/amazon-web-services/events/amazon-web-services-columns';
import { office365Columns } from '../../overview/office/events/office-365-columns';
import { fileIntegrityMonitoringColumns } from '../../overview/fim/events/file-integrity-monitoring-columns';
import { configurationAssessmentColumns } from '../../agents/sca/events/configuration-assessment-columns';
import { pciColumns } from '../../overview/pci/events/pci-columns';
import { hipaaColumns } from '../../overview/hipaa/events/hipaa-columns';
import { nistColumns } from '../../overview/nist/events/nist-columns';
import { gdprColumns } from '../../overview/gdpr/events/gdpr-columns';
import { tscColumns } from '../../overview/tsc/events/tsc-columns';
import { githubColumns } from '../../overview/github/events/github-columns';
import { mitreAttackColumns } from '../../overview/mitre/events/mitre-attack-columns';
import { virustotalColumns } from '../../overview/virustotal/events/virustotal-columns';
import { malwareDetectionColumns } from '../../overview/malware-detection/events/malware-detection-columns';
import { WAZUH_VULNERABILITIES_PATTERN } from '../../../../common/constants';
import { DashboardGitHub } from '../../overview/github/dashboards/dashboard';
import { DashboardGDPR } from '../../overview/gdpr/dashboards/dashboard';
import { DashboardPCIDSS } from '../../overview/pci/dashboards/dashboard';
import { DashboardDocker } from '../../overview/docker/dashboards';
import { DashboardMalwareDetection } from '../../overview/malware-detection/dashboard';
import { DashboardFIM } from '../../overview/fim/dashboard/dashboard';
import { DashboardNIST80053 } from '../../overview/nist/dashboards/dashboard';
import { DashboardHIPAA } from '../../overview/hipaa/dashboards/dashboard';
import { DashboardTSC } from '../../overview/tsc/dashboards/dashboard';
import {
  DockerDataSource,
  AlertsDataSource,
  AlertsVulnerabilitiesDataSource,
  AWSDataSource,
  VirusTotalDataSource,
  FIMDataSource,
  GitHubDataSource,
  MalwareDetectionDataSource,
  TSCDataSource,
  GoogleCloudDataSource,
  NIST80053DataSource,
  MitreAttackDataSource,
  GDPRDataSource,
  ConfigurationAssessmentDataSource,
  HIPAADataSource,
<<<<<<< HEAD
  PCIDSSDataSource,
=======
  Office365DataSource
>>>>>>> 16d03fb8
} from '../data-source';

const ALERTS_INDEX_PATTERN = 'wazuh-alerts-*';
const DEFAULT_INDEX_PATTERN = ALERTS_INDEX_PATTERN;

const DashboardTab = {
  id: 'dashboard',
  name: 'Dashboard',
  buttons: [ButtonModuleExploreAgent, ButtonModuleGenerateReport],
  component: Dashboard,
};

const renderDiscoverTab = (props: WazuhDiscoverProps) => {
  return {
    id: 'events',
    name: 'Events',
    buttons: [ButtonModuleExploreAgent],
    component: () => <WazuhDiscover {...props} />,
  };
};

export const ModulesDefaults = {
  general: {
    init: 'events',
    tabs: [
      {
        id: 'dashboard',
        name: 'Dashboard',
        buttons: [ButtonModuleExploreAgent, ButtonModuleGenerateReport],
        component: DashboardThreatHunting,
      },
      renderDiscoverTab({
        tableColumns: threatHuntingColumns,
        DataSource: AlertsDataSource,
      }),
    ],
    availableFor: ['manager', 'agent'],
  },
  fim: {
    init: 'dashboard',
    tabs: [
      {
        id: 'dashboard',
        name: 'Dashboard',
        buttons: [ButtonModuleExploreAgent, ButtonModuleGenerateReport],
        component: DashboardFIM,
      },
      {
        id: 'inventory',
        name: 'Inventory',
        buttons: [ButtonModuleExploreAgent],
        component: MainFim,
      },
      renderDiscoverTab({
        tableColumns: fileIntegrityMonitoringColumns,
        DataSource: FIMDataSource,
      }),
    ],
    availableFor: ['manager', 'agent'],
  },
  aws: {
    init: 'dashboard',
    tabs: [
      {
        id: 'dashboard',
        name: 'Dashboard',
        buttons: [ButtonModuleExploreAgent, ButtonModuleGenerateReport],
        component: DashboardAWS,
      },
      renderDiscoverTab({
        tableColumns: amazonWebServicesColumns,
        DataSource: AWSDataSource,
      }),
    ],
    availableFor: ['manager', 'agent'],
  },
  gcp: {
    init: 'dashboard',
    tabs: [
      {
        id: 'dashboard',
        name: 'Dashboard',
        component: DashboardGoogleCloud,
        buttons: [ButtonModuleExploreAgent, ButtonModuleGenerateReport],
      },
      renderDiscoverTab({
        tableColumns: googleCloudColumns,
        DataSource: GoogleCloudDataSource,
      }),
    ],
    availableFor: ['manager', 'agent'],
  },
  // This module is Malware Detection. Ref: https://github.com/wazuh/wazuh-dashboard-plugins/issues/5893
  pm: {
    init: 'dashboard',
    tabs: [
      {
        id: 'dashboard',
        name: 'Dashboard',
        buttons: [ButtonModuleExploreAgent, ButtonModuleGenerateReport],
        component: DashboardMalwareDetection,
      },
      renderDiscoverTab({
        tableColumns: malwareDetectionColumns,
        DataSource: MalwareDetectionDataSource,
      }),
    ],
    availableFor: ['manager', 'agent'],
  },
  sca: {
    init: 'dashboard',
    tabs: [
      {
        id: 'dashboard',
        name: 'Dashboard',
        buttons: [ButtonModuleExploreAgent],
        component: MainSca,
      },
      {
        id: 'inventory',
        name: 'Inventory',
        buttons: [ButtonModuleExploreAgent],
        component: MainSca,
      },
      renderDiscoverTab({
        tableColumns: configurationAssessmentColumns,
        DataSource: ConfigurationAssessmentDataSource,
      }),
    ],
    buttons: ['settings'],
    availableFor: ['manager', 'agent'],
  },
  office: {
    init: 'dashboard',
    tabs: [
      {
        id: 'dashboard',
        name: 'Dashboard',
        component: DashboardOffice365,
        /* For ButtonModuleExploreAgent to insert correctly according to the module's index pattern, the moduleIndexPatternTitle parameter is added. By default it applies the index patternt wazuh-alerts-* */
        buttons: [
          ({ ...props }) => (
            <ButtonModuleExploreAgent
              {...props}
              moduleIndexPatternTitle={WAZUH_VULNERABILITIES_PATTERN}
            />
          ),
        ],
      },
      {
        id: 'inventory',
        name: 'Panel',
        buttons: [ButtonModuleExploreAgent],
        component: withModuleNotForAgent(OfficePanel),
      },
      renderDiscoverTab({
        tableColumns: office365Columns,
        DataSource: Office365DataSource,
      }),
    ],
    availableFor: ['manager'],
  },
  github: {
    init: 'dashboard',
    tabs: [
      {
        id: 'dashboard',
        name: 'Dashboard',
        buttons: [ButtonModuleExploreAgent, ButtonModuleGenerateReport],
        component: DashboardGitHub,
      },
      {
        id: 'inventory',
        name: 'Panel',
        buttons: [ButtonModuleExploreAgent],
        component: GitHubPanel,
      },
      renderDiscoverTab({
        tableColumns: githubColumns,
        DataSource: GitHubDataSource,
      }),
    ],
    availableFor: ['manager', 'agent'],
  },
  vuls: {
    init: 'dashboard',
    tabs: [
      {
        id: 'dashboard',
        name: 'Dashboard',
        component: DashboardVuls,
        /* For ButtonModuleExploreAgent to insert correctly according to the module's index pattern, the moduleIndexPatternTitle parameter is added. By default it applies the index patternt wazuh-alerts-* */
        buttons: [
          ({ ...props }) => (
            <ButtonModuleExploreAgent
              {...props}
              moduleIndexPatternTitle={WAZUH_VULNERABILITIES_PATTERN}
            />
          ),
        ],
      },
      {
        id: 'inventory',
        name: 'Inventory',
        component: InventoryVuls,
        /* For ButtonModuleExploreAgent to insert correctly according to the module's index pattern, the moduleIndexPatternTitle parameter is added. By default it applies the index patternt wazuh-alerts-* */
        buttons: [
          ({ ...props }) => (
            <ButtonModuleExploreAgent
              {...props}
              moduleIndexPatternTitle={WAZUH_VULNERABILITIES_PATTERN}
            />
          ),
        ],
      },
      renderDiscoverTab({
        tableColumns: vulnerabilitiesColumns,
        DataSource: AlertsVulnerabilitiesDataSource,
      }),
    ],
    buttons: ['settings'],
    availableFor: ['manager', 'agent'],
  },
  mitre: {
    init: 'dashboard',
    tabs: [
      {
        id: 'dashboard',
        name: 'Dashboard',
        buttons: [ButtonModuleExploreAgent, ButtonModuleGenerateReport],
        component: DashboardMITRE,
      },
      {
        id: 'intelligence',
        name: 'Intelligence',
        component: ModuleMitreAttackIntelligence,
      },
      {
        id: 'inventory',
        name: 'Framework',
        buttons: [ButtonModuleExploreAgent],
        component: MainMitre,
      },
      renderDiscoverTab({
        DataSource: MitreAttackDataSource,
        tableColumns: mitreAttackColumns,
      }),
    ],
    availableFor: ['manager', 'agent'],
  },
  virustotal: {
    tabs: [
      {
        id: 'dashboard',
        name: 'Dashboard',
        buttons: [ButtonModuleExploreAgent, ButtonModuleGenerateReport],
        component: DashboardVirustotal,
      },
      renderDiscoverTab({
        tableColumns: virustotalColumns,
        DataSource: VirusTotalDataSource,
      }),
    ],
    availableFor: ['manager', 'agent'],
  },
  docker: {
    init: 'dashboard',
    tabs: [
      {
        id: 'dashboard',
        name: 'Dashboard',
        buttons: [ButtonModuleExploreAgent, ButtonModuleGenerateReport],
        component: DashboardDocker,
      },
      renderDiscoverTab({
        tableColumns: dockerColumns,
        DataSource: DockerDataSource,
      }),
    ],
    availableFor: ['manager', 'agent'],
  },
  pci: {
    init: 'dashboard',
    tabs: [
      {
        id: 'dashboard',
        name: 'Dashboard',
        buttons: [ButtonModuleExploreAgent, ButtonModuleGenerateReport],
        component: DashboardPCIDSS,
      },
      {
        id: 'inventory',
        name: 'Controls',
        buttons: [ButtonModuleExploreAgent],
        component: props => (
          <ComplianceTable {...props} DataSource={PCIDSSDataSource} />
        ),
      },
      renderDiscoverTab({
        tableColumns: pciColumns,
        DataSource: PCIDSSDataSource,
      }),
    ],
    availableFor: ['manager', 'agent'],
  },
  hipaa: {
    init: 'dashboard',
    tabs: [
      {
        id: 'dashboard',
        name: 'Dashboard',
        buttons: [ButtonModuleExploreAgent, ButtonModuleGenerateReport],
        component: DashboardHIPAA,
      },
      {
        id: 'inventory',
        name: 'Controls',
        buttons: [ButtonModuleExploreAgent],
        component: props => (
          <ComplianceTable {...props} DataSource={HIPAADataSource} />
        ),
      },
      renderDiscoverTab({
        tableColumns: hipaaColumns,
        DataSource: HIPAADataSource,
      }),
    ],
    availableFor: ['manager', 'agent'],
  },
  nist: {
    init: 'dashboard',
    tabs: [
      {
        id: 'dashboard',
        name: 'Dashboard',
        buttons: [ButtonModuleExploreAgent, ButtonModuleGenerateReport],
        component: DashboardNIST80053,
      },
      {
        id: 'inventory',
        name: 'Controls',
        buttons: [ButtonModuleExploreAgent],
        component: props => (
          <ComplianceTable {...props} DataSource={NIST80053DataSource} />
        ),
      },
      renderDiscoverTab({
        tableColumns: nistColumns,
        DataSource: NIST80053DataSource,
      }),
    ],
    availableFor: ['manager', 'agent'],
  },
  gdpr: {
    init: 'dashboard',
    tabs: [
      {
        id: 'dashboard',
        name: 'Dashboard',
        buttons: [ButtonModuleExploreAgent, ButtonModuleGenerateReport],
        component: DashboardGDPR,
      },
      {
        id: 'inventory',
        name: 'Controls',
        buttons: [ButtonModuleExploreAgent],
        component: props => (
          <ComplianceTable {...props} DataSource={GDPRDataSource} />
        ),
      },
      renderDiscoverTab({
        tableColumns: gdprColumns,
        DataSource: GDPRDataSource,
      }),
    ],
    availableFor: ['manager', 'agent'],
  },
  tsc: {
    init: 'dashboard',
    tabs: [
      {
        id: 'dashboard',
        name: 'Dashboard',
        buttons: [ButtonModuleExploreAgent, ButtonModuleGenerateReport],
        component: DashboardTSC,
      },
      {
        id: 'inventory',
        name: 'Controls',
        buttons: [ButtonModuleExploreAgent],
        component: props => (
          <ComplianceTable {...props} DataSource={TSCDataSource} />
        ),
      },
      renderDiscoverTab({
        tableColumns: tscColumns,
        DataSource: TSCDataSource,
      }),
    ],
    availableFor: ['manager', 'agent'],
  },
  syscollector: {
    notModule: true,
  },
  configuration: {
    notModule: true,
  },
  stats: {
    notModule: true,
  },
};<|MERGE_RESOLUTION|>--- conflicted
+++ resolved
@@ -77,11 +77,8 @@
   GDPRDataSource,
   ConfigurationAssessmentDataSource,
   HIPAADataSource,
-<<<<<<< HEAD
   PCIDSSDataSource,
-=======
-  Office365DataSource
->>>>>>> 16d03fb8
+  Office365DataSource,
 } from '../data-source';
 
 const ALERTS_INDEX_PATTERN = 'wazuh-alerts-*';
