/*
 * Wazuh app - Integrity monitoring components
 * Copyright (C) 2015-2022 Wazuh, Inc.
 *
 * This program is free software; you can redistribute it and/or modify
 * it under the terms of the GNU General Public License as published by
 * the Free Software Foundation; either version 2 of the License, or
 * (at your option) any later version.
 *
 * Find more information about this on the LICENSE file.
 */

import { FlyoutDetail } from '../../../components/agents/fim/inventory/flyout';
import { FlyoutTechnique } from '../../overview/mitre/components/techniques/components/flyout-technique';
import { AppNavigate } from '../../../react-services/app-navigate';
import { getNavigationAppURL } from '../../../react-services/navigate-app';

// Field to add to elements enchanced
const CUSTOM_ATTRIBUTE_ENHANCED_DISCOVER_FIELD =
  'data-wazuh-discover-field-enhanced';

type TGetFlyoutProps = (content: string, rowData, options) => any;

// Set attributes (as object) in a HTML element
const addAttributesToElement = (element, attributes: any, ...options) => {
  Object.keys(attributes).forEach(attribute => {
    const attributeValue:
      | ((...options) => string | undefined)
      | string
      | undefined = attributes[attribute];
    const attributeValueResult =
      typeof attributeValue === 'function'
        ? attributeValue(...options)
        : attributeValue;
    if (attributeValueResult) {
      element.setAttribute(attribute, attributeValueResult);
    }
  });
};

// Enhance field: create an anchor HTML element that redirect to some URL
const createElementFieldURLRedirection =
  (attributes?: any) => (content: string, rowData, element, options) => {
    const container = document.createElement('a');
    addAttributesToElement(container, attributes, content, rowData, options);
    container.textContent = content;
    return container.getAttribute('href') ? container : undefined;
  };

// Enhance field: create an anchor HTML element that open a flyout React component
const createElementFieldOpenFlyout =
  (FlyoutComponent, getFlyoutProps: TGetFlyoutProps) =>
  (content: string, rowData, element, options) => {
    const container = document.createElement('a');
    container.onclick = () => {
      options.setFlyout({
        component: FlyoutComponent,
        props: getFlyoutProps(content, rowData, options),
      });
    };
    container.textContent = content;
    return container;
  };

// Enhance field: create a div HTML element with anchor HTML elements in the same cell to open a flyout React component with different data
const createElementFieldOpenFlyoutMultiple =
  (FlyoutComponent, getFlyoutProps: TGetFlyoutProps, containerOptions) =>
  (content: string, rowData, element, options) => {
    const container = document.createElement(containerOptions.element || 'div');
    const formattedContent = content.match(containerOptions.contentRegex);
    if (!formattedContent) {
      return;
    }
    const createElementFieldOpenFlyoutCreator = createElementFieldOpenFlyout(
      FlyoutComponent,
      getFlyoutProps,
    );
    formattedContent.forEach((item, itemIndex) => {
      const itemElement = createElementFieldOpenFlyoutCreator(
        item,
        rowData,
        element,
        options,
      );
      container.appendChild(itemElement);
      if (itemIndex < formattedContent.length - 1) {
        const separatorElement = document.createElement(
          containerOptions.separatorElement || 'span',
        );
        separatorElement.textContent = containerOptions.separator || ', ';
        container.appendChild(separatorElement);
      }
    });
    return container;
  };

// Returns the style attribute value as string
const styleObjectToString = (obj: any) =>
  Object.keys(obj)
    .map(key => `${key}: ${obj[key]}`)
    .join('; ');

// Styles for external links (as object)
const attributesExternalLink = {
  target: '__blank',
  rel: 'noreferrer',
};

// Define button styles
const buttonStyles = attributesExternalLink;

export const EventsEnhanceDiscoverCell = {
  'rule.id': createElementFieldURLRedirection({
    ...buttonStyles,
    href: content =>
      getNavigationAppURL(
        `/app/rules#/manager/rules?tab=rules&redirectRule=${content}`,
      ),
  }),
  'agent.id': createElementFieldURLRedirection({
    ...buttonStyles,
    href: content =>
      content !== '000'
        ? getNavigationAppURL(
            `/app/it-hygiene#/agents?tab=welcome&agent=${content}`,
          )
        : undefined,
  }),
  'agent.name': createElementFieldURLRedirection({
    ...buttonStyles,
    href: (content, rowData) => {
      const agentId = (((rowData || {})._source || {}).agent || {}).id;
      return agentId !== '000'
<<<<<<< HEAD
        ? getNavigationAppURL(`#/agents?tab=welcome&agent=${agentId}`)
=======
        ? getNavigationAppURL(
            `/app/it-hygiene#/agents?tab=welcome&agent=${agentId}`,
          )
>>>>>>> 6eafba24
        : undefined;
    },
  }),
  'syscheck.path': createElementFieldOpenFlyout(
    FlyoutDetail,
    (content, rowData, options) => ({
      fileName: content,
      agentId: (((rowData || {})._source || {}).agent || {}).id,
      type: 'file',
      view: 'events',
      closeFlyout: options.closeFlyout,
    }),
  ),
  'rule.mitre.id': createElementFieldOpenFlyoutMultiple(
    FlyoutTechnique,
    (content, rowData, options) => ({
      openDiscover(e, techniqueID) {
        AppNavigate.navigateToModule(e, 'overview', {
          tab: 'mitre',
          tabView: 'discover',
          filters: { 'rule.mitre.id': techniqueID },
        });
      },
      openDashboard(e, techniqueID) {
        AppNavigate.navigateToModule(e, 'overview', {
          tab: 'mitre',
          tabView: 'dashboard',
          filters: { 'rule.mitre.id': techniqueID },
        });
      },
      onChangeFlyout(isFlyoutVisible) {
        isFlyoutVisible ? null : options.closeFlyout();
      },
      currentTechnique: content,
    }),
    {
      contentRegex: /(T\d+\.?(\d+)?)/g,
      element: 'span',
    },
  ),
  'syscheck.value_name': (content, rowData, element, options) => {
    if (content) return;
    const container = document.createElement('span');
    container.insertAdjacentHTML(
      'beforeend',
      '<svg width="16" height="16" viewBox="0 0 16 16" xmlns="http://www.w3.org/2000/svg" class="euiIcon euiIcon--medium" focusable="false" role="img" aria-hidden="true"><path fill-rule="evenodd" d="M7.5 11.508L7.468 8H6.25V7h2.401l.03 3.508H9.8v1H7.5zm-.25-6.202a.83.83 0 01.207-.577c.137-.153.334-.229.59-.229.256 0 .454.076.594.23.14.152.209.345.209.576 0 .228-.07.417-.21.568-.14.15-.337.226-.593.226-.256 0-.453-.075-.59-.226a.81.81 0 01-.207-.568zM8 13A5 5 0 108 3a5 5 0 000 10zm0 1A6 6 0 118 2a6 6 0 010 12z"></path></svg>',
    );
    container.insertAdjacentHTML(
      'beforeend',
      '<span class="euiCodeBlock euiCodeBlock--fontSmall euiCodeBlock--paddingLarge euiCodeBlock--inline"><code class="euiCodeBlock__code">Empty field</code></span>',
    );
    return container;
  },
};

// Method to enhance a cell of discover table
export const enhanceDiscoverEventsCell = (
  field,
  content,
  rowData,
  element,
  options,
) => {
  if (
    !EventsEnhanceDiscoverCell[field] ||
    !element ||
    element.attributes[CUSTOM_ATTRIBUTE_ENHANCED_DISCOVER_FIELD]
  ) {
    return;
  }
  const elementCellEnhanced = EventsEnhanceDiscoverCell[field](
    content,
    rowData,
    element,
    options,
  );
  if (elementCellEnhanced) {
    elementCellEnhanced.setAttribute(
      CUSTOM_ATTRIBUTE_ENHANCED_DISCOVER_FIELD,
      '',
    ); // Set a custom attribute to indentify that element was enhanced
    element.replaceWith(elementCellEnhanced);
  }
};<|MERGE_RESOLUTION|>--- conflicted
+++ resolved
@@ -131,13 +131,9 @@
     href: (content, rowData) => {
       const agentId = (((rowData || {})._source || {}).agent || {}).id;
       return agentId !== '000'
-<<<<<<< HEAD
-        ? getNavigationAppURL(`#/agents?tab=welcome&agent=${agentId}`)
-=======
         ? getNavigationAppURL(
             `/app/it-hygiene#/agents?tab=welcome&agent=${agentId}`,
           )
->>>>>>> 6eafba24
         : undefined;
     },
   }),
