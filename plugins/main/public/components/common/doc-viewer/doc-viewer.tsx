--- conflicted
+++ resolved
@@ -87,7 +87,6 @@
   const [fieldRowOpen, setFieldRowOpen] = useState(
     {} as Record<string, boolean>,
   );
-<<<<<<< HEAD
   const {
     flattened,
     formatted,
@@ -96,11 +95,9 @@
     onFilter,
     onToggleColumn,
     isColumnActive,
+    renderFields,
+    docJSON,
   } = props;
-=======
-  const { flattened, formatted, mapping, indexPattern, renderFields, docJSON } =
-    props;
->>>>>>> a1fc4909
 
   return (
     <>
