--- conflicted
+++ resolved
@@ -84,10 +84,7 @@
     sorting,
     fields,
     pagination,
-<<<<<<< HEAD
     filePrefix = 'events',
-=======
->>>>>>> a1fc4909
   } = params;
   // when the pageSize is greater than the default max size per call (10000)
   // then we need to paginate the search
@@ -179,14 +176,6 @@
 export const parseColumns = (
   fields: IFieldType[],
   defaultColumns: tDataGridColumn[] = [],
-<<<<<<< HEAD
-): EuiDataGridColumn[] => {
-  // remove _source field becuase is a object field and is not supported
-  fields = fields.filter(field => field.name !== '_source');
-  // merge the properties of the field with the default columns
-  const columns =
-    fields.map(field => {
-=======
 ): tDataGridColumn[] => {
   // remove _source field becuase is a object field and is not supported
   // merge the properties of the field with the default columns
@@ -197,7 +186,6 @@
   const columns = fields
     .filter(field => field.name !== '_source')
     .map(field => {
->>>>>>> a1fc4909
       const defaultColumn = defaultColumns.find(
         column => column.id === field.name,
       );
