import {
  EuiDataGridCellValueElementProps,
  EuiDataGridColumn,
  EuiDataGridProps,
  EuiDataGridSorting,
} from '@elastic/eui';
import React, { useEffect, useMemo, useState } from 'react';
import { SearchResponse } from '@opensearch-project/opensearch/api/types';
// ToDo: check how create this methods
import {
  parseData,
  getFieldFormatted,
  parseColumns,
} from './data-grid-service';
import {
  Filter,
  IndexPattern,
} from '../../../../../../src/plugins/data/common';
import { EuiDataGridPaginationProps } from '@opensearch-project/oui';
import dompurify from 'dompurify';

export interface PaginationOptions
  extends Pick<
    EuiDataGridPaginationProps,
    'pageIndex' | 'pageSize' | 'pageSizeOptions'
  > {}

type SortingColumns = EuiDataGridSorting['columns'];

const MAX_ENTRIES_PER_QUERY = 10000;
export const DEFAULT_PAGE_INDEX = 0;
export const DEFAULT_PAGE_SIZE = 15;
export const DEFAULT_PAGE_SIZE_OPTIONS = [DEFAULT_PAGE_SIZE, 25, 50, 100];
export const DEFAULT_PAGINATION_OPTIONS: PaginationOptions = {
  pageIndex: DEFAULT_PAGE_INDEX,
  pageSize: DEFAULT_PAGE_SIZE,
  pageSizeOptions: DEFAULT_PAGE_SIZE_OPTIONS,
};

export interface RenderColumn {
  render: (value: any, rowItem: object) => string | React.ReactNode;
}

export type tDataGridColumn = Partial<RenderColumn> &
  EuiDataGridColumn &
  Partial<{ name: string }>;

export type tDataGridRenderColumn = RenderColumn &
  EuiDataGridColumn &
  Partial<{ name: string }>;

export type tDataGridProps = {
  indexPattern: IndexPattern;
  results: SearchResponse;
  defaultColumns: tDataGridColumn[];
  renderColumns?: tDataGridRenderColumn[];
  DocViewInspectButton: ({
    rowIndex,
  }: EuiDataGridCellValueElementProps) => React.JSX.Element;
  ariaLabelledBy: string;
  useDefaultPagination?: boolean;
  pagination?: typeof DEFAULT_PAGINATION_OPTIONS;
  filters?: Filter[];
  setFilters?: (filters: Filter[]) => void;
};

type DataGridProps = EuiDataGridProps &
  Required<Pick<EuiDataGridProps, 'sorting' | 'pagination'>>;

export const useDataGrid = (props: tDataGridProps): DataGridProps => {
  const {
    indexPattern,
    DocViewInspectButton,
    results,
    defaultColumns,
    renderColumns,
    useDefaultPagination = false,
    pagination: paginationProps = {},
    filters = [],
    setFilters = () => {},
  } = props;
  const [visibleColumns, setVisibleColumns] = useState<string[]>(() =>
    defaultColumns.map(({ id }) => id),
  );
  /** Rows */
  const [rows, setRows] = useState<any[]>([]);
  const rowCount = results ? (results?.hits?.total as number) : 0;
  /** Sorting **/
  // get default sorting from default columns
  const getDefaultSorting = () => {
    const defaultSort = defaultColumns.find(
      column => column.isSortable || column.defaultSortDirection,
    );
    return defaultSort
      ? [
          {
            id: defaultSort.id,
            direction: defaultSort.defaultSortDirection || 'desc',
          },
        ]
      : [];
  };
  const defaultSorting: SortingColumns = getDefaultSorting();
  const [sortingColumns, setSortingColumns] = useState(defaultSorting);
  const onSort = (sortingColumns: SortingColumns) => {
    setSortingColumns(sortingColumns);
  };
  /** Pagination **/
  const [pagination, setPagination] = useState<
    typeof DEFAULT_PAGINATION_OPTIONS
  >(
    useDefaultPagination
      ? DEFAULT_PAGINATION_OPTIONS
      : {
          ...DEFAULT_PAGINATION_OPTIONS,
          ...paginationProps,
        },
  );

  const sortFirstMatchedColumns = (
    firstMatchedColumns: tDataGridColumn[],
    visibleColumnsOrdered: string[],
  ) => {
    firstMatchedColumns.sort(
      (a, b) =>
        visibleColumnsOrdered.indexOf(a.id) -
        visibleColumnsOrdered.indexOf(b.id),
    );
    return firstMatchedColumns;
  };

  const orderFirstMatchedColumns = (
    columns: tDataGridColumn[],
    visibleColumnsOrdered: string[],
  ) => {
    const firstMatchedColumns: tDataGridColumn[] = [];
    const nonMatchedColumns: tDataGridColumn[] = [];
    const visibleColumnsSet = new Set(visibleColumnsOrdered);

    for (let i = 0; i < columns.length; i++) {
      const column = columns[i];
      if (visibleColumnsSet.has(column.id)) {
        firstMatchedColumns.push(column);
      } else {
        nonMatchedColumns.push(column);
      }
    }

    return [
      ...sortFirstMatchedColumns(firstMatchedColumns, visibleColumnsOrdered),
      ...nonMatchedColumns,
    ];
  };

  const getColumns = useMemo(() => {
    return parseColumns(
      indexPattern?.fields || [],
      defaultColumns,
      indexPattern,
      rows,
      pagination.pageSize,
      filters,
      setFilters,
    );
  }, [indexPattern, rows, pagination.pageSize, filters, setFilters]);

  const onChangeItemsPerPage = useMemo(
    () => (pageSize: number) =>
      setPagination(pagination => ({
        ...pagination,
        pageSize,
        pageIndex: 0,
      })),
    [rows, rowCount],
  );
  const onChangePage = (pageIndex: number) =>
    setPagination(pagination => ({ ...pagination, pageIndex }));

  useEffect(() => {
    setRows(results?.hits?.hits || []);
  }, [results, results?.hits, results?.hits?.total]);

  useEffect(() => {
    setPagination(pagination => ({ ...pagination, pageIndex: 0 }));
  }, [rowCount]);

  const renderCellValue = ({
    rowIndex,
    columnId,
  }: {
    rowIndex: number;
    columnId: string;
  }) => {
    const rowsParsed = parseData(rows);
    // On the context data always is stored the current page data (pagination)
    // then the rowIndex is relative to the current page
    const relativeRowIndex = rowIndex % pagination.pageSize;
    if (rowsParsed.hasOwnProperty(relativeRowIndex)) {
      const fieldFormatted = getFieldFormatted(
        relativeRowIndex,
        columnId,
        indexPattern,
        rowsParsed,
      );
      // check if column have render method initialized
      const column = defaultColumns.find(column => column.id === columnId);
      if (column && column.render) {
        return column.render(fieldFormatted, rowsParsed[relativeRowIndex]);
      }
      // check if column have render method in renderColumns prop
      const renderColumn = renderColumns?.find(
        column => column.id === columnId,
      );
      if (renderColumn) {
        return renderColumn.render(
          fieldFormatted,
          rowsParsed[relativeRowIndex],
        );
      }

      // Format the value using the field formatter
      // https://github.com/opensearch-project/OpenSearch-Dashboards/blob/2.16.0/src/plugins/discover/public/application/components/data_grid/data_grid_table_cell_value.tsx#L80-L89
      const formattedValue = indexPattern.formatField(
        rows[relativeRowIndex],
        columnId,
      );
      if (typeof formattedValue === 'undefined') {
        return <span>-</span>;
      } else {
        const sanitizedCellValue = dompurify.sanitize(formattedValue);
        return (
          // eslint-disable-next-line react/no-danger
          <span dangerouslySetInnerHTML={{ __html: sanitizedCellValue }} />
        );
      }
    }
    return null;
  };

  const leadingControlColumns = useMemo(() => {
    return [
      {
        id: 'inspectCollapseColumn',
        headerCellRender: () => null,
        rowCellRender: (props: EuiDataGridCellValueElementProps) =>
          DocViewInspectButton({
            ...props,
            rowIndex: props.rowIndex % pagination.pageSize,
          }),
        width: 40,
      },
    ];
  }, [results]);

<<<<<<< HEAD
  const filterColumns = () => {
    const allColumns = parseColumns(
      indexPattern?.fields || [],
      columns,
      indexPattern,
      rows,
      pagination.pageSize,
      filters,
      setFilters,
    );
    const columnMatch = [];
    const columnNonMatch = [];

    for (const item of allColumns) {
      if (columnVisibility.includes(item.name)) {
        columnMatch.push(item);
      } else {
        columnNonMatch.push(item);
      }
    }

    return [...columnMatch, ...columnNonMatch];
  };

  const defaultColumnsPosition = (
    columnsVisibility: string[],
    defaultColumns: tDataGridColumn[],
  ) => {
    const defaults = defaultColumns
      .map(item => item.id)
      .filter(id => columnsVisibility.includes(id));

    const nonDefaults = columnsVisibility.filter(
      item => !defaultColumns.map(item => item.id).includes(item),
    );

    return [...defaults, ...nonDefaults];
  };

=======
>>>>>>> f929855b
  return {
    'aria-labelledby': props.ariaLabelledBy,
    columns: orderFirstMatchedColumns(getColumns, visibleColumns),
    columnVisibility: {
      visibleColumns,
      setVisibleColumns,
    },
    renderCellValue: renderCellValue,
    leadingControlColumns: leadingControlColumns,
    rowCount: Math.min(rowCount, MAX_ENTRIES_PER_QUERY),
    sorting: { columns: sortingColumns, onSort },
    pagination: {
      ...pagination,
      onChangeItemsPerPage: onChangeItemsPerPage,
      onChangePage: onChangePage,
    },
  } as DataGridProps;
};<|MERGE_RESOLUTION|>--- conflicted
+++ resolved
@@ -252,48 +252,6 @@
     ];
   }, [results]);
 
-<<<<<<< HEAD
-  const filterColumns = () => {
-    const allColumns = parseColumns(
-      indexPattern?.fields || [],
-      columns,
-      indexPattern,
-      rows,
-      pagination.pageSize,
-      filters,
-      setFilters,
-    );
-    const columnMatch = [];
-    const columnNonMatch = [];
-
-    for (const item of allColumns) {
-      if (columnVisibility.includes(item.name)) {
-        columnMatch.push(item);
-      } else {
-        columnNonMatch.push(item);
-      }
-    }
-
-    return [...columnMatch, ...columnNonMatch];
-  };
-
-  const defaultColumnsPosition = (
-    columnsVisibility: string[],
-    defaultColumns: tDataGridColumn[],
-  ) => {
-    const defaults = defaultColumns
-      .map(item => item.id)
-      .filter(id => columnsVisibility.includes(id));
-
-    const nonDefaults = columnsVisibility.filter(
-      item => !defaultColumns.map(item => item.id).includes(item),
-    );
-
-    return [...defaults, ...nonDefaults];
-  };
-
-=======
->>>>>>> f929855b
   return {
     'aria-labelledby': props.ariaLabelledBy,
     columns: orderFirstMatchedColumns(getColumns, visibleColumns),
