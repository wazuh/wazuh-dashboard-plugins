import {
  EuiDataGridCellValueElementProps,
  EuiDataGridColumn,
  EuiDataGridProps,
  EuiDataGridSorting,
} from '@elastic/eui';
import React, { useEffect, useMemo, useState } from 'react';
import { SearchResponse } from '@opensearch-project/opensearch/api/types';
// ToDo: check how create this methods
import {
  parseData,
  getFieldFormatted,
  parseColumns,
} from './data-grid-service';
import {
  Filter,
  IndexPattern,
} from '../../../../../../src/plugins/data/common';
import { EuiDataGridPaginationProps } from '@opensearch-project/oui';
import dompurify from 'dompurify';

export interface PaginationOptions
  extends Pick<
    EuiDataGridPaginationProps,
    'pageIndex' | 'pageSize' | 'pageSizeOptions'
  > {}

type SortingColumns = EuiDataGridSorting['columns'];

const MAX_ENTRIES_PER_QUERY = 10000;
export const DEFAULT_PAGE_INDEX = 0;
export const DEFAULT_PAGE_SIZE = 15;
export const DEFAULT_PAGE_SIZE_OPTIONS = [DEFAULT_PAGE_SIZE, 25, 50, 100];
export const DEFAULT_PAGINATION_OPTIONS: PaginationOptions = {
  pageIndex: DEFAULT_PAGE_INDEX,
  pageSize: DEFAULT_PAGE_SIZE,
  pageSizeOptions: DEFAULT_PAGE_SIZE_OPTIONS,
};

export interface RenderColumn {
  render: (value: any, rowItem: object) => string | React.ReactNode;
}

export type tDataGridColumn = Partial<RenderColumn> &
  EuiDataGridColumn &
  Partial<{ name: string }>;

export type tDataGridRenderColumn = RenderColumn &
  EuiDataGridColumn &
  Partial<{ name: string }>;

export type tDataGridProps = {
  indexPattern: IndexPattern;
  results: SearchResponse;
  defaultColumns: tDataGridColumn[];
  renderColumns?: tDataGridRenderColumn[];
  DocViewInspectButton: ({
    rowIndex,
  }: EuiDataGridCellValueElementProps) => React.JSX.Element;
  ariaLabelledBy: string;
  useDefaultPagination?: boolean;
  pagination?: typeof DEFAULT_PAGINATION_OPTIONS;
  filters?: Filter[];
  setFilters?: (filters: Filter[]) => void;
};

type DataGridProps = EuiDataGridProps &
  Required<Pick<EuiDataGridProps, 'sorting' | 'pagination'>>;

export const useDataGrid = (props: tDataGridProps): DataGridProps => {
  const {
    indexPattern,
    DocViewInspectButton,
    results,
    defaultColumns,
    renderColumns,
    useDefaultPagination = false,
    pagination: paginationProps = {},
    filters = [],
    setFilters = () => {},
  } = props;
  const [visibleColumns, setVisibleColumns] = useState<string[]>(() =>
    defaultColumns.map(({ id }) => id),
  );
  /** Rows */
  const [rows, setRows] = useState<any[]>([]);
  const rowCount = results ? (results?.hits?.total as number) : 0;
  /** Sorting **/
  // get default sorting from default columns
  const getDefaultSorting = () => {
    const defaultSort = defaultColumns.find(
      column => column.isSortable || column.defaultSortDirection,
    );
    return defaultSort
      ? [
          {
            id: defaultSort.id,
            direction: defaultSort.defaultSortDirection || 'desc',
          },
        ]
      : [];
  };
  const defaultSorting: SortingColumns = getDefaultSorting();
  const [sortingColumns, setSortingColumns] = useState(defaultSorting);
  const onSort = (sortingColumns: SortingColumns) => {
    setSortingColumns(sortingColumns);
  };
  /** Pagination **/
  const [pagination, setPagination] = useState<
    typeof DEFAULT_PAGINATION_OPTIONS
  >(
    useDefaultPagination
      ? DEFAULT_PAGINATION_OPTIONS
      : {
          ...DEFAULT_PAGINATION_OPTIONS,
          ...paginationProps,
        },
  );

  const sortFirstMatchedColumns = (
    firstMatchedColumns: tDataGridColumn[],
    visibleColumnsOrdered: string[],
  ) => {
    firstMatchedColumns.sort(
      (a, b) =>
        visibleColumnsOrdered.indexOf(a.id) -
        visibleColumnsOrdered.indexOf(b.id),
    );
    return firstMatchedColumns;
  };

  const orderFirstMatchedColumns = (
    columns: tDataGridColumn[],
    visibleColumnsOrdered: string[],
  ) => {
    const firstMatchedColumns: tDataGridColumn[] = [];
    const nonMatchedColumns: tDataGridColumn[] = [];
    const visibleColumnsSet = new Set(visibleColumnsOrdered);

    for (let i = 0; i < columns.length; i++) {
      const column = columns[i];
      if (visibleColumnsSet.has(column.id)) {
        firstMatchedColumns.push(column);
      } else {
        nonMatchedColumns.push(column);
      }
    }

    return [
      ...sortFirstMatchedColumns(firstMatchedColumns, visibleColumnsOrdered),
      ...nonMatchedColumns,
    ];
  };

  const getColumns = useMemo(() => {
    return parseColumns(
      indexPattern?.fields || [],
      defaultColumns,
      indexPattern,
      rows,
      pagination.pageSize,
      filters,
      setFilters,
    );
  }, [indexPattern, rows, pagination.pageSize, filters, setFilters]);

  const onChangeItemsPerPage = useMemo(
    () => (pageSize: number) =>
      setPagination(pagination => ({
        ...pagination,
        pageSize,
        pageIndex: 0,
      })),
    [rows, rowCount],
  );
  const onChangePage = (pageIndex: number) =>
    setPagination(pagination => ({ ...pagination, pageIndex }));

  useEffect(() => {
    setRows(results?.hits?.hits || []);
  }, [results, results?.hits, results?.hits?.total]);

  useEffect(() => {
    setPagination(pagination => ({ ...pagination, pageIndex: 0 }));
  }, [rowCount]);

  const renderCellValue = ({
    rowIndex,
    columnId,
  }: {
    rowIndex: number;
    columnId: string;
  }) => {
    const rowsParsed = parseData(rows);
    // On the context data always is stored the current page data (pagination)
    // then the rowIndex is relative to the current page
    const relativeRowIndex = rowIndex % pagination.pageSize;
    if (rowsParsed.hasOwnProperty(relativeRowIndex)) {
      const fieldFormatted = getFieldFormatted(
        relativeRowIndex,
        columnId,
        indexPattern,
        rowsParsed,
      );
      // check if column have render method initialized
      const column = defaultColumns.find(column => column.id === columnId);
      if (column && column.render) {
        return column.render(fieldFormatted, rowsParsed[relativeRowIndex]);
      }
      // check if column have render method in renderColumns prop
      const renderColumn = renderColumns?.find(
        column => column.id === columnId,
      );
      if (renderColumn) {
        return renderColumn.render(
          fieldFormatted,
          rowsParsed[relativeRowIndex],
        );
      }

      // Format the value using the field formatter
      // https://github.com/opensearch-project/OpenSearch-Dashboards/blob/2.16.0/src/plugins/discover/public/application/components/data_grid/data_grid_table_cell_value.tsx#L80-L89
      const formattedValue = indexPattern.formatField(
        rows[relativeRowIndex],
        columnId,
      );
      if (typeof formattedValue === 'undefined') {
        return <span>-</span>;
      } else {
        const sanitizedCellValue = dompurify.sanitize(formattedValue);
        return (
          // eslint-disable-next-line react/no-danger
          <span dangerouslySetInnerHTML={{ __html: sanitizedCellValue }} />
        );
      }
    }
    return null;
  };

  const leadingControlColumns = useMemo(() => {
    return [
      {
        id: 'inspectCollapseColumn',
        headerCellRender: () => null,
        rowCellRender: (props: EuiDataGridCellValueElementProps) =>
          DocViewInspectButton({
            ...props,
            rowIndex: props.rowIndex % pagination.pageSize,
          }),
        width: 40,
      },
    ];
  }, [results]);

  return {
    'aria-labelledby': props.ariaLabelledBy,
    columns: orderFirstMatchedColumns(getColumns, visibleColumns),
    columnVisibility: {
      visibleColumns,
      setVisibleColumns,
    },
    renderCellValue: renderCellValue,
    leadingControlColumns: leadingControlColumns,
    rowCount: Math.min(rowCount, MAX_ENTRIES_PER_QUERY),
    sorting: { columns: sortingColumns, onSort },
    pagination: {
      ...pagination,
      onChangeItemsPerPage: onChangeItemsPerPage,
      onChangePage: onChangePage,
    },
<<<<<<< HEAD
  } as DataGridProps;
=======
    setPagination,
  } as EuiDataGridProps;
>>>>>>> e49e4e42
};<|MERGE_RESOLUTION|>--- conflicted
+++ resolved
@@ -268,10 +268,6 @@
       onChangeItemsPerPage: onChangeItemsPerPage,
       onChangePage: onChangePage,
     },
-<<<<<<< HEAD
+    setPagination,
   } as DataGridProps;
-=======
-    setPagination,
-  } as EuiDataGridProps;
->>>>>>> e49e4e42
 };