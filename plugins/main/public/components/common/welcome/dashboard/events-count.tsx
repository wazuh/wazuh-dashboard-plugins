--- conflicted
+++ resolved
@@ -3,13 +3,9 @@
 import { getPlugins } from '../../../../kibana-services';
 import { getDashboardPanels } from './dashboard_panels';
 import { ViewMode } from '../../../../../../../src/plugins/embeddable/public';
-<<<<<<< HEAD
-import { EuiPanel, EuiFlexItem, EuiFlexGroup, EuiSpacer } from '@elastic/eui';
-=======
 import { useDataSource } from '../../data-source/hooks';
 import { PatternDataSource, tParsedIndexPattern } from '../../data-source';
 import { EuiPanel, EuiFlexGroup, EuiFlexItem, EuiSpacer } from '@elastic/eui';
->>>>>>> 182d6797
 import { Typography } from '../../typography/typography';
 import { useTimeFilter } from '../../hooks';
 import { LoadingSearchbarProgress } from '../../loading-searchbar-progress/loading-searchbar-progress';
@@ -70,47 +66,14 @@
   const { timeFilter } = useTimeFilter();
 
   return (
-<<<<<<< HEAD
-    <EuiPanel paddingSize='s'>
-=======
     <EuiPanel paddingSize='m'>
->>>>>>> 182d6797
       <EuiFlexGroup gutterSize='none'>
         <EuiFlexItem grow={false}>
           <Typography level='section'>Events count evolution</Typography>
         </EuiFlexItem>
       </EuiFlexGroup>
-<<<<<<< HEAD
-      <EuiSpacer size='s' />
+      <EuiSpacer size='m' />
       <EventsDashboard timeFilter={timeFilter}></EventsDashboard>
-=======
-      <EuiSpacer size='m' />
-      {!isDataSourceLoading && dataSource ? (
-        <DashboardByRenderer
-          input={{
-            viewMode: ViewMode.VIEW,
-            panels: getDashboardPanels(dataSource?.id),
-            isFullScreenMode: false,
-            filters: fetchFilters ?? [],
-            useMargins: true,
-            id: 'agent-events-count-evolution',
-            timeRange: {
-              from: timeFilter.from,
-              to: timeFilter.to,
-            },
-            title: 'Events count evolution',
-            description: 'Dashboard of Events count evolution',
-            refreshConfig: {
-              pause: false,
-              value: 15,
-            },
-            hidePanelTitles: true,
-          }}
-        />
-      ) : (
-        <LoadingSearchbarProgress />
-      )}
->>>>>>> 182d6797
     </EuiPanel>
   );
 };