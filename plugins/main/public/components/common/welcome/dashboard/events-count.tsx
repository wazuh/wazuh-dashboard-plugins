--- conflicted
+++ resolved
@@ -3,20 +3,8 @@
 import { getPlugins } from '../../../../kibana-services';
 import { getDashboardPanels } from './dashboard_panels';
 import { ViewMode } from '../../../../../../../src/plugins/embeddable/public';
-<<<<<<< HEAD
-import {
-  EuiPanel,
-  EuiFlexItem,
-  EuiFlexGroup,
-  EuiSpacer,
-  EuiText,
-} from '@elastic/eui';
-=======
-import { useDataSource } from '../../data-source/hooks';
-import { PatternDataSource, tParsedIndexPattern } from '../../data-source';
-import { EuiPanel, EuiFlexGroup, EuiFlexItem, EuiSpacer } from '@elastic/eui';
+import { EuiPanel, EuiFlexItem, EuiFlexGroup, EuiSpacer } from '@elastic/eui';
 import { Typography } from '../../typography/typography';
->>>>>>> 182d6797
 import { useTimeFilter } from '../../hooks';
 import { LoadingSearchbarProgress } from '../../loading-searchbar-progress/loading-searchbar-progress';
 import {
@@ -76,55 +64,14 @@
   const { timeFilter } = useTimeFilter();
 
   return (
-<<<<<<< HEAD
     <EuiPanel paddingSize='s'>
-      <EuiFlexItem>
-        <EuiFlexGroup>
-          <EuiFlexItem>
-            <h2 className='embPanel__title wz-headline-title'>
-              <EuiText size='xs'>
-                <h2>Events count evolution</h2>
-              </EuiText>
-            </h2>
-          </EuiFlexItem>
-        </EuiFlexGroup>
-        <EuiSpacer size='s' />
-        <EventsDashboard timeFilter={timeFilter}></EventsDashboard>
-      </EuiFlexItem>
-=======
-    <EuiPanel paddingSize='m'>
       <EuiFlexGroup gutterSize='none'>
         <EuiFlexItem grow={false}>
           <Typography level='section'>Events count evolution</Typography>
         </EuiFlexItem>
       </EuiFlexGroup>
-      <EuiSpacer size='m' />
-      {!isDataSourceLoading && dataSource ? (
-        <DashboardByRenderer
-          input={{
-            viewMode: ViewMode.VIEW,
-            panels: getDashboardPanels(dataSource?.id),
-            isFullScreenMode: false,
-            filters: fetchFilters ?? [],
-            useMargins: true,
-            id: 'agent-events-count-evolution',
-            timeRange: {
-              from: timeFilter.from,
-              to: timeFilter.to,
-            },
-            title: 'Events count evolution',
-            description: 'Dashboard of Events count evolution',
-            refreshConfig: {
-              pause: false,
-              value: 15,
-            },
-            hidePanelTitles: true,
-          }}
-        />
-      ) : (
-        <LoadingSearchbarProgress />
-      )}
->>>>>>> 182d6797
+      <EuiSpacer size='s' />
+      <EventsDashboard timeFilter={timeFilter}></EventsDashboard>
     </EuiPanel>
   );
 };