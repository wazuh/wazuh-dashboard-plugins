/*
 * Wazuh app - React component for showing agent fields such as IP, ID, name,
 * version, OS, registration date, last keep alive.
 *
 * Copyright (C) 2015-2022 Wazuh, Inc.
 *
 * This program is free software; you can redistribute it and/or modify
 * it under the terms of the GNU General Public License as published by
 * the Free Software Foundation; either version 2 of the License, or
 * (at your option) any later version.
 *
 * Find more information about this on the LICENSE file.
 */
import React, { Component, Fragment } from 'react';
import { EuiFlexItem, EuiFlexGroup, EuiBadge } from '@elastic/eui';
import { WzRequest } from '../../../react-services/wz-request';
import { formatUIDate } from '../../../react-services/time-service';
import WzTextWithTooltipIfTruncated from '../wz-text-with-tooltip-if-truncated';
import { WzStat } from '../../wz-stat';
import { GroupTruncate } from '../util/agent-group-truncate';
import { AgentStatus } from '../../agents/agent_status';

export class AgentInfo extends Component {
  constructor(props) {
    super(props);

    this.state = {};
  }

  async componentDidMount() {
    const managerVersion = await WzRequest.apiReq('GET', '/', {});
    this.setState({
      managerVersion:
        (((managerVersion || {}).data || {}).data || {}).api_version || {},
    });
  }

  getPlatformIcon(agent) {
    let icon = false;
    const os = (agent || {}).os;

    if (((os || {}).uname || '').includes('Linux')) {
      icon = 'linux';
    } else if ((os || {}).platform === 'windows') {
      icon = 'windows';
    } else if ((os || {}).platform === 'darwin') {
      icon = 'apple';
    }

    return (
      <i
        className={`fa fa-${icon} AgentsTable__soBadge AgentsTable__soBadge--${icon}`}
        aria-hidden='true'
      ></i>
    );
  }

  addTextPlatformRender(agent, style) {
    const checkField = field => {
      return field !== undefined ? field : '-';
    };

    const os_name =
      checkField(((agent || {}).os || {}).name) +
      ' ' +
      checkField(((agent || {}).os || {}).version);

    const osName = os_name === '- -' ? '-' : os_name;

    return (
      <WzTextWithTooltipIfTruncated
        position='bottom'
        tooltipProps={{ anchorClassName: 'wz-width-100' }}
        elementStyle={{ maxWidth: style.maxWidth, fontSize: 12 }}
      >
        {this.getPlatformIcon(this.props.agent)} {osName}
      </WzTextWithTooltipIfTruncated>
    );
  }

  addGroupsRender(agent) {
    // this was rendered with a EuiHealth, but EuiHealth has a div wrapper, and this section is rendered  within a <p> tag. <div> tags aren't allowed within <p> tags.
    return (
      <span>
        {agent.group.map((group, key) => (
          <EuiBadge
            color={'hollow'}
            key={`agent-group-${key}`}
            onClickAriaLabel={`agent-group-${group}`}
            onClick={() => this.props.goGroups(this.props.agent, key)}
          >
            {group}
          </EuiBadge>
        ))}
      </span>
    );
  }

  buildStats(items) {
    const checkField = field => {
      return field !== undefined || field ? field : '-';
    };
    const stats = items.map(item => {
      // We add tooltipProps, so that the ClusterNode and Operating System fields occupy their space and do not exceed this, overlapping with the one on the right
      const tooltipProps =
        item.description === 'Cluster node'
          ? { anchorClassName: 'wz-width-100' }
          : {};
      return (
        <EuiFlexItem key={item.description} style={item.style || null}>
          <WzStat
            title={
              item.description === 'Groups' ? (
                <GroupTruncate
                  agent={this.props.agent}
                  groups={this.props.agent.group}
                  length={40}
                  label={'more'}
                  action={'redirect'}
                  agent={this.props.agent}
                  {...this.props}
                />
              ) : item.description === 'Operating system' ? (
                this.addTextPlatformRender(this.props.agent, item.style)
              ) : item.description === 'Status' ? (
                <AgentStatus
                  status={this.props.agent.status}
                  style={{ ...item.style, fontSize: '12px' }}
                />
              ) : (
                <WzTextWithTooltipIfTruncated
                  position='bottom'
                  tooltipProps={tooltipProps}
                  elementStyle={{ maxWidth: item.style.maxWidth, fontSize: 12 }}
                >
                  {checkField(item.title)}
                </WzTextWithTooltipIfTruncated>
              )
            }
            description={item.description}
            titleSize='xs'
          />
        </EuiFlexItem>
      );
    });
    return stats;
  }

  render() {
    const { agent } = this.props;
    let arrayStats;

    if (this.props.isCondensed) {
      arrayStats = [
        { title: agent.id, description: 'ID', style: { maxWidth: 100 } },
        {
          title: agent.status,
          description: 'Status',
          style: { maxWidth: 150 },
        },
        {
          title: agent.version,
          description: 'Version',
          style: { maxWidth: 150 },
        },
        {
          title: agent.name,
          description: 'Operating system',
          style: { minWidth: 200, maxWidth: 200 },
        },
      ];
    } else {
      arrayStats = [
        { title: agent.id, description: 'ID', style: { minWidth: 30 } },
        {
          title: agent.status,
          description: 'Status',
          style: { minWidth: 100 },
        },
        {
          title: agent.ip,
          description: 'IP address',
<<<<<<< HEAD
          style: { minwidth: 150 },
=======
          style: {},
>>>>>>> a957b240
        },
        {
          title: agent.version,
          description: 'Version',
          style: { minWidth: 100 },
        },
        { title: agent.group, description: 'Groups', style: { minWidth: 150 } },
        {
          title: agent.name,
          description: 'Operating system',
          style: { minWidth: 150 },
        },
        {
          title:
            agent.node_name && agent.node_name !== 'unknown'
              ? agent.node_name
              : '-',
          description: 'Cluster node',
          style: { minWidth: 120 },
        },
        {
          title: formatUIDate(agent.dateAdd),
          description: 'Registration date',
          style: { minWidth: 180 },
        },
        {
          title: formatUIDate(agent.lastKeepAlive),
          description: 'Last keep alive',
          style: { minWidth: 180 },
        },
      ];
    }

    const stats = this.buildStats(arrayStats);

    return (
      <Fragment>
        <EuiFlexGroup
          wrap
          style={{ responsive: true }}
          className='wz-welcome-page-agent-info-details'
        >
          {stats}
        </EuiFlexGroup>
      </Fragment>
    );
  }
}<|MERGE_RESOLUTION|>--- conflicted
+++ resolved
@@ -180,11 +180,7 @@
         {
           title: agent.ip,
           description: 'IP address',
-<<<<<<< HEAD
-          style: { minwidth: 150 },
-=======
           style: {},
->>>>>>> a957b240
         },
         {
           title: agent.version,
