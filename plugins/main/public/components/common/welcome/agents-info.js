/*
 * Wazuh app - React component for showing agent fields such as IP, ID, name,
 * version, OS, registration date, last keep alive.
 *
 * Copyright (C) 2015-2022 Wazuh, Inc.
 *
 * This program is free software; you can redistribute it and/or modify
 * it under the terms of the GNU General Public License as published by
 * the Free Software Foundation; either version 2 of the License, or
 * (at your option) any later version.
 *
 * Find more information about this on the LICENSE file.
 */
import React, { Component, Fragment } from 'react';
import { EuiFlexItem, EuiFlexGroup, EuiBadge } from '@elastic/eui';
import { WzRequest } from '../../../react-services/wz-request';
import { formatUIDate } from '../../../react-services/time-service';
import WzTextWithTooltipIfTruncated from '../wz-text-with-tooltip-if-truncated';
import { WzStat } from '../../wz-stat';
import { GroupTruncate } from '../util/agent-group-truncate';
<<<<<<< HEAD
import { AgentStatus } from '../../agents/agent-status';
import { compressIPv6 } from '../../../services/ipv6-services';
=======
import { AgentStatus } from '../../agents/agent_status';
>>>>>>> a9886fc7

export class AgentInfo extends Component {
  constructor(props) {
    super(props);

    this.state = {};
  }

  async componentDidMount() {
    const managerVersion = await WzRequest.apiReq('GET', '/', {});
    this.setState({
      managerVersion:
        (((managerVersion || {}).data || {}).data || {}).api_version || {},
    });
  }

  getPlatformIcon(agent) {
    let icon = false;
    const os = (agent || {}).os;

    if (((os || {}).uname || '').includes('Linux')) {
      icon = 'linux';
    } else if ((os || {}).platform === 'windows') {
      icon = 'windows';
    } else if ((os || {}).platform === 'darwin') {
      icon = 'apple';
    }

    return (
      <i
        className={`fa fa-${icon} AgentsTable__soBadge AgentsTable__soBadge--${icon}`}
        aria-hidden='true'
      ></i>
    );
  }

  addTextPlatformRender(agent, style) {
    const checkField = field => {
      return field !== undefined ? field : '-';
    };

    const os_name =
      checkField(((agent || {}).os || {}).name) +
      ' ' +
      checkField(((agent || {}).os || {}).version);

    const osName = os_name === '- -' ? '-' : os_name;

    return (
      <WzTextWithTooltipIfTruncated
        position='bottom'
        tooltipProps={{ anchorClassName: 'wz-width-100' }}
        elementStyle={{ maxWidth: style.maxWidth, fontSize: 12 }}
      >
        {this.getPlatformIcon(this.props.agent)} {osName}
      </WzTextWithTooltipIfTruncated>
    );
  }

  addGroupsRender(agent) {
    // this was rendered with a EuiHealth, but EuiHealth has a div wrapper, and this section is rendered  within a <p> tag. <div> tags aren't allowed within <p> tags.
    return (
      <span>
        {agent.group.map((group, key) => (
          <EuiBadge
            color={'hollow'}
            key={`agent-group-${key}`}
            onClickAriaLabel={`agent-group-${group}`}
            onClick={() => this.props.goGroups(this.props.agent, key)}
          >
            {group}
          </EuiBadge>
        ))}
      </span>
    );
  }

  buildStats(items) {
    const checkField = field => {
      return field !== undefined || field ? field : '-';
    };
    const stats = items.map(item => {
      // We add tooltipProps, so that the ClusterNode and Operating System fields occupy their space and do not exceed this, overlapping with the one on the right
      const tooltipProps =
        item.description === 'Cluster node'
          ? { anchorClassName: 'wz-width-100' }
          : {};
      return (
        <EuiFlexItem key={item.description} style={item.style || null}>
          <WzStat
            title={
              item.description === 'Groups' ? (
                <GroupTruncate
                  agent={this.props.agent}
                  groups={this.props.agent.group}
                  length={40}
                  label={'more'}
                  action={'redirect'}
                  agent={this.props.agent}
                  {...this.props}
                />
              ) : item.description === 'Operating system' ? (
                this.addTextPlatformRender(this.props.agent, item.style)
              ) : item.description === 'Status' ? (
                <AgentStatus
                  status={this.props.agent.status}
                  style={{ ...item.style, fontSize: '12px' }}
                />
              ) : (
                <WzTextWithTooltipIfTruncated
                  position='bottom'
                  tooltipProps={tooltipProps}
                  elementStyle={{ maxWidth: item.style.maxWidth, fontSize: 12 }}
                >
                  {checkField(item.title)}
                </WzTextWithTooltipIfTruncated>
              )
            }
            description={item.description}
            titleSize='xs'
          />
        </EuiFlexItem>
      );
    });
    return stats;
  }

  render() {
    const { agent } = this.props;
    let arrayStats;

    if (this.props.isCondensed) {
      arrayStats = [
        { title: agent.id, description: 'ID', style: { maxWidth: 100 } },
        {
          title: agent.status,
          description: 'Status',
          style: { maxWidth: 150 },
        },
        {
          title: agent.version,
          description: 'Version',
          style: { maxWidth: 150 },
        },
        {
          title: agent.name,
          description: 'Operating system',
          style: { minWidth: 200, maxWidth: 200 },
        },
      ];
    } else {
      arrayStats = [
        { title: agent.id, description: 'ID', style: { minWidth: 30 } },
        {
          title: agent.status,
          description: 'Status',
          style: { minWidth: 100 },
        },
        {
          title: agent.ip,
          description: 'IP address',
          style: {},
        },
        {
          title: agent.version,
          description: 'Version',
          style: { minWidth: 100 },
        },
        { title: agent.group, description: 'Groups', style: { minWidth: 150 } },
        {
          title: agent.name,
          description: 'Operating system',
          style: { minWidth: 150 },
        },
        {
          title:
            agent.node_name && agent.node_name !== 'unknown'
              ? agent.node_name
              : '-',
          description: 'Cluster node',
          style: { minWidth: 120 },
        },
        {
          title: formatUIDate(agent.dateAdd),
          description: 'Registration date',
          style: { minWidth: 180 },
        },
        {
          title: formatUIDate(agent.lastKeepAlive),
          description: 'Last keep alive',
          style: { minWidth: 180 },
        },
      ];
    }

    const stats = this.buildStats(arrayStats);

    return (
      <Fragment>
        <EuiFlexGroup
          wrap
          style={{ responsive: true }}
          className='wz-welcome-page-agent-info-details'
        >
          {stats}
        </EuiFlexGroup>
      </Fragment>
    );
  }
}<|MERGE_RESOLUTION|>--- conflicted
+++ resolved
@@ -18,12 +18,7 @@
 import WzTextWithTooltipIfTruncated from '../wz-text-with-tooltip-if-truncated';
 import { WzStat } from '../../wz-stat';
 import { GroupTruncate } from '../util/agent-group-truncate';
-<<<<<<< HEAD
-import { AgentStatus } from '../../agents/agent-status';
-import { compressIPv6 } from '../../../services/ipv6-services';
-=======
 import { AgentStatus } from '../../agents/agent_status';
->>>>>>> a9886fc7
 
 export class AgentInfo extends Component {
   constructor(props) {
