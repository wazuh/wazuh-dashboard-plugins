--- conflicted
+++ resolved
@@ -180,11 +180,7 @@
         {
           title: agent.ip,
           description: 'IP address',
-<<<<<<< HEAD
-          style: { minwidth: 150 },
-=======
           style: {},
->>>>>>> 6c021169
         },
         {
           title: agent.version,
