--- conflicted
+++ resolved
@@ -22,63 +22,32 @@
   EuiFlexGrid,
   EuiCallOut,
   EuiPage,
-<<<<<<< HEAD
-  EuiButton,
-=======
->>>>>>> 32e9be35
   EuiButtonEmpty,
 } from '@elastic/eui';
 import { updateCurrentTab } from '../../../redux/actions/appStateActions';
 import store from '../../../redux/store';
 import './welcome.scss';
 import { WAZUH_MODULES } from '../../../../common/wazuh-modules';
-<<<<<<< HEAD
-import { withErrorBoundary } from '../hocs';
-=======
 import {
   withErrorBoundary,
   withGlobalBreadcrumb,
   withReduxProvider,
 } from '../hocs';
->>>>>>> 32e9be35
 import {
   LogoDocker,
   LogoGitHub,
   LogoGoogleCloud,
   LogoOffice365,
 } from '../logos';
-<<<<<<< HEAD
+import { compose } from 'redux';
 import { getNavigationAppURL } from '../../../react-services/navigate-app';
-
-export const OverviewWelcome = withErrorBoundary(
-  class OverviewWelcome extends Component {
-    constructor(props) {
-      super(props);
-      this.strtools = new StringsTools();
-
-      this.state = {
-        extensions: this.props.extensions,
-      };
-    }
-    setGlobalBreadcrumb() {
-      const breadcrumb = [{ text: '' }, { text: 'Modules' }];
-      store.dispatch(updateGlobalBreadcrumb(breadcrumb));
-    }
-
-    componentDidMount() {
-      this.setGlobalBreadcrumb();
-=======
-import { compose } from 'redux';
 
 export const OverviewWelcome = compose(
   withReduxProvider,
   withErrorBoundary,
   withGlobalBreadcrumb(props => {
-    return [
-      { text: '' },
-      { text: 'Overview' }
-    ];
-  })
+    return [{ text: '' }, { text: 'Overview' }];
+  }),
 )(
   class OverviewWelcome extends Component {
     constructor(props) {
@@ -88,7 +57,6 @@
       this.state = {
         extensions: this.props.extensions,
       };
->>>>>>> 32e9be35
     }
 
     buildTabCard(tab, icon) {
@@ -117,15 +85,11 @@
                 title={
                   <>
                     No agents were added to this manager.{' '}
-<<<<<<< HEAD
                     <EuiButtonEmpty
                       href={getNavigationAppURL(
                         '/app/endpoints-summary#/agents-preview',
                       )}
                     >
-=======
-                    <EuiButtonEmpty href='#/agents-preview?'>
->>>>>>> 32e9be35
                       Add agent
                     </EuiButtonEmpty>
                   </>
