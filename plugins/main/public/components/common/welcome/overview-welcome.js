--- conflicted
+++ resolved
@@ -22,55 +22,23 @@
   EuiFlexGrid,
   EuiCallOut,
   EuiPage,
-<<<<<<< HEAD
-  EuiButton,
-=======
->>>>>>> 6eafba24
   EuiButtonEmpty,
 } from '@elastic/eui';
 import { updateCurrentTab } from '../../../redux/actions/appStateActions';
 import store from '../../../redux/store';
 import './welcome.scss';
 import { WAZUH_MODULES } from '../../../../common/wazuh-modules';
-<<<<<<< HEAD
-import { withErrorBoundary } from '../hocs';
+import {
+  withErrorBoundary,
+  withGlobalBreadcrumb,
+  withReduxProvider,
+} from '../hocs';
+import { compose } from 'redux';
 import {
   getNavigationAppURL,
   navigateAppURL,
 } from '../../../react-services/navigate-app';
 import { Applications, Categories } from '../../../utils/applications';
-
-export const OverviewWelcome = withErrorBoundary(
-  class OverviewWelcome extends Component {
-    constructor(props) {
-      super(props);
-      this.strtools = new StringsTools();
-
-      this.state = {
-        extensions: this.props.extensions,
-      };
-    }
-    setGlobalBreadcrumb() {
-      const breadcrumb = [{ text: '' }, { text: 'Modules' }];
-      store.dispatch(updateGlobalBreadcrumb(breadcrumb));
-    }
-
-    componentDidMount() {
-      this.setGlobalBreadcrumb();
-=======
-import {
-  withErrorBoundary,
-  withGlobalBreadcrumb,
-  withReduxProvider,
-} from '../hocs';
-import {
-  LogoDocker,
-  LogoGitHub,
-  LogoGoogleCloud,
-  LogoOffice365,
-} from '../logos';
-import { compose } from 'redux';
-import { getNavigationAppURL } from '../../../react-services/navigate-app';
 
 export const OverviewWelcome = compose(
   withReduxProvider,
@@ -87,7 +55,6 @@
       this.state = {
         extensions: this.props.extensions,
       };
->>>>>>> 6eafba24
     }
 
     buildTabCard(tab, icon) {
@@ -136,7 +103,6 @@
     }
 
     render() {
-<<<<<<< HEAD
       const appCategories = Applications.reduce((categories, app) => {
         const existingCategory = categories.find(
           category => category.label === app.category,
@@ -170,112 +136,6 @@
                         }
                       >
                         <EuiSpacer size='s' />
-=======
-      return (
-        <Fragment>
-          <EuiPage className='wz-welcome-page'>
-            <EuiFlexGroup>
-              <EuiFlexItem>
-                {this.props.agentsCountTotal == 0 && this.addAgent()}
-                <EuiFlexGroup>
-                  <EuiFlexItem>
-                    <EuiCard
-                      title
-                      description
-                      betaBadgeLabel='Security Information Management'
-                    >
-                      <EuiSpacer size='s' />
-                      <EuiFlexGrid columns={2}>
-                        {this.buildTabCard('general', 'dashboardApp')}
-                        {this.buildTabCard('fim', 'filebeatApp')}
-                        {this.props.extensions.aws &&
-                          this.buildTabCard('aws', 'logoAWSMono')}
-                        {this.props.extensions.office &&
-                          this.buildTabCard('office', LogoOffice365)}
-                        {this.props.extensions.gcp &&
-                          this.buildTabCard('gcp', LogoGoogleCloud)}
-                        {this.props.extensions.github &&
-                          this.buildTabCard('github', LogoGitHub)}
-                      </EuiFlexGrid>
-                    </EuiCard>
-                  </EuiFlexItem>
-                  <EuiFlexItem>
-                    <EuiCard
-                      title
-                      description
-                      betaBadgeLabel='Auditing and Policy Monitoring'
-                    >
-                      <EuiSpacer size='s' />
-                      <EuiFlexGrid columns={2}>
-                        {this.buildTabCard('pm', 'advancedSettingsApp')}
-                        {this.props.extensions.audit &&
-                          this.buildTabCard('audit', 'monitoringApp')}
-                        {this.props.extensions.oscap &&
-                          this.buildTabCard('oscap', 'codeApp')}
-                        {this.props.extensions.ciscat &&
-                          this.buildTabCard('ciscat', 'auditbeatApp')}
-                        {this.buildTabCard('sca', 'securityAnalyticsApp')}
-                      </EuiFlexGrid>
-                    </EuiCard>
-                  </EuiFlexItem>
-                </EuiFlexGroup>
-
-                <EuiSpacer size='xl' />
-                <EuiFlexGroup>
-                  <EuiFlexItem>
-                    <EuiCard
-                      title
-                      description
-                      betaBadgeLabel='Threat Detection and Response'
-                    >
-                      <EuiSpacer size='s' />
-                      <EuiFlexGrid columns={2}>
-                        {this.buildTabCard('vuls', 'securityApp')}
-                        {this.props.extensions.virustotal &&
-                          this.buildTabCard('virustotal', 'savedObjectsApp')}
-                        {this.props.extensions.osquery &&
-                          this.buildTabCard('osquery', 'searchProfilerApp')}
-                        {this.props.extensions.docker &&
-                          this.buildTabCard('docker', LogoDocker)}
-                        {this.buildTabCard('mitre', 'spacesApp')}
-                        {/* TODO- Change "spacesApp" icon*/}
-                      </EuiFlexGrid>
-                    </EuiCard>
-                  </EuiFlexItem>
-
-                  <EuiFlexItem>
-                    <EuiCard
-                      title
-                      description
-                      betaBadgeLabel='Regulatory Compliance'
-                    >
-                      <EuiSpacer size='s' />
-                      {!this.props.extensions.pci &&
-                        !this.props.extensions.gdpr &&
-                        !this.props.extensions.hipaa &&
-                        !this.props.extensions.tsc &&
-                        !this.props.extensions.nist && (
-                          <EuiFlexGroup>
-                            <EuiFlexItem>
-                              <EuiCallOut
-                                title={
-                                  <p>
-                                    Click the <EuiIcon type='eye' /> icon to
-                                    show regulatory compliance extensions.
-                                  </p>
-                                }
-                                color='success'
-                                iconType='help'
-                              />
-                            </EuiFlexItem>
-                          </EuiFlexGroup>
-                        )}
-                      {(this.props.extensions.pci ||
-                        this.props.extensions.gdpr ||
-                        this.props.extensions.hipaa ||
-                        this.props.extensions.tsc ||
-                        this.props.extensions.nist) && (
->>>>>>> 6eafba24
                         <EuiFlexGrid columns={2}>
                           {apps.map(app => (
                             <EuiFlexItem key={app.id}>
@@ -300,17 +160,10 @@
                             </EuiFlexItem>
                           ))}
                         </EuiFlexGrid>
-<<<<<<< HEAD
                       </EuiCard>
                     </EuiFlexItem>
                   ))}
                 </EuiFlexGrid>
-=======
-                      )}
-                    </EuiCard>
-                  </EuiFlexItem>
-                </EuiFlexGroup>
->>>>>>> 6eafba24
               </EuiFlexItem>
             </EuiFlexGroup>
           </EuiPage>
