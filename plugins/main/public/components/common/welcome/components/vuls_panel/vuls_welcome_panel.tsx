--- conflicted
+++ resolved
@@ -137,53 +137,30 @@
 
 const VulsPanel = ({ agent }) => {
   return (
-<<<<<<< HEAD
     <EuiPanel paddingSize='m'>
-      <EuiText size='xs'>
-=======
-    <Fragment>
-      <EuiPanel paddingSize='m'>
->>>>>>> 182d6797
-        <EuiFlexGroup
-          className='wz-section-sca-euiFlexGroup'
-          responsive={false}
-        >
-          <EuiFlexItem grow={false}>
-<<<<<<< HEAD
-            <EuiTitle size='xs'>
-              <h2>Vulnerability Detection</h2>
-            </EuiTitle>
-=======
-            <Typography level='section'>Vulnerability Detection</Typography>
->>>>>>> 182d6797
-          </EuiFlexItem>
-          <EuiFlexItem grow={false}>
-            <RedirectAppLinks application={getCore().application}>
-              <EuiToolTip position='top' content='Open Vulnerability Detection'>
-                <EuiButtonIcon
-                  iconType='popout'
-                  color='primary'
-                  className='EuiButtonIcon'
-                  href={NavigationService.getInstance().getUrlForApp(
-                    vulnerabilityDetection.id,
-                  )}
-                  aria-label='Open Vulnerability Detection'
-                />
-              </EuiToolTip>
-            </RedirectAppLinks>
-          </EuiFlexItem>
-        </EuiFlexGroup>
-<<<<<<< HEAD
-      </EuiText>
+      <EuiFlexGroup className='wz-section-sca-euiFlexGroup' responsive={false}>
+        <EuiFlexItem grow={false}>
+          <Typography level='section'>Vulnerability Detection</Typography>
+        </EuiFlexItem>
+        <EuiFlexItem grow={false}>
+          <RedirectAppLinks application={getCore().application}>
+            <EuiToolTip position='top' content='Open Vulnerability Detection'>
+              <EuiButtonIcon
+                iconType='popout'
+                color='primary'
+                className='EuiButtonIcon'
+                href={NavigationService.getInstance().getUrlForApp(
+                  vulnerabilityDetection.id,
+                )}
+                aria-label='Open Vulnerability Detection'
+              />
+            </EuiToolTip>
+          </RedirectAppLinks>
+        </EuiFlexItem>
+      </EuiFlexGroup>
       <EuiSpacer size='s' />
       <PanelWithVulnerabilitiesState agent={agent} />
     </EuiPanel>
-=======
-        <EuiSpacer size='m' />
-        <PanelWithVulnerabilitiesState agent={agent} />
-      </EuiPanel>
-    </Fragment>
->>>>>>> 182d6797
   );
 };
 
