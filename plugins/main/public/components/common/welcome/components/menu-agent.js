/*
 * Wazuh app - React component for registering agents.
 * Copyright (C) 2015-2022 Wazuh, Inc.
 *
 * This program is free software; you can redistribute it and/or modify
 * it under the terms of the GNU General Public License as published by
 * the Free Software Foundation; either version 2 of the License, or
 * (at your option) any later version.
 *
 * Find more information about this on the LICENSE file.
 */
import React, { Component } from 'react';
import {
  EuiFlexGrid,
  EuiFlexGroup,
  EuiFlexItem,
  EuiIcon,
  EuiSideNav,
} from '@elastic/eui';
import { connect } from 'react-redux';
import { hasAgentSupportModule } from '../../../../react-services/wz-agents';
import {
  getAngularModule,
  getCore,
  getToasts,
} from '../../../../kibana-services';
import { updateCurrentAgentData } from '../../../../redux/actions/appStateActions';
import { Applications, Categories } from '../../../../utils/applications';

class WzMenuAgent extends Component {
  constructor(props) {
    super(props);
    this.state = {
      hoverAddFilter: '',
    };

    this.appCategories = Applications.reduce((categories, app) => {
      const existingCategory = categories.find(
        category => category.id === app.category,
      );
      if (app.showInAgentMenu) {
        if (existingCategory) {
          existingCategory.apps.push(app);
        } else {
          const category = Categories.find(
            category => app.category === category.id,
          );
          categories.push({
            id: category.id,
            label: Categories.find(category => app.category === category.id)
              .label,
            icon: category.euiIconType,
            apps: [app],
          });
        }
      }
      return categories;
    }, []).sort((a, b) => {
      return (
        Categories.find(category => a.id === category.id).order -
        Categories.find(category => b.id === category.id).order
      );
    });
  }

  componentDidMount() {
    const $injector = getAngularModule().$injector;
    this.router = $injector.get('$route');
  }

  clickMenuItem = appId => {
    this.props.closePopover();
    // do not redirect if we already are in that tab
    getCore().application.navigateToApp(appId);
    this.props.updateCurrentAgentData(this.props.isAgent);
    this.router.reload();
  };

  addToast({ color, title, text, time = 3000 }) {
    getToasts().add({ title, text, toastLifeTimeMs: time, color });
  }

  createItems = items => {
    return items
      .filter(item =>
        hasAgentSupportModule(this.props.currentAgentData, item.id),
      )
      .map(item => this.createItem(item));
  };

  createItem = (item, data = {}) => {
    // NOTE: Duplicate `name` values will cause `id` collisions.
    return {
      ...data,
      id: item.id,
      name: (
        <EuiFlexGroup
          responsive={false}
          onMouseEnter={() => {
            this.setState({ hoverAddFilter: item.id });
          }}
          onMouseLeave={() => {
            this.setState({ hoverAddFilter: '' });
          }}
        >
          <EuiFlexItem
            onClick={() => (!item.isTitle ? this.clickMenuItem(item.id) : null)}
            style={{ cursor: !item.isTitle ? 'pointer' : 'normal' }}
          >
            {item.title}
          </EuiFlexItem>
          {this.state.hoverAddFilter === item.id &&
            !item.isTitle &&
            (this.props.pinnedApplications.length < 6 || item.isPin) &&
            (this.props.pinnedApplications.length > 1 || !item.isPin) && (
              <EuiFlexItem grow={false}>
                <EuiIcon
                  onClick={() => {
                    if (
                      !item.isPin &&
                      this.props.pinnedApplications.length < 6
                    ) {
                      this.props.updatePinnedApplications([
                        ...this.props.pinnedApplications,
                        item.id,
                      ]);
                    } else if (
                      this.props.pinnedApplications.includes(item.id)
                    ) {
                      this.props.updatePinnedApplications([
                        ...this.props.pinnedApplications.filter(
                          id => id !== item.id,
                        ),
                      ]);
                    } else {
                      this.addToast({
                        title:
                          'The limit of pinned applications has been reached',
                        color: 'danger',
                      });
                    }
                  }}
                  color='primary'
                  type={
                    this.props.pinnedApplications.includes(item.id)
                      ? 'pinFilled'
                      : 'pin'
                  }
                  aria-label='Next'
                  style={{ cursor: 'pointer' }}
                />
              </EuiFlexItem>
            )}
        </EuiFlexGroup>
      ),
      isSelected: this.props.currentTab === item.id,
    };
  };

  render() {
    const items = this.appCategories.map(({ apps, ...rest }) => ({
      ...rest,
      items: this.createItems(
        apps.map(app => ({
          id: app.id,
          title: app.title,
          isPin: this.props.pinnedApplications.includes(app.id),
        })),
      ),
    }));

    return (
      <div className='WzManagementSideMenu'>
        <div>
          <EuiFlexGrid columns={2}>
<<<<<<< HEAD
            <EuiFlexItem>
              <EuiSideNav
                items={securityInformation}
                style={{ padding: '4px 12px' }}
              />
            </EuiFlexItem>
            <EuiFlexItem>
              <EuiSideNav items={auditing} style={{ padding: '4px 12px' }} />
            </EuiFlexItem>
            <EuiFlexItem>
              <EuiSideNav
                items={threatDetection}
                style={{ padding: '4px 12px' }}
              />
            </EuiFlexItem>
            <EuiFlexItem>
              <EuiSideNav
                items={regulatoryCompliance}
                style={{ padding: '4px 12px' }}
              />
            </EuiFlexItem>
=======
            {items.map(item => (
              <EuiFlexItem key={item.label}>
                <EuiSideNav
                  items={[
                    {
                      id: item.label,
                      name: item.label,
                      icon: <EuiIcon type={item.icon}></EuiIcon>,
                      items: item.items,
                    },
                  ]}
                  style={{ padding: '4px 12px' }}
                />
              </EuiFlexItem>
            ))}
>>>>>>> 9d324dc7
          </EuiFlexGrid>
        </div>
      </div>
    );
  }
}

const mapStateToProps = state => {
  return {
    currentAgentData: state.appStateReducers.currentAgentData,
    currentTab: state.appStateReducers.currentTab,
  };
};

const mapDispatchToProps = dispatch => ({
  updateCurrentAgentData: agentData =>
    dispatch(updateCurrentAgentData(agentData)),
});

export default connect(mapStateToProps, mapDispatchToProps)(WzMenuAgent);<|MERGE_RESOLUTION|>--- conflicted
+++ resolved
@@ -173,29 +173,6 @@
       <div className='WzManagementSideMenu'>
         <div>
           <EuiFlexGrid columns={2}>
-<<<<<<< HEAD
-            <EuiFlexItem>
-              <EuiSideNav
-                items={securityInformation}
-                style={{ padding: '4px 12px' }}
-              />
-            </EuiFlexItem>
-            <EuiFlexItem>
-              <EuiSideNav items={auditing} style={{ padding: '4px 12px' }} />
-            </EuiFlexItem>
-            <EuiFlexItem>
-              <EuiSideNav
-                items={threatDetection}
-                style={{ padding: '4px 12px' }}
-              />
-            </EuiFlexItem>
-            <EuiFlexItem>
-              <EuiSideNav
-                items={regulatoryCompliance}
-                style={{ padding: '4px 12px' }}
-              />
-            </EuiFlexItem>
-=======
             {items.map(item => (
               <EuiFlexItem key={item.label}>
                 <EuiSideNav
@@ -211,7 +188,6 @@
                 />
               </EuiFlexItem>
             ))}
->>>>>>> 9d324dc7
           </EuiFlexGrid>
         </div>
       </div>
