--- conflicted
+++ resolved
@@ -259,15 +259,6 @@
                     <EuiLink
                       className='agents-link-item'
                       onClick={() => {
-<<<<<<< HEAD
-=======
-                        getCore().application.navigateToApp(
-                          'configuration-assessment',
-                          {
-                            path: `#/overview?tab=sca&redirectPolicy=${lastScan.policy_id}`,
-                          },
-                        );
->>>>>>> 2c4dd46a
                         store.dispatch(
                           updateCurrentAgentData(this.props.agent),
                         );
@@ -291,20 +282,14 @@
                       color='primary'
                       className='EuiButtonIcon'
                       onClick={() => {
-<<<<<<< HEAD
-=======
+                        store.dispatch(
+                          updateCurrentAgentData(this.props.agent),
+                        );
                         getCore().application.navigateToApp(
                           'configuration-assessment',
                           {
                             path: `#/overview?tab=sca&redirectPolicy=${lastScan.policy_id}`,
                           },
-                        );
->>>>>>> 2c4dd46a
-                        store.dispatch(
-                          updateCurrentAgentData(this.props.agent),
-                        );
-                        getCore().application.navigateToApp(
-                          'configuration-assessment',
                         );
                         this.router.reload();
                       }}
