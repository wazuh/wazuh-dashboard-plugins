--- conflicted
+++ resolved
@@ -16,27 +16,14 @@
   EuiFlexGroup,
   EuiFlexItem,
   EuiPanel,
-<<<<<<< HEAD
-  EuiTitle,
   EuiText,
-=======
-  EuiLink,
-  EuiBadge,
-  EuiSpacer,
->>>>>>> 182d6797
   EuiLoadingChart,
   EuiButtonIcon,
   EuiToolTip,
   EuiEmptyPrompt,
   EuiInMemoryTable,
 } from '@elastic/eui';
-<<<<<<< HEAD
-=======
-import { Typography, TypographySize } from '../../../typography/typography';
-import moment from 'moment-timezone';
-import { WzRequest } from '../../../../../react-services';
-import { formatUIDate } from '../../../../../react-services/time-service';
->>>>>>> 182d6797
+import { Typography } from '../../../typography/typography';
 import { getCore } from '../../../../../kibana-services';
 import { withDataSourceFetch, withGuard, withPanel } from '../../../hocs';
 import { compose } from 'redux';
@@ -67,9 +54,7 @@
       <EuiFlexGroup className='wz-section-sca-euiFlexGroup'>
         <EuiFlexItem grow={false}>
           <RedirectAppLinks application={getCore().application}>
-            <EuiTitle size='xs'>
-              <h2>SCA: Scans summary</h2>
-            </EuiTitle>
+            <Typography level='card'>SCA: Scans summary</Typography>
           </RedirectAppLinks>
         </EuiFlexItem>
         <EuiFlexItem grow={false}>
@@ -155,14 +140,10 @@
     <>
       <EuiFlexGroup alignItems='center' gutterSize='s'>
         <EuiFlexItem grow={false} responsive={false}>
-          <EuiTitle size='xs'>
-            <h4>Checks by policies</h4>
-          </EuiTitle>
+          <Typography level='metric'>Checks by policies</Typography>
         </EuiFlexItem>
         <EuiFlexItem grow={false} responsive={false}>
-          <EuiText size='xs'>
-            <span>(top {TOP_POLICIES_SIZE})</span>
-          </EuiText>
+          <Typography level='metric'>(top {TOP_POLICIES_SIZE})</Typography>
         </EuiFlexItem>
       </EuiFlexGroup>
 
@@ -253,7 +234,6 @@
               ],
             } = groupBy(check_result.buckets, 'key');
 
-<<<<<<< HEAD
             const score = pass / Math.max(pass + fail, 1);
             return {
               id: key,
@@ -282,129 +262,5 @@
         <ScaScanBody agent={props.agent}></ScaScanBody>
       </>
     );
-=======
-      return (
-        <Fragment>
-          <EuiFlexGroup>
-            <EuiFlexItem grow={false}>
-              <RedirectAppLinks application={getCore().application}>
-                <EuiLink
-                  onClick={() => {
-                    this.pinnedAgentManager.pinAgent(this.props.agent);
-                  }}
-                  href={NavigationService.getInstance().getUrlForApp(
-                    configurationAssessment.id,
-                    {
-                      path: `#/overview?tab=sca&redirectPolicy=${lastScan?.policy_id}&agentId=${this.props.agent.id}`,
-                    },
-                  )}
-                >
-                  <Typography level='card'>{lastScan.name}</Typography>
-                </EuiLink>
-              </RedirectAppLinks>
-              <EuiSpacer size='m' />
-            </EuiFlexItem>
-            <EuiFlexItem grow={false} style={{ marginTop: 12 }}>
-              <EuiBadge color='secondary'>{lastScan?.policy_id}</EuiBadge>
-            </EuiFlexItem>
-          </EuiFlexGroup>
-          <EuiPanel>
-            <SCAPoliciesTable
-              agent={this.props.agent}
-              columns={columnsPolicies}
-              rowProps={this.onClickRow}
-              tableProps={tableProps}
-            />
-          </EuiPanel>
-        </Fragment>
-      );
-    }
-
-    renderEmptyPrompt() {
-      const { isLoading } = this.state;
-      if (isLoading) return;
-      return (
-        <Fragment>
-          <EuiEmptyPrompt
-            iconType='visVega'
-            title={
-              <Typography level='prompt'>
-                You don't have SCA scans in this agent.
-              </Typography>
-            }
-            titleSize={TypographySize({ level: 'prompt' })}
-            body={<p>Check your agent settings to generate scans.</p>}
-          />
-        </Fragment>
-      );
-    }
-
-    render() {
-      const { lastScan } = this.state;
-      const loading = this.renderLoadingStatus();
-      const scaScan = this.renderScanDetails();
-      const emptyPrompt = this.renderEmptyPrompt();
-      if (loading) {
-        return (
-          <EuiFlexItem>
-            <EuiPanel paddingSize='m'>{loading}</EuiPanel>
-          </EuiFlexItem>
-        );
-      }
-      if (!lastScan) {
-        return (
-          <EuiFlexItem>
-            <EuiPanel paddingSize='m'>{emptyPrompt}</EuiPanel>
-          </EuiFlexItem>
-        );
-      }
-      return (
-        <EuiFlexItem>
-          <EuiPanel paddingSize='m'>
-            <EuiFlexGroup className='wz-section-sca-euiFlexGroup'>
-              <EuiFlexItem grow={false}>
-                <RedirectAppLinks application={getCore().application}>
-                  <EuiLink
-                    className='agents-link-item'
-                    onClick={() => {
-                      this.pinnedAgentManager.pinAgent(this.props.agent);
-                    }}
-                    href={NavigationService.getInstance().getUrlForApp(
-                      configurationAssessment.id,
-                      {
-                        path: `#/overview?tab=sca&redirectPolicy=${lastScan?.policy_id}&agentId=${this.props.agent.id}`,
-                      },
-                    )}
-                  >
-                    <Typography level='section'>SCA: Latest scans</Typography>
-                  </EuiLink>
-                </RedirectAppLinks>
-              </EuiFlexItem>
-              <EuiFlexItem grow={false}>
-                <RedirectAppLinks application={getCore().application}>
-                  <EuiToolTip position='top' content='Open SCA Scans'>
-                    <EuiButtonIcon
-                      iconType='popout'
-                      color='primary'
-                      className='EuiButtonIcon'
-                      onClick={() => {
-                        this.pinnedAgentManager.pinAgent(this.props.agent);
-                      }}
-                      href={NavigationService.getInstance().getUrlForApp(
-                        configurationAssessment.id,
-                      )}
-                      aria-label='Open SCA Scans'
-                    />
-                  </EuiToolTip>
-                </RedirectAppLinks>
-              </EuiFlexItem>
-            </EuiFlexGroup>
-            <EuiSpacer size='m' />
-            {scaScan}
-          </EuiPanel>
-        </EuiFlexItem>
-      );
-    }
->>>>>>> 182d6797
   },
 );