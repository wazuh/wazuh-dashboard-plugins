/*
 * Wazuh app - React component information about last SCA scan.
 *
 * Copyright (C) 2015-2022 Wazuh, Inc.
 *
 * This program is free software; you can redistribute it and/or modify
 * it under the terms of the GNU General Public License as published by
 * the Free Software Foundation; either version 2 of the License, or
 * (at your option) any later version.
 *
 * Find more information about this on the LICENSE file.
 */

import React, { Component, Fragment } from 'react';
import {
  EuiFlexGroup,
  EuiFlexItem,
  EuiPanel,
  EuiTitle,
  EuiText,
  EuiLink,
  EuiBadge,
  EuiSpacer,
  EuiLoadingChart,
  EuiButtonIcon,
  EuiToolTip,
  EuiEmptyPrompt,
} from '@elastic/eui';
import moment from 'moment-timezone';
import store from '../../../../../redux/store';
import { updateCurrentAgentData } from '../../../../../redux/actions/appStateActions';
import { WzRequest } from '../../../../../react-services';
import { formatUIDate } from '../../../../../react-services/time-service';
<<<<<<< HEAD
import { getAngularModule, getCore } from '../../../../../kibana-services';
=======
import { getAngularModule } from '../../../../../kibana-services';
>>>>>>> 919d4f74
import { withReduxProvider, withUserAuthorizationPrompt } from '../../../hocs';
import { compose } from 'redux';
import SCAPoliciesTable from '../../../../agents/sca/inventory/agent-policies-table';
import { MODULE_SCA_CHECK_RESULT_LABEL } from '../../../../../../common/constants';

type Props = {
  agent: { [key in string]: any };
<<<<<<< HEAD
  router: any; // its angular router
=======
  router: any;
>>>>>>> 919d4f74
};

export const ScaScan = compose(
  withReduxProvider,
  withUserAuthorizationPrompt([
    [
      { action: 'agent:read', resource: 'agent:id:*' },
      { action: 'agent:read', resource: 'agent:group:*' },
    ],
    [
      { action: 'sca:read', resource: 'agent:id:*' },
      { action: 'sca:read', resource: 'agent:group:*' },
    ],
  ]),
)(
  class ScaScan extends Component<Props> {
    _isMount = false;
    router;
    state: {
      lastScan: {
        [key: string]: any;
      };
      isLoading: Boolean;
      firstTable: Boolean;
      policies: any[];
    };

    constructor(props) {
      super(props);
      this.state = {
        lastScan: {},
        isLoading: true,
        firstTable: true,
        policies: [],
      };
    }

    async componentDidMount() {
      this._isMount = true;
      const $injector = getAngularModule().$injector;
      this.router = $injector.get('$route');
      this.getLastScan(this.props.agent.id);
    }

    async getLastScan(agentId: Number) {
      const scans = await WzRequest.apiReq(
        'GET',
        `/sca/${agentId}?sort=-end_scan`,
        { params: { limit: 1 } },
      );
      this._isMount &&
        this.setState({
          lastScan: (((scans.data || {}).data || {}).affected_items || {})[0],
          isLoading: false,
        });
    }

    durationScan() {
      const { lastScan } = this.state;
      const start_scan = moment(lastScan.start_scan);
      const end_scan = moment(lastScan.end_scan);
      let diff = start_scan.diff(end_scan);
      let duration = moment.duration(diff);
      let auxDuration =
        Math.floor(duration.asHours()) + moment.utc(diff).format(':mm:ss');
      return auxDuration === '0:00:00' ? '< 1s' : auxDuration;
    }

    renderLoadingStatus() {
      const { isLoading } = this.state;
      if (!isLoading) {
        return;
      } else {
        return (
          <EuiFlexGroup justifyContent='center' alignItems='center'>
            <EuiFlexItem grow={false}>
              <div
                style={{
                  display: 'block',
                  textAlign: 'center',
                  paddingTop: 100,
                }}
              >
                <EuiLoadingChart size='xl' />
              </div>
            </EuiFlexItem>
          </EuiFlexGroup>
        );
      }
    }

    onClickRow = policy => {
<<<<<<< HEAD
      window.location.href = `#/overview?tab=sca&redirectPolicyTable=${policy.policy_id}`;
=======
      localStorage.setItem('scaPolicies', JSON.stringify(this.state.policies));
      window.location.href = `#/overview?tab=sca&redirectPolicy=${policy.policy_id}`;
>>>>>>> 919d4f74
      store.dispatch(updateCurrentAgentData(this.props.agent));
      this.router.reload();
    };

    renderScanDetails() {
      const { isLoading, lastScan } = this.state;
      if (isLoading || lastScan === undefined) return;

      const columnsPolicies = [
        {
          field: 'name',
          name: 'Policy',
          width: '40%',
        },
        {
          field: 'end_scan',
          name: 'End scan',
          dataType: 'date',
          render: formatUIDate,
          width: '20%',
        },
        {
          field: 'pass',
          name: MODULE_SCA_CHECK_RESULT_LABEL.passed,
          width: '10%',
        },
        {
          field: 'fail',
          name: MODULE_SCA_CHECK_RESULT_LABEL.failed,
          width: '10%',
        },
        {
          field: 'invalid',
          name: MODULE_SCA_CHECK_RESULT_LABEL['not applicable'],
          width: '10%',
        },
        {
          field: 'score',
          name: 'Score',
          width: '10%',
          render: score => {
            return `${score}%`;
          },
        },
      ];

      const tableProps = {
        tablePageSizeOptions: [4],
        hidePerPageOptions: true,
      };

      return (
        <Fragment>
          <EuiFlexGroup>
            <EuiFlexItem grow={false}>
              <EuiTitle size='xs'>
                <EuiLink
                  onClick={() => {
<<<<<<< HEAD
                    window.location.href = `#/overview?tab=sca&redirectPolicyTable=${lastScan.policy_id}`;
=======
                    window.location.href = `#/overview?tab=sca&redirectPolicy=${lastScan.policy_id}`;
>>>>>>> 919d4f74
                    store.dispatch(updateCurrentAgentData(this.props.agent));
                    this.router.reload();
                  }}
                >
                  <h4>{lastScan.name}</h4>
                  <EuiSpacer size='m' />
                </EuiLink>
              </EuiTitle>
            </EuiFlexItem>
            <EuiFlexItem grow={false} style={{ marginTop: 12 }}>
              <EuiBadge color='secondary'>{lastScan.policy_id}</EuiBadge>
            </EuiFlexItem>
          </EuiFlexGroup>
          <EuiPanel>
            <SCAPoliciesTable
              agent={this.props.agent}
              columns={columnsPolicies}
              rowProps={this.onClickRow}
              tableProps={tableProps}
            />
          </EuiPanel>
        </Fragment>
      );
    }

    renderEmptyPrompt() {
      const { isLoading } = this.state;
      if (isLoading) return;
      return (
        <Fragment>
          <EuiEmptyPrompt
            iconType='visVega'
            title={<h4>You don't have SCA scans in this agent.</h4>}
            body={
              <Fragment>
                <p>Check your agent settings to generate scans.</p>
              </Fragment>
            }
          />
        </Fragment>
      );
    }

    render() {
      const { lastScan } = this.state;
      const loading = this.renderLoadingStatus();
      const scaScan = this.renderScanDetails();
      const emptyPrompt = this.renderEmptyPrompt();
      return (
        <EuiFlexItem>
          <EuiPanel paddingSize='m'>
            <EuiText size='xs'>
              <EuiFlexGroup className='wz-section-sca-euiFlexGroup'>
                <EuiFlexItem grow={false}>
                  <EuiTitle size='xs'>
                    <EuiLink
                      className='agents-link-item'
                      onClick={() => {
<<<<<<< HEAD
                        store.dispatch(
                          updateCurrentAgentData(this.props.agent),
                        );
                        getCore().application.navigateToApp(
                          'configuration-assessment',
                          {
                            path: `#/overview?tab=sca&redirectPolicy=${lastScan.policy_id}`,
                          },
                        );
                        this.router.reload();
                      }}
                    >
                      <h2>SCA: Lastest scans</h2>
                    </EuiLink>
                  </EuiTitle>
                </EuiFlexItem>
                <EuiFlexItem grow={false}>
                  <EuiToolTip position='top' content='Open SCA Scans'>
                    <EuiButtonIcon
                      iconType='popout'
                      color='primary'
                      className='EuiButtonIcon'
                      onClick={() => {
                        store.dispatch(
                          updateCurrentAgentData(this.props.agent),
                        );
                        getCore().application.navigateToApp(
                          'configuration-assessment',
                        );
                        this.router.reload();
                      }}
=======
                        window.location.href = `#/overview?tab=sca&redirectPolicy=${lastScan.policy_id}`;
                        store.dispatch(
                          updateCurrentAgentData(this.props.agent),
                        );
                        this.router.reload();
                      }}
                    >
                      <h2>SCA: Lastest scans</h2>
                    </EuiLink>
                  </EuiTitle>
                </EuiFlexItem>
                <EuiFlexItem grow={false}>
                  <EuiToolTip position='top' content='Open SCA Scans'>
                    <EuiButtonIcon
                      iconType='popout'
                      color='primary'
                      className='EuiButtonIcon'
                      onClick={() => {
                        window.location.href = `#/overview?tab=sca`;
                        store.dispatch(
                          updateCurrentAgentData(this.props.agent),
                        );
                        this.router.reload();
                      }}
>>>>>>> 919d4f74
                      aria-label='Open SCA Scans'
                    />
                  </EuiToolTip>
                </EuiFlexItem>
              </EuiFlexGroup>
            </EuiText>
            {lastScan === undefined && emptyPrompt}
            {loading}
            {scaScan}
          </EuiPanel>
        </EuiFlexItem>
      );
    }
  },
);<|MERGE_RESOLUTION|>--- conflicted
+++ resolved
@@ -31,11 +31,7 @@
 import { updateCurrentAgentData } from '../../../../../redux/actions/appStateActions';
 import { WzRequest } from '../../../../../react-services';
 import { formatUIDate } from '../../../../../react-services/time-service';
-<<<<<<< HEAD
 import { getAngularModule, getCore } from '../../../../../kibana-services';
-=======
-import { getAngularModule } from '../../../../../kibana-services';
->>>>>>> 919d4f74
 import { withReduxProvider, withUserAuthorizationPrompt } from '../../../hocs';
 import { compose } from 'redux';
 import SCAPoliciesTable from '../../../../agents/sca/inventory/agent-policies-table';
@@ -43,11 +39,7 @@
 
 type Props = {
   agent: { [key in string]: any };
-<<<<<<< HEAD
   router: any; // its angular router
-=======
-  router: any;
->>>>>>> 919d4f74
 };
 
 export const ScaScan = compose(
@@ -140,12 +132,8 @@
     }
 
     onClickRow = policy => {
-<<<<<<< HEAD
-      window.location.href = `#/overview?tab=sca&redirectPolicyTable=${policy.policy_id}`;
-=======
       localStorage.setItem('scaPolicies', JSON.stringify(this.state.policies));
       window.location.href = `#/overview?tab=sca&redirectPolicy=${policy.policy_id}`;
->>>>>>> 919d4f74
       store.dispatch(updateCurrentAgentData(this.props.agent));
       this.router.reload();
     };
@@ -204,11 +192,7 @@
               <EuiTitle size='xs'>
                 <EuiLink
                   onClick={() => {
-<<<<<<< HEAD
-                    window.location.href = `#/overview?tab=sca&redirectPolicyTable=${lastScan.policy_id}`;
-=======
                     window.location.href = `#/overview?tab=sca&redirectPolicy=${lastScan.policy_id}`;
->>>>>>> 919d4f74
                     store.dispatch(updateCurrentAgentData(this.props.agent));
                     this.router.reload();
                   }}
@@ -267,7 +251,6 @@
                     <EuiLink
                       className='agents-link-item'
                       onClick={() => {
-<<<<<<< HEAD
                         store.dispatch(
                           updateCurrentAgentData(this.props.agent),
                         );
@@ -299,32 +282,6 @@
                         );
                         this.router.reload();
                       }}
-=======
-                        window.location.href = `#/overview?tab=sca&redirectPolicy=${lastScan.policy_id}`;
-                        store.dispatch(
-                          updateCurrentAgentData(this.props.agent),
-                        );
-                        this.router.reload();
-                      }}
-                    >
-                      <h2>SCA: Lastest scans</h2>
-                    </EuiLink>
-                  </EuiTitle>
-                </EuiFlexItem>
-                <EuiFlexItem grow={false}>
-                  <EuiToolTip position='top' content='Open SCA Scans'>
-                    <EuiButtonIcon
-                      iconType='popout'
-                      color='primary'
-                      className='EuiButtonIcon'
-                      onClick={() => {
-                        window.location.href = `#/overview?tab=sca`;
-                        store.dispatch(
-                          updateCurrentAgentData(this.props.agent),
-                        );
-                        this.router.reload();
-                      }}
->>>>>>> 919d4f74
                       aria-label='Open SCA Scans'
                     />
                   </EuiToolTip>
