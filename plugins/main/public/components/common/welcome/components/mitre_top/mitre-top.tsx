--- conflicted
+++ resolved
@@ -19,7 +19,7 @@
   EuiButtonIcon,
   EuiLoadingChart,
   EuiEmptyPrompt,
-  EuiSpacer,
+  EuiText,
 } from '@elastic/eui';
 import { Typography, TypographySize } from '../../../typography/typography';
 import { FlyoutTechnique } from '../../../../overview/mitre/framework/components/techniques/components/flyout-technique';
@@ -40,7 +40,8 @@
 const PromptNoData = () => (
   <EuiEmptyPrompt
     iconType='stats'
-    title={<h4>No results</h4>}
+    title={<Typography level='prompt'>No results</Typography>}
+    titleSize={TypographySize({ level: 'prompt' })}
     body={<p>No MITRE ATT&CK results were found in the selected time range.</p>}
   />
 );
@@ -130,7 +131,7 @@
         />
       </EuiFlexItem>
       <EuiFlexItem>
-        <h3>{selectedTactic}</h3>
+        <Typography level='card'>{selectedTactic}</Typography>
       </EuiFlexItem>
     </EuiFlexGroup>
   </EuiText>
@@ -232,26 +233,6 @@
 
   return (
     <>
-<<<<<<< HEAD
-=======
-      <EuiFlexGroup alignItems='center' gutterSize='s'>
-        <EuiFlexItem grow={false}>
-          <EuiButtonIcon
-            size={'s'}
-            color={'primary'}
-            onClick={() => {
-              setView('tactics');
-            }}
-            iconType='sortLeft'
-            aria-label='Back Top Tactics'
-          />
-        </EuiFlexItem>
-        <EuiFlexItem>
-          <Typography level='card'>{selectedTactic}</Typography>
-        </EuiFlexItem>
-      </EuiFlexGroup>
-      <EuiSpacer size='s' />
->>>>>>> 182d6797
       <EuiFlexGroup>
         <EuiFlexItem>
           {dataSourceAction.data?.map(tactic => (
@@ -300,20 +281,6 @@
     setView('tactics');
   }, [agentId]);
 
-<<<<<<< HEAD
-=======
-  const renderEmpty = () => (
-    <EuiEmptyPrompt
-      iconType='stats'
-      title={<Typography level='prompt'>No results</Typography>}
-      titleSize={TypographySize({ level: 'prompt' })}
-      body={
-        <p>No MITRE ATT&CK results were found in the selected time range.</p>
-      }
-    />
-  );
-
->>>>>>> 182d6797
   if (view === 'tactics') {
     return (
       <MitreTopTacticsTactics
