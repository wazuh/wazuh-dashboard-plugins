/*
 * Wazuh app - React component information about MITRE ATT&CK top tactics.
 *
 * Copyright (C) 2015-2023 Wazuh, Inc.
 *
 * This program is free software; you can redistribute it and/or modify
 * it under the terms of the GNU General Public License as published by
 * the Free Software Foundation; either version 2 of the License, or
 * (at your option) any later version.
 *
 * Find more information about this on the LICENSE file.
 */

import React, { useEffect, useState } from 'react';
import {
  EuiFlexGroup,
  EuiFlexItem,
  EuiFacetButton,
  EuiButtonIcon,
  EuiLoadingChart,
  EuiEmptyPrompt,
<<<<<<< HEAD
  EuiText,
=======
  EuiSpacer,
>>>>>>> 182d6797
} from '@elastic/eui';
import { Typography, TypographySize } from '../../../typography/typography';
import { FlyoutTechnique } from '../../../../overview/mitre/framework/components/techniques/components/flyout-technique';
import { useTimeFilter } from '../../../hooks';
import NavigationService from '../../../../../react-services/navigation-service';
import { mitreAttack } from '../../../../../utils/applications';
import {
  FILTER_OPERATOR,
  PatternDataSourceFilterManager,
} from '../../../data-source/pattern/pattern-data-source-filter-manager';
import { compose } from 'redux';
import { withDataSourceFetch, withGuard } from '../../../hocs';
import {
  AlertsDataSourceRepository,
  MitreAttackDataSource,
} from '../../../data-source';

const PromptNoData = () => (
  <EuiEmptyPrompt
    iconType='stats'
    title={<Typography level='prompt'>No results</Typography>}
    titleSize={TypographySize({ level: 'prompt' })}
    body={<p>No MITRE ATT&CK results were found in the selected time range.</p>}
  />
);

const MitreTopTacticsTactics = compose(
  withDataSourceFetch({
    DataSource: MitreAttackDataSource,
    DataSourceRepositoryCreator: AlertsDataSourceRepository,
    mapRequestParams(props) {
      const [, , dateRange] = props.dependencies;
      return {
        aggs: {
          tactics: {
            terms: {
              field: 'rule.mitre.tactic',
              size: 5,
            },
          },
        },
        dateRange,
      };
    },
    mapFetchActionDependencies(props) {
      return [
        props.timeFilter,
        /* Changing the agent causes the fetchFilters change, and the HOC manage this case so it is not
    requried adding the agent to the dependencies */
        ,
      ];
    },
    mapResponse(response) {
      return response?.aggregations?.tactics?.buckets;
    },
    FetchingDataComponent: () => (
      <div style={{ display: 'block', textAlign: 'center', paddingTop: 100 }}>
        <EuiLoadingChart size='xl' />
      </div>
    ),
  }),
  withGuard(
    ({ dataSourceAction }) => dataSourceAction?.data?.length === 0,
    PromptNoData,
  ),
)(({ dataSourceAction, setView, setSelectedTactic }) => {
  return (
    <>
      <div className='wz-agents-mitre'>
<<<<<<< HEAD
=======
        <EuiFlexGroup>
          <EuiFlexItem>
            <Typography level='card'>Top Tactics</Typography>
          </EuiFlexItem>
        </EuiFlexGroup>
>>>>>>> 182d6797
        <EuiFlexGroup>
          <EuiFlexItem>
            <Typography level='card'>Top Tactics</Typography>
          </EuiFlexItem>
        </EuiFlexGroup>
        <EuiFlexGroup>
          <EuiFlexItem>
            {dataSourceAction?.data?.map(tactic => (
              <EuiFacetButton
                key={tactic.key}
                quantity={tactic.doc_count}
                onClick={() => {
                  setView('techniques');
                  setSelectedTactic(tactic.key);
                }}
              >
                {tactic.key}
              </EuiFacetButton>
            ))}
          </EuiFlexItem>
        </EuiFlexGroup>
      </div>
    </>
  );
});

const MitreTopTacticsTechniquesHeader = ({ selectedTactic, setView }) => (
  <EuiText size='xs'>
    <EuiFlexGroup>
      {/* TODO: this should be splitted separating the header, to allow go back */}
      <EuiFlexItem grow={false}>
        <EuiButtonIcon
          size={'s'}
          color={'primary'}
          onClick={() => {
            setView('tactics');
          }}
          iconType='sortLeft'
          aria-label='Back Top Tactics'
        />
      </EuiFlexItem>
      <EuiFlexItem>
        <Typography level='card'>{selectedTactic}</Typography>
      </EuiFlexItem>
    </EuiFlexGroup>
  </EuiText>
);

const MitreTopTacticsTechniquesBody = compose(
  withDataSourceFetch({
    DataSource: MitreAttackDataSource,
    DataSourceRepositoryCreator: AlertsDataSourceRepository,
    mapRequestParams(props) {
      const [, , dateRange, selectedTactic] = props.dependencies;
      return {
        filters: [
          ...props.dataSource.fetchFilters,
          PatternDataSourceFilterManager.createFilter(
            FILTER_OPERATOR.IS,
            'rule.mitre.tactic',
            selectedTactic,
            props.dataSource.dataSource.indexPattern.id,
          ),
        ],
        aggs: {
          tactics: {
            terms: {
              field: 'rule.mitre.id',
              size: 5,
            },
          },
        },
        dateRange,
      };
    },
    mapFetchActionDependencies(props) {
      return [
        props.timeFilter,
        props.selectedTactic,
        /* Changing the agent causes the fetchFilters change, and the HOC manage this case so it is not
    requried adding the agent to the dependencies */
      ];
    },
    mapResponse(response, props) {
      return [];
      return response?.aggregations?.tactics?.buckets;
    },
    FetchingDataComponent: () => (
      <div style={{ display: 'block', textAlign: 'center', paddingTop: 100 }}>
        <EuiLoadingChart size='xl' />
      </div>
    ),
  }),
  withGuard(
    ({ dataSourceAction }) => dataSourceAction?.data?.length === 0,
    PromptNoData,
  ),
)(({ agentId, dataSource, dataSourceAction }) => {
  const [showTechniqueDetails, setShowTechniqueDetails] = useState<string>('');

  const onChangeFlyout = () => {
    setShowTechniqueDetails('');
  };

  const goToDashboardWithFilter = async (e, techniqueID) => {
    const indexPatternId = dataSource.dataSourece.indexPattern.id;
    const filters = [
      PatternDataSourceFilterManager.createFilter(
        FILTER_OPERATOR.IS,
        `rule.mitre.id`,
        techniqueID,
        indexPatternId,
      ),
    ];

    const params = `tab=mitre&tabView=dashboard&agentId=${agentId}&_g=${PatternDataSourceFilterManager.filtersToURLFormat(
      filters,
    )}`;
    NavigationService.getInstance().navigateToApp(mitreAttack.id, {
      path: `#/overview?${params}`,
    });
  };

  const goToEventsWithFilter = async (e, techniqueID) => {
    const indexPatternId = dataSource.dataSourece.indexPattern.id;
    const filters = [
      PatternDataSourceFilterManager.createFilter(
        FILTER_OPERATOR.IS,
        `rule.mitre.id`,
        techniqueID,
        indexPatternId,
      ),
    ];

    const params = `tab=mitre&tabView=events&agentId=${agentId}&_g=${PatternDataSourceFilterManager.filtersToURLFormat(
      filters,
    )}`;
    NavigationService.getInstance().navigateToApp(mitreAttack.id, {
      path: `#/overview?${params}`,
    });
  };

  return (
    <>
<<<<<<< HEAD
=======
      <EuiFlexGroup alignItems='center' gutterSize='s'>
        <EuiFlexItem grow={false}>
          <EuiButtonIcon
            size={'s'}
            color={'primary'}
            onClick={() => {
              setView('tactics');
            }}
            iconType='sortLeft'
            aria-label='Back Top Tactics'
          />
        </EuiFlexItem>
        <EuiFlexItem>
          <Typography level='card'>{selectedTactic}</Typography>
        </EuiFlexItem>
      </EuiFlexGroup>
      <EuiSpacer size='s' />
>>>>>>> 182d6797
      <EuiFlexGroup>
        <EuiFlexItem>
          {dataSourceAction.data?.map(tactic => (
            <EuiFacetButton
              key={tactic.key}
              quantity={tactic.doc_count}
              onClick={() => {
                setShowTechniqueDetails(tactic.key);
              }}
            >
              {tactic.key}
            </EuiFacetButton>
          ))}
        </EuiFlexItem>
        {showTechniqueDetails && (
          <FlyoutTechnique
            openDashboard={(e, itemId) => goToDashboardWithFilter(e, itemId)}
            openDiscover={(e, itemId) => goToEventsWithFilter(e, itemId)}
            implicitFilters={[{ 'agent.id': agentId }]}
            agentId={agentId}
            onChangeFlyout={onChangeFlyout}
            currentTechnique={showTechniqueDetails}
          />
        )}
      </EuiFlexGroup>
    </>
  );
});

const MitreTopTacticsTechniques = props => (
  <>
    <MitreTopTacticsTechniquesHeader
      selectedTactic={props.selectedTactic}
      setView={props.setView}
    />
    <MitreTopTacticsTechniquesBody {...props} />
  </>
);

export const MitreTopTactics = ({ agentId }) => {
  const [view, setView] = useState<'tactics' | 'techniques'>('tactics');
  const [selectedTactic, setSelectedTactic] = useState<string>('');
  const { timeFilter } = useTimeFilter();

  useEffect(() => {
    setView('tactics');
  }, [agentId]);

<<<<<<< HEAD
=======
  const renderEmpty = () => (
    <EuiEmptyPrompt
      iconType='stats'
      title={<Typography level='prompt'>No results</Typography>}
      titleSize={TypographySize({ level: 'prompt' })}
      body={
        <p>No MITRE ATT&CK results were found in the selected time range.</p>
      }
    />
  );

>>>>>>> 182d6797
  if (view === 'tactics') {
    return (
      <MitreTopTacticsTactics
        agentId={agentId}
        timeFilter={timeFilter}
        setSelectedTactic={setSelectedTactic}
        setView={setView}
      />
    );
  }

  if (view === 'techniques') {
    return (
      <MitreTopTacticsTechniques
        agentId={agentId}
        timeFilter={timeFilter}
        selectedTactic={selectedTactic}
        setSelectedTactic={setSelectedTactic}
        setView={setView}
      />
    );
  }
};<|MERGE_RESOLUTION|>--- conflicted
+++ resolved
@@ -19,11 +19,7 @@
   EuiButtonIcon,
   EuiLoadingChart,
   EuiEmptyPrompt,
-<<<<<<< HEAD
-  EuiText,
-=======
   EuiSpacer,
->>>>>>> 182d6797
 } from '@elastic/eui';
 import { Typography, TypographySize } from '../../../typography/typography';
 import { FlyoutTechnique } from '../../../../overview/mitre/framework/components/techniques/components/flyout-technique';
@@ -93,14 +89,6 @@
   return (
     <>
       <div className='wz-agents-mitre'>
-<<<<<<< HEAD
-=======
-        <EuiFlexGroup>
-          <EuiFlexItem>
-            <Typography level='card'>Top Tactics</Typography>
-          </EuiFlexItem>
-        </EuiFlexGroup>
->>>>>>> 182d6797
         <EuiFlexGroup>
           <EuiFlexItem>
             <Typography level='card'>Top Tactics</Typography>
@@ -128,7 +116,7 @@
 });
 
 const MitreTopTacticsTechniquesHeader = ({ selectedTactic, setView }) => (
-  <EuiText size='xs'>
+  <>
     <EuiFlexGroup>
       {/* TODO: this should be splitted separating the header, to allow go back */}
       <EuiFlexItem grow={false}>
@@ -146,7 +134,8 @@
         <Typography level='card'>{selectedTactic}</Typography>
       </EuiFlexItem>
     </EuiFlexGroup>
-  </EuiText>
+    <EuiSpacer size='s' />
+  </>
 );
 
 const MitreTopTacticsTechniquesBody = compose(
@@ -245,26 +234,6 @@
 
   return (
     <>
-<<<<<<< HEAD
-=======
-      <EuiFlexGroup alignItems='center' gutterSize='s'>
-        <EuiFlexItem grow={false}>
-          <EuiButtonIcon
-            size={'s'}
-            color={'primary'}
-            onClick={() => {
-              setView('tactics');
-            }}
-            iconType='sortLeft'
-            aria-label='Back Top Tactics'
-          />
-        </EuiFlexItem>
-        <EuiFlexItem>
-          <Typography level='card'>{selectedTactic}</Typography>
-        </EuiFlexItem>
-      </EuiFlexGroup>
-      <EuiSpacer size='s' />
->>>>>>> 182d6797
       <EuiFlexGroup>
         <EuiFlexItem>
           {dataSourceAction.data?.map(tactic => (
@@ -313,20 +282,6 @@
     setView('tactics');
   }, [agentId]);
 
-<<<<<<< HEAD
-=======
-  const renderEmpty = () => (
-    <EuiEmptyPrompt
-      iconType='stats'
-      title={<Typography level='prompt'>No results</Typography>}
-      titleSize={TypographySize({ level: 'prompt' })}
-      body={
-        <p>No MITRE ATT&CK results were found in the selected time range.</p>
-      }
-    />
-  );
-
->>>>>>> 182d6797
   if (view === 'tactics') {
     return (
       <MitreTopTacticsTactics
