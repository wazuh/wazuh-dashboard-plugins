--- conflicted
+++ resolved
@@ -17,20 +17,14 @@
 import { VisualizationBasicWidgetSelector } from '../../../charts/visualizations/basic';
 import { getRequirementAlerts } from './lib';
 import { useTimeFilter } from '../../../hooks';
-<<<<<<< HEAD
-import { getIndexPattern } from '../../../../../react-services';
-import { buildPhraseFilter } from '../../../../../../../../src/plugins/data/common';
-import rison from 'rison-node';
-import { WAZUH_MODULES } from '../../../../../../common/wazuh-modules';
-import { PinnedAgentManager } from '../../../../wz-agent-selector/wz-agent-selector-service';
-import NavigationService from '../../../../../react-services/navigation-service';
-=======
-import { getCore } from '../../../../../kibana-services';
 import { AppState } from '../../../../../react-services';
 import { WAZUH_MODULES } from '../../../../../../common/wazuh-modules';
 import { PinnedAgentManager } from '../../../../wz-agent-selector/wz-agent-selector-service';
-import { FILTER_OPERATOR, PatternDataSourceFilterManager } from '../../../data-source/pattern/pattern-data-source-filter-manager';
->>>>>>> 8bd040f5
+import {
+  FILTER_OPERATOR,
+  PatternDataSourceFilterManager,
+} from '../../../data-source/pattern/pattern-data-source-filter-manager';
+import NavigationService from '../../../../../react-services/navigation-service';
 
 const selectionOptionsCompliance = [
   { value: 'pci_dss', text: 'PCI DSS' },
@@ -56,48 +50,26 @@
   const pinnedAgentManager = new PinnedAgentManager();
 
   const goToDashboardWithFilter = async (requirement, key, agent) => {
-<<<<<<< HEAD
-    try {
-      pinnedAgentManager.pinAgent(agent);
-      const indexPattern = getIndexPattern();
-      const filters = [
-        {
-          ...buildPhraseFilter(
-            { name: `rule.${requirement}`, type: 'text' },
-            key,
-            indexPattern,
-          ),
-          $state: { isImplicit: false, store: 'appState' },
-        },
-      ];
-      const _w = { filters };
-      const params = {
-        tab: requirementNameModuleID[requirement],
-        _w: rison.encode(_w),
-      };
-      const url = Object.entries(params)
-        .map(e => e.join('='))
-        .join('&');
-      // TODO: check redirection to gdpr
-      NavigationService.getInstance().navigateToApp(
-        WAZUH_MODULES[params.tab].appId,
-        {
-          path: `#/overview?${url}`,
-        },
-      );
-    } catch (error) {}
-=======
     pinnedAgentManager.pinAgent(agent);
     const indexPatternId = AppState.getCurrentPattern();
     const filters = [
-      PatternDataSourceFilterManager.createFilter(FILTER_OPERATOR.IS, `rule.${requirement}`, key, indexPatternId)
+      PatternDataSourceFilterManager.createFilter(
+        FILTER_OPERATOR.IS,
+        `rule.${requirement}`,
+        key,
+        indexPatternId,
+      ),
     ];
     const tabName = requirementNameModuleID[requirement];
-    const params = `tab=${tabName}&agentId=${agent.id}&_g=${PatternDataSourceFilterManager.filtersToURLFormat(filters)}`
-    getCore().application.navigateToApp(WAZUH_MODULES[tabName].appId, {
-      path: `#/overview?${params}`,
-    });
->>>>>>> 8bd040f5
+    const params = `tab=${tabName}&agentId=${
+      agent.id
+    }&_g=${PatternDataSourceFilterManager.filtersToURLFormat(filters)}`;
+    NavigationService.getInstance().navigateToApp(
+      WAZUH_MODULES[tabName].appId,
+      {
+        path: `#/overview?${params}`,
+      },
+    );
   };
 
   const fetchData = useCallback(
@@ -109,15 +81,15 @@
       );
       return buckets?.length
         ? buckets.map(({ key, doc_count }, index) => ({
-          label: key,
-          value: doc_count,
-          color: colors[index],
-          onClick:
-            selectedOptionValue === 'gpg13'
-              ? undefined
-              : () =>
-                goToDashboardWithFilter(selectedOptionValue, key, agent),
-        }))
+            label: key,
+            value: doc_count,
+            color: colors[index],
+            onClick:
+              selectedOptionValue === 'gpg13'
+                ? undefined
+                : () =>
+                    goToDashboardWithFilter(selectedOptionValue, key, agent),
+          }))
         : null;
     },
     [],
