--- conflicted
+++ resolved
@@ -24,10 +24,7 @@
 import { buildPhraseFilter } from '../../../../../../../../src/plugins/data/common';
 import rison from 'rison-node';
 import { WAZUH_MODULES } from '../../../../../../common/wazuh-modules';
-<<<<<<< HEAD
-=======
 import { navigateAppURL } from '../../../../../react-services/navigate-app';
->>>>>>> 6eafba24
 
 const selectionOptionsCompliance = [
   { value: 'pci_dss', text: 'PCI DSS' },
@@ -77,15 +74,9 @@
         .map(e => e.join('='))
         .join('&');
       // TODO: redirection to gdpr will fail
-<<<<<<< HEAD
-      window.location.href = `/app/${
-        WAZUH_MODULES[params.tab].appId
-      }#/overview?${url}`;
-=======
       navigateAppURL(
         `/app/${WAZUH_MODULES[params.tab].appId}#/overview?${url}`,
       );
->>>>>>> 6eafba24
       route.reload();
     } catch (error) {}
   };
