--- conflicted
+++ resolved
@@ -177,15 +177,9 @@
           isPin: true,
         },
       };
-<<<<<<< HEAD
 
       let menuAgent = JSON.parse(window.localStorage.getItem('menuAgent'));
 
-=======
-
-      let menuAgent = JSON.parse(window.localStorage.getItem('menuAgent'));
-
->>>>>>> 6c021169
       // Check if pinned modules to agent menu are enabled in Settings/Modules, if not then modify localstorage removing the disabled modules
       if (menuAgent) {
         const needUpdateMenuAgent = Object.keys(menuAgent)
@@ -297,10 +291,7 @@
     }
 
     renderTitle() {
-<<<<<<< HEAD
-=======
       const notNeedStatus = true;
->>>>>>> 6c021169
       return (
         <EuiFlexGroup>
           <EuiFlexItem className='wz-module-header-agent-title'>
@@ -383,44 +374,6 @@
       this.setState({ datePicker: { from, to } });
     };
 
-<<<<<<< HEAD
-    getOptions() {
-      return [
-        { value: 'pci', text: 'PCI DSS' },
-        { value: 'gdpr', text: 'GDPR' },
-        { value: 'nist', text: 'NIST 800-53' },
-        { value: 'hipaa', text: 'HIPAA' },
-        { value: 'gpg13', text: 'GPG13' },
-        { value: 'tsc', text: 'TSC' },
-      ];
-    }
-
-    setSelectValue(e) {
-      this.setState({ selectedRequirement: e.target.value });
-    }
-
-    getRequirementVis() {
-      if (this.state.selectedRequirement === 'pci') {
-        return 'Wazuh-App-Agents-Welcome-Top-PCI';
-      }
-      if (this.state.selectedRequirement === 'gdpr') {
-        return 'Wazuh-App-Agents-Welcome-Top-GDPR';
-      }
-      if (this.state.selectedRequirement === 'hipaa') {
-        return 'Wazuh-App-Agents-Welcome-Top-HIPAA';
-      }
-      if (this.state.selectedRequirement === 'nist') {
-        return 'Wazuh-App-Agents-Welcome-Top-NIST-800-53';
-      }
-      if (this.state.selectedRequirement === 'gpg13') {
-        return 'Wazuh-App-Agents-Welcome-Top-GPG-13';
-      }
-      if (this.state.selectedRequirement === 'tsc') {
-        return 'Wazuh-App-Agents-Welcome-Top-TSC';
-      }
-      return 'Wazuh-App-Agents-Welcome-Top-PCI';
-    }
-
     renderMitrePanel() {
       return (
         <Fragment>
@@ -472,59 +425,6 @@
       );
     }
 
-=======
-    renderMitrePanel() {
-      return (
-        <Fragment>
-          <EuiPanel paddingSize='s' height={{ height: 300 }}>
-            <EuiFlexItem>
-              <EuiFlexGroup>
-                <EuiFlexItem>
-                  <h2 className='embPanel__title wz-headline-title'>
-                    <EuiText size='xs'>
-                      <h2>MITRE</h2>
-                    </EuiText>
-                  </h2>
-                </EuiFlexItem>
-                <EuiFlexItem grow={false} style={{ alignSelf: 'center' }}>
-                  <EuiToolTip position='top' content='Open MITRE'>
-                    <EuiButtonIcon
-                      iconType='popout'
-                      color='primary'
-                      onClick={() => {
-                        window.location.href = `#/overview?tab=mitre`;
-                        this.router.reload();
-                      }}
-                      aria-label='Open MITRE'
-                    />
-                  </EuiToolTip>
-                </EuiFlexItem>
-              </EuiFlexGroup>
-            </EuiFlexItem>
-            <EuiSpacer size='m' />
-            <EuiFlexGroup>
-              <EuiFlexItem>
-                <MitreTopTactics agentId={this.props.agent.id} />
-              </EuiFlexItem>
-            </EuiFlexGroup>
-          </EuiPanel>
-        </Fragment>
-      );
-    }
-
-    renderCompliancePanel() {
-      return (
-        <RequirementVis
-          agent={this.props.agent}
-          width={200}
-          height={200}
-          innerRadius={70}
-          outerRadius={100}
-        />
-      );
-    }
-
->>>>>>> 6c021169
     renderEventCountVisualization() {
       return (
         <EuiPanel paddingSize='s'>
@@ -589,16 +489,6 @@
                   The agent has been registered but has not yet connected to the
                   manager.
                 </p>
-<<<<<<< HEAD
-                <a
-                  href={webDocumentationLink(
-                    'user-manual/agents/agent-connection.html',
-                  )}
-                  target='_blank'
-                >
-                  Checking connection with the Wazuh server
-                </a>
-=======
                 <EuiLink
                   href={webDocumentationLink(
                     'user-manual/agents/agent-connection.html',
@@ -609,7 +499,6 @@
                 >
                   Checking connection with the Wazuh server
                 </EuiLink>
->>>>>>> 6c021169
               </Fragment>
             }
             actions={
