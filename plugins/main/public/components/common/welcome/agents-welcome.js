--- conflicted
+++ resolved
@@ -331,11 +331,7 @@
                 grow={false}
                 style={{ marginTop: 7, marginRight: '0.5rem' }}
               >
-<<<<<<< HEAD
-                <ButtonExploreAgent />
-=======
                 <ButtonExploreAgent onUnpinAgent={this.props.unPinAgent} />
->>>>>>> af711016
               </EuiFlexItem>
               <EuiFlexItem grow={false} style={{ marginTop: 7 }}>
                 <WzButton
