--- conflicted
+++ resolved
@@ -58,11 +58,8 @@
 import { IntlProvider } from 'react-intl';
 import { ButtonExploreAgent } from '../../wz-agent-selector/button-explore-agent';
 import NavigationService from '../../../react-services/navigation-service';
-<<<<<<< HEAD
 import VulsPanel from './components/vuls_panel/vuls_welcome_panel';
-=======
 import { AgentTabs } from '../../endpoints-summary/agent/agent-tabs';
->>>>>>> 8fd557d6
 
 export const AgentsWelcome = compose(
   withErrorBoundary,
@@ -495,7 +492,6 @@
                       <EuiFlexItem
                         key={'Wazuh-App-Agents-Welcome-MITRE-Top-Tactics'}
                       >
-<<<<<<< HEAD
                         <AgentInfo
                           agent={this.props.agent}
                           isCondensed={false}
@@ -554,61 +550,6 @@
                 </EuiPageBody>
               </EuiPage>
             </div>
-=======
-                        {this.renderMitrePanel()}
-                      </EuiFlexItem>
-                      {this.renderCompliancePanel()}
-                    </EuiFlexGroup>
-                    <EuiSpacer size='m' />
-                    <EuiFlexGroup>
-                      <FimEventsTable agent={this.props.agent} />
-                    </EuiFlexGroup>
-                    <EuiSpacer size='m' />
-                    <EuiFlexGroup>
-                      <EuiFlexItem
-                        key={'Wazuh-App-Agents-Welcome-Events-Evolution'}
-                      >
-                        {' '}
-                        {/* Events count evolution */}
-                        {this.renderEventCountVisualization()}
-                      </EuiFlexItem>
-                    </EuiFlexGroup>
-                    <EuiSpacer size='m' />
-                    <EuiFlexGroup>
-                      <EuiFlexItem>{this.renderSCALastScan()}</EuiFlexItem>
-                    </EuiFlexGroup>
-                  </Fragment>
-                )) || (
-                  <Fragment>
-                    <EuiFlexGroup>
-                      <EuiFlexItem>
-                        <EuiFlexGroup>
-                          <EuiFlexItem
-                            key={'Wazuh-App-Agents-Welcome-MITRE-Top-Tactics'}
-                          >
-                            {this.renderMitrePanel()}
-                          </EuiFlexItem>
-                          {this.renderCompliancePanel()}
-                        </EuiFlexGroup>
-                      </EuiFlexItem>
-                      <FimEventsTable agent={this.props.agent} />
-                    </EuiFlexGroup>
-                    <EuiSpacer size='l' />
-                    <EuiFlexGroup>
-                      <EuiFlexItem
-                        key={'Wazuh-App-Agents-Welcome-Events-Evolution'}
-                      >
-                        {' '}
-                        {/* Events count evolution */}
-                        {this.renderEventCountVisualization()}
-                      </EuiFlexItem>
-                      <EuiFlexItem>{this.renderSCALastScan()}</EuiFlexItem>
-                    </EuiFlexGroup>
-                  </Fragment>
-                )}
-              </EuiPageBody>
-            </EuiPage>
->>>>>>> 8fd557d6
           </div>
         </IntlProvider>
       );
