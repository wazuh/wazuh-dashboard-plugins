--- conflicted
+++ resolved
@@ -154,10 +154,10 @@
       const $injector = getAngularModule().$injector;
       this.drawerLokedSubscribtion = getChrome()
         .getIsNavDrawerLocked$()
-        .subscribe((isLocked) => {
+        .subscribe(isLocked => {
           this.setState({ isLocked }, () => {
-            this.updateWidth()
-          } );
+            this.updateWidth();
+          });
         });
       this.router = $injector.get('$route');
       window.addEventListener('resize', this.updateWidth); //eslint-disable-line
@@ -173,10 +173,6 @@
       this.drawerLokedSubscribtion?.unsubscribe();
     }
 
-<<<<<<< HEAD
-      let menuAgent = JSON.parse(window.localStorage.getItem('menuAgent'));
-      this.setState({ menuAgent: menuAgent });
-=======
     updatePinnedApplications(applications) {
       let pinnedApplications;
 
@@ -207,7 +203,6 @@
         JSON.stringify(pinnedApplications),
       );
       this.setState({ menuAgent: pinnedApplications });
->>>>>>> 9d324dc7
     }
 
     renderModules() {
