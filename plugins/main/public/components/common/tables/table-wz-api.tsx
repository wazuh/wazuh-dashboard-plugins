/*
 * Wazuh app - Table with search bar
 * Copyright (C) 2015-2022 Wazuh, Inc.
 *
 * This program is free software; you can redistribute it and/or modify
 * it under the terms of the GNU General Public License as published by
 * the Free Software Foundation; either version 2 of the License, or
 * (at your option) any later version.
 *
 * Find more information about this on the LICENSE file.
 */

import React, { ReactNode, useCallback, useEffect, useState } from 'react';
import {
  EuiTitle,
  EuiLoadingSpinner,
  EuiFlexGroup,
  EuiFlexItem,
  EuiText,
  EuiButtonEmpty,
  EuiSpacer,
  EuiToolTip,
  EuiIcon,
  EuiCheckboxGroup,
} from '@elastic/eui';
import { TableWithSearchBar } from './table-with-search-bar';
import { TableDefault } from './table-default';
import { WzRequest } from '../../../react-services/wz-request';
import { ExportTableCsv } from './components/export-table-csv';
import { UI_ERROR_SEVERITIES } from '../../../react-services/error-orchestrator/types';
import { UI_LOGGER_LEVELS } from '../../../../common/constants';
import { getErrorOrchestrator } from '../../../react-services/common-services';
import { useStateStorage } from '../hooks';

/**
 * Search input custom filter button
 */
interface CustomFilterButton {
  label: string;
  field: string;
  value: string;
}

const getFilters = filters => {
  const { default: defaultFilters, ...restFilters } = filters;
  return Object.keys(restFilters).length ? restFilters : defaultFilters;
};

export function TableWzAPI({
  actionButtons,
  ...rest
}: {
  actionButtons?: ReactNode | ReactNode[];
  title?: string;
  description?: string;
  downloadCsv?: boolean | string;
  searchTable?: boolean;
  endpoint: string;
  buttonOptions?: CustomFilterButton[];
  onFiltersChange?: Function;
  showReload?: boolean;
  searchBarProps?: any;
  reload?: boolean;
}) {
  const [totalItems, setTotalItems] = useState(0);
  const [filters, setFilters] = useState({});
  const [isLoading, setIsLoading] = useState(false);
  const onFiltersChange = filters =>
    typeof rest.onFiltersChange === 'function'
      ? rest.onFiltersChange(filters)
      : null;

  /**
   * Changing the reloadFootprint timestamp will trigger reloading the table
   */
  const [reloadFootprint, setReloadFootprint] = useState(rest.reload || 0);

  const [selectedFields, setSelectedFields] = useStateStorage(
<<<<<<< HEAD
    rest.tableColumns.some(({show}) => show)
      ? rest.tableColumns.filter(({show}) => show).map(({field}) => field)
      : rest.tableColumns.map(({field}) => field),
    rest?.saveStateStorage?.system,
    rest?.saveStateStorage?.key ? `${rest?.saveStateStorage?.key}-visible-fields` : undefined
  );
  const [isOpenFieldSelector, setIsOpenFieldSelector] = useState(false);

  const onSearch = useCallback(async function (endpoint, filters, pagination, sorting) {
=======
    rest.tableColumns.some(({ show }) => show)
      ? rest.tableColumns.filter(({ show }) => show).map(({ field }) => field)
      : rest.tableColumns.map(({ field }) => field),
    rest?.saveStateStorage?.system,
    rest?.saveStateStorage?.key
      ? `${rest?.saveStateStorage?.key}-visible-fields`
      : undefined,
  );
  const [isOpenFieldSelector, setIsOpenFieldSelector] = useState(false);

  const onSearch = useCallback(async function (
    endpoint,
    filters,
    pagination,
    sorting,
  ) {
>>>>>>> 2df66f6b
    try {
      const { pageIndex, pageSize } = pagination;
      const { field, direction } = sorting.sort;
      setIsLoading(true);
      setFilters(filters);
      onFiltersChange(filters);
      const params = {
        ...getFilters(filters),
        offset: pageIndex * pageSize,
        limit: pageSize,
        sort: `${direction === 'asc' ? '+' : '-'}${field}`,
      };

      const response = await WzRequest.apiReq('GET', endpoint, { params });

      const { affected_items: items, total_affected_items: totalItems } = (
        (response || {}).data || {}
      ).data;
      setIsLoading(false);
      setTotalItems(totalItems);
      return {
        items: rest.mapResponseItem ? items.map(rest.mapResponseItem) : items,
        totalItems,
      };
    } catch (error) {
      setIsLoading(false);
      setTotalItems(0);
      if (error?.name) {
        /* This replaces the error name. The intention is that an AxiosError
          doesn't appear in the toast message.
          TODO: This should be managed by the service that does the request instead of only changing
          the name in this case.
        */
        error.name = 'RequestError';
      }
      throw error;
    }
  },
  []);

  const renderActionButtons = (
    <>
      {Array.isArray(actionButtons)
        ? actionButtons.map((button, key) => (
            <EuiFlexItem key={key} grow={false}>
              {button}
            </EuiFlexItem>
          ))
        : typeof actionButtons === 'object' && (
            <EuiFlexItem grow={false}>{actionButtons}</EuiFlexItem>
          )}
    </>
  );

  /**
   *  Generate a new reload footprint
   */
  const triggerReload = () => {
    setReloadFootprint(Date.now());
  };

  useEffect(() => {
    if (rest.reload) triggerReload();
  }, [rest.reload]);

  const ReloadButton = (
    <EuiFlexItem grow={false}>
<<<<<<< HEAD
      <EuiButtonEmpty
        iconType="refresh"
        onClick={() => triggerReload()}
      >
=======
      <EuiButtonEmpty iconType='refresh' onClick={() => triggerReload()}>
>>>>>>> 2df66f6b
        Refresh
      </EuiButtonEmpty>
    </EuiFlexItem>
  );

  const header = (
    <>
      <EuiFlexGroup wrap>
<<<<<<< HEAD
        <EuiFlexItem className="wz-flex-basis-auto" grow={false}>
          {rest.title && (
            <EuiTitle size="s">
              <h1>
                {rest.title}{' '}
                {isLoading ? <EuiLoadingSpinner size="s" /> : <span>({totalItems})</span>}
              </h1>
            </EuiTitle>
          )}
          {rest.description && <EuiText color="subdued">{rest.description}</EuiText>}
=======
        <EuiFlexItem className='wz-flex-basis-auto' grow={false}>
          {rest.title && (
            <EuiTitle size='s'>
              <h1>
                {rest.title}{' '}
                {isLoading ? (
                  <EuiLoadingSpinner size='s' />
                ) : (
                  <span>({totalItems})</span>
                )}
              </h1>
            </EuiTitle>
          )}
          {rest.description && (
            <EuiText color='subdued'>{rest.description}</EuiText>
          )}
>>>>>>> 2df66f6b
        </EuiFlexItem>
        <EuiFlexItem>
          <EuiFlexGroup wrap justifyContent={'flexEnd'} alignItems={'center'}>
            {/* Render optional custom action button */}
            {renderActionButtons}
            {/* Render optional reload button */}
            {rest.showReload && ReloadButton}
            {/* Render optional export to CSV button */}
            {rest.downloadCsv && (
              <ExportTableCsv
                endpoint={rest.endpoint}
                totalItems={totalItems}
                filters={getFilters(filters)}
<<<<<<< HEAD
                title={typeof rest.downloadCsv === 'string' ? rest.downloadCsv : rest.title}
=======
                title={
                  typeof rest.downloadCsv === 'string'
                    ? rest.downloadCsv
                    : rest.title
                }
>>>>>>> 2df66f6b
              />
            )}
            {rest.showFieldSelector && (
              <EuiFlexItem grow={false}>
<<<<<<< HEAD
                <EuiToolTip content="Select visible fields" position="left">
                  <EuiButtonEmpty onClick={() => setIsOpenFieldSelector(state => !state)}>
                    <EuiIcon type="managementApp" color="primary" />
=======
                <EuiToolTip content='Select visible fields' position='left'>
                  <EuiButtonEmpty
                    onClick={() => setIsOpenFieldSelector(state => !state)}
                  >
                    <EuiIcon type='managementApp' color='primary' />
>>>>>>> 2df66f6b
                  </EuiButtonEmpty>
                </EuiToolTip>
              </EuiFlexItem>
            )}
          </EuiFlexGroup>
        </EuiFlexItem>
      </EuiFlexGroup>
      {isOpenFieldSelector && (
        <EuiFlexGroup>
          <EuiFlexItem>
            <EuiCheckboxGroup
              options={rest.tableColumns.map(item => ({
                id: item.field,
                label: item.name,
<<<<<<< HEAD
                checked: selectedFields.includes(item.field)
              }))}
              onChange={(optionID) => {
                setSelectedFields(state => {
                  if(state.includes(optionID)){
                    if(state.length > 1){
                      return state.filter(field => field !== optionID);
                    }
                    return state;
                  };
                  return [...state, optionID];
                }
                )
              }}
              className="columnsSelectedCheckboxs"
=======
                checked: selectedFields.includes(item.field),
              }))}
              onChange={optionID => {
                setSelectedFields(state => {
                  if (state.includes(optionID)) {
                    if (state.length > 1) {
                      return state.filter(field => field !== optionID);
                    }
                    return state;
                  }
                  return [...state, optionID];
                });
              }}
              className='columnsSelectedCheckboxs'
>>>>>>> 2df66f6b
              idToSelectedMap={{}}
            />
          </EuiFlexItem>
        </EuiFlexGroup>
      )}
    </>
<<<<<<< HEAD
=======
  );

  const tableColumns = rest.tableColumns.filter(({ field }) =>
    selectedFields.includes(field),
>>>>>>> 2df66f6b
  );

  const tableColumns = rest.tableColumns
    .filter(({field}) => selectedFields.includes(field));

  const table = rest.searchTable ? (
<<<<<<< HEAD
    <TableWithSearchBar onSearch={onSearch} {...{ ...rest, reload: reloadFootprint }} tableColumns={tableColumns} selectedFields={selectedFields}/>
=======
    <TableWithSearchBar
      onSearch={onSearch}
      {...{ ...rest, reload: reloadFootprint }}
      tableColumns={tableColumns}
      selectedFields={selectedFields}
    />
>>>>>>> 2df66f6b
  ) : (
    <TableDefault
      onSearch={onSearch}
      {...{ ...rest, reload: reloadFootprint }}
    />
  );

  return (
    <>
      {header}
      {rest.description && <EuiSpacer />}
      {table}
    </>
  );
}

// Set default props
TableWzAPI.defaultProps = {
  title: null,
  downloadCsv: false,
  searchBar: false,
};<|MERGE_RESOLUTION|>--- conflicted
+++ resolved
@@ -76,17 +76,6 @@
   const [reloadFootprint, setReloadFootprint] = useState(rest.reload || 0);
 
   const [selectedFields, setSelectedFields] = useStateStorage(
-<<<<<<< HEAD
-    rest.tableColumns.some(({show}) => show)
-      ? rest.tableColumns.filter(({show}) => show).map(({field}) => field)
-      : rest.tableColumns.map(({field}) => field),
-    rest?.saveStateStorage?.system,
-    rest?.saveStateStorage?.key ? `${rest?.saveStateStorage?.key}-visible-fields` : undefined
-  );
-  const [isOpenFieldSelector, setIsOpenFieldSelector] = useState(false);
-
-  const onSearch = useCallback(async function (endpoint, filters, pagination, sorting) {
-=======
     rest.tableColumns.some(({ show }) => show)
       ? rest.tableColumns.filter(({ show }) => show).map(({ field }) => field)
       : rest.tableColumns.map(({ field }) => field),
@@ -103,7 +92,6 @@
     pagination,
     sorting,
   ) {
->>>>>>> 2df66f6b
     try {
       const { pageIndex, pageSize } = pagination;
       const { field, direction } = sorting.sort;
@@ -171,14 +159,7 @@
 
   const ReloadButton = (
     <EuiFlexItem grow={false}>
-<<<<<<< HEAD
-      <EuiButtonEmpty
-        iconType="refresh"
-        onClick={() => triggerReload()}
-      >
-=======
       <EuiButtonEmpty iconType='refresh' onClick={() => triggerReload()}>
->>>>>>> 2df66f6b
         Refresh
       </EuiButtonEmpty>
     </EuiFlexItem>
@@ -187,18 +168,6 @@
   const header = (
     <>
       <EuiFlexGroup wrap>
-<<<<<<< HEAD
-        <EuiFlexItem className="wz-flex-basis-auto" grow={false}>
-          {rest.title && (
-            <EuiTitle size="s">
-              <h1>
-                {rest.title}{' '}
-                {isLoading ? <EuiLoadingSpinner size="s" /> : <span>({totalItems})</span>}
-              </h1>
-            </EuiTitle>
-          )}
-          {rest.description && <EuiText color="subdued">{rest.description}</EuiText>}
-=======
         <EuiFlexItem className='wz-flex-basis-auto' grow={false}>
           {rest.title && (
             <EuiTitle size='s'>
@@ -215,7 +184,6 @@
           {rest.description && (
             <EuiText color='subdued'>{rest.description}</EuiText>
           )}
->>>>>>> 2df66f6b
         </EuiFlexItem>
         <EuiFlexItem>
           <EuiFlexGroup wrap justifyContent={'flexEnd'} alignItems={'center'}>
@@ -229,30 +197,20 @@
                 endpoint={rest.endpoint}
                 totalItems={totalItems}
                 filters={getFilters(filters)}
-<<<<<<< HEAD
-                title={typeof rest.downloadCsv === 'string' ? rest.downloadCsv : rest.title}
-=======
                 title={
                   typeof rest.downloadCsv === 'string'
                     ? rest.downloadCsv
                     : rest.title
                 }
->>>>>>> 2df66f6b
               />
             )}
             {rest.showFieldSelector && (
               <EuiFlexItem grow={false}>
-<<<<<<< HEAD
-                <EuiToolTip content="Select visible fields" position="left">
-                  <EuiButtonEmpty onClick={() => setIsOpenFieldSelector(state => !state)}>
-                    <EuiIcon type="managementApp" color="primary" />
-=======
                 <EuiToolTip content='Select visible fields' position='left'>
                   <EuiButtonEmpty
                     onClick={() => setIsOpenFieldSelector(state => !state)}
                   >
                     <EuiIcon type='managementApp' color='primary' />
->>>>>>> 2df66f6b
                   </EuiButtonEmpty>
                 </EuiToolTip>
               </EuiFlexItem>
@@ -267,23 +225,6 @@
               options={rest.tableColumns.map(item => ({
                 id: item.field,
                 label: item.name,
-<<<<<<< HEAD
-                checked: selectedFields.includes(item.field)
-              }))}
-              onChange={(optionID) => {
-                setSelectedFields(state => {
-                  if(state.includes(optionID)){
-                    if(state.length > 1){
-                      return state.filter(field => field !== optionID);
-                    }
-                    return state;
-                  };
-                  return [...state, optionID];
-                }
-                )
-              }}
-              className="columnsSelectedCheckboxs"
-=======
                 checked: selectedFields.includes(item.field),
               }))}
               onChange={optionID => {
@@ -298,36 +239,25 @@
                 });
               }}
               className='columnsSelectedCheckboxs'
->>>>>>> 2df66f6b
               idToSelectedMap={{}}
             />
           </EuiFlexItem>
         </EuiFlexGroup>
       )}
     </>
-<<<<<<< HEAD
-=======
   );
 
   const tableColumns = rest.tableColumns.filter(({ field }) =>
     selectedFields.includes(field),
->>>>>>> 2df66f6b
-  );
-
-  const tableColumns = rest.tableColumns
-    .filter(({field}) => selectedFields.includes(field));
+  );
 
   const table = rest.searchTable ? (
-<<<<<<< HEAD
-    <TableWithSearchBar onSearch={onSearch} {...{ ...rest, reload: reloadFootprint }} tableColumns={tableColumns} selectedFields={selectedFields}/>
-=======
     <TableWithSearchBar
       onSearch={onSearch}
       {...{ ...rest, reload: reloadFootprint }}
       tableColumns={tableColumns}
       selectedFields={selectedFields}
     />
->>>>>>> 2df66f6b
   ) : (
     <TableDefault
       onSearch={onSearch}
