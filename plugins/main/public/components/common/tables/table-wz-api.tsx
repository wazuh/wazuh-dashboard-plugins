/*
 * Wazuh app - Table with search bar
 * Copyright (C) 2015-2022 Wazuh, Inc.
 *
 * This program is free software; you can redistribute it and/or modify
 * it under the terms of the GNU General Public License as published by
 * the Free Software Foundation; either version 2 of the License, or
 * (at your option) any later version.
 *
 * Find more information about this on the LICENSE file.
 */

import React, { ReactNode, useCallback, useEffect, useState } from 'react';
import {
  EuiTitle,
  EuiLoadingSpinner,
  EuiFlexGroup,
  EuiFlexItem,
  EuiText,
  EuiButtonEmpty,
  EuiToolTip,
  EuiIcon,
  EuiCheckboxGroup,
} from '@elastic/eui';
import { TableWithSearchBar } from './table-with-search-bar';
import { TableDefault } from './table-default';
import { WzRequest } from '../../../react-services/wz-request';
import { ExportTableCsv } from './components/export-table-csv';
<<<<<<< HEAD
import { useStateStorage, useAppConfig } from '../hooks';
=======
import { useStateStorage } from '../hooks';
import { formatUINumber } from '../../../react-services/format-number';

>>>>>>> fc8700b7
/**
 * Search input custom filter button
 */
interface CustomFilterButton {
  label: string;
  field: string;
  value: string;
}

interface Filters {
  [key: string]: string;
}

const getFilters = (filters: Filters) => {
  const { default: defaultFilters, ...restFilters } = filters;
  return Object.keys(restFilters).length ? restFilters : defaultFilters;
};

const formatSorting = sorting => {
  if (!sorting.field || !sorting.direction) {
    return '';
  }
  return `${sorting.direction === 'asc' ? '+' : '-'}${sorting.field}`;
};

export function TableWzAPI({
  actionButtons,
  postActionButtons,
  addOnTitle,
  extra,
  setReload,
  ...rest
}: {
  actionButtons?:
    | ReactNode
    | ReactNode[]
    | (({ filters }: { filters: Filters }) => ReactNode);
  postActionButtons?:
    | ReactNode
    | ReactNode[]
    | (({ filters }: { filters: Filters }) => ReactNode);
  title?: string;
  addOnTitle?: ReactNode;
  description?: string;
  extra?: ReactNode;
  downloadCsv?: boolean | string;
  searchTable?: boolean;
  endpoint: string;
  buttonOptions?: CustomFilterButton[];
  onFiltersChange?: (filters: Filters) => void;
  showReload?: boolean;
  searchBarProps?: any;
  reload?: boolean;
  onDataChange?: Function;
  setReload?: (newValue: number) => void;
}) {
  const [totalItems, setTotalItems] = useState(0);
  const [filters, setFilters] = useState<Filters>({});
  const [isLoading, setIsLoading] = useState(false);
  const [sort, setSort] = useState({});
  const onFiltersChange = (filters: Filters) =>
    typeof rest.onFiltersChange === 'function'
      ? rest.onFiltersChange(filters)
      : null;

  const onDataChange = data =>
    typeof rest.onDataChange === 'function' ? rest.onDataChange(data) : null;

  /**
   * Changing the reloadFootprint timestamp will trigger reloading the table
   */
  const [reloadFootprint, setReloadFootprint] = useState(rest.reload || 0);

  const [selectedFields, setSelectedFields] = useStateStorage(
    rest.tableColumns.some(({ show }) => show)
      ? rest.tableColumns.filter(({ show }) => show).map(({ field }) => field)
      : rest.tableColumns.map(({ field }) => field),
    rest?.saveStateStorage?.system,
    rest?.saveStateStorage?.key
      ? `${rest?.saveStateStorage?.key}-visible-fields`
      : undefined,
  );
  const [isOpenFieldSelector, setIsOpenFieldSelector] = useState(false);
  const appConfig = useAppConfig();
  const maxRows = appConfig.data['reports.csv.maxRows'];
  const onSearch = useCallback(async function (
    endpoint,
    filters: Filters,
    pagination,
    sorting,
  ) {
    try {
      const { pageIndex, pageSize } = pagination;
      setSort(sorting.sort);
      setIsLoading(true);
      setFilters(filters);
      onFiltersChange(filters);
      const params = {
        ...getFilters(filters),
        offset: pageIndex * pageSize,
        limit: pageSize,
        sort: formatSorting(sorting.sort),
      };
      const response = await WzRequest.apiReq('GET', endpoint, { params });

      const { affected_items: items, total_affected_items: totalItems } = (
        (response || {}).data || {}
      ).data;
      setIsLoading(false);
      setTotalItems(totalItems);

      const result = {
        items: rest.mapResponseItem ? items.map(rest.mapResponseItem) : items,
        totalItems,
      };

      onDataChange(result);

      return result;
    } catch (error) {
      setIsLoading(false);
      setTotalItems(0);
      if (error?.name) {
        /* This replaces the error name. The intention is that an AxiosError
          doesn't appear in the toast message.
          TODO: This should be managed by the service that does the request instead of only changing
          the name in this case.
        */
        error.name = 'RequestError';
      }
      throw error;
    }
  },
  []);

  const renderActionButtons = (actionButtons, filters) => {
    if (Array.isArray(actionButtons)) {
      return actionButtons.map((button, key) => (
        <EuiFlexItem key={key} grow={false}>
          {button}
        </EuiFlexItem>
      ));
    }

    if (typeof actionButtons === 'object') {
      return <EuiFlexItem grow={false}>{actionButtons}</EuiFlexItem>;
    }

    if (typeof actionButtons === 'function') {
      return actionButtons({ filters: getFilters(filters) });
    }
  };

  /**
   *  Generate a new reload footprint and set reload to propagate refresh
   */
  const triggerReload = () => {
    setReloadFootprint(Date.now());
    if (setReload) {
      setReload(Date.now());
    }
  };

  useEffect(() => {
    if (rest.reload) {
      triggerReload();
    }
  }, [rest.reload]);

  const ReloadButton = (
    <EuiFlexItem grow={false}>
      <EuiButtonEmpty iconType='refresh' onClick={() => triggerReload()}>
        Refresh
      </EuiButtonEmpty>
    </EuiFlexItem>
  );

  const header = (
    <>
      <EuiFlexGroup wrap alignItems='center' responsive={false}>
        <EuiFlexItem>
          <EuiFlexGroup wrap alignItems='center' responsive={false}>
            <EuiFlexItem className='wz-flex-basis-auto' grow={false}>
              {rest.title && (
                <EuiTitle data-test-subj='table-wz-api-title' size='s'>
                  <h1>
                    {rest.title}{' '}
                    {isLoading ? (
                      <EuiLoadingSpinner size='s' />
                    ) : (
                      <span>({formatUINumber(totalItems)})</span>
                    )}
                  </h1>
                </EuiTitle>
              )}
            </EuiFlexItem>
            {addOnTitle ? (
              <EuiFlexItem className='wz-flex-basis-auto' grow={false}>
                {addOnTitle}
              </EuiFlexItem>
            ) : null}
          </EuiFlexGroup>
        </EuiFlexItem>
        <EuiFlexItem grow={false}>
          <EuiFlexGroup wrap alignItems={'center'} responsive={false}>
            {/* Render optional custom action button */}
            {renderActionButtons(actionButtons, filters)}
            {/* Render optional reload button */}
            {rest.showReload && ReloadButton}
            {/* Render optional export to CSV button */}
            {rest.downloadCsv && (
              <>
                <ExportTableCsv
                  endpoint={rest.endpoint}
                  totalItems={totalItems}
                  filters={getFilters({
                    ...filters,
                    sort: formatSorting(sort),
                  })}
                  title={
                    typeof rest.downloadCsv === 'string'
                      ? rest.downloadCsv
                      : rest.title
                  }
                  maxRows={maxRows}
                />
              </>
            )}
            {/* Render optional post custom action button */}
            {renderActionButtons(postActionButtons, filters)}
            {rest.showFieldSelector && (
              <EuiFlexItem grow={false}>
                <EuiToolTip content='Select visible fields' position='left'>
                  <EuiButtonEmpty
                    onClick={() => setIsOpenFieldSelector(state => !state)}
                  >
                    <EuiIcon type='managementApp' color='primary' />
                  </EuiButtonEmpty>
                </EuiToolTip>
              </EuiFlexItem>
            )}
          </EuiFlexGroup>
        </EuiFlexItem>
      </EuiFlexGroup>
      {isOpenFieldSelector && (
        <EuiFlexGroup>
          <EuiFlexItem>
            <EuiCheckboxGroup
              options={rest.tableColumns.map(item => ({
                id: item.field,
                label: item.name,
                checked: selectedFields.includes(item.field),
              }))}
              onChange={optionID => {
                setSelectedFields(state => {
                  if (state.includes(optionID)) {
                    if (state.length > 1) {
                      return state.filter(field => field !== optionID);
                    }
                    return state;
                  }
                  return [...state, optionID];
                });
              }}
              className='columnsSelectedCheckboxs'
              idToSelectedMap={{}}
            />
          </EuiFlexItem>
        </EuiFlexGroup>
      )}
    </>
  );

  const tableColumns = rest.tableColumns.filter(({ field }) =>
    selectedFields.includes(field),
  );

  const table = rest.searchTable ? (
    <TableWithSearchBar
      onSearch={onSearch}
      {...{ ...rest, reload: reloadFootprint }}
      tableColumns={tableColumns}
      selectedFields={selectedFields}
    />
  ) : (
    <TableDefault
      onSearch={onSearch}
      {...{ ...rest, reload: reloadFootprint }}
    />
  );

  return (
    <EuiFlexGroup direction='column' gutterSize='s' responsive={false}>
      <EuiFlexItem>{header}</EuiFlexItem>
      {rest.description && (
        <EuiFlexItem>
          <EuiText color='subdued'>{rest.description}</EuiText>
        </EuiFlexItem>
      )}
      {extra ? <EuiFlexItem>{extra}</EuiFlexItem> : null}
      <EuiFlexItem>{table}</EuiFlexItem>
    </EuiFlexGroup>
  );
}

// Set default props
TableWzAPI.defaultProps = {
  title: null,
  downloadCsv: false,
  searchBar: false,
};<|MERGE_RESOLUTION|>--- conflicted
+++ resolved
@@ -26,13 +26,9 @@
 import { TableDefault } from './table-default';
 import { WzRequest } from '../../../react-services/wz-request';
 import { ExportTableCsv } from './components/export-table-csv';
-<<<<<<< HEAD
 import { useStateStorage, useAppConfig } from '../hooks';
-=======
-import { useStateStorage } from '../hooks';
 import { formatUINumber } from '../../../react-services/format-number';
 
->>>>>>> fc8700b7
 /**
  * Search input custom filter button
  */
