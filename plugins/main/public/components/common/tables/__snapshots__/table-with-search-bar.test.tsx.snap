--- conflicted
+++ resolved
@@ -789,21 +789,6 @@
                                       <span
                                         className="euiButtonContent euiButtonContent--iconRight euiButtonEmpty__content"
                                       >
-<<<<<<< HEAD
-                                        <span
-                                          className="euiButtonContent__icon"
-                                          color="inherit"
-                                          data-euiicon-type="arrowDown"
-                                          size="s"
-                                        />
-                                      </EuiIcon>
-                                      <span
-                                        className="euiButtonEmpty__text"
-                                      >
-                                        <EuiI18n
-                                          default="Sorting"
-                                          token="euiTableSortMobile.sorting"
-=======
                                         <EuiIcon
                                           className="euiButtonContent__icon"
                                           color="inherit"
@@ -836,7 +821,6 @@
                                         </EuiIcon>
                                         <span
                                           className="euiButtonEmpty__text"
->>>>>>> 18c041b5
                                         >
                                           <EuiI18n
                                             default="Sorting"
