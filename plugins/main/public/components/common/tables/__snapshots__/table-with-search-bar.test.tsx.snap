// Jest Snapshot v1, https://goo.gl/fbAQLP

exports[`Table With Search Bar component renders correctly to match the snapshot 1`] = `
<TableWithSearchBar
  onSearch={[Function]}
  reload={[Function]}
  rowProps={[Function]}
  searchBarSuggestions={Array []}
  searchBarWQL={
    Object {
      "options": Object {
        "searchTermFields": Array [],
      },
      "suggestions": Object {
        "field": [Function],
        "value": [Function],
      },
    }
  }
  tableColumns={
    Array [
      Object {
        "field": "version",
        "name": "Version",
        "sortable": true,
        "truncateText": true,
      },
      Object {
        "field": "architecture",
        "name": "Architecture",
        "sortable": true,
      },
      Object {
        "field": "cve",
        "name": "CVE",
        "sortable": true,
        "truncateText": true,
      },
      Object {
        "field": "name",
        "name": "Name",
        "sortable": true,
      },
    ]
  }
  tableInitialSortingDirection="asc"
  tableInitialSortingField=""
  tablePageSizeOptions={
    Array [
      15,
      25,
      50,
      100,
    ]
  }
  tableProps={Object {}}
>
  <SearchBar
    defaultMode="wql"
    input=""
    modes={
      Array [
        Object {
          "id": "wql",
          "options": Object {
            "searchTermFields": Array [],
          },
          "suggestions": Object {
            "field": [Function],
            "value": [Function],
          },
        },
      ]
    }
    onSearch={[Function]}
  >
    <EuiSuggest
      append={
        <EuiPopover
          anchorPosition="downCenter"
          button={
            <EuiButtonEmpty
              onClick={[Function]}
            >
              WQL
            </EuiButtonEmpty>
          }
          closePopover={[Function]}
          display="inlineBlock"
          hasArrow={true}
          isOpen={false}
          ownFocus={true}
          panelPaddingSize="m"
        >
          <EuiPopoverTitle>
            SYNTAX OPTIONS
          </EuiPopoverTitle>
          <div
            style={
              Object {
                "width": "350px",
              }
            }
          >
            <EuiText>
              WQL (Wazuh Query Language) provides a human query syntax based on the Wazuh API query language.
            </EuiText>
            <React.Fragment>
              <EuiSpacer />
              <div>
                <EuiLink
<<<<<<< HEAD
                  href="https://documentation.wazuh.com/4.10/user-manual/wazuh-dashboard/queries.html"
=======
                  href="https://documentation.wazuh.com/5.0/user-manual/wazuh-dashboard/queries.html"
>>>>>>> dc08c3d8
                  rel="noopener noreferrer"
                  target="__blank"
                >
                  Documentation
                </EuiLink>
              </div>
            </React.Fragment>
          </div>
        </EuiPopover>
      }
      inputRef={
        Object {
          "current": <input
            class="euiFieldText euiFieldText--fullWidth euiFieldText--inGroup"
            placeholder="Search"
            type="text"
            value=""
          />,
        }
      }
      isPopoverOpen={false}
      onChange={[Function]}
      onClosePopover={[Function]}
      onInputChange={[Function]}
      onKeyPress={[Function]}
      onPopoverFocus={[Function]}
      placeholder="Search"
      suggestions={Array []}
      value=""
    >
      <div
        onChange={[Function]}
      >
        <EuiSuggestInput
          append={
            <EuiPopover
              anchorPosition="downCenter"
              button={
                <EuiButtonEmpty
                  onClick={[Function]}
                >
                  WQL
                </EuiButtonEmpty>
              }
              closePopover={[Function]}
              display="inlineBlock"
              hasArrow={true}
              isOpen={false}
              ownFocus={true}
              panelPaddingSize="m"
            >
              <EuiPopoverTitle>
                SYNTAX OPTIONS
              </EuiPopoverTitle>
              <div
                style={
                  Object {
                    "width": "350px",
                  }
                }
              >
                <EuiText>
                  WQL (Wazuh Query Language) provides a human query syntax based on the Wazuh API query language.
                </EuiText>
                <React.Fragment>
                  <EuiSpacer />
                  <div>
                    <EuiLink
<<<<<<< HEAD
                      href="https://documentation.wazuh.com/4.10/user-manual/wazuh-dashboard/queries.html"
=======
                      href="https://documentation.wazuh.com/5.0/user-manual/wazuh-dashboard/queries.html"
>>>>>>> dc08c3d8
                      rel="noopener noreferrer"
                      target="__blank"
                    >
                      Documentation
                    </EuiLink>
                  </div>
                </React.Fragment>
              </div>
            </EuiPopover>
          }
          inputRef={
            Object {
              "current": <input
                class="euiFieldText euiFieldText--fullWidth euiFieldText--inGroup"
                placeholder="Search"
                type="text"
                value=""
              />,
            }
          }
          isPopoverOpen={false}
          onChange={[Function]}
          onClosePopover={[Function]}
          onKeyPress={[Function]}
          onPopoverFocus={[Function]}
          placeholder="Search"
          sendValue={[Function]}
          status="unchanged"
          suggestions={Array []}
          value=""
        >
          <div
            className="euiSuggestInput"
          >
            <EuiInputPopover
              anchorPosition="downLeft"
              attachToAnchor={true}
              closePopover={[Function]}
              disableFocusTrap={false}
              display="block"
              fullWidth={true}
              id="popover"
              input={
                <EuiFieldText
                  append={
                    Array [
                      <EuiPopover
                        anchorPosition="downCenter"
                        button={
                          <EuiButtonEmpty
                            onClick={[Function]}
                          >
                            WQL
                          </EuiButtonEmpty>
                        }
                        closePopover={[Function]}
                        display="inlineBlock"
                        hasArrow={true}
                        isOpen={false}
                        ownFocus={true}
                        panelPaddingSize="m"
                      >
                        <EuiPopoverTitle>
                          SYNTAX OPTIONS
                        </EuiPopoverTitle>
                        <div
                          style={
                            Object {
                              "width": "350px",
                            }
                          }
                        >
                          <EuiText>
                            WQL (Wazuh Query Language) provides a human query syntax based on the Wazuh API query language.
                          </EuiText>
                          <React.Fragment>
                            <EuiSpacer />
                            <div>
                              <EuiLink
<<<<<<< HEAD
                                href="https://documentation.wazuh.com/4.10/user-manual/wazuh-dashboard/queries.html"
=======
                                href="https://documentation.wazuh.com/5.0/user-manual/wazuh-dashboard/queries.html"
>>>>>>> dc08c3d8
                                rel="noopener noreferrer"
                                target="__blank"
                              >
                                Documentation
                              </EuiLink>
                            </div>
                          </React.Fragment>
                        </div>
                      </EuiPopover>,
                    ]
                  }
                  fullWidth={true}
                  inputRef={
                    Object {
                      "current": <input
                        class="euiFieldText euiFieldText--fullWidth euiFieldText--inGroup"
                        placeholder="Search"
                        type="text"
                        value=""
                      />,
                    }
                  }
                  isLoading={false}
                  onChange={[Function]}
                  onFocus={[Function]}
                  onKeyPress={[Function]}
                  placeholder="Search"
                  value=""
                />
              }
              isOpen={false}
              panelPaddingSize="none"
            >
              <EuiPopover
                anchorPosition="downLeft"
                attachToAnchor={true}
                button={
                  <EuiResizeObserver
                    onResize={[Function]}
                  >
                    [Function]
                  </EuiResizeObserver>
                }
                buttonRef={[Function]}
                className="euiInputPopover euiInputPopover--fullWidth"
                closePopover={[Function]}
                display="block"
                hasArrow={true}
                id="popover"
                isOpen={false}
                ownFocus={false}
                panelPaddingSize="none"
                panelRef={[Function]}
              >
                <EuiOutsideClickDetector
                  onOutsideClick={[Function]}
                >
                  <div
                    className="euiPopover euiPopover--anchorDownLeft euiPopover--displayBlock euiInputPopover euiInputPopover--fullWidth"
                    id="popover"
                    onKeyDown={[Function]}
                    onMouseDown={[Function]}
                    onMouseUp={[Function]}
                    onTouchEnd={[Function]}
                    onTouchStart={[Function]}
                  >
                    <div
                      className="euiPopover__anchor"
                    >
                      <EuiResizeObserver
                        onResize={[Function]}
                      >
                        <div>
                          <EuiFieldText
                            append={
                              Array [
                                <EuiPopover
                                  anchorPosition="downCenter"
                                  button={
                                    <EuiButtonEmpty
                                      onClick={[Function]}
                                    >
                                      WQL
                                    </EuiButtonEmpty>
                                  }
                                  closePopover={[Function]}
                                  display="inlineBlock"
                                  hasArrow={true}
                                  isOpen={false}
                                  ownFocus={true}
                                  panelPaddingSize="m"
                                >
                                  <EuiPopoverTitle>
                                    SYNTAX OPTIONS
                                  </EuiPopoverTitle>
                                  <div
                                    style={
                                      Object {
                                        "width": "350px",
                                      }
                                    }
                                  >
                                    <EuiText>
                                      WQL (Wazuh Query Language) provides a human query syntax based on the Wazuh API query language.
                                    </EuiText>
                                    <React.Fragment>
                                      <EuiSpacer />
                                      <div>
                                        <EuiLink
<<<<<<< HEAD
                                          href="https://documentation.wazuh.com/4.10/user-manual/wazuh-dashboard/queries.html"
=======
                                          href="https://documentation.wazuh.com/5.0/user-manual/wazuh-dashboard/queries.html"
>>>>>>> dc08c3d8
                                          rel="noopener noreferrer"
                                          target="__blank"
                                        >
                                          Documentation
                                        </EuiLink>
                                      </div>
                                    </React.Fragment>
                                  </div>
                                </EuiPopover>,
                              ]
                            }
                            fullWidth={true}
                            inputRef={
                              Object {
                                "current": <input
                                  class="euiFieldText euiFieldText--fullWidth euiFieldText--inGroup"
                                  placeholder="Search"
                                  type="text"
                                  value=""
                                />,
                              }
                            }
                            isLoading={false}
                            onChange={[Function]}
                            onFocus={[Function]}
                            onKeyPress={[Function]}
                            placeholder="Search"
                            value=""
                          >
                            <EuiFormControlLayout
                              append={
                                Array [
                                  <EuiPopover
                                    anchorPosition="downCenter"
                                    button={
                                      <EuiButtonEmpty
                                        onClick={[Function]}
                                      >
                                        WQL
                                      </EuiButtonEmpty>
                                    }
                                    closePopover={[Function]}
                                    display="inlineBlock"
                                    hasArrow={true}
                                    isOpen={false}
                                    ownFocus={true}
                                    panelPaddingSize="m"
                                  >
                                    <EuiPopoverTitle>
                                      SYNTAX OPTIONS
                                    </EuiPopoverTitle>
                                    <div
                                      style={
                                        Object {
                                          "width": "350px",
                                        }
                                      }
                                    >
                                      <EuiText>
                                        WQL (Wazuh Query Language) provides a human query syntax based on the Wazuh API query language.
                                      </EuiText>
                                      <React.Fragment>
                                        <EuiSpacer />
                                        <div>
                                          <EuiLink
<<<<<<< HEAD
                                            href="https://documentation.wazuh.com/4.10/user-manual/wazuh-dashboard/queries.html"
=======
                                            href="https://documentation.wazuh.com/5.0/user-manual/wazuh-dashboard/queries.html"
>>>>>>> dc08c3d8
                                            rel="noopener noreferrer"
                                            target="__blank"
                                          >
                                            Documentation
                                          </EuiLink>
                                        </div>
                                      </React.Fragment>
                                    </div>
                                  </EuiPopover>,
                                ]
                              }
                              fullWidth={true}
                              isLoading={false}
                            >
                              <div
                                className="euiFormControlLayout euiFormControlLayout--fullWidth euiFormControlLayout--group"
                              >
                                <div
                                  className="euiFormControlLayout__childrenWrapper"
                                >
                                  <EuiValidatableControl>
                                    <input
                                      className="euiFieldText euiFieldText--fullWidth euiFieldText--inGroup"
                                      onChange={[Function]}
                                      onFocus={[Function]}
                                      onKeyPress={[Function]}
                                      placeholder="Search"
                                      type="text"
                                      value=""
                                    />
                                  </EuiValidatableControl>
                                  <EuiFormControlLayoutIcons
                                    isLoading={false}
                                  />
                                </div>
                                <EuiPopover
                                  anchorPosition="downCenter"
                                  button={
                                    <EuiButtonEmpty
                                      onClick={[Function]}
                                    >
                                      WQL
                                    </EuiButtonEmpty>
                                  }
                                  className="euiFormControlLayout__append"
                                  closePopover={[Function]}
                                  display="inlineBlock"
                                  hasArrow={true}
                                  isOpen={false}
                                  key="0/.0"
                                  ownFocus={true}
                                  panelPaddingSize="m"
                                >
                                  <div
                                    className="euiPopover euiPopover--anchorDownCenter euiFormControlLayout__append"
                                  >
                                    <div
                                      className="euiPopover__anchor"
                                    >
                                      <EuiButtonEmpty
                                        onClick={[Function]}
                                      >
                                        <button
                                          className="euiButtonEmpty euiButtonEmpty--primary"
                                          disabled={false}
                                          onClick={[Function]}
                                          type="button"
                                        >
                                          <EuiButtonContent
                                            className="euiButtonEmpty__content"
                                            iconSide="left"
                                            iconSize="m"
                                            textProps={
                                              Object {
                                                "className": "euiButtonEmpty__text",
                                              }
                                            }
                                          >
                                            <span
                                              className="euiButtonContent euiButtonEmpty__content"
                                            >
                                              <span
                                                className="euiButtonEmpty__text"
                                              >
                                                WQL
                                              </span>
                                            </span>
                                          </EuiButtonContent>
                                        </button>
                                      </EuiButtonEmpty>
                                    </div>
                                  </div>
                                </EuiPopover>
                              </div>
                            </EuiFormControlLayout>
                          </EuiFieldText>
                        </div>
                      </EuiResizeObserver>
                    </div>
                  </div>
                </EuiOutsideClickDetector>
              </EuiPopover>
            </EuiInputPopover>
          </div>
        </EuiSuggestInput>
      </div>
    </EuiSuggest>
  </SearchBar>
  <EuiSpacer
    size="s"
  >
    <div
      className="euiSpacer euiSpacer--s"
    />
  </EuiSpacer>
  <EuiBasicTable
    columns={
      Array [
        Object {
          "field": "version",
          "name": "Version",
          "sortable": true,
          "truncateText": true,
        },
        Object {
          "field": "architecture",
          "name": "Architecture",
          "sortable": true,
        },
        Object {
          "field": "cve",
          "name": "CVE",
          "sortable": true,
          "truncateText": true,
        },
        Object {
          "field": "name",
          "name": "Name",
          "sortable": true,
        },
      ]
    }
    items={Array []}
    loading={true}
    noItemsMessage="No items found"
    onChange={[Function]}
    pagination={
      Object {
        "pageIndex": 0,
        "pageSize": 15,
        "pageSizeOptions": Array [
          15,
          25,
          50,
          100,
        ],
        "totalItemCount": 0,
      }
    }
    responsive={true}
    rowProps={[Function]}
    sorting={
      Object {
        "sort": Object {
          "direction": "asc",
          "field": "",
        },
      }
    }
    tableLayout="fixed"
  >
    <div
      className="euiBasicTable euiBasicTable-loading"
    >
      <div>
        <EuiTableHeaderMobile>
          <div
            className="euiTableHeaderMobile"
          >
            <EuiFlexGroup
              alignItems="baseline"
              justifyContent="spaceBetween"
              responsive={false}
            >
              <div
                className="euiFlexGroup euiFlexGroup--gutterLarge euiFlexGroup--alignItemsBaseline euiFlexGroup--justifyContentSpaceBetween euiFlexGroup--directionRow"
              >
                <EuiFlexItem
                  grow={false}
                >
                  <div
                    className="euiFlexItem euiFlexItem--flexGrowZero"
                  />
                </EuiFlexItem>
                <EuiFlexItem
                  grow={false}
                >
                  <div
                    className="euiFlexItem euiFlexItem--flexGrowZero"
                  >
                    <EuiTableSortMobile
                      items={
                        Array [
                          Object {
                            "isSortAscending": undefined,
                            "isSorted": false,
                            "key": "_data_s_version_0",
                            "name": "Version",
                            "onSort": [Function],
                          },
                          Object {
                            "isSortAscending": undefined,
                            "isSorted": false,
                            "key": "_data_s_architecture_1",
                            "name": "Architecture",
                            "onSort": [Function],
                          },
                          Object {
                            "isSortAscending": undefined,
                            "isSorted": false,
                            "key": "_data_s_cve_2",
                            "name": "CVE",
                            "onSort": [Function],
                          },
                          Object {
                            "isSortAscending": undefined,
                            "isSorted": false,
                            "key": "_data_s_name_3",
                            "name": "Name",
                            "onSort": [Function],
                          },
                        ]
                      }
                    >
                      <div
                        className="euiTableSortMobile"
                      >
                        <EuiPopover
                          anchorPosition="downRight"
                          button={
                            <EuiButtonEmpty
                              flush="right"
                              iconSide="right"
                              iconType="arrowDown"
                              onClick={[Function]}
                              size="xs"
                            >
                              <EuiI18n
                                default="Sorting"
                                token="euiTableSortMobile.sorting"
                              />
                            </EuiButtonEmpty>
                          }
                          closePopover={[Function]}
                          display="inlineBlock"
                          hasArrow={true}
                          isOpen={false}
                          ownFocus={true}
                          panelPaddingSize="none"
                        >
                          <div
                            className="euiPopover euiPopover--anchorDownRight"
                          >
                            <div
                              className="euiPopover__anchor"
                            >
                              <EuiButtonEmpty
                                flush="right"
                                iconSide="right"
                                iconType="arrowDown"
                                onClick={[Function]}
                                size="xs"
                              >
                                <button
                                  className="euiButtonEmpty euiButtonEmpty--primary euiButtonEmpty--xSmall euiButtonEmpty--flushRight"
                                  disabled={false}
                                  onClick={[Function]}
                                  type="button"
                                >
                                  <EuiButtonContent
                                    className="euiButtonEmpty__content"
                                    iconSide="right"
                                    iconSize="s"
                                    iconType="arrowDown"
                                    textProps={
                                      Object {
                                        "className": "euiButtonEmpty__text",
                                      }
                                    }
                                  >
                                    <span
                                      className="euiButtonContent euiButtonContent--iconRight euiButtonEmpty__content"
                                    >
                                      <EuiIcon
                                        className="euiButtonContent__icon"
                                        color="inherit"
                                        size="s"
                                        type="arrowDown"
                                      >
                                        <EuiIconBeaker
                                          aria-hidden={true}
                                          className="euiIcon euiIcon--small euiIcon--inherit euiIcon-isLoading euiButtonContent__icon"
                                          focusable="false"
                                          role="img"
                                          style={null}
                                        >
                                          <svg
                                            aria-hidden={true}
                                            className="euiIcon euiIcon--small euiIcon--inherit euiIcon-isLoading euiButtonContent__icon"
                                            focusable="false"
                                            height={16}
                                            role="img"
                                            style={null}
                                            viewBox="0 0 16 16"
                                            width={16}
                                            xmlns="http://www.w3.org/2000/svg"
                                          >
                                            <path
                                              d="M5.277 10.088c.02.014.04.03.057.047.582.55 1.134.812 1.666.812.586 0 1.84-.293 3.713-.88L9 6.212V2H7v4.212l-1.723 3.876Zm-.438.987L3.539 14h8.922l-1.32-2.969C9.096 11.677 7.733 12 7 12c-.74 0-1.463-.315-2.161-.925ZM6 2H5V1h6v1h-1v4l3.375 7.594A1 1 0 0 1 12.461 15H3.54a1 1 0 0 1-.914-1.406L6 6V2Z"
                                            />
                                          </svg>
                                        </EuiIconBeaker>
                                      </EuiIcon>
                                      <span
                                        className="euiButtonEmpty__text"
                                      >
                                        <EuiI18n
                                          default="Sorting"
                                          token="euiTableSortMobile.sorting"
                                        >
                                          Sorting
                                        </EuiI18n>
                                      </span>
                                    </span>
                                  </EuiButtonContent>
                                </button>
                              </EuiButtonEmpty>
                            </div>
                          </div>
                        </EuiPopover>
                      </div>
                    </EuiTableSortMobile>
                  </div>
                </EuiFlexItem>
              </div>
            </EuiFlexGroup>
          </div>
        </EuiTableHeaderMobile>
        <EuiTable
          id="htmlId"
          responsive={true}
          tableLayout="fixed"
        >
          <table
            className="euiTable euiTable--responsive"
            id="htmlId"
            tabIndex={-1}
          >
            <EuiScreenReaderOnly>
              <caption
                className="euiScreenReaderOnly euiTableCaption"
              >
                <EuiDelayRender
                  delay={500}
                />
              </caption>
            </EuiScreenReaderOnly>
            <EuiTableHeader>
              <thead>
                <tr>
                  <EuiTableHeaderCell
                    align="left"
                    data-test-subj="tableHeaderCell_version_0"
                    isSorted={false}
                    key="_data_h_version_0"
                    onSort={[Function]}
                  >
                    <th
                      aria-live="polite"
                      aria-sort="none"
                      className="euiTableHeaderCell"
                      data-test-subj="tableHeaderCell_version_0"
                      role="columnheader"
                      scope="col"
                      style={
                        Object {
                          "width": undefined,
                        }
                      }
                    >
                      <button
                        className="euiTableHeaderButton"
                        data-test-subj="tableHeaderSortButton"
                        onClick={[Function]}
                        type="button"
                      >
                        <CellContents
                          className="euiTableCellContent"
                          isSorted={false}
                          showSortMsg={true}
                        >
                          <span
                            className="euiTableCellContent"
                          >
                            <EuiInnerText>
                              <EuiI18n
                                default="{innerText}; {description}"
                                token="euiTableHeaderCell.titleTextWithDesc"
                                values={
                                  Object {
                                    "description": undefined,
                                    "innerText": "Version",
                                  }
                                }
                              >
                                <span
                                  className="euiTableCellContent__text"
                                  title="Version"
                                >
                                  Version
                                </span>
                              </EuiI18n>
                            </EuiInnerText>
                          </span>
                        </CellContents>
                      </button>
                    </th>
                  </EuiTableHeaderCell>
                  <EuiTableHeaderCell
                    align="left"
                    data-test-subj="tableHeaderCell_architecture_1"
                    isSorted={false}
                    key="_data_h_architecture_1"
                    onSort={[Function]}
                  >
                    <th
                      aria-live="polite"
                      aria-sort="none"
                      className="euiTableHeaderCell"
                      data-test-subj="tableHeaderCell_architecture_1"
                      role="columnheader"
                      scope="col"
                      style={
                        Object {
                          "width": undefined,
                        }
                      }
                    >
                      <button
                        className="euiTableHeaderButton"
                        data-test-subj="tableHeaderSortButton"
                        onClick={[Function]}
                        type="button"
                      >
                        <CellContents
                          className="euiTableCellContent"
                          isSorted={false}
                          showSortMsg={true}
                        >
                          <span
                            className="euiTableCellContent"
                          >
                            <EuiInnerText>
                              <EuiI18n
                                default="{innerText}; {description}"
                                token="euiTableHeaderCell.titleTextWithDesc"
                                values={
                                  Object {
                                    "description": undefined,
                                    "innerText": "Architecture",
                                  }
                                }
                              >
                                <span
                                  className="euiTableCellContent__text"
                                  title="Architecture"
                                >
                                  Architecture
                                </span>
                              </EuiI18n>
                            </EuiInnerText>
                          </span>
                        </CellContents>
                      </button>
                    </th>
                  </EuiTableHeaderCell>
                  <EuiTableHeaderCell
                    align="left"
                    data-test-subj="tableHeaderCell_cve_2"
                    isSorted={false}
                    key="_data_h_cve_2"
                    onSort={[Function]}
                  >
                    <th
                      aria-live="polite"
                      aria-sort="none"
                      className="euiTableHeaderCell"
                      data-test-subj="tableHeaderCell_cve_2"
                      role="columnheader"
                      scope="col"
                      style={
                        Object {
                          "width": undefined,
                        }
                      }
                    >
                      <button
                        className="euiTableHeaderButton"
                        data-test-subj="tableHeaderSortButton"
                        onClick={[Function]}
                        type="button"
                      >
                        <CellContents
                          className="euiTableCellContent"
                          isSorted={false}
                          showSortMsg={true}
                        >
                          <span
                            className="euiTableCellContent"
                          >
                            <EuiInnerText>
                              <EuiI18n
                                default="{innerText}; {description}"
                                token="euiTableHeaderCell.titleTextWithDesc"
                                values={
                                  Object {
                                    "description": undefined,
                                    "innerText": "CVE",
                                  }
                                }
                              >
                                <span
                                  className="euiTableCellContent__text"
                                  title="CVE"
                                >
                                  CVE
                                </span>
                              </EuiI18n>
                            </EuiInnerText>
                          </span>
                        </CellContents>
                      </button>
                    </th>
                  </EuiTableHeaderCell>
                  <EuiTableHeaderCell
                    align="left"
                    data-test-subj="tableHeaderCell_name_3"
                    isSorted={false}
                    key="_data_h_name_3"
                    onSort={[Function]}
                  >
                    <th
                      aria-live="polite"
                      aria-sort="none"
                      className="euiTableHeaderCell"
                      data-test-subj="tableHeaderCell_name_3"
                      role="columnheader"
                      scope="col"
                      style={
                        Object {
                          "width": undefined,
                        }
                      }
                    >
                      <button
                        className="euiTableHeaderButton"
                        data-test-subj="tableHeaderSortButton"
                        onClick={[Function]}
                        type="button"
                      >
                        <CellContents
                          className="euiTableCellContent"
                          isSorted={false}
                          showSortMsg={true}
                        >
                          <span
                            className="euiTableCellContent"
                          >
                            <EuiInnerText>
                              <EuiI18n
                                default="{innerText}; {description}"
                                token="euiTableHeaderCell.titleTextWithDesc"
                                values={
                                  Object {
                                    "description": undefined,
                                    "innerText": "Name",
                                  }
                                }
                              >
                                <span
                                  className="euiTableCellContent__text"
                                  title="Name"
                                >
                                  Name
                                </span>
                              </EuiI18n>
                            </EuiInnerText>
                          </span>
                        </CellContents>
                      </button>
                    </th>
                  </EuiTableHeaderCell>
                </tr>
              </thead>
            </EuiTableHeader>
            <EuiTableBody>
              <tbody>
                <EuiTableRow>
                  <tr
                    className="euiTableRow"
                  >
                    <EuiTableRowCell
                      align="center"
                      colSpan={4}
                      isMobileFullWidth={true}
                    >
                      <td
                        className="euiTableRowCell euiTableRowCell--isMobileFullWidth"
                        colSpan={4}
                        style={
                          Object {
                            "width": undefined,
                          }
                        }
                      >
                        <div
                          className="euiTableCellContent euiTableCellContent--alignCenter"
                        >
                          <span
                            className="euiTableCellContent__text"
                          >
                            No items found
                          </span>
                        </div>
                      </td>
                    </EuiTableRowCell>
                  </tr>
                </EuiTableRow>
              </tbody>
            </EuiTableBody>
          </table>
        </EuiTable>
      </div>
    </div>
  </EuiBasicTable>
</TableWithSearchBar>
`;<|MERGE_RESOLUTION|>--- conflicted
+++ resolved
@@ -109,11 +109,7 @@
               <EuiSpacer />
               <div>
                 <EuiLink
-<<<<<<< HEAD
-                  href="https://documentation.wazuh.com/4.10/user-manual/wazuh-dashboard/queries.html"
-=======
                   href="https://documentation.wazuh.com/5.0/user-manual/wazuh-dashboard/queries.html"
->>>>>>> dc08c3d8
                   rel="noopener noreferrer"
                   target="__blank"
                 >
@@ -182,11 +178,7 @@
                   <EuiSpacer />
                   <div>
                     <EuiLink
-<<<<<<< HEAD
-                      href="https://documentation.wazuh.com/4.10/user-manual/wazuh-dashboard/queries.html"
-=======
                       href="https://documentation.wazuh.com/5.0/user-manual/wazuh-dashboard/queries.html"
->>>>>>> dc08c3d8
                       rel="noopener noreferrer"
                       target="__blank"
                     >
@@ -266,11 +258,7 @@
                             <EuiSpacer />
                             <div>
                               <EuiLink
-<<<<<<< HEAD
-                                href="https://documentation.wazuh.com/4.10/user-manual/wazuh-dashboard/queries.html"
-=======
                                 href="https://documentation.wazuh.com/5.0/user-manual/wazuh-dashboard/queries.html"
->>>>>>> dc08c3d8
                                 rel="noopener noreferrer"
                                 target="__blank"
                               >
@@ -380,11 +368,7 @@
                                       <EuiSpacer />
                                       <div>
                                         <EuiLink
-<<<<<<< HEAD
-                                          href="https://documentation.wazuh.com/4.10/user-manual/wazuh-dashboard/queries.html"
-=======
                                           href="https://documentation.wazuh.com/5.0/user-manual/wazuh-dashboard/queries.html"
->>>>>>> dc08c3d8
                                           rel="noopener noreferrer"
                                           target="__blank"
                                         >
@@ -450,11 +434,7 @@
                                         <EuiSpacer />
                                         <div>
                                           <EuiLink
-<<<<<<< HEAD
-                                            href="https://documentation.wazuh.com/4.10/user-manual/wazuh-dashboard/queries.html"
-=======
                                             href="https://documentation.wazuh.com/5.0/user-manual/wazuh-dashboard/queries.html"
->>>>>>> dc08c3d8
                                             rel="noopener noreferrer"
                                             target="__blank"
                                           >
