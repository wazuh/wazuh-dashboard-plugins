--- conflicted
+++ resolved
@@ -172,6 +172,7 @@
 
       // Get information about cluster
       const clusterName = AppState.getClusterInfo().cluster;
+      const managerName = AppState.getClusterInfo().manager;
 
       if (!clusterName && !managerName) {
         throw new Error(
@@ -183,21 +184,19 @@
       this.generateAlertsParams.api_id = JSON.parse(
         AppState.getCurrentAPI() || '{}',
       )?.id;
-<<<<<<< HEAD
       this.generateAlertsParams.cluster = {
         name: clusterName,
         node: clusterName,
-=======
+      };
+      this.generateAlertsParams.manager = {
+        name: managerName,
+      };
 
       if (!this.generateAlertsParams.api_id) {
         throw new Error(
           'The server API is not selected. Select it using the server API selector.',
         );
       }
-      this.generateAlertsParams.manager = {
-        name: managerName,
->>>>>>> fd60abb9
-      };
     } catch (error) {
       const options = {
         context: `${WzSampleData.name}.componentDidMount`,
