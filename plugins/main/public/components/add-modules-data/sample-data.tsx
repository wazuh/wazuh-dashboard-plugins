--- conflicted
+++ resolved
@@ -92,23 +92,12 @@
         image: '',
         categorySampleDataIndex: WAZUH_SAMPLE_ALERTS_CATEGORY_THREAT_DETECTION,
       },
-<<<<<<< HEAD
       {
         title: 'Sample file integrity monitoring inventory',
-        description: `Sample data, visualizations and dashboards for
-        file integrity monitoring inventory (${sampleFileIntegrityMonitoring}).`,
+        description: `Sample data, visualizations and dashboards for file integrity monitoring inventory (${sampleFileIntegrityMonitoring}).`,
         image: '',
         categorySampleDataIndex: WAZUH_SAMPLE_FILE_INTEGRITY_MONITORING,
       },
-=======
-      // Disabled due to revert feature
-      // {
-      //   title: 'Sample file integrity monitoring inventory',
-      //   description: `Sample data, visualizations and dashboards for file integrity monitoring inventory (${sampleFileIntegrityMonitoring}).`,
-      //   image: '',
-      //   categorySampleDataIndex: WAZUH_SAMPLE_FILE_INTEGRITY_MONITORING,
-      // },
->>>>>>> 5b076b26
       {
         title: 'Sample security configuration assessment',
         description: `Sample data, visualizations and dashboards for
