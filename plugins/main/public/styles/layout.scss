/*
 * Wazuh app - Layouts stylesheet
 * Copyright (C) 2015-2022 Wazuh, Inc.
 *
 * This program is free software; you can redistribute it and/or modify
 * it under the terms of the GNU General Public License as published by
 * the Free Software Foundation; either version 2 of the License, or
 * (at your option) any later version.
 *
 * Find more information about this on the LICENSE file.
 */

/* -------------------------------------------------------------------------- */
/* ------------------------ Wazuh layouts stylesheet ------------------------ */
/* -------------------------------------------------------------------------- */

.h-100 {
  height: 100%;
}

/* Margins */

.wz-margin-right-8 {
  margin-right: 8px;
}

.wz-margin-left-8 {
  margin-left: 8px;
}

.wz-margin-8-no-left {
  margin: 8px 8px 8px 0px;
}

.wz-margin-right-15 {
  margin-right: 15px;
}

.wz-margin-right-16 {
  margin-right: 16px;
}

.wz-margin-right-20 {
  margin-right: 20px;
}

.wz-margin-right-24 {
  margin-right: 24px;
}

.no-margin-right {
  margin-right: 0px !important;
}

.wz-margin-top-0 {
  margin-top: 4px;
}

.wz-margin-top-4 {
  margin-top: 4px;
}

.wz-margin-top-8 {
  margin-top: 8px;
}

.wz-margin-top-10 {
  margin-top: 10px;
}

.wz-margin-top-16 {
  margin-top: 16px;
}

.wz-margin-top-17 {
  margin-top: 17px;
}

.margin-top-30 {
  margin-top: 30px;
}

.wz-margin-top-40 {
  margin-top: 40px;
}

.wz-margin-left-7 {
  margin-left: 7px;
}

.wz-margin-left-4 {
  margin-left: 4px;
}

.wz-margin-left-16 {
  margin-left: 16px;
}

.wz-margin-left-40 {
  margin-left: 40px;
}

.no-margin-left {
  margin-left: 0px;
}

.wz-margin-bottom-10 {
  margin-bottom: 10px;
}

.wz-margin-bottom-25 {
  margin-bottom: 25px;
}

.wz-margin-bottom-40 {
  margin-bottom: 40px;
}

.wz-margin-bottom-45 {
  margin-bottom: 45px;
}

.wz-margin-bottom-40-inv {
  margin-bottom: -40px !important;
}

.no-margin-bottom {
  margin-bottom: 0px;
}

.wz-no-margin {
  margin: 0 !important;
}

.wz-no-top-bottom-margin {
  margin-top: 0 !important;
  margin-bottom: 0 !important;
}

/* Paddings */

.wz-no-padding {
  padding: 0 !important;
}

.wz-padding-top-0 {
  padding-top: 0px !important;
}

.wz-padding-bottom-0 {
  padding-bottom: 0px !important;
}

.wz-padding-bottom-5 {
  padding-bottom: 5px !important;
}

.wz-padding-top-5 {
  padding-top: 5px !important;
}

.wz-padding-top-10 {
  padding-top: 10px;
}

.wz-padding-top-14 {
  padding-top: 14px;
}

.padding-left-0 {
  padding-left: 0px;
}

.wz-padding-left-8 {
  padding-left: 8px;
}

.wz-padding-left-16 {
  padding-left: 16px;
}

.padding-right-0 {
  padding-right: 0px !important;
}

.wz-padding-right-8 {
  padding-right: 8px;
}

.wz-padding-right-16 {
  padding-right: 16px;
}

.wz-padding-right-17 {
  padding-right: 17px;
}

.wz-padding-metric {
  line-height: 16px;
  padding-top: 10px;
  padding-bottom: 10px;
}

.wz-padding-21 {
  padding: 21px !important;
}

.wz-padding-16 {
  padding: 16px !important;
}

.wz-lateral-padding-16 {
  padding-left: 16px;
  padding-right: 16px;
}

/* Overflows */

.overflow-hidden {
  overflow: hidden;
}

.wz-overflow-y-auto {
  overflow-y: auto;
}

.wz-overflow-x-hidden {
  overflow-x: hidden;
}

/* Widths */

.wz-width-100 {
  width: 100%;
}

.wz-mitre-width {
  width: calc(100% - 35px);
}

.wz-width-auto {
  width: auto;
}

/* Others */

.wz-no-display {
  height: 0;
  overflow: hidden;
}

.wz-display-inline-grid {
  display: inline-grid;
  display: -moz-inline-grid;
  display: -ms-inline-grid;
}

.wazuh-column {
  display: flex;
  flex-direction: column;
  flex: 1 1 100%;
  padding: 0px 8px 8px 8px;
}

.no-opacity {
  opacity: 0 !important;
  width: 0 !important;
  height: 0px !important;
  overflow: hidden;
}

.no-opacity-overview-monitoring {
  opacity: 0 !important;
  height: 0px !important;
  width: 0px !important;
  margin-right: -8px !important;
}

.wz-no-margin-padding {
  margin: 0 !important;
  padding: 0 !important;
}

.table-vertical-align-middle tr td {
  vertical-align: middle !important;
}

.table-layout-fixed {
  table-layout: fixed !important;
}

.inventory-metrics {
  margin-top: 10px;
  margin-left: 10px;
  margin-right: 10px;
}

.wz-inline-block {
  display: inline;
}

.chrHeaderWrapper--navIsLocked ~ .app-wrapper .fullscreen {
  width: calc(100vw - 400px) !important;
  left: 321px !important;
}

.fullscreen {
  z-index: 3000;
  height: calc(100vh - 119px);
  width: calc(100vw - 80px);
  position: fixed;
  top: 72px;
  left: 0px;
  max-width: 100% !important;
  margin: 35px;
  outline: 35px solid rgba(0, 0, 0, 0.2);
}

.fullscreen kbn-vis {
  padding: 5%;
}

.columns-bar {
  margin-top: -17px;
  margin-left: -16px;
  margin-right: -16px;
  padding-right: 16px;
  padding-left: 16px;
  min-height: 42px;
  padding-top: 8px;
}

.columns-bar-active {
  padding-top: 10px !important;
  margin-bottom: 10px;
}

.error-enum-configuration {
  max-height: 16px !important;
  min-height: 16px !important;
}

.table-vis {
  overflow: hidden !important;
}

.kbnAggTable__paginated th {
  min-width: 110px;
}

.wzKbnTopNav .kbnTopNav {
  background-color: transparent !important;
  border-bottom: 0 !important;
}

.wz-menu-discover-icon path {
  fill: #fff !important;
}

:focus {
  outline: none !important;
  outline-color: transparent !important;
<<<<<<< HEAD
}

.globalQueryBar:not(:empty) {
  padding: 8px !important;
}

.dscWrapper {
  .table > thead > tr > th,
  .table > tbody > tr > th,
  .table > tfoot > tr > th,
  .table > thead > tr > td,
  .table > tbody > tr > td,
  .table > tfoot > tr > td {
    font-size: 12px !important;
    font-kerning: normal !important;
  }
}

.wz-app .euiDataGrid__virtualized {
  width: 100% !important;
=======
>>>>>>> 03624c20
}<|MERGE_RESOLUTION|>--- conflicted
+++ resolved
@@ -1,6 +1,6 @@
 /*
  * Wazuh app - Layouts stylesheet
- * Copyright (C) 2015-2022 Wazuh, Inc.
+ * Copyright (C) 2015-2025 Wazuh, Inc.
  *
  * This program is free software; you can redistribute it and/or modify
  * it under the terms of the GNU General Public License as published by
@@ -360,27 +360,8 @@
 :focus {
   outline: none !important;
   outline-color: transparent !important;
-<<<<<<< HEAD
-}
-
-.globalQueryBar:not(:empty) {
-  padding: 8px !important;
-}
-
-.dscWrapper {
-  .table > thead > tr > th,
-  .table > tbody > tr > th,
-  .table > tfoot > tr > th,
-  .table > thead > tr > td,
-  .table > tbody > tr > td,
-  .table > tfoot > tr > td {
-    font-size: 12px !important;
-    font-kerning: normal !important;
-  }
 }
 
 .wz-app .euiDataGrid__virtualized {
   width: 100% !important;
-=======
->>>>>>> 03624c20
 }