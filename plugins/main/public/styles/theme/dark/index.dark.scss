--- conflicted
+++ resolved
@@ -326,10 +326,6 @@
 }
 
 .wzMultipleSelectorSelect {
-<<<<<<< HEAD
-  color: #98a2b3;
-=======
->>>>>>> b8298b46
   background-color: #16171c;
   border: 1px solid rgb(52, 55, 65);
 }
