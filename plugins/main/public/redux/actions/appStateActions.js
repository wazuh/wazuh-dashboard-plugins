--- conflicted
+++ resolved
@@ -51,22 +51,6 @@
   return {
     type: 'UPDATE_WAZUH_CURRENT_TAB',
     currentTab: currentTab,
-<<<<<<< HEAD
-  };
-};
-
-/**
- * Updates extensions in the appState store
- * @param extensions
- */
-export const updateExtensions = (id, extensions) => {
-  const tmpExtensions = {};
-  tmpExtensions[id] = extensions;
-  return {
-    type: 'UPDATE_EXTENSIONS',
-    extensions: tmpExtensions,
-=======
->>>>>>> f14d3fda
   };
 };
 
@@ -89,20 +73,6 @@
   return {
     type: 'UPDATE_SELECTED_AGENT_DATA',
     currentAgentData: data,
-<<<<<<< HEAD
-=======
-  };
-};
-
-/**
- * Updates showExploreAgentModal in the appState store
- * @param shouldShow
- */
-export const showExploreAgentModal = shouldShow => {
-  return {
-    type: 'SHOW_EXPLORE_AGENT_MODAL',
-    showExploreAgentModal: shouldShow,
->>>>>>> f14d3fda
   };
 };
 
@@ -140,37 +110,9 @@
 };
 
 /**
-<<<<<<< HEAD
- * Updates selectedSettingsSection in the appState store
- * @param selected_settings_section
- */
-export const updateSelectedSettingsSection = selected_settings_section => {
-  return {
-    type: 'UPDATE_SELECTED_SETTINGS_SECTION',
-    selected_settings_section,
-  };
-};
-
-/**
- * Updates selectedToolsSection in the appState store
- * @param selected_tools_section
- */
-export const updateSelectedToolsSection = selected_tools_section => {
-  return {
-    type: 'UPDATE_SELECTED_TOOLS_SECTION',
-    selected_tools_section,
-  };
-};
-
-/**
  * Updates toastNotification in the appState store
  * @param toastNotification
  */
-=======
- * Updates toastNotification in the appState store
- * @param toastNotification
- */
->>>>>>> f14d3fda
 export const updateToastNotificationsModal = toastNotification => {
   return {
     type: 'UPDATE_TOAST_NOTIFICATIONS_MODAL',
