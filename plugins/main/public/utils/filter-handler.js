--- conflicted
+++ resolved
@@ -113,28 +113,12 @@
     result.meta.key = metaKey;
     result.meta.value = manager;
     result.meta.params.query = manager;
-<<<<<<< HEAD
-    result.query.match = isCluster
-      ? {
-          'cluster.name': {
-            query: manager,
-            type: 'phrase',
-          },
-        }
-      : {
-          'manager.name': {
-            query: manager,
-            type: 'phrase',
-          },
-        };
-=======
     result.query.match = {
       [metaKey]: {
         query: manager,
         type: 'phrase',
       },
     };
->>>>>>> 0c2c7d47
     return result;
   }
 
