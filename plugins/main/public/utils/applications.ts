import { i18n } from '@osd/i18n';
import store from '../redux/store';
import {
  LogoDocker,
  LogoGitHub,
  LogoGoogleCloud,
  LogoOffice365,
} from '../components/common/logos';

/* Applications
Convention: the order of each application must according to the order of the category
that is included.

Example:
Category order of the application: 100
Application order: one of 100-199 range: 100, 101, 102, etc...
*/

/* Categories ID
Wazuh:
Home: 0
Explore (added to Wazuh dashboard default categories): 100
Endpoint security: 200
Threat intelligence: 300
Security operations: 400
Cloud security: 500
Server management: 600
Dashboard management: 700
Indexer management (added to Wazuh dashboard default categories): 9000
*/

export const overview = {
  category: 'wz-category-home',
  id: 'wz-home',
  title: i18n.translate('wz-app-home-title', {
    defaultMessage: 'Overview',
  }),
  breadcrumbLabel: i18n.translate('wz-app-home-breadcrumbLabel', {
    defaultMessage: 'Overview',
  }),
  description: i18n.translate('wz-app-overview-description', {
    defaultMessage:
      'This application provides you with an overview of Wazuh applications.',
  }),
  euiIconType: 'lensApp',
  order: 1,
  showInOverviewApp: false,
  showInAgentMenu: false,
  redirectTo: () => '/overview/',
};

export const fileIntegrityMonitoring = {
  category: 'wz-category-endpoint-security',
  id: 'file-integrity-monitoring',
  title: i18n.translate('wz-app-file-integrity-monitoring-title', {
    defaultMessage: 'File Integrity Monitoring',
  }),
  breadcrumbLabel: i18n.translate(
    'wz-app-file-integrity-monitoring-breadcrumbLabel',
    {
      defaultMessage: 'File Integrity Monitoring',
    },
  ),
  description: i18n.translate('wz-app-file-integrity-monitoring-description', {
    defaultMessage:
      'Alerts related to file changes, including permissions, content, ownership, and attributes.',
  }),
  euiIconType: 'sqlApp',
  showInOverviewApp: true,
  showInAgentMenu: true,
  order: 202,
  redirectTo: () =>
    `/overview/?tab=fim&tabView=panels${
      store.getState()?.appStateReducers?.currentAgentData?.id
        ? `&agentId=${store.getState()?.appStateReducers?.currentAgentData?.id}`
        : ''
    }`,
};

export const endpointSummary = {
  category: 'wz-category-server-management',
  id: 'endpoints-summary',
  title: i18n.translate('wz-app-endpoints-summary-title', {
    defaultMessage: 'Endpoints Summary',
  }),
  breadcrumbLabel: i18n.translate('wz-app-endpoints-summary-breadcrumbLabel', {
    defaultMessage: 'Endpoints',
  }),
  description: i18n.translate('wz-app-endpoints-summary-description', {
    defaultMessage: 'Summary of agents and their status.',
  }),
  euiIconType: 'spacesApp',
  order: 600,
  showInOverviewApp: false,
  showInAgentMenu: false,
  redirectTo: () => '/agents-preview/',
};

export const malwareDetection = {
  category: 'wz-category-endpoint-security',
  id: 'malware-detection',
  title: i18n.translate('wz-app-malware-detection-title', {
    defaultMessage: 'Malware Detection',
  }),
  breadcrumbLabel: i18n.translate('wz-app-malware-detection-breadcrumbLabel', {
    defaultMessage: 'Malware Detection',
  }),
  description: i18n.translate('wz-app-malware-detection-description', {
    defaultMessage:
      'Verify that your systems are configured according to your security policies baseline.',
  }),
  euiIconType: 'indexRollupApp',
  order: 201,
  showInOverviewApp: true,
  showInAgentMenu: true,
  redirectTo: () =>
    `/overview/?tab=pm&tabView=panels${
      store.getState()?.appStateReducers?.currentAgentData?.id
        ? `&agentId=${store.getState()?.appStateReducers?.currentAgentData?.id}`
        : ''
    }`,
};

export const configurationAssessment = {
  category: 'wz-category-endpoint-security',
  id: 'configuration-assessment',
  title: i18n.translate('wz-app-configuration-assessment-title', {
    defaultMessage: 'Configuration Assessment',
  }),
  breadcrumbLabel: i18n.translate(
    'wz-app-configuration-assessment-breadcrumbLabel',
    {
      defaultMessage: 'Configuration Assessment',
    },
  ),
  description: i18n.translate('wz-app-configuration-assessment-description', {
    defaultMessage:
      'Scan your assets as part of a configuration assessment audit.',
  }),
  order: 200,
  euiIconType: 'managementApp',
  showInOverviewApp: true,
  showInAgentMenu: true,
  redirectTo: () =>
    `/overview/?tab=sca&tabView=panels${
      store.getState()?.appStateReducers?.currentAgentData?.id
        ? `&agentId=${store.getState()?.appStateReducers?.currentAgentData?.id}`
        : ''
    }`,
};

export const threatHunting = {
  category: 'wz-category-threat-intelligence',
  id: 'threat-hunting',
  title: i18n.translate('wz-app-threat-hunting-title', {
    defaultMessage: 'Threat Hunting',
  }),
  breadcrumbLabel: i18n.translate('wz-app-threat-hunting-breadcrumbLabel', {
    defaultMessage: 'Threat Hunting',
  }),
  description: i18n.translate('wz-app-threat-hunting-description', {
    defaultMessage:
      'Browse through your security alerts, identifying issues and threats in your environment.',
  }),
  euiIconType: 'securityAnalyticsApp',
  order: 300,
  showInOverviewApp: true,
  showInAgentMenu: true,
  redirectTo: () =>
    `/overview/?tab=general&tabView=panels${
      store.getState()?.appStateReducers?.currentAgentData?.id
        ? `&agentId=${store.getState()?.appStateReducers?.currentAgentData?.id}`
        : ''
    }`,
};

export const vulnerabilityDetection = {
  category: 'wz-category-threat-intelligence',
  id: 'vulnerability-detection',
  title: i18n.translate('wz-app-vulnerability-detection-title', {
    defaultMessage: 'Vulnerability Detection',
  }),
  breadcrumbLabel: i18n.translate(
    'wz-app-vulnerability-detection-breadcrumbLabel',
    {
      defaultMessage: 'Vulnerability Detection',
    },
  ),
  description: i18n.translate('wz-app-vulnerability-detection-description', {
    defaultMessage:
      'Discover what applications in your environment are affected by well-known vulnerabilities.',
  }),
  euiIconType: 'heartbeatApp',
  order: 301,
  showInOverviewApp: true,
  showInAgentMenu: false,
  redirectTo: () =>
    `/overview/?tab=vuls&tabView=panels${
      store.getState()?.appStateReducers?.currentAgentData?.id
        ? `&agentId=${store.getState()?.appStateReducers?.currentAgentData?.id}`
        : ''
    }`,
};

export const mitreAttack = {
  category: 'wz-category-threat-intelligence',
  id: 'mitre-attack',
  title: i18n.translate('wz-app-mitre-attack-title', {
    defaultMessage: 'MITRE ATT&CK',
  }),
  breadcrumbLabel: i18n.translate('wz-app-mitre-attack-breadcrumbLabel', {
    defaultMessage: 'MITRE ATT&CK',
  }),
  description: i18n.translate('wz-app-mitre-attack-description', {
    defaultMessage:
      'Security events from the knowledge base of adversary tactics and techniques based on real-world observations.',
  }),
  euiIconType: 'grokApp',
  order: 302,
  showInOverviewApp: true,
  showInAgentMenu: true,
  redirectTo: () =>
    `/overview/?tab=mitre&tabView=panels${
      store.getState()?.appStateReducers?.currentAgentData?.id
        ? `&agentId=${store.getState()?.appStateReducers?.currentAgentData?.id}`
        : ''
    }`,
};

export const virustotal = {
  category: 'wz-category-threat-intelligence',
  id: 'virustotal',
  title: i18n.translate('wz-app-virustotal-title', {
    defaultMessage: 'VirusTotal',
  }),
  breadcrumbLabel: i18n.translate('wz-app-virustotal-breadcrumbLabel', {
    defaultMessage: 'VirusTotal',
  }),
  description: i18n.translate('wz-app-virustotal-description', {
    defaultMessage:
      'Alerts resulting from VirusTotal analysis of suspicious files via an integration with their API.',
  }),
  euiIconType: 'monitoringApp',
  order: 303,
  showInOverviewApp: true,
  showInAgentMenu: true,
  redirectTo: () =>
    `/overview/?tab=virustotal&tabView=panels${
      store.getState()?.appStateReducers?.currentAgentData?.id
        ? `&agentId=${store.getState()?.appStateReducers?.currentAgentData?.id}`
        : ''
    }`,
};

const pciDss = {
  category: 'wz-category-security-operations',
  id: 'pci-dss',
  title: i18n.translate('wz-app-pci-dss-title', {
    defaultMessage: 'PCI DSS',
  }),
  breadcrumbLabel: i18n.translate('wz-app-pci-dss-breadcrumbLabel', {
    defaultMessage: 'PCI DSS',
  }),
  description: i18n.translate('wz-app-pci-dss-description', {
    defaultMessage:
      'Global security standard for entities that process, store, or transmit payment cardholder data.',
  }),
  euiIconType: 'visTagCloud',
  order: 400,
  showInOverviewApp: true,
  showInAgentMenu: true,
  redirectTo: () =>
    `/overview/?tab=pci&tabView=panels${
      store.getState()?.appStateReducers?.currentAgentData?.id
        ? `&agentId=${store.getState()?.appStateReducers?.currentAgentData?.id}`
        : ''
    }`,
};

const hipaa = {
  category: 'wz-category-security-operations',
  id: 'hipaa',
  title: i18n.translate('wz-app-hipaa-title', {
    defaultMessage: 'HIPAA',
  }),
  breadcrumbLabel: i18n.translate('wz-app-hipaa-breadcrumbLabel', {
    defaultMessage: 'HIPAA',
  }),
  description: i18n.translate('wz-app-hipaa-description', {
    defaultMessage:
      'Health Insurance Portability and Accountability Act of 1996 (HIPAA) provides data privacy and security provisions for safeguarding medical information.',
  }),
  euiIconType: 'monitoringApp',
  order: 402,
  showInOverviewApp: true,
  showInAgentMenu: true,
  redirectTo: () =>
    `/overview/?tab=hipaa&tabView=panels${
      store.getState()?.appStateReducers?.currentAgentData?.id
        ? `&agentId=${store.getState()?.appStateReducers?.currentAgentData?.id}`
        : ''
    }`,
};

const gdpr = {
  category: 'wz-category-security-operations',
  id: 'gdpr',
  title: i18n.translate('wz-app-gdpr-title', {
    defaultMessage: 'GDPR',
  }),
  breadcrumbLabel: i18n.translate('wz-app-gdpr-breadcrumbLabel', {
    defaultMessage: 'GDPR',
  }),
  description: i18n.translate('wz-app-gdpr-description', {
    defaultMessage:
      'General Data Protection Regulation (GDPR) sets guidelines for processing of personal data.',
  }),
  euiIconType: 'visBarVertical',
  order: 401,
  showInOverviewApp: true,
  showInAgentMenu: true,
  redirectTo: () =>
    `/overview/?tab=gdpr&tabView=panels${
      store.getState()?.appStateReducers?.currentAgentData?.id
        ? `&agentId=${store.getState()?.appStateReducers?.currentAgentData?.id}`
        : ''
    }`,
};

const nist80053 = {
  category: 'wz-category-security-operations',
  id: 'nist-800-53',
  title: i18n.translate('wz-app-nist-800-53-title', {
    defaultMessage: 'NIST 800-53',
  }),
  breadcrumbLabel: i18n.translate('wz-app-nist-800-53-breadcrumbLabel', {
    defaultMessage: 'NIST 800-53',
  }),
  description: i18n.translate('wz-app-nist-800-53-description', {
    defaultMessage:
      'National Institute of Standards and Technology Special Publication 800-53 (NIST 800-53) sets guidelines for federal information systems.',
  }),
  euiIconType: 'notebookApp',
  showInOverviewApp: true,
  showInAgentMenu: true,
  order: 403,
  redirectTo: () =>
    `/overview/?tab=nist&tabView=panels${
      store.getState()?.appStateReducers?.currentAgentData?.id
        ? `&agentId=${store.getState()?.appStateReducers?.currentAgentData?.id}`
        : ''
    }`,
};

const tsc = {
  category: 'wz-category-security-operations',
  id: 'tsc',
  title: i18n.translate('wz-app-tsc-title', {
    defaultMessage: 'TSC',
  }),
  breadcrumbLabel: i18n.translate('wz-app-tsc-breadcrumbLabel', {
    defaultMessage: 'TSC',
  }),
  description: i18n.translate('wz-app-tsc-description', {
    defaultMessage:
      'Trust Services Criteria for Security, Availability, Processing Integrity, Confidentiality, and Privacy.',
  }),
  euiIconType: 'packetbeatApp',
  order: 404,
  showInOverviewApp: true,
  showInAgentMenu: true,
  redirectTo: () =>
    `/overview/?tab=tsc&tabView=panels${
      store.getState()?.appStateReducers?.currentAgentData?.id
        ? `&agentId=${store.getState()?.appStateReducers?.currentAgentData?.id}`
        : ''
    }`,
};

export const amazonWebServices = {
  category: 'wz-category-cloud-security',
  id: 'amazon-web-services',
  title: i18n.translate('wz-app-amazon-web-services-title', {
    defaultMessage: 'Amazon Web Services',
  }),
  breadcrumbLabel: i18n.translate(
    'wz-app-amazon-web-services-breadcrumbLabel',
    {
      defaultMessage: 'Amazon Web Services',
    },
  ),
  description: i18n.translate('wz-app-amazon-web-services-description', {
    defaultMessage:
      'Security events related to your Amazon AWS services, collected directly via AWS API.',
  }),
  euiIconType: 'logoAWSMono',
  order: 500,
  showInOverviewApp: true,
  showInAgentMenu: true,
  redirectTo: () =>
    `/overview/?tab=aws&tabView=panels${
      store.getState()?.appStateReducers?.currentAgentData?.id
        ? `&agentId=${store.getState()?.appStateReducers?.currentAgentData?.id}`
        : ''
    }`,
};

export const googleCloud = {
  category: 'wz-category-cloud-security',
  id: 'google-cloud',
  title: i18n.translate('wz-app-google-cloud-title', {
    defaultMessage: 'Google Cloud',
  }),
  breadcrumbLabel: i18n.translate('wz-app-google-cloud-breadcrumbLabel', {
    defaultMessage: 'Google Cloud',
  }),
  description: i18n.translate('wz-app-google-cloud-description', {
    defaultMessage:
      'Security events related to your Google Cloud Platform services, collected directly via GCP API.',
  }),
  euiIconType: LogoGoogleCloud,
  order: 501,
  showInOverviewApp: true,
  showInAgentMenu: true,
  redirectTo: () =>
    `/overview/?tab=gcp&tabView=panels${
      store.getState()?.appStateReducers?.currentAgentData?.id
        ? `&agentId=${store.getState()?.appStateReducers?.currentAgentData?.id}`
        : ''
    }`,
};

export const github = {
  category: 'wz-category-cloud-security',
  id: 'github',
  title: i18n.translate('wz-app-github-title', {
    defaultMessage: 'GitHub',
  }),
  breadcrumbLabel: i18n.translate('wz-app-github-breadcrumbLabel', {
    defaultMessage: 'GitHub',
  }),
  description: i18n.translate('wz-app-github-description', {
    defaultMessage:
      'Monitoring events from audit logs of your GitHub organizations.',
  }),
  euiIconType: LogoGitHub,
  order: 502,
  showInOverviewApp: true,
  showInAgentMenu: true,
  redirectTo: () =>
    `/overview/?tab=github&tabView=panels${
      store.getState()?.appStateReducers?.currentAgentData?.id
        ? `&agentId=${store.getState()?.appStateReducers?.currentAgentData?.id}`
        : ''
    }`,
};

export const office365 = {
  category: 'wz-category-cloud-security',
  id: 'office365',
  title: i18n.translate('wz-app-office365-title', {
    defaultMessage: 'Office 365',
  }),
  breadcrumbLabel: i18n.translate('wz-app-office365-breadcrumbLabel', {
    defaultMessage: 'Office 365',
  }),
  description: i18n.translate('wz-app-office365-description', {
    defaultMessage: 'Security events related to your Office 365 services.',
  }),
  euiIconType: LogoOffice365,
  order: 503,
  showInOverviewApp: true,
  showInAgentMenu: false,
  redirectTo: () =>
    `/overview/?tab=office&tabView=panels${
      store.getState()?.appStateReducers?.currentAgentData?.id
        ? `&agentId=${store.getState()?.appStateReducers?.currentAgentData?.id}`
        : ''
    }`,
};

export const docker = {
  category: 'wz-category-cloud-security',
  id: 'docker',
  title: i18n.translate('wz-app-docker-title', {
    defaultMessage: 'Docker',
  }),
  breadcrumbLabel: i18n.translate('wz-app-docker-breadcrumbLabel', {
    defaultMessage: 'Docker',
  }),
  description: i18n.translate('wz-app-docker-description', {
    defaultMessage:
      'Monitor and collect the activity from Docker containers such as creation, running, starting, stopping or pausing events.',
  }),
  euiIconType: LogoDocker,
  order: 404,
  showInOverviewApp: true,
  showInAgentMenu: true,
  redirectTo: () =>
    `/overview/?tab=docker&tabView=panels${
      store.getState()?.appStateReducers?.currentAgentData?.id
        ? `&agentId=${store.getState()?.appStateReducers?.currentAgentData?.id}`
        : ''
    }`,
};

export const rules = {
  category: 'wz-category-server-management',
  id: 'rules',
  title: i18n.translate('wz-app-rules-title', {
    defaultMessage: 'Rules',
  }),
  breadcrumbLabel: i18n.translate('wz-app-rules-breadcrumbLabel', {
    defaultMessage: 'Rules',
  }),
  description: i18n.translate('wz-app-rules-description', {
    defaultMessage: 'Manage your Wazuh cluster rules.',
  }),
  euiIconType: 'indexRollupApp',
  order: 602,
  showInOverviewApp: false,
  showInAgentMenu: false,
  redirectTo: () => '/manager/?tab=ruleset',
};

export const decoders = {
  category: 'wz-category-server-management',
  id: 'decoders',
  title: i18n.translate('wz-app-decoders-title', {
    defaultMessage: 'Decoders',
  }),
  breadcrumbLabel: i18n.translate('wz-app-decoders-breadcrumbLabel', {
    defaultMessage: 'Decoders',
  }),
  description: i18n.translate('wz-app-decoders-description', {
    defaultMessage: 'Manage your Wazuh cluster decoders.',
  }),
  euiIconType: 'indexRollupApp',
  order: 603,
  showInOverviewApp: false,
  showInAgentMenu: false,
  redirectTo: () => '/manager/?tab=decoders',
};

export const cdbLists = {
  category: 'wz-category-server-management',
  id: 'cdb-lists',
  title: i18n.translate('wz-app-lists-title', {
    defaultMessage: 'CDB Lists',
  }),
  breadcrumbLabel: i18n.translate('wz-app-cdb-lists-breadcrumbLabel', {
    defaultMessage: 'CDB Lists',
  }),
  description: i18n.translate('wz-app-cdb-lists-description', {
    defaultMessage: 'Manage your Wazuh cluster CDB list.',
  }),
  euiIconType: 'indexRollupApp',
  order: 604,
  showInOverviewApp: false,
  showInAgentMenu: false,
  redirectTo: () => '/manager/?tab=lists',
};

export const endpointGroups = {
  category: 'wz-category-server-management',
  id: 'endpoint-groups',
  title: i18n.translate('wz-app-endpoint-groups-title', {
    defaultMessage: 'Endpoint Groups',
  }),
  breadcrumbLabel: i18n.translate('wz-app-endpoint-groups-breadcrumbLabel', {
    defaultMessage: 'Endpoint Groups',
  }),
  description: i18n.translate('wz-app-endpoint-groups-description', {
    defaultMessage: 'Manage your agent groups.',
  }),
  euiIconType: 'usersRolesApp',
  order: 601,
  showInOverviewApp: false,
  showInAgentMenu: false,
  redirectTo: () => '/manager/?tab=groups',
};

export const serverStatus = {
  category: 'wz-category-server-management',
  id: 'server-status',
  title: i18n.translate('wz-app-status-title', {
    defaultMessage: 'Status',
  }),
  breadcrumbLabel: i18n.translate('wz-app-server-status-breadcrumbLabel', {
    defaultMessage: 'Status',
  }),
  description: i18n.translate('wz-app-server-status-description', {
    defaultMessage: 'Manage your Wazuh cluster status.',
  }),
  euiIconType: 'indexRollupApp',
  order: 605,
  showInOverviewApp: false,
  showInAgentMenu: false,
  redirectTo: () => '/manager/?tab=status',
};

export const cluster = {
  category: 'wz-category-server-management',
  id: 'cluster',
  title: i18n.translate('wz-app-cluster-title', {
    defaultMessage: 'Cluster',
  }),
  breadcrumbLabel: i18n.translate('wz-app-cluster-breadcrumbLabel', {
    defaultMessage: 'Cluster',
  }),
  description: i18n.translate('wz-app-cluster-description', {
    defaultMessage: 'Manage your Wazuh cluster.',
  }),
  euiIconType: 'indexRollupApp',
  order: 606,
  showInOverviewApp: false,
  showInAgentMenu: false,
  redirectTo: () => '/manager/?tab=monitoring',
};

export const statistics = {
  category: 'wz-category-server-management',
  id: 'statistics',
  title: i18n.translate('wz-app-statistics-title', {
    defaultMessage: 'Statistics',
  }),
  breadcrumbLabel: i18n.translate('wz-app-statistics-breadcrumbLabel', {
    defaultMessage: 'Statistics',
  }),
  description: i18n.translate('wz-app-statistics-description', {
    defaultMessage: 'Information about the Wazuh enviroment.',
  }),
  euiIconType: 'indexRollupApp',
  order: 607,
  showInOverviewApp: false,
  showInAgentMenu: false,
  redirectTo: () => '/manager/?tab=statistics',
};

export const logs = {
  category: 'wz-category-server-management',
  id: 'logs',
  title: i18n.translate('wz-app-logs-title', {
    defaultMessage: 'Logs',
  }),
  breadcrumbLabel: i18n.translate('wz-app-logs-breadcrumbLabel', {
    defaultMessage: 'Logs',
  }),
  description: i18n.translate('wz-app-logs-description', {
    defaultMessage: 'Logs from your Wazuh cluster.',
  }),
  euiIconType: 'indexRollupApp',
  order: 608,
  showInOverviewApp: false,
  showInAgentMenu: false,
  redirectTo: () => '/manager/?tab=logs',
};

export const reporting = {
  category: 'wz-category-dashboard-management',
  id: 'reporting',
  title: i18n.translate('wz-app-reporting-title', {
    defaultMessage: 'Reporting',
  }),
  breadcrumbLabel: i18n.translate('wz-app-reporting-breadcrumbLabel', {
    defaultMessage: 'Reporting',
  }),
  description: i18n.translate('wz-app-reporting-description', {
    defaultMessage: 'Check your stored Wazuh reports.',
  }),
  euiIconType: 'indexRollupApp',
  order: 10002,
  showInOverviewApp: false,
  showInAgentMenu: false,
  redirectTo: () => '/manager/?tab=reporting',
};

export const settings = {
  category: 'wz-category-server-management',
  id: 'settings',
  title: i18n.translate('wz-app-settings-title', {
    defaultMessage: 'Settings',
  }),
  breadcrumbLabel: i18n.translate('wz-app-settings-breadcrumbLabel', {
    defaultMessage: 'Settings',
  }),
  description: i18n.translate('wz-app-settings-description', {
    defaultMessage: 'Manage your Wazuh cluster configuration.',
  }),
  euiIconType: 'indexRollupApp',
  order: 609,
  showInOverviewApp: false,
  showInAgentMenu: false,
  redirectTo: () => '/manager/?tab=configuration',
};

export const devTools = {
  category: 'wz-category-server-management',
  id: 'dev-tools',
  title: i18n.translate('wz-app-dev-tools-title', {
    defaultMessage: 'Dev Tools',
  }),
  breadcrumbLabel: i18n.translate('wz-app-dev-tools-breadcrumbLabel', {
    defaultMessage: 'Dev Tools',
  }),
  description: i18n.translate('wz-app-dev-tools-description', {
    defaultMessage: 'Test the Wazuh API endpoints.',
  }),
  euiIconType: 'devToolsApp',
  order: 610,
  showInOverviewApp: false,
  showInAgentMenu: false,
  redirectTo: () => '/wazuh-dev/?tab=devTools',
};

export const rulesetTest = {
  category: 'wz-category-server-management',
  id: 'ruleset-test',
  title: i18n.translate('wz-app-ruleset-test-title', {
    defaultMessage: 'Ruleset Test',
  }),
  breadcrumbLabel: i18n.translate('wz-app-ruleset-test-breadcrumbLabel', {
    defaultMessage: 'Ruleset Test',
  }),
  description: i18n.translate('wz-app-ruleset-test-description', {
    defaultMessage: 'Check your ruleset testing logs.',
  }),
  euiIconType: 'visualizeApp',
  order: 611,
  showInOverviewApp: false,
  showInAgentMenu: false,
  redirectTo: () => '/wazuh-dev/?tab=logtest',
};

export const security = {
  category: 'wz-category-server-management',
  id: 'security',
  title: i18n.translate('wz-app-security-title', {
    defaultMessage: 'Security',
  }),
  breadcrumbLabel: i18n.translate('wz-app-security-breadcrumbLabel', {
    defaultMessage: 'Security',
  }),
  description: i18n.translate('wz-app-security-description', {
    defaultMessage:
      'Manage permissions to system resources based on the roles and policies.',
  }),
  euiIconType: 'securityAnalyticsApp',
  order: 612,
  showInOverviewApp: false,
  showInAgentMenu: false,
  redirectTo: () => '/security?tab=users',
};

export const serverApis = {
  category: 'wz-category-dashboard-management',
  id: 'server-apis',
  title: i18n.translate('wz-app-server-apis-title', {
    defaultMessage: 'Server APIs',
  }),
  breadcrumbLabel: i18n.translate('wz-app-server-apis-breadcrumbLabel', {
    defaultMessage: 'Server APIs',
  }),
  description: i18n.translate('wz-app-server-apis-description', {
    defaultMessage: 'Manage and configure the API entries.',
  }),
  euiIconType: 'indexRollupApp',
  order: 10003,
  showInOverviewApp: false,
  showInAgentMenu: false,
  redirectTo: () => '/settings?tab=api',
};

export const sampleData = {
  category: 'management',
  id: 'sample-data',
  title: i18n.translate('wz-app-sample-data-title', {
    defaultMessage: 'Sample Data',
  }),
  breadcrumbLabel: i18n.translate('wz-app-sample-data-breadcrumbLabel', {
    defaultMessage: 'Sample Data',
  }),
  description: i18n.translate('wz-app-sample-data-description', {
    defaultMessage: 'Add sample data with events to the modules.',
  }),
  euiIconType: 'indexRollupApp',
  order: 9040,
  showInOverviewApp: false,
  showInAgentMenu: false,
  redirectTo: () => '/settings?tab=sample_data',
};

export const appSettings = {
  category: 'wz-category-dashboard-management',
  id: 'app-settings',
  title: i18n.translate('wz-app-settings-title', {
    defaultMessage: 'App Settings',
  }),
  breadcrumbLabel: i18n.translate('wz-app-settings-breadcrumbLabel', {
    defaultMessage: 'App Settings',
  }),
  description: i18n.translate('wz-app-settings-description', {
    defaultMessage: 'Manage your Wazuh cluster configuration.',
  }),
  euiIconType: 'indexRollupApp',
  order: 10004,
  showInOverviewApp: false,
  showInAgentMenu: false,
  redirectTo: () => '/settings?tab=configuration',
};

<<<<<<< HEAD
=======
const appLogs = {
  category: 'wz-category-dashboard-management',
  id: 'app-logs',
  title: i18n.translate('wz-app-app-logs-title', {
    defaultMessage: 'App Logs',
  }),
  breadcrumbLabel: i18n.translate('wz-app-app-logs-breadcrumbLabel', {
    defaultMessage: 'App Logs',
  }),
  description: i18n.translate('wz-app-app-logs-description', {
    defaultMessage: 'Explore the logs related to the applications.',
  }),
  euiIconType: 'indexRollupApp',
  order: 10005,
  showInOverviewApp: false,
  showInAgentMenu: false,
  redirectTo: () => '/settings?tab=logs',
};

>>>>>>> 2aec57dc
const about = {
  category: 'wz-category-dashboard-management',
  id: 'about',
  title: i18n.translate('wz-app-about-title', {
    defaultMessage: 'About',
  }),
  breadcrumbLabel: i18n.translate('wz-app-about-breadcrumbLabel', {
    defaultMessage: 'About',
  }),
  description: i18n.translate('wz-app-about-description', {
    defaultMessage: 'Show information about App Versions and community links.',
  }),
  euiIconType: 'indexRollupApp',
  order: 10006,
  showInOverviewApp: false,
  showInAgentMenu: false,
  redirectTo: () => '/settings?tab=about',
};

export const Applications = [
  fileIntegrityMonitoring,
  overview,
  malwareDetection,
  configurationAssessment,
  threatHunting,
  vulnerabilityDetection,
  mitreAttack,
  virustotal,
  pciDss,
  hipaa,
  gdpr,
  nist80053,
  tsc,
  devTools,
  rulesetTest,
  security,
  amazonWebServices,
  googleCloud,
  github,
  office365,
  docker,
  endpointSummary,
  rules,
  decoders,
  cdbLists,
  endpointGroups,
  serverStatus,
  cluster,
  statistics,
  logs,
  settings,
  reporting,
  serverApis,
  sampleData,
  appSettings,
  about,
].sort((a, b) => {
  // Sort applications by order
  if (a.order < b.order) {
    return -1;
  } else if (a.order > b.order) {
    return 1;
  } else {
    return 0;
  }
});

// Categories
export const Categories = [
  {
    id: 'wz-category-home',
    label: i18n.translate('wz-app-category-home', {
      defaultMessage: 'Home',
    }),
    order: 0,
    euiIconType: 'appSearchApp',
  },
  {
    id: 'wz-category-endpoint-security',
    label: i18n.translate('wz-app-category-endpoint-security', {
      defaultMessage: 'Endpoint security',
    }),
    order: 200,
    euiIconType: 'monitoringApp',
  },
  {
    id: 'wz-category-threat-intelligence',
    label: i18n.translate('wz-app-category-threat-intelligence', {
      defaultMessage: 'Threat intelligence',
    }),
    order: 300,
    euiIconType: 'lensApp',
  },
  {
    id: 'wz-category-security-operations',
    label: i18n.translate('wz-app-category-security-operations', {
      defaultMessage: 'Security operations',
    }),
    order: 400,
    euiIconType: 'securityApp',
  },
  {
    id: 'wz-category-cloud-security',
    label: i18n.translate('wz-app-category-cloud-security', {
      defaultMessage: 'Cloud security',
    }),
    order: 500,
    euiIconType: 'watchesApp',
  },
  {
    id: 'wz-category-server-management',
    label: i18n.translate('wz-app-category-server-management', {
      defaultMessage: 'Server management',
    }),
    order: 600,
    euiIconType: 'indexRollupApp',
  },
  {
    id: 'wz-category-dashboard-management',
    label: i18n.translate('wz-app-category-dashboard-management', {
      defaultMessage: 'Dashboard management',
    }),
    order: 6e3,
    euiIconType: 'dashboardApp',
  },
  {
    id: 'management',
    label: 'Indexer management',
    order: 5e3,
    euiIconType: 'managementApp',
  },
];<|MERGE_RESOLUTION|>--- conflicted
+++ resolved
@@ -809,28 +809,6 @@
   redirectTo: () => '/settings?tab=configuration',
 };
 
-<<<<<<< HEAD
-=======
-const appLogs = {
-  category: 'wz-category-dashboard-management',
-  id: 'app-logs',
-  title: i18n.translate('wz-app-app-logs-title', {
-    defaultMessage: 'App Logs',
-  }),
-  breadcrumbLabel: i18n.translate('wz-app-app-logs-breadcrumbLabel', {
-    defaultMessage: 'App Logs',
-  }),
-  description: i18n.translate('wz-app-app-logs-description', {
-    defaultMessage: 'Explore the logs related to the applications.',
-  }),
-  euiIconType: 'indexRollupApp',
-  order: 10005,
-  showInOverviewApp: false,
-  showInAgentMenu: false,
-  redirectTo: () => '/settings?tab=logs',
-};
-
->>>>>>> 2aec57dc
 const about = {
   category: 'wz-category-dashboard-management',
   id: 'about',
