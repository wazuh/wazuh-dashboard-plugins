import { i18n } from '@osd/i18n';
import store from '../redux/store';
import {
  LogoDocker,
  LogoGitHub,
  LogoGoogleCloud,
  LogoOffice365,
} from '../components/common/logos';
import { DEFAULT_APP_CATEGORIES } from '../../../../src/core/public';

/* Applications
Convention: the order of each application must according to the order of the category
that is included.

Example:
Category order of the application: 100
Application order: one of 100-199 range: 100, 101, 102, etc...
*/

/* Categories ID
Wazuh:
Home: 0
Endpoint security: 100
Threat intelligence: 200
Security operations: 300
Cloud security: 400
Explore (added to Wazuh dashboard default categories): 500
Server management: 600
Dashboard/indexer management (added to Wazuh dashboard default categories): 9000
*/

const overview = {
  category: 'wz-category-home',
  id: 'wz-home',
  title: i18n.translate('wz-app-home', {
    defaultMessage: 'Overview',
  }),
  description: i18n.translate('overview-description', {
    defaultMessage:
      'This application provides you with an overview of Wazuh applications.',
  }),
  euiIconType: 'lensApp',
  order: 1,
  showInOverviewApp: false,
  showInAgentMenu: false,
  redirectTo: () => '/overview/',
};

export const fileIntegrityMonitoring = {
  category: 'wz-category-endpoint-security',
  id: 'file-integrity-monitoring',
  title: i18n.translate('wz-app-file-integrity-monitoring', {
    defaultMessage: 'File integrity monitoring',
  }),
  description: i18n.translate('file-integrity-monitoring-description', {
    defaultMessage:
      'Alerts related to file changes, including permissions, content, ownership, and attributes.',
  }),
  euiIconType: 'indexRollupApp',
  showInOverviewApp: true,
<<<<<<< HEAD
  showInAgentMenu: true,
=======
  order: 102,
>>>>>>> 09ee9665
  redirectTo: () =>
    `/overview/?tab=fim&tabView=panels${
      store.getState()?.appStateReducers?.currentAgentData?.id
        ? `&agentId=${store.getState()?.appStateReducers?.currentAgentData?.id}`
        : ''
    }`,
};

const endpointSumary = {
  category: 'wz-category-server-management',
  id: 'endpoints-summary',
  title: i18n.translate('wz-app-endpoints-summary', {
    defaultMessage: 'Endpoints summary',
  }),
  description: i18n.translate('endpoints-summary-description', {
    defaultMessage: 'Summary of agents and their status.',
  }),
  euiIconType: 'usersRolesApp',
  order: 600,
  showInOverviewApp: false,
  showInAgentMenu: false,
  redirectTo: () => '/agents-preview/',
};

const malwareDetection = {
  category: 'wz-category-endpoint-security',
  id: 'malware-detection',
  title: i18n.translate('wz-app-malware-detection', {
    defaultMessage: 'Malware detection',
  }),
  description: i18n.translate('malware-detection-description', {
    defaultMessage:
      'Verify that your systems are configured according to your security policies baseline.',
  }),
  euiIconType: 'indexRollupApp',
  order: 101,
  showInOverviewApp: true,
  showInAgentMenu: true,
  redirectTo: () =>
    `/overview/?tab=pm&tabView=panels${
      store.getState()?.appStateReducers?.currentAgentData?.id
        ? `&agentId=${store.getState()?.appStateReducers?.currentAgentData?.id}`
        : ''
    }`,
};

export const configurationAssessment = {
  category: 'wz-category-endpoint-security',
  id: 'configuration-assessment',
  title: i18n.translate('wz-app-configuration-assessment', {
    defaultMessage: 'Configuration assessment',
  }),
  description: i18n.translate('configuration-assessment-description', {
    defaultMessage:
      'Scan your assets as part of a configuration assessment audit.',
  }),
  order: 100,
  euiIconType: 'managementApp',
  showInOverviewApp: true,
  showInAgentMenu: true,
  redirectTo: () =>
    `/overview/?tab=sca&tabView=panels${
      store.getState()?.appStateReducers?.currentAgentData?.id
        ? `&agentId=${store.getState()?.appStateReducers?.currentAgentData?.id}`
        : ''
    }`,
};

export const threatHunting = {
  category: 'wz-category-threat-intelligence',
  id: 'threat-hunting',
  title: i18n.translate('wz-app-threat-hunting', {
    defaultMessage: 'Threat hunting',
  }),
  description: i18n.translate('threat-hunting-description', {
    defaultMessage:
      'Browse through your security alerts, identifying issues and threats in your environment.',
  }),
  euiIconType: 'securityAnalyticsApp',
  order: 200,
  showInOverviewApp: true,
  showInAgentMenu: true,
  redirectTo: () =>
    `/overview/?tab=general&tabView=panels${
      store.getState()?.appStateReducers?.currentAgentData?.id
        ? `&agentId=${store.getState()?.appStateReducers?.currentAgentData?.id}`
        : ''
    }`,
};

export const vulnerabilityDetection = {
  category: 'wz-category-threat-intelligence',
  id: 'vulnerability-detection',
  title: i18n.translate('wz-app-vulnerability-detection', {
    defaultMessage: 'Vulnerability detection',
  }),
  description: i18n.translate('vulnerability-detection-description', {
    defaultMessage:
      'Discover what applications in your environment are affected by well-known vulnerabilities.',
  }),
  euiIconType: 'heartbeatApp',
  order: 201,
  showInOverviewApp: true,
  showInAgentMenu: true,
  redirectTo: () =>
    `/overview/?tab=vuls&tabView=panels${
      store.getState()?.appStateReducers?.currentAgentData?.id
        ? `&agentId=${store.getState()?.appStateReducers?.currentAgentData?.id}`
        : ''
    }`,
};

export const mitreAttack = {
  category: 'wz-category-threat-intelligence',
  id: 'mitre-attack',
  title: i18n.translate('wz-app-mitre-attack', {
    defaultMessage: 'MITRE ATT&CK',
  }),
  description: i18n.translate('mitre-attack-description', {
    defaultMessage:
      'Security events from the knowledge base of adversary tactics and techniques based on real-world observations.',
  }),
  euiIconType: 'grokApp',
  order: 202,
  showInOverviewApp: true,
  showInAgentMenu: true,
  redirectTo: () =>
    `/overview/?tab=mitre&tabView=panels${
      store.getState()?.appStateReducers?.currentAgentData?.id
        ? `&agentId=${store.getState()?.appStateReducers?.currentAgentData?.id}`
        : ''
    }`,
};

const virustotal = {
  category: 'wz-category-threat-intelligence',
  id: 'virustotal',
  title: i18n.translate('wz-app-virustotal', {
    defaultMessage: 'Virustotal',
  }),
  description: i18n.translate('virustotal-description', {
    defaultMessage:
      'Alerts resulting from VirusTotal analysis of suspicious files via an integration with their API.',
  }),
  euiIconType: 'monitoringApp',
  order: 203,
  showInOverviewApp: true,
  showInAgentMenu: true,
  redirectTo: () =>
    `/overview/?tab=virustotal&tabView=panels${
      store.getState()?.appStateReducers?.currentAgentData?.id
        ? `&agentId=${store.getState()?.appStateReducers?.currentAgentData?.id}`
        : ''
    }`,
};

const pciDss = {
  category: 'wz-category-security-operations',
  id: 'pci-dss',
  title: i18n.translate('wz-app-pci-dss', {
    defaultMessage: 'PCI DSS',
  }),
  description: i18n.translate('pci-dss-description', {
    defaultMessage:
      'Global security standard for entities that process, store, or transmit payment cardholder data.',
  }),
  euiIconType: 'sqlApp',
  order: 300,
  showInOverviewApp: true,
  showInAgentMenu: true,
  redirectTo: () =>
    `/overview/?tab=pci&tabView=panels${
      store.getState()?.appStateReducers?.currentAgentData?.id
        ? `&agentId=${store.getState()?.appStateReducers?.currentAgentData?.id}`
        : ''
    }`,
};

const hipaa = {
  category: 'wz-category-security-operations',
  id: 'hipaa',
  title: i18n.translate('wz-app-hipaa', {
    defaultMessage: 'HIPAA',
  }),
  description: i18n.translate('hipaa-description', {
    defaultMessage:
      'Health Insurance Portability and Accountability Act of 1996 (HIPAA) provides data privacy and security provisions for safeguarding medical information.',
  }),
  euiIconType: 'monitoringApp',
  order: 302,
  showInOverviewApp: true,
  showInAgentMenu: true,
  redirectTo: () =>
    `/overview/?tab=hipaa&tabView=panels${
      store.getState()?.appStateReducers?.currentAgentData?.id
        ? `&agentId=${store.getState()?.appStateReducers?.currentAgentData?.id}`
        : ''
    }`,
};

const gdpr = {
  category: 'wz-category-security-operations',
  id: 'gdpr',
  title: i18n.translate('wz-app-gdpr', {
    defaultMessage: 'GDPR',
  }),
  description: i18n.translate('gdpr-description', {
    defaultMessage:
      'General Data Protection Regulation (GDPR) sets guidelines for processing of personal data.',
  }),
  euiIconType: 'sqlApp',
  order: 301,
  showInOverviewApp: true,
  showInAgentMenu: true,
  redirectTo: () =>
    `/overview/?tab=gdpr&tabView=panels${
      store.getState()?.appStateReducers?.currentAgentData?.id
        ? `&agentId=${store.getState()?.appStateReducers?.currentAgentData?.id}`
        : ''
    }`,
};

const nist80053 = {
  category: 'wz-category-security-operations',
  id: 'nist-800-53',
  title: i18n.translate('wz-app-nist-800-53', {
    defaultMessage: 'NIST 800-53',
  }),
  description: i18n.translate('nist-800-53-description', {
    defaultMessage:
      'National Institute of Standards and Technology Special Publication 800-53 (NIST 800-53) sets guidelines for federal information systems.',
  }),
  euiIconType: 'notebookApp',
  showInOverviewApp: true,
<<<<<<< HEAD
  showInAgentMenu: true,
=======
  order: 303,
>>>>>>> 09ee9665
  redirectTo: () =>
    `/overview/?tab=nist&tabView=panels${
      store.getState()?.appStateReducers?.currentAgentData?.id
        ? `&agentId=${store.getState()?.appStateReducers?.currentAgentData?.id}`
        : ''
    }`,
};

const tsc = {
  category: 'wz-category-security-operations',
  id: 'tsc',
  title: i18n.translate('wz-app-tsc', {
    defaultMessage: 'TSC',
  }),
  description: i18n.translate('tsc-description', {
    defaultMessage:
      'Trust Services Criteria for Security, Availability, Processing Integrity, Confidentiality, and Privacy.',
  }),
  euiIconType: 'packetbeatApp',
  order: 304,
  showInOverviewApp: true,
  showInAgentMenu: true,
  redirectTo: () =>
    `/overview/?tab=tsc&tabView=panels${
      store.getState()?.appStateReducers?.currentAgentData?.id
        ? `&agentId=${store.getState()?.appStateReducers?.currentAgentData?.id}`
        : ''
    }`,
};

const itHygiene = {
  category: 'wz-category-security-operations',
  id: 'it-hygiene',
  title: i18n.translate('wz-app-it-hygiene', {
    defaultMessage: 'IT Hygiene',
  }),
  description: i18n.translate('it-hygiene-description', {
    defaultMessage:
      'Applications, network configuration, open ports, and processes running on your monitored systems.',
  }),
  euiIconType: 'visualizeApp',
  order: 305,
  showInOverviewApp: true,
  showInAgentMenu: false,
  redirectTo: () =>
    `/agents/?tab=welcome${
      store.getState()?.appStateReducers?.currentAgentData?.id
        ? `&agent=${store.getState()?.appStateReducers?.currentAgentData?.id}`
        : ''
    }`,
};

const amazonWebServices = {
  category: 'wz-category-cloud-security',
  id: 'amazon-web-services',
  title: i18n.translate('wz-app-amazon-web-services', {
    defaultMessage: 'Amazon Web Services',
  }),
  description: i18n.translate('amazon-web-services-description', {
    defaultMessage:
      'Security events related to your Amazon AWS services, collected directly via AWS API.',
  }),
  euiIconType: 'logoAWSMono',
  order: 400,
  showInOverviewApp: true,
  showInAgentMenu: true,
  redirectTo: () =>
    `/overview/?tab=aws&tabView=panels${
      store.getState()?.appStateReducers?.currentAgentData?.id
        ? `&agentId=${store.getState()?.appStateReducers?.currentAgentData?.id}`
        : ''
    }`,
};

const googleCloud = {
  category: 'wz-category-cloud-security',
  id: 'google-cloud',
  title: i18n.translate('wz-app-google-cloud', {
    defaultMessage: 'Google Cloud',
  }),
  description: i18n.translate('google-cloud-description', {
    defaultMessage:
      'Security events related to your Google Cloud Platform services, collected directly via GCP API.',
  }),
  euiIconType: LogoGoogleCloud,
  order: 401,
  showInOverviewApp: true,
  showInAgentMenu: true,
  redirectTo: () =>
    `/overview/?tab=gcp&tabView=panels${
      store.getState()?.appStateReducers?.currentAgentData?.id
        ? `&agentId=${store.getState()?.appStateReducers?.currentAgentData?.id}`
        : ''
    }`,
};

const github = {
  category: 'wz-category-cloud-security',
  id: 'github',
  title: i18n.translate('wz-app-github', {
    defaultMessage: 'GitHub',
  }),
  description: i18n.translate('github-description', {
    defaultMessage:
      'Monitoring events from audit logs of your GitHub organizations.',
  }),
  euiIconType: LogoGitHub,
  order: 402,
  showInOverviewApp: true,
  showInAgentMenu: true,
  redirectTo: () =>
    `/overview/?tab=github&tabView=panels${
      store.getState()?.appStateReducers?.currentAgentData?.id
        ? `&agentId=${store.getState()?.appStateReducers?.currentAgentData?.id}`
        : ''
    }`,
};

const office365 = {
  category: 'wz-category-cloud-security',
  id: 'office365',
  title: i18n.translate('wz-app-office365', {
    defaultMessage: 'Office 365',
  }),
  description: i18n.translate('office365-description', {
    defaultMessage: 'Security events related to your Office 365 services.',
  }),
  euiIconType: LogoOffice365,
  order: 403,
  showInOverviewApp: true,
  showInAgentMenu: false,
  redirectTo: () =>
    `/overview/?tab=office&tabView=panels${
      store.getState()?.appStateReducers?.currentAgentData?.id
        ? `&agentId=${store.getState()?.appStateReducers?.currentAgentData?.id}`
        : ''
    }`,
};

const docker = {
  category: 'wz-category-cloud-security',
  id: 'docker',
  title: i18n.translate('wz-app-docker', {
    defaultMessage: 'Docker',
  }),
  description: i18n.translate('docker-description', {
    defaultMessage:
      'Monitor and collect the activity from Docker containers such as creation, running, starting, stopping or pausing events.',
  }),
  euiIconType: LogoDocker,
  order: 404,
  showInOverviewApp: true,
  showInAgentMenu: true,
  redirectTo: () =>
    `/overview/?tab=docker&tabView=panels${
      store.getState()?.appStateReducers?.currentAgentData?.id
        ? `&agentId=${store.getState()?.appStateReducers?.currentAgentData?.id}`
        : ''
    }`,
};

const rules = {
  category: 'wz-category-server-management',
  id: 'rules',
  title: i18n.translate('wz-app-rules', {
    defaultMessage: 'Rules',
  }),
  description: i18n.translate('rules-description', {
    defaultMessage: 'Manage your Wazuh cluster rules.',
  }),
  euiIconType: 'indexRollupApp',
  order: 602,
  showInOverviewApp: false,
  showInAgentMenu: false,
  redirectTo: () => '/manager/?tab=ruleset',
};

const decoders = {
  category: 'wz-category-server-management',
  id: 'decoders',
  title: i18n.translate('wz-app-decoders', {
    defaultMessage: 'Decoders',
  }),
  description: i18n.translate('decoders-description', {
    defaultMessage: 'Manage your Wazuh cluster decoders.',
  }),
  euiIconType: 'indexRollupApp',
  order: 603,
  showInOverviewApp: false,
  showInAgentMenu: false,
  redirectTo: () => '/manager/?tab=decoders',
};

const cdbLists = {
  category: 'wz-category-server-management',
  id: 'cdb-lists',
  title: i18n.translate('wz-app-lists', {
    defaultMessage: 'CDB Lists',
  }),
  description: i18n.translate('cdb-lists-description', {
    defaultMessage: 'Manage your Wazuh cluster CDB list.',
  }),
  euiIconType: 'indexRollupApp',
  order: 604,
  showInOverviewApp: false,
  showInAgentMenu: false,
  redirectTo: () => '/manager/?tab=lists',
};

const endpointGroups = {
  category: 'wz-category-server-management',
  id: 'endpoint-groups',
  title: i18n.translate('wz-app-endpoint-groups', {
    defaultMessage: 'Endpoint groups',
  }),
  description: i18n.translate('endpoint-groups-description', {
    defaultMessage: 'Manage your agent groups.',
  }),
  euiIconType: 'usersRolesApp',
  order: 601,
  showInOverviewApp: false,
  showInAgentMenu: false,
  redirectTo: () => '/manager/?tab=groups',
};

const serverStatus = {
  category: 'wz-category-server-management',
  id: 'server-status',
  title: i18n.translate('wz-app-status', {
    defaultMessage: 'Status',
  }),
  description: i18n.translate('server-status-description', {
    defaultMessage: 'Manage your Wazuh cluster status.',
  }),
  euiIconType: 'indexRollupApp',
  order: 605,
  showInOverviewApp: false,
  showInAgentMenu: false,
  redirectTo: () => '/manager/?tab=status',
};

const cluster = {
  category: 'wz-category-server-management',
  id: 'cluster',
  title: i18n.translate('wz-app-cluster', {
    defaultMessage: 'Cluster',
  }),
  description: i18n.translate('cluster-description', {
    defaultMessage: 'Manage your Wazuh cluster.',
  }),
  euiIconType: 'indexRollupApp',
  order: 606,
  showInOverviewApp: false,
  showInAgentMenu: false,
  redirectTo: () => '/manager/?tab=monitoring',
};

const statistics = {
  category: 'wz-category-server-management',
  id: 'statistics',
  title: i18n.translate('wz-app-statistics', {
    defaultMessage: 'Statistics',
  }),
  description: i18n.translate('statistics-description', {
    defaultMessage: 'Information about the Wazuh enviroment.',
  }),
  euiIconType: 'indexRollupApp',
  order: 607,
  showInOverviewApp: false,
  showInAgentMenu: false,
  redirectTo: () => '/manager/?tab=statistics',
};

const logs = {
  category: 'wz-category-server-management',
  id: 'logs',
  title: i18n.translate('wz-app-logs', {
    defaultMessage: 'Logs',
  }),
  description: i18n.translate('logs-description', {
    defaultMessage: 'Logs from your Wazuh cluster.',
  }),
  euiIconType: 'indexRollupApp',
  order: 608,
  showInOverviewApp: false,
  showInAgentMenu: false,
  redirectTo: () => '/manager/?tab=logs',
};

const reporting = {
  category: 'management',
  id: 'reporting',
  title: i18n.translate('wz-app-reporting', {
    defaultMessage: 'Reporting',
  }),
  description: i18n.translate('reporting-description', {
    defaultMessage: 'Check your stored Wazuh reports.',
  }),
  euiIconType: 'indexRollupApp',
  order: 8900,
  showInOverviewApp: false,
  showInAgentMenu: false,
  redirectTo: () => '/manager/?tab=reporting',
};

const settings = {
  category: 'wz-category-server-management',
  id: 'settings',
  title: i18n.translate('wz-app-settings', {
    defaultMessage: 'Settings',
  }),
  description: i18n.translate('settings-description', {
    defaultMessage: 'Manage your Wazuh cluster configuration.',
  }),
  euiIconType: 'indexRollupApp',
  order: 609,
  showInOverviewApp: false,
  showInAgentMenu: false,
  redirectTo: () => '/manager/?tab=configuration',
};

const devTools = {
  category: 'wz-category-server-management',
  id: 'dev-tools',
  title: i18n.translate('wz-app-dev-tools', {
    defaultMessage: 'Dev Tools',
  }),
  description: i18n.translate('dev-tools-description', {
    defaultMessage: 'Test the Wazuh API endpoints.',
  }),
  euiIconType: 'devToolsApp',
  order: 610,
  showInOverviewApp: false,
  showInAgentMenu: false,
  redirectTo: () => '/wazuh-dev/?tab=devTools',
};

const rulesetTest = {
  category: 'wz-category-server-management',
  id: 'ruleset-test',
  title: i18n.translate('wz-app-ruleset-test', {
    defaultMessage: 'Ruleset test',
  }),
  description: i18n.translate('ruleset-test-description', {
    defaultMessage: 'Check your ruleset testing logs.',
  }),
  euiIconType: 'visualizeApp',
  order: 611,
  showInOverviewApp: false,
  showInAgentMenu: false,
  redirectTo: () => '/wazuh-dev/?tab=logtest',
};

const security = {
  category: 'wz-category-server-management',
  id: 'security',
  title: i18n.translate('wz-app-security', {
    defaultMessage: 'Security',
  }),
  description: i18n.translate('security-description', {
    defaultMessage:
      'Manage permissions to system resources based on the roles and policies.',
  }),
  euiIconType: 'securityAnalyticsApp',
  order: 612,
  showInOverviewApp: false,
  showInAgentMenu: false,
  redirectTo: () => '/security',
};

const serverApi = {
  category: 'management',
  id: 'server-api',
  title: i18n.translate('wz-app-server-api', {
    defaultMessage: 'Server API',
  }),
  description: i18n.translate('server-api-description', {
    defaultMessage: 'Manage and configure the API entries.',
  }),
  euiIconType: 'indexRollupApp',
  order: 8901,
  showInOverviewApp: false,
  showInAgentMenu: false,
  redirectTo: () => '/settings?tab=api',
};

const serverData = {
  category: 'management',
  id: 'server-data',
  title: i18n.translate('wz-app-server-data', {
    defaultMessage: 'Server data',
  }),
  description: i18n.translate('server-data-description', {
    defaultMessage: 'Add sample data with events to the modules.',
  }),
  euiIconType: 'indexRollupApp',
  order: 8902,
  showInOverviewApp: false,
  showInAgentMenu: false,
  redirectTo: () => '/settings?tab=sample_data',
};

const wazuhPluginSettings = {
  category: 'management',
  id: 'wazuh-plugin-settings',
  title: i18n.translate('wz-app-wazuh-plugin-settings', {
    defaultMessage: 'Wazuh plugin settings',
  }),
  description: i18n.translate('wazuh-plugin-settings-description', {
    defaultMessage: 'Manage your Wazuh cluster configuration.',
  }),
  euiIconType: 'indexRollupApp',
  order: 8903,
  showInOverviewApp: false,
  showInAgentMenu: false,
  redirectTo: () => '/settings?tab=configuration',
};

const wazuhPluginLogs = {
  category: 'management',
  id: 'wazuh-plugin-logs',
  title: i18n.translate('wz-app-wazuh-plugin-logs', {
    defaultMessage: 'Wazuh plugin logs',
  }),
  description: i18n.translate('wazuh-plugin-logs-description', {
    defaultMessage: 'Explore the logs related to the applications.',
  }),
  euiIconType: 'indexRollupApp',
  order: 8904,
  showInOverviewApp: false,
  showInAgentMenu: false,
  redirectTo: () => '/settings?tab=logs',
};

const wazuhPluginAbout = {
  category: 'management',
  id: 'wazuh-plugin-about',
  title: i18n.translate('wz-app-wazuh-plugin-about', {
    defaultMessage: 'Wazuh plugin about',
  }),
  description: i18n.translate('wazuh-plugin-about-description', {
    defaultMessage: 'Show information about App Versions and community links.',
  }),
  euiIconType: 'indexRollupApp',
  order: 8905,
  showInOverviewApp: false,
  showInAgentMenu: false,
  redirectTo: () => '/settings?tab=about',
};

export const Applications = [
  fileIntegrityMonitoring,
  overview,
  malwareDetection,
  configurationAssessment,
  threatHunting,
  vulnerabilityDetection,
  mitreAttack,
  virustotal,
  pciDss,
  hipaa,
  gdpr,
  nist80053,
  tsc,
  itHygiene,
  devTools,
  rulesetTest,
  security,
  amazonWebServices,
  googleCloud,
  github,
  office365,
  docker,
  endpointSumary,
  rules,
  decoders,
  cdbLists,
  endpointGroups,
  serverStatus,
  cluster,
  statistics,
  logs,
  settings,
  reporting,
  serverApi,
  serverData,
  wazuhPluginSettings,
  wazuhPluginLogs,
  wazuhPluginAbout,
].sort((a, b) => {
  // Sort applications by order
  if (a.order < b.order) {
    return -1;
  } else if (a.order > b.order) {
    return 1;
  } else {
    return 0;
  }
});

// Categories
export const Categories = [
  {
    id: 'wz-category-home',
    label: i18n.translate('wz-app-category-home', {
      defaultMessage: 'Home',
    }),
    order: 0,
    euiIconType: 'appSearchApp',
  },
  {
    id: 'wz-category-endpoint-security',
    label: i18n.translate('wz-app-category-endpoint-security', {
      defaultMessage: 'Endpoint security',
    }),
    order: 100,
    euiIconType: 'monitoringApp',
  },
  {
    id: 'wz-category-threat-intelligence',
    label: i18n.translate('wz-app-category-threat-intelligence', {
      defaultMessage: 'Threat intelligence',
    }),
    order: 200,
    euiIconType: 'lensApp',
  },
  {
    id: 'wz-category-security-operations',
    label: i18n.translate('wz-app-category-security-operations', {
      defaultMessage: 'Security operations',
    }),
    order: 300,
    euiIconType: 'securityApp',
  },
  {
    id: 'wz-category-cloud-security',
    label: i18n.translate('wz-app-category-cloud-security', {
      defaultMessage: 'Cloud security',
    }),
    order: 400,
    euiIconType: 'watchesApp',
  },
  {
    id: 'wz-category-server-management',
    label: i18n.translate('wz-app-category-server-management', {
      defaultMessage: 'Server management',
    }),
    order: 600,
    euiIconType: 'indexRollupApp',
  },
  DEFAULT_APP_CATEGORIES.management,
];<|MERGE_RESOLUTION|>--- conflicted
+++ resolved
@@ -58,11 +58,8 @@
   }),
   euiIconType: 'indexRollupApp',
   showInOverviewApp: true,
-<<<<<<< HEAD
-  showInAgentMenu: true,
-=======
+  showInAgentMenu: true,
   order: 102,
->>>>>>> 09ee9665
   redirectTo: () =>
     `/overview/?tab=fim&tabView=panels${
       store.getState()?.appStateReducers?.currentAgentData?.id
@@ -297,11 +294,8 @@
   }),
   euiIconType: 'notebookApp',
   showInOverviewApp: true,
-<<<<<<< HEAD
-  showInAgentMenu: true,
-=======
+  showInAgentMenu: true,
   order: 303,
->>>>>>> 09ee9665
   redirectTo: () =>
     `/overview/?tab=nist&tabView=panels${
       store.getState()?.appStateReducers?.currentAgentData?.id
