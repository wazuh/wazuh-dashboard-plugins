import { i18n } from '@osd/i18n';
import store from '../redux/store';
import {
  LogoDocker,
  LogoGitHub,
  LogoGoogleCloud,
  LogoOffice365,
} from '../components/common/logos';

/* Applications
Convention: the order of each application must according to the order of the category
that is included.

Example:
Category order of the application: 100
Application order: one of 100-199 range: 100, 101, 102, etc...
*/

/* Categories ID
Wazuh:
Home: 0
Explore (added to Wazuh dashboard default categories): 100
Endpoint security: 200
Threat intelligence: 300
Security operations: 400
Cloud security: 500
Agents management: 600
Server management: 700
<<<<<<< HEAD
Dashboard management
=======
>>>>>>> af711016
Indexer management (added to Wazuh dashboard default categories): 9000
Dashboard management
*/

export const overview = {
  category: 'wz-category-home',
  id: 'wz-home',
  title: i18n.translate('wz-app-home-title', {
    defaultMessage: 'Overview',
  }),
  breadcrumbLabel: i18n.translate('wz-app-home-breadcrumbLabel', {
    defaultMessage: 'Overview',
  }),
  description: i18n.translate('wz-app-overview-description', {
    defaultMessage:
      'This application provides you with an overview of applications.',
  }),
  euiIconType: 'lensApp',
  order: 1,
  showInOverviewApp: false,
  showInAgentMenu: false,
  redirectTo: () =>
    `/overview/${
      store.getState()?.appStateReducers?.currentAgentData?.id
        ? `?agentId=${store.getState()?.appStateReducers?.currentAgentData?.id}`
        : ''
    }`,
};

export const configurationAssessment = {
  category: 'wz-category-endpoint-security',
  id: 'configuration-assessment',
  title: i18n.translate('wz-app-configuration-assessment-title', {
    defaultMessage: 'Configuration Assessment',
  }),
  breadcrumbLabel: i18n.translate(
    'wz-app-configuration-assessment-breadcrumbLabel',
    {
      defaultMessage: 'Configuration Assessment',
    },
  ),
  description: i18n.translate('wz-app-configuration-assessment-description', {
    defaultMessage:
      'Scan your assets as part of a configuration assessment audit.',
  }),
  order: 200,
  euiIconType: 'managementApp',
  showInOverviewApp: true,
  showInAgentMenu: true,
  redirectTo: () =>
    `/overview/?tab=sca&tabView=dashboard${
      store.getState()?.appStateReducers?.currentAgentData?.id
        ? `&agentId=${store.getState()?.appStateReducers?.currentAgentData?.id}`
        : ''
    }`,
};

export const malwareDetection = {
  category: 'wz-category-endpoint-security',
  id: 'malware-detection',
  title: i18n.translate('wz-app-malware-detection-title', {
    defaultMessage: 'Malware Detection',
  }),
  breadcrumbLabel: i18n.translate('wz-app-malware-detection-breadcrumbLabel', {
    defaultMessage: 'Malware Detection',
  }),
  description: i18n.translate('wz-app-malware-detection-description', {
    defaultMessage:
      'Check indicators of compromise triggered by malware infections or cyberattacks.',
  }),
  euiIconType: 'indexRollupApp',
  order: 201,
  showInOverviewApp: true,
  showInAgentMenu: true,
  redirectTo: () =>
    `/overview/?tab=pm&tabView=dashboard${
      store.getState()?.appStateReducers?.currentAgentData?.id
        ? `&agentId=${store.getState()?.appStateReducers?.currentAgentData?.id}`
        : ''
    }`,
};

export const fileIntegrityMonitoring = {
  category: 'wz-category-endpoint-security',
  id: 'file-integrity-monitoring',
  title: i18n.translate('wz-app-file-integrity-monitoring-title', {
    defaultMessage: 'File Integrity Monitoring',
  }),
  breadcrumbLabel: i18n.translate(
    'wz-app-file-integrity-monitoring-breadcrumbLabel',
    {
      defaultMessage: 'File Integrity Monitoring',
    },
  ),
  description: i18n.translate('wz-app-file-integrity-monitoring-description', {
    defaultMessage:
      'Alerts related to file changes, including permissions, content, ownership, and attributes.',
  }),
  euiIconType: 'sqlApp',
  showInOverviewApp: true,
  showInAgentMenu: true,
  order: 202,
  redirectTo: () =>
    `/overview/?tab=fim&tabView=dashboard${
      store.getState()?.appStateReducers?.currentAgentData?.id
        ? `&agentId=${store.getState()?.appStateReducers?.currentAgentData?.id}`
        : ''
    }`,
};

export const threatHunting = {
  category: 'wz-category-threat-intelligence',
  id: 'threat-hunting',
  title: i18n.translate('wz-app-threat-hunting-title', {
    defaultMessage: 'Threat Hunting',
  }),
  breadcrumbLabel: i18n.translate('wz-app-threat-hunting-breadcrumbLabel', {
    defaultMessage: 'Threat Hunting',
  }),
  description: i18n.translate('wz-app-threat-hunting-description', {
    defaultMessage:
      'Browse through your security alerts, identifying issues and threats in your environment.',
  }),
  euiIconType: 'securityAnalyticsApp',
  order: 300,
  showInOverviewApp: true,
  showInAgentMenu: true,
  redirectTo: () =>
    `/overview/?tab=general&tabView=dashboard${
      store.getState()?.appStateReducers?.currentAgentData?.id
        ? `&agentId=${store.getState()?.appStateReducers?.currentAgentData?.id}`
        : ''
    }`,
};

export const vulnerabilityDetection = {
  category: 'wz-category-threat-intelligence',
  id: 'vulnerability-detection',
  title: i18n.translate('wz-app-vulnerability-detection-title', {
    defaultMessage: 'Vulnerability Detection',
  }),
  breadcrumbLabel: i18n.translate(
    'wz-app-vulnerability-detection-breadcrumbLabel',
    {
      defaultMessage: 'Vulnerability Detection',
    },
  ),
  description: i18n.translate('wz-app-vulnerability-detection-description', {
    defaultMessage:
      'Discover what applications in your environment are affected by well-known vulnerabilities.',
  }),
  euiIconType: 'heartbeatApp',
  order: 301,
  showInOverviewApp: true,
  showInAgentMenu: true,
  redirectTo: () =>
    `/overview/?tab=vuls&tabView=dashboard${
      store.getState()?.appStateReducers?.currentAgentData?.id
        ? `&agentId=${store.getState()?.appStateReducers?.currentAgentData?.id}`
        : ''
    }`,
};

export const mitreAttack = {
  category: 'wz-category-threat-intelligence',
  id: 'mitre-attack',
  title: i18n.translate('wz-app-mitre-attack-title', {
    defaultMessage: 'MITRE ATT&CK',
  }),
  breadcrumbLabel: i18n.translate('wz-app-mitre-attack-breadcrumbLabel', {
    defaultMessage: 'MITRE ATT&CK',
  }),
  description: i18n.translate('wz-app-mitre-attack-description', {
    defaultMessage:
      'Explore security alerts mapped to adversary tactics and techniques for better threat understanding.',
  }),
  euiIconType: 'grokApp',
  order: 302,
  showInOverviewApp: true,
  showInAgentMenu: true,
  redirectTo: () =>
    `/overview/?tab=mitre&tabView=dashboard${
      store.getState()?.appStateReducers?.currentAgentData?.id
        ? `&agentId=${store.getState()?.appStateReducers?.currentAgentData?.id}`
        : ''
    }`,
};

const pciDss = {
  category: 'wz-category-security-operations',
  id: 'pci-dss',
  title: i18n.translate('wz-app-pci-dss-title', {
    defaultMessage: 'PCI DSS',
  }),
  breadcrumbLabel: i18n.translate('wz-app-pci-dss-breadcrumbLabel', {
    defaultMessage: 'PCI DSS',
  }),
  description: i18n.translate('wz-app-pci-dss-description', {
    defaultMessage:
      'Global security standard for entities that process, store, or transmit payment cardholder data.',
  }),
  euiIconType: 'visTagCloud',
  order: 400,
  showInOverviewApp: true,
  showInAgentMenu: true,
  redirectTo: () =>
    `/overview/?tab=pci&tabView=dashboard${
      store.getState()?.appStateReducers?.currentAgentData?.id
        ? `&agentId=${store.getState()?.appStateReducers?.currentAgentData?.id}`
        : ''
    }`,
};

const gdpr = {
  category: 'wz-category-security-operations',
  id: 'gdpr',
  title: i18n.translate('wz-app-gdpr-title', {
    defaultMessage: 'GDPR',
  }),
  breadcrumbLabel: i18n.translate('wz-app-gdpr-breadcrumbLabel', {
    defaultMessage: 'GDPR',
  }),
  description: i18n.translate('wz-app-gdpr-description', {
    defaultMessage:
      'General Data Protection Regulation (GDPR) sets guidelines for processing of personal data.',
  }),
  euiIconType: 'visBarVertical',
  order: 401,
  showInOverviewApp: true,
  showInAgentMenu: true,
  redirectTo: () =>
    `/overview/?tab=gdpr&tabView=dashboard${
      store.getState()?.appStateReducers?.currentAgentData?.id
        ? `&agentId=${store.getState()?.appStateReducers?.currentAgentData?.id}`
        : ''
    }`,
};

const hipaa = {
  category: 'wz-category-security-operations',
  id: 'hipaa',
  title: i18n.translate('wz-app-hipaa-title', {
    defaultMessage: 'HIPAA',
  }),
  breadcrumbLabel: i18n.translate('wz-app-hipaa-breadcrumbLabel', {
    defaultMessage: 'HIPAA',
  }),
  description: i18n.translate('wz-app-hipaa-description', {
    defaultMessage:
      'Health Insurance Portability and Accountability Act of 1996 (HIPAA) provides data privacy and security provisions for safeguarding medical information.',
  }),
  euiIconType: 'monitoringApp',
  order: 402,
  showInOverviewApp: true,
  showInAgentMenu: true,
  redirectTo: () =>
    `/overview/?tab=hipaa&tabView=dashboard${
      store.getState()?.appStateReducers?.currentAgentData?.id
        ? `&agentId=${store.getState()?.appStateReducers?.currentAgentData?.id}`
        : ''
    }`,
};

const nist80053 = {
  category: 'wz-category-security-operations',
  id: 'nist-800-53',
  title: i18n.translate('wz-app-nist-800-53-title', {
    defaultMessage: 'NIST 800-53',
  }),
  breadcrumbLabel: i18n.translate('wz-app-nist-800-53-breadcrumbLabel', {
    defaultMessage: 'NIST 800-53',
  }),
  description: i18n.translate('wz-app-nist-800-53-description', {
    defaultMessage:
      'National Institute of Standards and Technology Special Publication 800-53 (NIST 800-53) sets guidelines for federal information systems.',
  }),
  euiIconType: 'notebookApp',
  showInOverviewApp: true,
  showInAgentMenu: true,
  order: 403,
  redirectTo: () =>
    `/overview/?tab=nist&tabView=dashboard${
      store.getState()?.appStateReducers?.currentAgentData?.id
        ? `&agentId=${store.getState()?.appStateReducers?.currentAgentData?.id}`
        : ''
    }`,
};

const tsc = {
  category: 'wz-category-security-operations',
  id: 'tsc',
  title: i18n.translate('wz-app-tsc-title', {
    defaultMessage: 'TSC',
  }),
  breadcrumbLabel: i18n.translate('wz-app-tsc-breadcrumbLabel', {
    defaultMessage: 'TSC',
  }),
  description: i18n.translate('wz-app-tsc-description', {
    defaultMessage:
      'Trust Services Criteria for Security, Availability, Processing Integrity, Confidentiality, and Privacy.',
  }),
  euiIconType: 'packetbeatApp',
  order: 404,
  showInOverviewApp: true,
  showInAgentMenu: true,
  redirectTo: () =>
    `/overview/?tab=tsc&tabView=dashboard${
      store.getState()?.appStateReducers?.currentAgentData?.id
        ? `&agentId=${store.getState()?.appStateReducers?.currentAgentData?.id}`
        : ''
    }`,
};

export const docker = {
  category: 'wz-category-cloud-security',
  id: 'docker',
  title: i18n.translate('wz-app-docker-title', {
    defaultMessage: 'Docker',
  }),
  breadcrumbLabel: i18n.translate('wz-app-docker-breadcrumbLabel', {
    defaultMessage: 'Docker',
  }),
  description: i18n.translate('wz-app-docker-description', {
    defaultMessage:
      'Monitor and collect the activity from Docker containers such as creation, running, starting, stopping or pausing events.',
  }),
  euiIconType: LogoDocker,
  order: 500,
  showInOverviewApp: true,
  showInAgentMenu: true,
  redirectTo: () =>
    `/overview/?tab=docker&tabView=dashboard${
      store.getState()?.appStateReducers?.currentAgentData?.id
        ? `&agentId=${store.getState()?.appStateReducers?.currentAgentData?.id}`
        : ''
    }`,
};

export const amazonWebServices = {
  category: 'wz-category-cloud-security',
  id: 'amazon-web-services',
  title: i18n.translate('wz-app-amazon-web-services-title', {
    defaultMessage: 'Amazon Web Services',
  }),
  breadcrumbLabel: i18n.translate(
    'wz-app-amazon-web-services-breadcrumbLabel',
    {
      defaultMessage: 'Amazon Web Services',
    },
  ),
  description: i18n.translate('wz-app-amazon-web-services-description', {
    defaultMessage:
      'Security events related to your Amazon AWS services, collected directly via AWS API.',
  }),
  euiIconType: 'logoAWSMono',
  order: 501,
  showInOverviewApp: true,
  showInAgentMenu: true,
  redirectTo: () =>
    `/overview/?tab=aws&tabView=dashboard${
      store.getState()?.appStateReducers?.currentAgentData?.id
        ? `&agentId=${store.getState()?.appStateReducers?.currentAgentData?.id}`
        : ''
    }`,
};

export const googleCloud = {
  category: 'wz-category-cloud-security',
  id: 'google-cloud',
  title: i18n.translate('wz-app-google-cloud-title', {
    defaultMessage: 'Google Cloud',
  }),
  breadcrumbLabel: i18n.translate('wz-app-google-cloud-breadcrumbLabel', {
    defaultMessage: 'Google Cloud',
  }),
  description: i18n.translate('wz-app-google-cloud-description', {
    defaultMessage:
      'Security events related to your Google Cloud Platform services, collected directly via GCP API.',
  }),
  euiIconType: LogoGoogleCloud,
  order: 502,
  showInOverviewApp: true,
  showInAgentMenu: true,
  redirectTo: () =>
    `/overview/?tab=gcp&tabView=dashboard${
      store.getState()?.appStateReducers?.currentAgentData?.id
        ? `&agentId=${store.getState()?.appStateReducers?.currentAgentData?.id}`
        : ''
    }`,
};

export const github = {
  category: 'wz-category-cloud-security',
  id: 'github',
  title: i18n.translate('wz-app-github-title', {
    defaultMessage: 'GitHub',
  }),
  breadcrumbLabel: i18n.translate('wz-app-github-breadcrumbLabel', {
    defaultMessage: 'GitHub',
  }),
  description: i18n.translate('wz-app-github-description', {
    defaultMessage:
      'Monitoring events from audit logs of your GitHub organizations.',
  }),
  euiIconType: LogoGitHub,
  order: 503,
  showInOverviewApp: true,
  showInAgentMenu: true,
  redirectTo: () =>
    `/overview/?tab=github&tabView=dashboard${
      store.getState()?.appStateReducers?.currentAgentData?.id
        ? `&agentId=${store.getState()?.appStateReducers?.currentAgentData?.id}`
        : ''
    }`,
};

export const office365 = {
  category: 'wz-category-cloud-security',
  id: 'office365',
  title: i18n.translate('wz-app-office365-title', {
    defaultMessage: 'Office 365',
  }),
  breadcrumbLabel: i18n.translate('wz-app-office365-breadcrumbLabel', {
    defaultMessage: 'Office 365',
  }),
  description: i18n.translate('wz-app-office365-description', {
    defaultMessage: 'Security events related to your Office 365 services.',
  }),
  euiIconType: LogoOffice365,
  order: 504,
  showInOverviewApp: true,
  showInAgentMenu: true,
  redirectTo: () =>
    `/overview/?tab=office&tabView=dashboard${
      store.getState()?.appStateReducers?.currentAgentData?.id
        ? `&agentId=${store.getState()?.appStateReducers?.currentAgentData?.id}`
        : ''
    }`,
};

export const endpointSummary = {
  category: 'wz-category-agents-management',
  id: 'endpoints-summary',
  title: i18n.translate('wz-app-endpoints-summary-title', {
    defaultMessage: 'Summary',
  }),
  breadcrumbLabel: i18n.translate('wz-app-endpoints-summary-breadcrumbLabel', {
    defaultMessage: 'Endpoints',
  }),
  description: i18n.translate('wz-app-endpoints-summary-description', {
    defaultMessage: 'Summary of agents and their status.',
  }),
  euiIconType: 'spacesApp',
  order: 600,
  showInOverviewApp: false,
  showInAgentMenu: false,
  redirectTo: () => '/agents-preview/',
};

export const endpointGroups = {
  category: 'wz-category-agents-management',
  id: 'endpoint-groups',
  title: i18n.translate('wz-app-endpoint-groups-title', {
<<<<<<< HEAD
    defaultMessage: 'Endpoint Groups',
  }),
  breadcrumbLabel: i18n.translate('wz-app-endpoint-groups-breadcrumbLabel', {
    defaultMessage: 'Endpoint Groups',
=======
    defaultMessage: 'Groups',
  }),
  breadcrumbLabel: i18n.translate('wz-app-endpoint-groups-breadcrumbLabel', {
    defaultMessage: 'Groups',
>>>>>>> af711016
  }),
  description: i18n.translate('wz-app-endpoint-groups-description', {
    defaultMessage: 'Manage your agent groups.',
  }),
  euiIconType: 'usersRolesApp',
  order: 601,
  showInOverviewApp: false,
  showInAgentMenu: false,
  redirectTo: () => '/manager/?tab=groups',
};

export const rules = {
  category: 'wz-category-server-management',
  id: 'rules',
  title: i18n.translate('wz-app-rules-title', {
    defaultMessage: 'Rules',
  }),
  breadcrumbLabel: i18n.translate('wz-app-rules-breadcrumbLabel', {
    defaultMessage: 'Rules',
  }),
  description: i18n.translate('wz-app-rules-description', {
    defaultMessage: 'Manage your cluster rules.',
  }),
  euiIconType: 'indexRollupApp',
  order: 700,
  showInOverviewApp: false,
  showInAgentMenu: false,
  redirectTo: () => '/manager/?tab=ruleset',
};

export const decoders = {
  category: 'wz-category-server-management',
  id: 'decoders',
  title: i18n.translate('wz-app-decoders-title', {
    defaultMessage: 'Decoders',
  }),
  breadcrumbLabel: i18n.translate('wz-app-decoders-breadcrumbLabel', {
    defaultMessage: 'Decoders',
  }),
  description: i18n.translate('wz-app-decoders-description', {
    defaultMessage: 'Manage your cluster decoders.',
  }),
  euiIconType: 'indexRollupApp',
  order: 701,
  showInOverviewApp: false,
  showInAgentMenu: false,
  redirectTo: () => '/manager/?tab=decoders',
};

export const cdbLists = {
  category: 'wz-category-server-management',
  id: 'cdb-lists',
  title: i18n.translate('wz-app-lists-title', {
    defaultMessage: 'CDB Lists',
  }),
  breadcrumbLabel: i18n.translate('wz-app-cdb-lists-breadcrumbLabel', {
    defaultMessage: 'CDB Lists',
  }),
  description: i18n.translate('wz-app-cdb-lists-description', {
    defaultMessage: 'Manage your cluster CDB list.',
  }),
  euiIconType: 'indexRollupApp',
  order: 702,
  showInOverviewApp: false,
  showInAgentMenu: false,
  redirectTo: () => '/manager/?tab=lists',
};

export const serverStatus = {
  category: 'wz-category-server-management',
  id: 'server-status',
  title: i18n.translate('wz-app-status-title', {
    defaultMessage: 'Status',
  }),
  breadcrumbLabel: i18n.translate('wz-app-server-status-breadcrumbLabel', {
    defaultMessage: 'Status',
  }),
  description: i18n.translate('wz-app-server-status-description', {
    defaultMessage: 'Manage your cluster status.',
  }),
  euiIconType: 'indexRollupApp',
  order: 703,
  showInOverviewApp: false,
  showInAgentMenu: false,
  redirectTo: () => '/manager/?tab=status',
};

export const cluster = {
  category: 'wz-category-server-management',
  id: 'cluster',
  title: i18n.translate('wz-app-cluster-title', {
    defaultMessage: 'Cluster',
  }),
  breadcrumbLabel: i18n.translate('wz-app-cluster-breadcrumbLabel', {
    defaultMessage: 'Cluster',
  }),
  description: i18n.translate('wz-app-cluster-description', {
    defaultMessage: 'Manage your cluster.',
  }),
  euiIconType: 'indexRollupApp',
  order: 704,
  showInOverviewApp: false,
  showInAgentMenu: false,
  redirectTo: () => '/manager/?tab=monitoring',
};

export const statistics = {
  category: 'wz-category-server-management',
  id: 'statistics',
  title: i18n.translate('wz-app-statistics-title', {
    defaultMessage: 'Statistics',
  }),
  breadcrumbLabel: i18n.translate('wz-app-statistics-breadcrumbLabel', {
    defaultMessage: 'Statistics',
  }),
  description: i18n.translate('wz-app-statistics-description', {
    defaultMessage: 'Information about the enviroment.',
  }),
  euiIconType: 'indexRollupApp',
  order: 705,
  showInOverviewApp: false,
  showInAgentMenu: false,
  redirectTo: () => '/manager/?tab=statistics',
};

export const logs = {
  category: 'wz-category-server-management',
  id: 'logs',
  title: i18n.translate('wz-app-logs-title', {
    defaultMessage: 'Logs',
  }),
  breadcrumbLabel: i18n.translate('wz-app-logs-breadcrumbLabel', {
    defaultMessage: 'Logs',
  }),
  description: i18n.translate('wz-app-logs-description', {
    defaultMessage: 'Logs from your cluster.',
  }),
  euiIconType: 'indexRollupApp',
  order: 706,
  showInOverviewApp: false,
  showInAgentMenu: false,
  redirectTo: () => '/manager/?tab=logs',
};

export const settings = {
  category: 'wz-category-server-management',
  id: 'dashboards-settings',
  title: i18n.translate('wz-app-settings-title', {
    defaultMessage: 'Settings',
  }),
  breadcrumbLabel: i18n.translate('wz-app-settings-breadcrumbLabel', {
    defaultMessage: 'Settings',
  }),
  description: i18n.translate('wz-app-settings-description', {
    defaultMessage: 'Manage your cluster configuration.',
  }),
  euiIconType: 'indexRollupApp',
  order: 707,
  showInOverviewApp: false,
  showInAgentMenu: false,
  redirectTo: () => '/manager/?tab=configuration',
};

export const devTools = {
  category: 'wz-category-server-management',
  id: 'dev-tools',
  title: i18n.translate('wz-app-dev-tools-title', {
    defaultMessage: 'Dev Tools',
  }),
  breadcrumbLabel: i18n.translate('wz-app-dev-tools-breadcrumbLabel', {
    defaultMessage: 'Dev Tools',
  }),
  description: i18n.translate('wz-app-dev-tools-description', {
    defaultMessage: 'Test the API endpoints.',
  }),
  euiIconType: 'devToolsApp',
  order: 708,
  showInOverviewApp: false,
  showInAgentMenu: false,
  redirectTo: () => '/wazuh-dev?tab=devTools',
};

export const rulesetTest = {
  category: 'wz-category-server-management',
  id: 'ruleset-test',
  title: i18n.translate('wz-app-ruleset-test-title', {
    defaultMessage: 'Ruleset Test',
  }),
  breadcrumbLabel: i18n.translate('wz-app-ruleset-test-breadcrumbLabel', {
    defaultMessage: 'Ruleset Test',
  }),
  description: i18n.translate('wz-app-ruleset-test-description', {
    defaultMessage: 'Check your ruleset testing logs.',
  }),
  euiIconType: 'visualizeApp',
  order: 709,
  showInOverviewApp: false,
  showInAgentMenu: false,
  redirectTo: () => '/wazuh-dev?tab=logtest',
};

export const security = {
  category: 'wz-category-server-management',
  id: 'security',
  title: i18n.translate('wz-app-security-title', {
    defaultMessage: 'Security',
  }),
  breadcrumbLabel: i18n.translate('wz-app-security-breadcrumbLabel', {
    defaultMessage: 'Security',
  }),
  description: i18n.translate('wz-app-security-description', {
    defaultMessage:
      'Manage permissions to system resources based on the roles and policies.',
  }),
  euiIconType: 'securityAnalyticsApp',
  order: 710,
  showInOverviewApp: false,
  showInAgentMenu: false,
  redirectTo: () => '/security?tab=users',
};

export const sampleData = {
  category: 'management',
  id: 'sample-data',
  title: i18n.translate('wz-app-sample-data-title', {
    defaultMessage: 'Sample Data',
  }),
  breadcrumbLabel: i18n.translate('wz-app-sample-data-breadcrumbLabel', {
    defaultMessage: 'Sample Data',
  }),
  description: i18n.translate('wz-app-sample-data-description', {
    defaultMessage: 'Add sample data with events to the modules.',
  }),
  euiIconType: 'indexRollupApp',
  order: 9040,
  showInOverviewApp: false,
  showInAgentMenu: false,
  redirectTo: () => '/settings?tab=sample_data',
};

export const reporting = {
  category: 'wz-category-dashboard-management',
  id: 'reporting',
  title: i18n.translate('wz-app-reporting-title', {
    defaultMessage: 'Reporting',
  }),
  breadcrumbLabel: i18n.translate('wz-app-reporting-breadcrumbLabel', {
    defaultMessage: 'Reporting',
  }),
  description: i18n.translate('wz-app-reporting-description', {
    defaultMessage: 'Check your stored reports.',
  }),
  euiIconType: 'indexRollupApp',
  order: 10002,
  showInOverviewApp: false,
  showInAgentMenu: false,
  redirectTo: () => '/manager/?tab=reporting',
};

export const serverApis = {
  category: 'wz-category-dashboard-management',
  id: 'server-apis',
  title: i18n.translate('wz-app-server-apis-title', {
    defaultMessage: 'Server APIs',
  }),
  breadcrumbLabel: i18n.translate('wz-app-server-apis-breadcrumbLabel', {
    defaultMessage: 'Server APIs',
  }),
  description: i18n.translate('wz-app-server-apis-description', {
    defaultMessage: 'Manage and configure the API entries.',
  }),
  euiIconType: 'indexRollupApp',
  order: 10003,
  showInOverviewApp: false,
  showInAgentMenu: false,
  redirectTo: () => '/settings?tab=api',
};

export const appSettings = {
  category: 'wz-category-dashboard-management',
  id: 'app-settings',
  title: i18n.translate('wz-app-settings-title', {
    defaultMessage: 'App Settings',
  }),
  breadcrumbLabel: i18n.translate('wz-app-settings-breadcrumbLabel', {
    defaultMessage: 'App Settings',
  }),
  description: i18n.translate('wz-app-settings-description', {
    defaultMessage: 'Manage your cluster configuration.',
  }),
  euiIconType: 'indexRollupApp',
  order: 10004,
  showInOverviewApp: false,
  showInAgentMenu: false,
  redirectTo: () => '/settings?tab=configuration',
};

const about = {
  category: 'wz-category-dashboard-management',
  id: 'about',
  title: i18n.translate('wz-app-about-title', {
    defaultMessage: 'About',
  }),
  breadcrumbLabel: i18n.translate('wz-app-about-breadcrumbLabel', {
    defaultMessage: 'About',
  }),
  description: i18n.translate('wz-app-about-description', {
    defaultMessage: 'Show information about App Versions and community links.',
  }),
  euiIconType: 'indexRollupApp',
  order: 10006,
  showInOverviewApp: false,
  showInAgentMenu: false,
  redirectTo: () => '/settings?tab=about',
};

export const Applications = [
  fileIntegrityMonitoring,
  overview,
  malwareDetection,
  configurationAssessment,
  threatHunting,
  vulnerabilityDetection,
  mitreAttack,
  pciDss,
  hipaa,
  gdpr,
  nist80053,
  tsc,
  devTools,
  rulesetTest,
  security,
  amazonWebServices,
  googleCloud,
  github,
  office365,
  docker,
  endpointSummary,
  rules,
  decoders,
  cdbLists,
  endpointGroups,
  serverStatus,
  cluster,
  statistics,
  logs,
  settings,
  reporting,
  serverApis,
  sampleData,
  appSettings,
  about,
].sort((a, b) => {
  // Sort applications by order
  if (a.order < b.order) {
    return -1;
  } else if (a.order > b.order) {
    return 1;
  } else {
    return 0;
  }
});

// Categories
export const Categories = [
  {
    id: 'wz-category-home',
    label: i18n.translate('wz-app-category-home', {
      defaultMessage: 'Home',
    }),
    order: 0,
    euiIconType: 'appSearchApp',
  },
  {
    id: 'wz-category-endpoint-security',
    label: i18n.translate('wz-app-category-endpoint-security', {
      defaultMessage: 'Endpoint security',
    }),
    order: 200,
    euiIconType: 'monitoringApp',
  },
  {
    id: 'wz-category-threat-intelligence',
    label: i18n.translate('wz-app-category-threat-intelligence', {
      defaultMessage: 'Threat intelligence',
    }),
    order: 300,
    euiIconType: 'lensApp',
  },
  {
    id: 'wz-category-security-operations',
    label: i18n.translate('wz-app-category-security-operations', {
      defaultMessage: 'Security operations',
    }),
    order: 400,
    euiIconType: 'securityApp',
  },
  {
    id: 'wz-category-cloud-security',
    label: i18n.translate('wz-app-category-cloud-security', {
      defaultMessage: 'Cloud security',
    }),
    order: 500,
    euiIconType: 'watchesApp',
  },
  {
    id: 'wz-category-agents-management',
    label: i18n.translate('wz-app-category-agents-management', {
      defaultMessage: 'Agents management',
    }),
    order: 600,
    euiIconType: 'graphApp',
  },
  {
    id: 'wz-category-server-management',
    label: i18n.translate('wz-app-category-server-management', {
      defaultMessage: 'Server management',
    }),
    order: 700,
    euiIconType: 'indexRollupApp',
  },
  {
    id: 'management',
    label: 'Indexer management',
    order: 5e3,
    euiIconType: 'managementApp',
  },
  {
    id: 'wz-category-dashboard-management',
    label: i18n.translate('wz-app-category-dashboard-management', {
      defaultMessage: 'Dashboard management',
    }),
    order: 5e3,
    euiIconType: 'dashboardApp',
  },
<<<<<<< HEAD
  {
    id: 'management',
    label: 'Indexer management',
    order: 6e3,
    euiIconType: 'managementApp',
  },
=======
>>>>>>> af711016
];<|MERGE_RESOLUTION|>--- conflicted
+++ resolved
@@ -26,10 +26,6 @@
 Cloud security: 500
 Agents management: 600
 Server management: 700
-<<<<<<< HEAD
-Dashboard management
-=======
->>>>>>> af711016
 Indexer management (added to Wazuh dashboard default categories): 9000
 Dashboard management
 */
@@ -493,17 +489,10 @@
   category: 'wz-category-agents-management',
   id: 'endpoint-groups',
   title: i18n.translate('wz-app-endpoint-groups-title', {
-<<<<<<< HEAD
-    defaultMessage: 'Endpoint Groups',
-  }),
-  breadcrumbLabel: i18n.translate('wz-app-endpoint-groups-breadcrumbLabel', {
-    defaultMessage: 'Endpoint Groups',
-=======
     defaultMessage: 'Groups',
   }),
   breadcrumbLabel: i18n.translate('wz-app-endpoint-groups-breadcrumbLabel', {
     defaultMessage: 'Groups',
->>>>>>> af711016
   }),
   description: i18n.translate('wz-app-endpoint-groups-description', {
     defaultMessage: 'Manage your agent groups.',
@@ -936,16 +925,7 @@
     label: i18n.translate('wz-app-category-dashboard-management', {
       defaultMessage: 'Dashboard management',
     }),
-    order: 5e3,
+    order: 6e3,
     euiIconType: 'dashboardApp',
   },
-<<<<<<< HEAD
-  {
-    id: 'management',
-    label: 'Indexer management',
-    order: 6e3,
-    euiIconType: 'managementApp',
-  },
-=======
->>>>>>> af711016
 ];