--- conflicted
+++ resolved
@@ -49,16 +49,7 @@
 } from './redux/actions/appStateActions';
 import { WzAuthentication, loadAppConfig } from './react-services';
 
-<<<<<<< HEAD
-import {
-  getAngularModule,
-  getHttp,
-  getWazuhCorePlugin,
-} from './kibana-services';
-import { addHelpMenuToAppChrome } from './utils';
-=======
-import { getAngularModule, getHttp } from './kibana-services';
->>>>>>> 67f78319
+import { getAngularModule, getWazuhCorePlugin } from './kibana-services';
 
 const app = getAngularModule();
 
@@ -89,7 +80,7 @@
       .then(item => {
         store.dispatch(updateCurrentPlatform(item));
       })
-      .catch(() => { });
+      .catch(() => {});
 
     // Set user account data in Redux when app starts.
     getWazuhCorePlugin()
@@ -121,7 +112,6 @@
       <react-component name="WzUpdatesNotification" props=""></react-component>
     </div>`);
 
-
   // Bind deleteExistentToken on Log out component.
   $('.euiHeaderSectionItem__button, .euiHeaderSectionItemButton').on(
     'mouseleave',
