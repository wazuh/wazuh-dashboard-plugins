--- conflicted
+++ resolved
@@ -61,11 +61,7 @@
     },
     OpenSearch: {
       branch: pluginVersion,
-<<<<<<< HEAD
       versions: ['2.9.0'],
-=======
-      versions: ['2.8.0'],
->>>>>>> 4b39a719
       manifestPluginPath: 'opensearch_dashboards.json',
     },
   };
@@ -298,13 +294,13 @@
 async function requireConfirmation({ ignoreConfirmation }) {
   logger.warn(
     'Ensure the base branches are created in the remote and they have updated the files: ' +
-    'README.md, CHANGELOG.md, unit tests files, API data files. ' +
-    'It does not modify these files.',
+      'README.md, CHANGELOG.md, unit tests files, API data files. ' +
+      'It does not modify these files.',
   );
 
   logger.warn(
     'This script will commit and push the tags to the remote repository, ' +
-    'deleting any unpushed changes.',
+      'deleting any unpushed changes.',
   );
 
   if (!ignoreConfirmation) {
