--- conflicted
+++ resolved
@@ -10971,14 +10971,11 @@
             },
             "required": [
               "group_id"
-<<<<<<< HEAD
             ],
             "example": {
               "group_id": "NewGroup_1"
             }
-=======
             ]
->>>>>>> dc08c3d8
           }
         ]
       },
