[
  {
    "method": "GET",
    "endpoints": [
      {
        "name": "/",
        "documentation": "https://documentation.wazuh.com/4.9/user-manual/api/reference.html#operation/api.controllers.default_controller.default_info",
        "description": "Return basic information about the API",
        "summary": "Get API info",
        "tags": [
          "API Info"
        ],
        "query": [
          {
            "name": "pretty",
            "description": "Show results in human-readable format",
            "schema": {
              "type": "boolean",
              "default": false
            }
          }
        ]
      },
      {
        "name": "/agents",
        "documentation": "https://documentation.wazuh.com/4.9/user-manual/api/reference.html#operation/api.controllers.agent_controller.get_agents",
        "description": "Return information about all available agents or a list of them",
        "summary": "List agents",
        "tags": [
          "Agents"
        ],
        "query": [
          {
            "name": "agents_list",
            "description": "List of agent IDs (separated by comma), all agents selected by default if not specified",
            "schema": {
              "type": "array",
              "items": {
                "type": "string",
                "minLength": 3,
                "description": "Agent ID",
                "format": "numbers"
              }
            }
          },
          {
            "name": "distinct",
            "description": "Look for distinct values.",
            "schema": {
              "type": "boolean",
              "default": false
            }
          },
          {
            "name": "group",
            "description": "Filter by group of agents",
            "schema": {
              "type": "string",
              "description": "Group name",
              "format": "group_names"
            }
          },
          {
            "name": "group_config_status",
            "description": "Agent groups configuration sync status",
            "schema": {
              "type": "string",
              "enum": [
                "synced",
                "not synced"
              ]
            }
          },
          {
            "name": "ip",
            "description": "Filter by the IP used by the agent to communicate with the manager. If it's not available, it will have the same value as registerIP",
            "schema": {
              "type": "string",
              "format": "alphanumeric"
            }
          },
          {
            "name": "limit",
            "description": "Maximum number of elements to return. Although up to 100.000 can be specified, it is recommended not to exceed 500 elements. Responses may be slower the more this number is exceeded. ",
            "schema": {
              "type": "integer",
              "format": "int32",
              "default": 500,
              "minimum": 1,
              "maximum": 100000
            }
          },
          {
            "name": "manager",
            "description": "Filter by manager hostname where agents are connected to",
            "schema": {
              "type": "string",
              "format": "alphanumeric"
            }
          },
          {
            "name": "name",
            "description": "Filter by name",
            "schema": {
              "type": "string",
              "format": "alphanumeric"
            }
          },
          {
            "name": "node_name",
            "description": "Filter by node name",
            "schema": {
              "type": "string",
              "format": "names"
            }
          },
          {
            "name": "offset",
            "description": "First element to return in the collection",
            "schema": {
              "type": "integer",
              "format": "int32",
              "default": 0,
              "minimum": 0
            }
          },
          {
            "name": "older_than",
            "description": "Filter out agents whose time lapse from last keep alive signal is longer than specified. Time in seconds, ‘[n_days]d’, ‘[n_hours]h’, ‘[n_minutes]m’ or ‘[n_seconds]s’. For never_connected agents, uses the register date. For example, `7d`, `10s` and `10` are valid values. If no time unit is specified, seconds are used",
            "schema": {
              "type": "string",
              "format": "timeframe"
            }
          },
          {
            "name": "os.name",
            "description": "Filter by OS name",
            "schema": {
              "type": "string",
              "format": "alphanumeric"
            }
          },
          {
            "name": "os.platform",
            "description": "Filter by OS platform",
            "schema": {
              "type": "string",
              "format": "alphanumeric"
            }
          },
          {
            "name": "os.version",
            "description": "Filter by OS version",
            "schema": {
              "type": "string",
              "format": "alphanumeric"
            }
          },
          {
            "name": "pretty",
            "description": "Show results in human-readable format",
            "schema": {
              "type": "boolean",
              "default": false
            }
          },
          {
            "name": "q",
            "description": "Query to filter results by. For example q=&quot;status=active&quot;",
            "schema": {
              "type": "string"
            }
          },
          {
            "name": "registerIP",
            "description": "Filter by the IP used when registering the agent",
            "schema": {
              "type": "string",
              "format": "alphanumeric"
            }
          },
          {
            "name": "search",
            "description": "Look for elements containing the specified string. To obtain a complementary search, use '-' at the beginning",
            "schema": {
              "type": "string",
              "format": "search"
            }
          },
          {
            "name": "select",
            "description": "Select which fields to return (separated by comma). Use '.' for nested fields. For example, '{field1: field2}' may be selected with 'field1.field2'",
            "schema": {
              "type": "array",
              "items": {
                "type": "string",
                "format": "names"
              }
            }
          },
          {
            "name": "sort",
            "description": "Sort the collection by a field or fields (separated by comma). Use +/- at the beggining to list in ascending or descending order. Use '.' for nested fields. For example, '{field1: field2}' may be selected with 'field1.field2'",
            "schema": {
              "type": "string",
              "format": "sort"
            }
          },
          {
            "name": "status",
            "description": "Filter by agent status (use commas to enter multiple statuses)",
            "schema": {
              "type": "array",
              "items": {
                "type": "string",
                "enum": [
                  "active",
                  "pending",
                  "never_connected",
                  "disconnected"
                ]
              },
              "minItems": 1
            }
          },
          {
            "name": "version",
            "description": "Filter by agents version using one of the following formats: 'X.Y.Z', 'vX.Y.Z', 'wazuh X.Y.Z' or 'wazuh vX.Y.Z'. For example: '4.4.0'",
            "schema": {
              "type": "string",
              "format": "alphanumeric"
            }
          },
          {
            "name": "wait_for_complete",
            "description": "Disable timeout response",
            "schema": {
              "type": "boolean",
              "default": false
            }
          }
        ]
      },
      {
        "name": "/agents/:agent_id/config/:component/:configuration",
        "documentation": "https://documentation.wazuh.com/4.9/user-manual/api/reference.html#operation/api.controllers.agent_controller.get_agent_config",
        "description": "Return the active configuration the agent is currently using. This can be different from the configuration present in the configuration file, if it has been modified and the agent has not been restarted yet",
        "summary": "Get active configuration",
        "tags": [
          "Agents"
        ],
        "args": [
          {
            "name": ":agent_id",
            "description": "Agent ID. All possible values from 000 onwards",
            "required": true,
            "schema": {
              "type": "string",
              "minLength": 3,
              "description": "Agent ID",
              "format": "numbers"
            }
          },
          {
            "name": ":component",
            "description": "Selected agent's component",
            "required": true,
            "schema": {
              "type": "string",
              "enum": [
                "agent",
                "agentless",
                "analysis",
                "auth",
                "com",
                "csyslog",
                "integrator",
                "logcollector",
                "mail",
                "monitor",
                "request",
                "syscheck",
                "wazuh-db",
                "wmodules"
              ]
            }
          },
          {
            "name": ":configuration",
            "description": "<p>Selected agent's configuration to read. The configuration to read depends on the selected component.\nThe following table shows all available combinations of component and configuration values:</p>\n<table class=\"table table-striped table-bordered\">\n<thead>\n<tr>\n<th>Component</th>\n<th>Configuration</th>\n<th>Tag</th>\n</tr>\n</thead>\n<tbody>\n<tr>\n<td>agent</td>\n<td>client</td>\n<td><code>&lt;client&gt;</code></td>\n</tr>\n<tr>\n<td>agent</td>\n<td>buffer</td>\n<td><code>&lt;client_buffer&gt;</code></td>\n</tr>\n<tr>\n<td>agent</td>\n<td>labels</td>\n<td><code>&lt;labels&gt;</code></td>\n</tr>\n<tr>\n<td>agent</td>\n<td>internal</td>\n<td><code>&lt;agent&gt;</code>, <code>&lt;monitord&gt;</code>, <code>&lt;remoted&gt;</code></td>\n</tr>\n<tr>\n<td>agentless</td>\n<td>agentless</td>\n<td><code>&lt;agentless&gt;</code></td>\n</tr>\n<tr>\n<td>analysis</td>\n<td>global</td>\n<td><code>&lt;global&gt;</code></td>\n</tr>\n<tr>\n<td>analysis</td>\n<td>active_response</td>\n<td><code>&lt;active-response&gt;</code></td>\n</tr>\n<tr>\n<td>analysis</td>\n<td>alerts</td>\n<td><code>&lt;alerts&gt;</code></td>\n</tr>\n<tr>\n<td>analysis</td>\n<td>command</td>\n<td><code>&lt;command&gt;</code></td>\n</tr>\n<tr>\n<td>analysis</td>\n<td>rules</td>\n<td><code>&lt;rule&gt;</code></td>\n</tr>\n<tr>\n<td>analysis</td>\n<td>decoders</td>\n<td><code>&lt;decoder&gt;</code></td>\n</tr>\n<tr>\n<td>analysis</td>\n<td>internal</td>\n<td><code>&lt;analysisd&gt;</code></td>\n</tr>\n<tr>\n<td>analysis</td>\n<td>rule_test</td>\n<td><code>&lt;rule_test&gt;</code></td>\n</tr>\n<tr>\n<td>auth</td>\n<td>auth</td>\n<td><code>&lt;auth&gt;</code></td>\n</tr>\n<tr>\n<td>com</td>\n<td>active-response</td>\n<td><code>&lt;active-response&gt;</code></td>\n</tr>\n<tr>\n<td>com</td>\n<td>logging</td>\n<td><code>&lt;logging&gt;</code></td>\n</tr>\n<tr>\n<td>com</td>\n<td>internal</td>\n<td><code>&lt;execd&gt;</code></td>\n</tr>\n<tr>\n<td>com</td>\n<td>cluster</td>\n<td><code>&lt;cluster&gt;</code></td>\n</tr>\n<tr>\n<td>csyslog</td>\n<td>csyslog</td>\n<td><code>&lt;csyslog_output&gt;</code></td>\n</tr>\n<tr>\n<td>integrator</td>\n<td>integration</td>\n<td><code>&lt;integration&gt;</code></td>\n</tr>\n<tr>\n<td>logcollector</td>\n<td>localfile</td>\n<td><code>&lt;localfile&gt;</code></td>\n</tr>\n<tr>\n<td>logcollector</td>\n<td>socket</td>\n<td><code>&lt;socket&gt;</code></td>\n</tr>\n<tr>\n<td>logcollector</td>\n<td>internal</td>\n<td><code>&lt;logcollector&gt;</code></td>\n</tr>\n<tr>\n<td>mail</td>\n<td>global</td>\n<td><code>&lt;global&gt;&lt;email...&gt;</code></td>\n</tr>\n<tr>\n<td>mail</td>\n<td>alerts</td>\n<td><code>&lt;email_alerts&gt;</code></td>\n</tr>\n<tr>\n<td>mail</td>\n<td>internal</td>\n<td><code>&lt;maild&gt;</code></td>\n</tr>\n<tr>\n<td>monitor</td>\n<td>global</td>\n<td><code>&lt;global&gt;</code></td>\n</tr>\n<tr>\n<td>monitor</td>\n<td>internal</td>\n<td><code>&lt;monitord&gt;</code></td>\n</tr>\n<tr>\n<td>monitor</td>\n<td>reports</td>\n<td><code>&lt;reports&gt;</code></td>\n</tr>\n<tr>\n<td>request</td>\n<td>global</td>\n<td><code>&lt;global&gt;</code></td>\n</tr>\n<tr>\n<td>request</td>\n<td>remote</td>\n<td><code>&lt;remote&gt;</code></td>\n</tr>\n<tr>\n<td>request</td>\n<td>internal</td>\n<td><code>&lt;remoted&gt;</code></td>\n</tr>\n<tr>\n<td>syscheck</td>\n<td>syscheck</td>\n<td><code>&lt;syscheck&gt;</code></td>\n</tr>\n<tr>\n<td>syscheck</td>\n<td>rootcheck</td>\n<td><code>&lt;rootcheck&gt;</code></td>\n</tr>\n<tr>\n<td>syscheck</td>\n<td>internal</td>\n<td><code>&lt;syscheck&gt;</code>, <code>&lt;rootcheck&gt;</code></td>\n</tr>\n<tr>\n<td>wazuh-db</td>\n<td>internal</td>\n<td><code>&lt;wazuh_db&gt;</code></td>\n</tr>\n<tr>\n<td>wazuh-db</td>\n<td>wdb</td>\n<td><code>&lt;wdb&gt;</code></td>\n</tr>\n<tr>\n<td>wmodules</td>\n<td>wmodules</td>\n<td><code>&lt;wodle&gt;</code></td>\n</tr>\n</tbody>\n</table>\n",
            "required": true,
            "schema": {
              "type": "string",
              "enum": [
                "client",
                "buffer",
                "labels",
                "internal",
                "agentless",
                "global",
                "active_response",
                "alerts",
                "command",
                "rules",
                "decoders",
                "auth",
                "logging",
                "reports",
                "active-response",
                "cluster",
                "csyslog",
                "integration",
                "localfile",
                "socket",
                "remote",
                "syscheck",
                "rootcheck",
                "wdb",
                "wmodules",
                "rule_test"
              ]
            }
          }
        ],
        "query": [
          {
            "name": "pretty",
            "description": "Show results in human-readable format",
            "schema": {
              "type": "boolean",
              "default": false
            }
          },
          {
            "name": "wait_for_complete",
            "description": "Disable timeout response",
            "schema": {
              "type": "boolean",
              "default": false
            }
          }
        ]
      },
      {
        "name": "/agents/:agent_id/daemons/stats",
        "documentation": "https://documentation.wazuh.com/4.9/user-manual/api/reference.html#operation/api.controllers.agent_controller.get_daemon_stats",
<<<<<<< HEAD
        "description": "Return Wazuh statistical information from specified daemons in a specified agent",
        "summary": "Get Wazuh daemon stats from an agent",
        "tags": [
          "Agents"
        ],
=======
        "description": "Return Server statistical information from specified daemons in a specified agent",
        "summary": "Get Server daemon stats from an agent",
        "tags": ["Agents"],
>>>>>>> abe8b030
        "args": [
          {
            "name": ":agent_id",
            "description": "Agent ID. All possible values from 000 onwards",
            "required": true,
            "schema": {
              "type": "string",
              "minLength": 3,
              "description": "Agent ID",
              "format": "numbers"
            }
          }
        ],
        "query": [
          {
            "name": "daemons_list",
            "description": "List of daemon names (separated by comma), all daemons selected by default if not specified",
            "schema": {
              "type": "array",
              "items": {
                "type": "string",
                "enum": [
                  "wazuh-analysisd",
                  "wazuh-remoted"
                ]
              }
            }
          },
          {
            "name": "pretty",
            "description": "Show results in human-readable format",
            "schema": {
              "type": "boolean",
              "default": false
            }
          },
          {
            "name": "wait_for_complete",
            "description": "Disable timeout response",
            "schema": {
              "type": "boolean",
              "default": false
            }
          }
        ]
      },
      {
        "name": "/agents/:agent_id/group/is_sync",
        "documentation": "https://documentation.wazuh.com/4.9/user-manual/api/reference.html#operation/api.controllers.agent_controller.get_sync_agent",
        "description": "Return whether the agent configuration has been synchronized with the agent or not. This can be useful to check after updating a group configuration",
        "summary": "Get configuration sync status",
        "tags": [
          "Agents"
        ],
        "args": [
          {
            "name": ":agent_id",
            "description": "Agent ID. All possible values from 000 onwards",
            "required": true,
            "schema": {
              "type": "string",
              "minLength": 3,
              "description": "Agent ID",
              "format": "numbers"
            }
          }
        ],
        "query": [
          {
            "name": "pretty",
            "description": "Show results in human-readable format",
            "schema": {
              "type": "boolean",
              "default": false
            }
          },
          {
            "name": "wait_for_complete",
            "description": "Disable timeout response",
            "schema": {
              "type": "boolean",
              "default": false
            }
          }
        ]
      },
      {
        "name": "/agents/:agent_id/key",
        "documentation": "https://documentation.wazuh.com/4.9/user-manual/api/reference.html#operation/api.controllers.agent_controller.get_agent_key",
        "description": "Return the key of an agent",
        "summary": "Get key",
        "tags": [
          "Agents"
        ],
        "args": [
          {
            "name": ":agent_id",
            "description": "Agent ID. All possible values from 000 onwards",
            "required": true,
            "schema": {
              "type": "string",
              "minLength": 3,
              "description": "Agent ID",
              "format": "numbers"
            }
          }
        ],
        "query": [
          {
            "name": "pretty",
            "description": "Show results in human-readable format",
            "schema": {
              "type": "boolean",
              "default": false
            }
          },
          {
            "name": "wait_for_complete",
            "description": "Disable timeout response",
            "schema": {
              "type": "boolean",
              "default": false
            }
          }
        ]
      },
      {
        "name": "/agents/:agent_id/stats/:component",
        "documentation": "https://documentation.wazuh.com/4.9/user-manual/api/reference.html#operation/api.controllers.agent_controller.get_component_stats",
<<<<<<< HEAD
        "description": "Return Wazuh's {component} statistical information from agent {agent_id}",
=======
        "description": "Return Server's {component} statistical information from agent {agent_id}",
>>>>>>> abe8b030
        "summary": "Get agent's component stats",
        "tags": [
          "Agents"
        ],
        "args": [
          {
            "name": ":agent_id",
            "description": "Agent ID. All possible values from 000 onwards",
            "required": true,
            "schema": {
              "type": "string",
              "minLength": 3,
              "description": "Agent ID",
              "format": "numbers"
            }
          },
          {
            "name": ":component",
            "description": "Selected component stats",
            "required": true,
            "schema": {
              "type": "string",
              "enum": [
                "logcollector",
                "agent"
              ]
            }
          }
        ],
        "query": [
          {
            "name": "pretty",
            "description": "Show results in human-readable format",
            "schema": {
              "type": "boolean",
              "default": false
            }
          },
          {
            "name": "wait_for_complete",
            "description": "Disable timeout response",
            "schema": {
              "type": "boolean",
              "default": false
            }
          }
        ]
      },
      {
        "name": "/agents/no_group",
        "documentation": "https://documentation.wazuh.com/4.9/user-manual/api/reference.html#operation/api.controllers.agent_controller.get_agent_no_group",
        "description": "Return a list with all the available agents without an assigned group",
        "summary": "List agents without group",
        "tags": [
          "Agents"
        ],
        "query": [
          {
            "name": "limit",
            "description": "Maximum number of elements to return. Although up to 100.000 can be specified, it is recommended not to exceed 500 elements. Responses may be slower the more this number is exceeded. ",
            "schema": {
              "type": "integer",
              "format": "int32",
              "default": 500,
              "minimum": 1,
              "maximum": 100000
            }
          },
          {
            "name": "offset",
            "description": "First element to return in the collection",
            "schema": {
              "type": "integer",
              "format": "int32",
              "default": 0,
              "minimum": 0
            }
          },
          {
            "name": "pretty",
            "description": "Show results in human-readable format",
            "schema": {
              "type": "boolean",
              "default": false
            }
          },
          {
            "name": "q",
            "description": "Query to filter results by. For example q=&quot;status=active&quot;",
            "schema": {
              "type": "string"
            }
          },
          {
            "name": "search",
            "description": "Look for elements containing the specified string. To obtain a complementary search, use '-' at the beginning",
            "schema": {
              "type": "string",
              "format": "search"
            }
          },
          {
            "name": "select",
            "description": "Select which fields to return (separated by comma). Use '.' for nested fields. For example, '{field1: field2}' may be selected with 'field1.field2'",
            "schema": {
              "type": "array",
              "items": {
                "type": "string",
                "format": "names"
              }
            }
          },
          {
            "name": "sort",
            "description": "Sort the collection by a field or fields (separated by comma). Use +/- at the beggining to list in ascending or descending order. Use '.' for nested fields. For example, '{field1: field2}' may be selected with 'field1.field2'",
            "schema": {
              "type": "string",
              "format": "sort"
            }
          },
          {
            "name": "wait_for_complete",
            "description": "Disable timeout response",
            "schema": {
              "type": "boolean",
              "default": false
            }
          }
        ]
      },
      {
        "name": "/agents/outdated",
        "documentation": "https://documentation.wazuh.com/4.9/user-manual/api/reference.html#operation/api.controllers.agent_controller.get_agent_outdated",
        "description": "Return the list of outdated agents",
        "summary": "List outdated agents",
        "tags": [
          "Agents"
        ],
        "query": [
          {
            "name": "limit",
            "description": "Maximum number of elements to return. Although up to 100.000 can be specified, it is recommended not to exceed 500 elements. Responses may be slower the more this number is exceeded. ",
            "schema": {
              "type": "integer",
              "format": "int32",
              "default": 500,
              "minimum": 1,
              "maximum": 100000
            }
          },
          {
            "name": "offset",
            "description": "First element to return in the collection",
            "schema": {
              "type": "integer",
              "format": "int32",
              "default": 0,
              "minimum": 0
            }
          },
          {
            "name": "pretty",
            "description": "Show results in human-readable format",
            "schema": {
              "type": "boolean",
              "default": false
            }
          },
          {
            "name": "q",
            "description": "Query to filter results by. For example q=&quot;status=active&quot;",
            "schema": {
              "type": "string"
            }
          },
          {
            "name": "search",
            "description": "Look for elements containing the specified string. To obtain a complementary search, use '-' at the beginning",
            "schema": {
              "type": "string",
              "format": "search"
            }
          },
          {
            "name": "select",
            "description": "Select which fields to return (separated by comma). Use '.' for nested fields. For example, '{field1: field2}' may be selected with 'field1.field2'",
            "schema": {
              "type": "array",
              "items": {
                "type": "string",
                "format": "names"
              }
            }
          },
          {
            "name": "sort",
            "description": "Sort the collection by a field or fields (separated by comma). Use +/- at the beggining to list in ascending or descending order. Use '.' for nested fields. For example, '{field1: field2}' may be selected with 'field1.field2'",
            "schema": {
              "type": "string",
              "format": "sort"
            }
          },
          {
            "name": "wait_for_complete",
            "description": "Disable timeout response",
            "schema": {
              "type": "boolean",
              "default": false
            }
          }
        ]
      },
      {
        "name": "/agents/stats/distinct",
        "documentation": "https://documentation.wazuh.com/4.9/user-manual/api/reference.html#operation/api.controllers.agent_controller.get_agent_fields",
        "description": "Return all the different combinations that agents have for the selected fields. It also indicates the total number of agents that have each combination",
        "summary": "List agents distinct",
        "tags": [
          "Agents"
        ],
        "query": [
          {
            "name": "fields",
            "description": "List of fields affecting the operation",
            "schema": {
              "type": "array",
              "items": {
                "type": "string",
                "format": "names"
              }
            }
          },
          {
            "name": "limit",
            "description": "Maximum number of elements to return. Although up to 100.000 can be specified, it is recommended not to exceed 500 elements. Responses may be slower the more this number is exceeded. ",
            "schema": {
              "type": "integer",
              "format": "int32",
              "default": 500,
              "minimum": 1,
              "maximum": 100000
            }
          },
          {
            "name": "offset",
            "description": "First element to return in the collection",
            "schema": {
              "type": "integer",
              "format": "int32",
              "default": 0,
              "minimum": 0
            }
          },
          {
            "name": "pretty",
            "description": "Show results in human-readable format",
            "schema": {
              "type": "boolean",
              "default": false
            }
          },
          {
            "name": "q",
            "description": "Query to filter results by. For example q=&quot;status=active&quot;",
            "schema": {
              "type": "string"
            }
          },
          {
            "name": "search",
            "description": "Look for elements containing the specified string. To obtain a complementary search, use '-' at the beginning",
            "schema": {
              "type": "string",
              "format": "search"
            }
          },
          {
            "name": "sort",
            "description": "Sort the collection by a field or fields (separated by comma). Use +/- at the beggining to list in ascending or descending order. Use '.' for nested fields. For example, '{field1: field2}' may be selected with 'field1.field2'",
            "schema": {
              "type": "string",
              "format": "sort"
            }
          },
          {
            "name": "wait_for_complete",
            "description": "Disable timeout response",
            "schema": {
              "type": "boolean",
              "default": false
            }
          }
        ]
      },
      {
        "name": "/agents/summary/os",
        "documentation": "https://documentation.wazuh.com/4.9/user-manual/api/reference.html#operation/api.controllers.agent_controller.get_agent_summary_os",
        "description": "Return a summary of the OS of available agents",
        "summary": "Summarize agents OS",
        "tags": [
          "Agents"
        ],
        "query": [
          {
            "name": "pretty",
            "description": "Show results in human-readable format",
            "schema": {
              "type": "boolean",
              "default": false
            }
          },
          {
            "name": "wait_for_complete",
            "description": "Disable timeout response",
            "schema": {
              "type": "boolean",
              "default": false
            }
          }
        ]
      },
      {
        "name": "/agents/summary/status",
        "documentation": "https://documentation.wazuh.com/4.9/user-manual/api/reference.html#operation/api.controllers.agent_controller.get_agent_summary_status",
        "description": "Return a summary of the connection and groups configuration synchronization statuses of available agents",
        "summary": "Summarize agents status",
        "tags": [
          "Agents"
        ],
        "query": [
          {
            "name": "pretty",
            "description": "Show results in human-readable format",
            "schema": {
              "type": "boolean",
              "default": false
            }
          },
          {
            "name": "wait_for_complete",
            "description": "Disable timeout response",
            "schema": {
              "type": "boolean",
              "default": false
            }
          }
        ]
      },
      {
        "name": "/agents/upgrade_result",
        "documentation": "https://documentation.wazuh.com/4.9/user-manual/api/reference.html#operation/api.controllers.agent_controller.get_agent_upgrade",
        "description": "Return the agents upgrade results",
        "summary": "Get upgrade results",
        "tags": [
          "Agents"
        ],
        "query": [
          {
            "name": "agents_list",
            "description": "List of agent IDs (separated by comma), all agents selected by default if not specified",
            "schema": {
              "type": "array",
              "items": {
                "type": "string",
                "minLength": 3,
                "description": "Agent ID",
                "format": "numbers"
              }
            }
          },
          {
            "name": "group",
            "description": "Filter by group of agents",
            "schema": {
              "type": "string",
              "description": "Group name",
              "format": "group_names"
            }
          },
          {
            "name": "ip",
            "description": "Filter by the IP used by the agent to communicate with the manager. If it's not available, it will have the same value as registerIP",
            "schema": {
              "type": "string",
              "format": "alphanumeric"
            }
          },
          {
            "name": "manager",
            "description": "Filter by manager hostname where agents are connected to",
            "schema": {
              "type": "string",
              "format": "alphanumeric"
            }
          },
          {
            "name": "name",
            "description": "Filter by name",
            "schema": {
              "type": "string",
              "format": "alphanumeric"
            }
          },
          {
            "name": "node_name",
            "description": "Filter by node name",
            "schema": {
              "type": "string",
              "format": "names"
            }
          },
          {
            "name": "os.name",
            "description": "Filter by OS name",
            "schema": {
              "type": "string",
              "format": "alphanumeric"
            }
          },
          {
            "name": "os.platform",
            "description": "Filter by OS platform",
            "schema": {
              "type": "string",
              "format": "alphanumeric"
            }
          },
          {
            "name": "os.version",
            "description": "Filter by OS version",
            "schema": {
              "type": "string",
              "format": "alphanumeric"
            }
          },
          {
            "name": "pretty",
            "description": "Show results in human-readable format",
            "schema": {
              "type": "boolean",
              "default": false
            }
          },
          {
            "name": "q",
            "description": "Query to filter results by. For example q=&quot;status=active&quot;",
            "schema": {
              "type": "string"
            }
          },
          {
            "name": "registerIP",
            "description": "Filter by the IP used when registering the agent",
            "schema": {
              "type": "string",
              "format": "alphanumeric"
            }
          },
          {
            "name": "version",
            "description": "Filter by agents version using one of the following formats: 'X.Y.Z', 'vX.Y.Z', 'wazuh X.Y.Z' or 'wazuh vX.Y.Z'. For example: '4.4.0'",
            "schema": {
              "type": "string",
              "format": "alphanumeric"
            }
          },
          {
            "name": "wait_for_complete",
            "description": "Disable timeout response",
            "schema": {
              "type": "boolean",
              "default": false
            }
          }
        ]
      },
      {
        "name": "/ciscat/:agent_id/results",
        "documentation": "https://documentation.wazuh.com/4.9/user-manual/api/reference.html#operation/api.controllers.ciscat_controller.get_agents_ciscat_results",
        "description": "Return the agent's ciscat results info",
        "summary": "Get results",
        "tags": [
          "Ciscat"
        ],
        "args": [
          {
            "name": ":agent_id",
            "description": "Agent ID. All possible values from 000 onwards",
            "required": true,
            "schema": {
              "type": "string",
              "minLength": 3,
              "description": "Agent ID",
              "format": "numbers"
            }
          }
        ],
        "query": [
          {
            "name": "benchmark",
            "description": "Filter by benchmark type",
            "schema": {
              "type": "string",
              "format": "alphanumeric"
            }
          },
          {
            "name": "error",
            "description": "Filter by encountered errors",
            "schema": {
              "type": "integer",
              "format": "int32",
              "minimum": 0
            }
          },
          {
            "name": "fail",
            "description": "Filter by failed checks",
            "schema": {
              "type": "integer",
              "format": "int32",
              "minimum": 0
            }
          },
          {
            "name": "limit",
            "description": "Maximum number of elements to return. Although up to 100.000 can be specified, it is recommended not to exceed 500 elements. Responses may be slower the more this number is exceeded. ",
            "schema": {
              "type": "integer",
              "format": "int32",
              "default": 500,
              "minimum": 1,
              "maximum": 100000
            }
          },
          {
            "name": "notchecked",
            "description": "Filter by not checked",
            "schema": {
              "type": "integer",
              "format": "int32",
              "minimum": 0
            }
          },
          {
            "name": "offset",
            "description": "First element to return in the collection",
            "schema": {
              "type": "integer",
              "format": "int32",
              "default": 0,
              "minimum": 0
            }
          },
          {
            "name": "pass",
            "description": "Filter by passed checks",
            "schema": {
              "type": "integer",
              "format": "int32",
              "minimum": 0
            }
          },
          {
            "name": "pretty",
            "description": "Show results in human-readable format",
            "schema": {
              "type": "boolean",
              "default": false
            }
          },
          {
            "name": "profile",
            "description": "Filter by evaluated profile",
            "schema": {
              "type": "string",
              "format": "alphanumeric"
            }
          },
          {
            "name": "q",
            "description": "Query to filter results by. For example q=&quot;status=active&quot;",
            "schema": {
              "type": "string"
            }
          },
          {
            "name": "score",
            "description": "Filter by final score",
            "schema": {
              "type": "integer",
              "format": "int32",
              "minimum": 0
            }
          },
          {
            "name": "search",
            "description": "Look for elements containing the specified string. To obtain a complementary search, use '-' at the beginning",
            "schema": {
              "type": "string",
              "format": "search"
            }
          },
          {
            "name": "select",
            "description": "Select which fields to return (separated by comma). Use '.' for nested fields. For example, '{field1: field2}' may be selected with 'field1.field2'",
            "schema": {
              "type": "array",
              "items": {
                "type": "string",
                "format": "names"
              }
            }
          },
          {
            "name": "sort",
            "description": "Sort the collection by a field or fields (separated by comma). Use +/- at the beggining to list in ascending or descending order. Use '.' for nested fields. For example, '{field1: field2}' may be selected with 'field1.field2'",
            "schema": {
              "type": "string",
              "format": "sort"
            }
          },
          {
            "name": "unknown",
            "description": "Filter by unknown results",
            "schema": {
              "type": "integer",
              "format": "int32"
            }
          },
          {
            "name": "wait_for_complete",
            "description": "Disable timeout response",
            "schema": {
              "type": "boolean",
              "default": false
            }
          }
        ]
      },
      {
        "name": "/cluster/:node_id/configuration",
        "documentation": "https://documentation.wazuh.com/4.9/user-manual/api/reference.html#operation/api.controllers.cluster_controller.get_configuration_node",
        "description": "Return wazuh configuration used in node {node_id}. The 'section' and 'field' parameters will be ignored if 'raw' parameter is provided.",
        "summary": "Get node config",
        "tags": [
          "Cluster"
        ],
        "args": [
          {
            "name": ":node_id",
            "description": "Cluster node name",
            "required": true,
            "schema": {
              "type": "string",
              "format": "names"
            }
          }
        ],
        "query": [
          {
            "name": "field",
            "description": "Indicate a section child. E.g, fields for *ruleset* section are: decoder_dir, rule_dir, etc",
            "schema": {
              "type": "string",
              "format": "names"
            }
          },
          {
            "name": "pretty",
            "description": "Show results in human-readable format",
            "schema": {
              "type": "boolean",
              "default": false
            }
          },
          {
            "name": "raw",
            "description": "Format response in plain text",
            "required": false,
            "schema": {
              "type": "boolean"
            }
          },
          {
            "name": "section",
            "description": "Indicates the wazuh configuration section",
            "schema": {
              "type": "string",
              "enum": [
                "active-response",
                "agentless",
                "alerts",
                "auth",
                "client",
                "client_buffer",
                "cluster",
                "command",
                "database_output",
                "email_alerts",
                "global",
                "integration",
                "labels",
                "localfile",
                "logging",
                "remote",
                "reports",
                "rootcheck",
                "ruleset",
                "sca",
                "socket",
                "syscheck",
                "syslog_output",
                "vulnerability-detection",
                "indexer",
                "aws-s3",
                "azure-logs",
                "cis-cat",
                "docker-listener",
                "open-scap",
                "osquery",
                "syscollector"
              ]
            }
          },
          {
            "name": "wait_for_complete",
            "description": "Disable timeout response",
            "schema": {
              "type": "boolean",
              "default": false
            }
          }
        ]
      },
      {
        "name": "/cluster/:node_id/configuration/:component/:configuration",
        "documentation": "https://documentation.wazuh.com/4.9/user-manual/api/reference.html#operation/api.controllers.cluster_controller.get_node_config",
        "description": "Return the requested configuration in JSON format for the specified node",
        "summary": "Get node active configuration",
        "tags": [
          "Cluster"
        ],
        "args": [
          {
            "name": ":component",
            "description": "Selected agent's component",
            "required": true,
            "schema": {
              "type": "string",
              "enum": [
                "agent",
                "agentless",
                "analysis",
                "auth",
                "com",
                "csyslog",
                "integrator",
                "logcollector",
                "mail",
                "monitor",
                "request",
                "syscheck",
                "wazuh-db",
                "wmodules"
              ]
            }
          },
          {
            "name": ":configuration",
            "description": "<p>Selected agent's configuration to read. The configuration to read depends on the selected component.\nThe following table shows all available combinations of component and configuration values:</p>\n<table class=\"table table-striped table-bordered\">\n<thead>\n<tr>\n<th>Component</th>\n<th>Configuration</th>\n<th>Tag</th>\n</tr>\n</thead>\n<tbody>\n<tr>\n<td>agent</td>\n<td>client</td>\n<td><code>&lt;client&gt;</code></td>\n</tr>\n<tr>\n<td>agent</td>\n<td>buffer</td>\n<td><code>&lt;client_buffer&gt;</code></td>\n</tr>\n<tr>\n<td>agent</td>\n<td>labels</td>\n<td><code>&lt;labels&gt;</code></td>\n</tr>\n<tr>\n<td>agent</td>\n<td>internal</td>\n<td><code>&lt;agent&gt;</code>, <code>&lt;monitord&gt;</code>, <code>&lt;remoted&gt;</code></td>\n</tr>\n<tr>\n<td>agentless</td>\n<td>agentless</td>\n<td><code>&lt;agentless&gt;</code></td>\n</tr>\n<tr>\n<td>analysis</td>\n<td>global</td>\n<td><code>&lt;global&gt;</code></td>\n</tr>\n<tr>\n<td>analysis</td>\n<td>active_response</td>\n<td><code>&lt;active-response&gt;</code></td>\n</tr>\n<tr>\n<td>analysis</td>\n<td>alerts</td>\n<td><code>&lt;alerts&gt;</code></td>\n</tr>\n<tr>\n<td>analysis</td>\n<td>command</td>\n<td><code>&lt;command&gt;</code></td>\n</tr>\n<tr>\n<td>analysis</td>\n<td>rules</td>\n<td><code>&lt;rule&gt;</code></td>\n</tr>\n<tr>\n<td>analysis</td>\n<td>decoders</td>\n<td><code>&lt;decoder&gt;</code></td>\n</tr>\n<tr>\n<td>analysis</td>\n<td>internal</td>\n<td><code>&lt;analysisd&gt;</code></td>\n</tr>\n<tr>\n<td>analysis</td>\n<td>rule_test</td>\n<td><code>&lt;rule_test&gt;</code></td>\n</tr>\n<tr>\n<td>auth</td>\n<td>auth</td>\n<td><code>&lt;auth&gt;</code></td>\n</tr>\n<tr>\n<td>com</td>\n<td>active-response</td>\n<td><code>&lt;active-response&gt;</code></td>\n</tr>\n<tr>\n<td>com</td>\n<td>logging</td>\n<td><code>&lt;logging&gt;</code></td>\n</tr>\n<tr>\n<td>com</td>\n<td>internal</td>\n<td><code>&lt;execd&gt;</code></td>\n</tr>\n<tr>\n<td>com</td>\n<td>cluster</td>\n<td><code>&lt;cluster&gt;</code></td>\n</tr>\n<tr>\n<td>csyslog</td>\n<td>csyslog</td>\n<td><code>&lt;csyslog_output&gt;</code></td>\n</tr>\n<tr>\n<td>integrator</td>\n<td>integration</td>\n<td><code>&lt;integration&gt;</code></td>\n</tr>\n<tr>\n<td>logcollector</td>\n<td>localfile</td>\n<td><code>&lt;localfile&gt;</code></td>\n</tr>\n<tr>\n<td>logcollector</td>\n<td>socket</td>\n<td><code>&lt;socket&gt;</code></td>\n</tr>\n<tr>\n<td>logcollector</td>\n<td>internal</td>\n<td><code>&lt;logcollector&gt;</code></td>\n</tr>\n<tr>\n<td>mail</td>\n<td>global</td>\n<td><code>&lt;global&gt;&lt;email...&gt;</code></td>\n</tr>\n<tr>\n<td>mail</td>\n<td>alerts</td>\n<td><code>&lt;email_alerts&gt;</code></td>\n</tr>\n<tr>\n<td>mail</td>\n<td>internal</td>\n<td><code>&lt;maild&gt;</code></td>\n</tr>\n<tr>\n<td>monitor</td>\n<td>global</td>\n<td><code>&lt;global&gt;</code></td>\n</tr>\n<tr>\n<td>monitor</td>\n<td>internal</td>\n<td><code>&lt;monitord&gt;</code></td>\n</tr>\n<tr>\n<td>monitor</td>\n<td>reports</td>\n<td><code>&lt;reports&gt;</code></td>\n</tr>\n<tr>\n<td>request</td>\n<td>global</td>\n<td><code>&lt;global&gt;</code></td>\n</tr>\n<tr>\n<td>request</td>\n<td>remote</td>\n<td><code>&lt;remote&gt;</code></td>\n</tr>\n<tr>\n<td>request</td>\n<td>internal</td>\n<td><code>&lt;remoted&gt;</code></td>\n</tr>\n<tr>\n<td>syscheck</td>\n<td>syscheck</td>\n<td><code>&lt;syscheck&gt;</code></td>\n</tr>\n<tr>\n<td>syscheck</td>\n<td>rootcheck</td>\n<td><code>&lt;rootcheck&gt;</code></td>\n</tr>\n<tr>\n<td>syscheck</td>\n<td>internal</td>\n<td><code>&lt;syscheck&gt;</code>, <code>&lt;rootcheck&gt;</code></td>\n</tr>\n<tr>\n<td>wazuh-db</td>\n<td>internal</td>\n<td><code>&lt;wazuh_db&gt;</code></td>\n</tr>\n<tr>\n<td>wazuh-db</td>\n<td>wdb</td>\n<td><code>&lt;wdb&gt;</code></td>\n</tr>\n<tr>\n<td>wmodules</td>\n<td>wmodules</td>\n<td><code>&lt;wodle&gt;</code></td>\n</tr>\n</tbody>\n</table>\n",
            "required": true,
            "schema": {
              "type": "string",
              "enum": [
                "client",
                "buffer",
                "labels",
                "internal",
                "agentless",
                "global",
                "active_response",
                "alerts",
                "command",
                "rules",
                "decoders",
                "auth",
                "logging",
                "reports",
                "active-response",
                "cluster",
                "csyslog",
                "integration",
                "localfile",
                "socket",
                "remote",
                "syscheck",
                "rootcheck",
                "wdb",
                "wmodules",
                "rule_test"
              ]
            }
          },
          {
            "name": ":node_id",
            "description": "Cluster node name",
            "required": true,
            "schema": {
              "type": "string",
              "format": "names"
            }
          }
        ],
        "query": [
          {
            "name": "pretty",
            "description": "Show results in human-readable format",
            "schema": {
              "type": "boolean",
              "default": false
            }
          },
          {
            "name": "wait_for_complete",
            "description": "Disable timeout response",
            "schema": {
              "type": "boolean",
              "default": false
            }
          }
        ]
      },
      {
        "name": "/cluster/:node_id/daemons/stats",
        "documentation": "https://documentation.wazuh.com/4.9/user-manual/api/reference.html#operation/api.controllers.cluster_controller.get_daemon_stats_node",
<<<<<<< HEAD
        "description": "Return Wazuh statistical information from specified daemons in a specified cluster node",
        "summary": "Get Wazuh daemon stats from a cluster node",
        "tags": [
          "Cluster"
        ],
=======
        "description": "Return Server statistical information from specified daemons in a specified cluster node",
        "summary": "Get Server daemon stats from a cluster node",
        "tags": ["Cluster"],
>>>>>>> abe8b030
        "args": [
          {
            "name": ":node_id",
            "description": "Cluster node name",
            "required": true,
            "schema": {
              "type": "string",
              "format": "names"
            }
          }
        ],
        "query": [
          {
            "name": "daemons_list",
            "description": "List of daemon names (separated by comma), all daemons selected by default if not specified",
            "schema": {
              "type": "array",
              "items": {
                "type": "string",
                "enum": [
                  "wazuh-analysisd",
                  "wazuh-remoted",
                  "wazuh-db"
                ]
              }
            }
          },
          {
            "name": "pretty",
            "description": "Show results in human-readable format",
            "schema": {
              "type": "boolean",
              "default": false
            }
          },
          {
            "name": "wait_for_complete",
            "description": "Disable timeout response",
            "schema": {
              "type": "boolean",
              "default": false
            }
          }
        ]
      },
      {
        "name": "/cluster/:node_id/info",
        "documentation": "https://documentation.wazuh.com/4.9/user-manual/api/reference.html#operation/api.controllers.cluster_controller.get_info_node",
        "description": "Return basic information about a specified node such as version, compilation date, installation path",
        "summary": "Get node info",
        "tags": [
          "Cluster"
        ],
        "args": [
          {
            "name": ":node_id",
            "description": "Cluster node name",
            "required": true,
            "schema": {
              "type": "string",
              "format": "names"
            }
          }
        ],
        "query": [
          {
            "name": "pretty",
            "description": "Show results in human-readable format",
            "schema": {
              "type": "boolean",
              "default": false
            }
          },
          {
            "name": "wait_for_complete",
            "description": "Disable timeout response",
            "schema": {
              "type": "boolean",
              "default": false
            }
          }
        ]
      },
      {
        "name": "/cluster/:node_id/logs",
        "documentation": "https://documentation.wazuh.com/4.9/user-manual/api/reference.html#operation/api.controllers.cluster_controller.get_log_node",
        "description": "Return the last 2000 wazuh log entries in the specified node",
        "summary": "Get node logs",
        "tags": [
          "Cluster"
        ],
        "args": [
          {
            "name": ":node_id",
            "description": "Cluster node name",
            "required": true,
            "schema": {
              "type": "string",
              "format": "names"
            }
          }
        ],
        "query": [
          {
            "name": "distinct",
            "description": "Look for distinct values.",
            "schema": {
              "type": "boolean",
              "default": false
            }
          },
          {
            "name": "level",
            "description": "Filter by log level",
            "schema": {
              "type": "string",
              "enum": [
                "critical",
                "debug",
                "debug2",
                "error",
                "info",
                "warning"
              ]
            }
          },
          {
            "name": "limit",
            "description": "Maximum number of lines to return.",
            "schema": {
              "type": "integer",
              "format": "int32",
              "default": 500,
              "minimum": 1,
              "maximum": 500
            }
          },
          {
            "name": "offset",
            "description": "First element to return in the collection",
            "schema": {
              "type": "integer",
              "format": "int32",
              "default": 0,
              "minimum": 0
            }
          },
          {
            "name": "pretty",
            "description": "Show results in human-readable format",
            "schema": {
              "type": "boolean",
              "default": false
            }
          },
          {
            "name": "q",
            "description": "Query to filter results by. For example q=&quot;status=active&quot;",
            "schema": {
              "type": "string"
            }
          },
          {
            "name": "search",
            "description": "Look for elements containing the specified string. To obtain a complementary search, use '-' at the beginning",
            "schema": {
              "type": "string",
              "format": "search"
            }
          },
          {
            "name": "select",
            "description": "Select which fields to return (separated by comma). Use '.' for nested fields. For example, '{field1: field2}' may be selected with 'field1.field2'",
            "schema": {
              "type": "array",
              "items": {
                "type": "string",
                "format": "names"
              }
            }
          },
          {
            "name": "sort",
            "description": "Sort the collection by a field or fields (separated by comma). Use +/- at the beggining to list in ascending or descending order. Use '.' for nested fields. For example, '{field1: field2}' may be selected with 'field1.field2'",
            "schema": {
              "type": "string",
              "format": "sort"
            }
          },
          {
            "name": "tag",
            "description": "Server component that logged the event",
            "schema": {
              "type": "string",
              "format": "alphanumeric"
            }
          },
          {
            "name": "wait_for_complete",
            "description": "Disable timeout response",
            "schema": {
              "type": "boolean",
              "default": false
            }
          }
        ]
      },
      {
        "name": "/cluster/:node_id/logs/summary",
        "documentation": "https://documentation.wazuh.com/4.9/user-manual/api/reference.html#operation/api.controllers.cluster_controller.get_log_summary_node",
        "description": "Return a summary of the last 2000 wazuh log entries in the specified node",
        "summary": "Get node logs summary",
        "tags": [
          "Cluster"
        ],
        "args": [
          {
            "name": ":node_id",
            "description": "Cluster node name",
            "required": true,
            "schema": {
              "type": "string",
              "format": "names"
            }
          }
        ],
        "query": [
          {
            "name": "pretty",
            "description": "Show results in human-readable format",
            "schema": {
              "type": "boolean",
              "default": false
            }
          },
          {
            "name": "wait_for_complete",
            "description": "Disable timeout response",
            "schema": {
              "type": "boolean",
              "default": false
            }
          }
        ]
      },
      {
        "name": "/cluster/:node_id/stats",
        "documentation": "https://documentation.wazuh.com/4.9/user-manual/api/reference.html#operation/api.controllers.cluster_controller.get_stats_node",
<<<<<<< HEAD
        "description": "Return Wazuh statistical information in node {node_id} for the current or specified date",
=======
        "description": "Return Server statistical information in node {node_id} for the current or specified date",
>>>>>>> abe8b030
        "summary": "Get node stats",
        "tags": [
          "Cluster"
        ],
        "args": [
          {
            "name": ":node_id",
            "description": "Cluster node name",
            "required": true,
            "schema": {
              "type": "string",
              "format": "names"
            }
          }
        ],
        "query": [
          {
            "name": "date",
            "description": "Date to obtain statistical information from. Format YYYY-MM-DD",
            "schema": {
              "type": "string",
              "format": "date"
            }
          },
          {
            "name": "pretty",
            "description": "Show results in human-readable format",
            "schema": {
              "type": "boolean",
              "default": false
            }
          },
          {
            "name": "wait_for_complete",
            "description": "Disable timeout response",
            "schema": {
              "type": "boolean",
              "default": false
            }
          }
        ]
      },
      {
        "name": "/cluster/:node_id/stats/analysisd",
        "documentation": "https://documentation.wazuh.com/4.9/user-manual/api/reference.html#operation/api.controllers.cluster_controller.get_stats_analysisd_node",
<<<<<<< HEAD
        "description": "Return Wazuh analysisd statistical information in node {node_id}",
=======
        "description": "Return Server analysisd statistical information in node {node_id}",
>>>>>>> abe8b030
        "summary": "Get node stats analysisd",
        "tags": [
          "Cluster"
        ],
        "args": [
          {
            "name": ":node_id",
            "description": "Cluster node name",
            "required": true,
            "schema": {
              "type": "string",
              "format": "names"
            }
          }
        ],
        "query": [
          {
            "name": "pretty",
            "description": "Show results in human-readable format",
            "schema": {
              "type": "boolean",
              "default": false
            }
          },
          {
            "name": "wait_for_complete",
            "description": "Disable timeout response",
            "schema": {
              "type": "boolean",
              "default": false
            }
          }
        ]
      },
      {
        "name": "/cluster/:node_id/stats/hourly",
        "documentation": "https://documentation.wazuh.com/4.9/user-manual/api/reference.html#operation/api.controllers.cluster_controller.get_stats_hourly_node",
<<<<<<< HEAD
        "description": "Return Wazuh statistical information in node {node_id} per hour. Each number in the averages field represents the average of alerts per hour",
=======
        "description": "Return Server statistical information in node {node_id} per hour. Each number in the averages field represents the average of alerts per hour",
>>>>>>> abe8b030
        "summary": "Get node stats hour",
        "tags": [
          "Cluster"
        ],
        "args": [
          {
            "name": ":node_id",
            "description": "Cluster node name",
            "required": true,
            "schema": {
              "type": "string",
              "format": "names"
            }
          }
        ],
        "query": [
          {
            "name": "pretty",
            "description": "Show results in human-readable format",
            "schema": {
              "type": "boolean",
              "default": false
            }
          },
          {
            "name": "wait_for_complete",
            "description": "Disable timeout response",
            "schema": {
              "type": "boolean",
              "default": false
            }
          }
        ]
      },
      {
        "name": "/cluster/:node_id/stats/remoted",
        "documentation": "https://documentation.wazuh.com/4.9/user-manual/api/reference.html#operation/api.controllers.cluster_controller.get_stats_remoted_node",
<<<<<<< HEAD
        "description": "Return Wazuh remoted statistical information in node {node_id}",
=======
        "description": "Return Server remoted statistical information in node {node_id}",
>>>>>>> abe8b030
        "summary": "Get node stats remoted",
        "tags": [
          "Cluster"
        ],
        "args": [
          {
            "name": ":node_id",
            "description": "Cluster node name",
            "required": true,
            "schema": {
              "type": "string",
              "format": "names"
            }
          }
        ],
        "query": [
          {
            "name": "pretty",
            "description": "Show results in human-readable format",
            "schema": {
              "type": "boolean",
              "default": false
            }
          },
          {
            "name": "wait_for_complete",
            "description": "Disable timeout response",
            "schema": {
              "type": "boolean",
              "default": false
            }
          }
        ]
      },
      {
        "name": "/cluster/:node_id/stats/weekly",
        "documentation": "https://documentation.wazuh.com/4.9/user-manual/api/reference.html#operation/api.controllers.cluster_controller.get_stats_weekly_node",
<<<<<<< HEAD
        "description": "Return Wazuh statistical information in node {node_id} per week. Each number in the averages field represents the average of alerts per hour for that specific day",
=======
        "description": "Return Server statistical information in node {node_id} per week. Each number in the averages field represents the average of alerts per hour for that specific day",
>>>>>>> abe8b030
        "summary": "Get node stats week",
        "tags": [
          "Cluster"
        ],
        "args": [
          {
            "name": ":node_id",
            "description": "Cluster node name",
            "required": true,
            "schema": {
              "type": "string",
              "format": "names"
            }
          }
        ],
        "query": [
          {
            "name": "pretty",
            "description": "Show results in human-readable format",
            "schema": {
              "type": "boolean",
              "default": false
            }
          },
          {
            "name": "wait_for_complete",
            "description": "Disable timeout response",
            "schema": {
              "type": "boolean",
              "default": false
            }
          }
        ]
      },
      {
        "name": "/cluster/:node_id/status",
        "documentation": "https://documentation.wazuh.com/4.9/user-manual/api/reference.html#operation/api.controllers.cluster_controller.get_status_node",
<<<<<<< HEAD
        "description": "Return the status of all Wazuh daemons in node node_id",
=======
        "description": "Return the status of all Server daemons in node node_id",
>>>>>>> abe8b030
        "summary": "Get node status",
        "tags": [
          "Cluster"
        ],
        "args": [
          {
            "name": ":node_id",
            "description": "Cluster node name",
            "required": true,
            "schema": {
              "type": "string",
              "format": "names"
            }
          }
        ],
        "query": [
          {
            "name": "pretty",
            "description": "Show results in human-readable format",
            "schema": {
              "type": "boolean",
              "default": false
            }
          },
          {
            "name": "wait_for_complete",
            "description": "Disable timeout response",
            "schema": {
              "type": "boolean",
              "default": false
            }
          }
        ]
      },
      {
        "name": "/cluster/api/config",
        "documentation": "https://documentation.wazuh.com/4.9/user-manual/api/reference.html#operation/api.controllers.cluster_controller.get_api_config",
        "description": "Return the API configuration of all nodes (or a list of them) in JSON format",
        "summary": "Get nodes API config",
        "tags": [
          "Cluster"
        ],
        "query": [
          {
            "name": "nodes_list",
            "description": "List of node IDs (separated by comma), all nodes selected by default if not specified",
            "schema": {
              "type": "array",
              "items": {
                "type": "string"
              }
            }
          },
          {
            "name": "pretty",
            "description": "Show results in human-readable format",
            "schema": {
              "type": "boolean",
              "default": false
            }
          },
          {
            "name": "wait_for_complete",
            "description": "Disable timeout response",
            "schema": {
              "type": "boolean",
              "default": false
            }
          }
        ]
      },
      {
        "name": "/cluster/configuration/validation",
        "documentation": "https://documentation.wazuh.com/4.9/user-manual/api/reference.html#operation/api.controllers.cluster_controller.get_conf_validation",
<<<<<<< HEAD
        "description": "Return whether the Wazuh configuration is correct or not in all cluster nodes or a list of them",
=======
        "description": "Return whether the Server configuration is correct or not in all cluster nodes or a list of them",
>>>>>>> abe8b030
        "summary": "Check nodes config",
        "tags": [
          "Cluster"
        ],
        "query": [
          {
            "name": "nodes_list",
            "description": "List of node IDs (separated by comma), all nodes selected by default if not specified",
            "schema": {
              "type": "array",
              "items": {
                "type": "string"
              }
            }
          },
          {
            "name": "pretty",
            "description": "Show results in human-readable format",
            "schema": {
              "type": "boolean",
              "default": false
            }
          },
          {
            "name": "wait_for_complete",
            "description": "Disable timeout response",
            "schema": {
              "type": "boolean",
              "default": false
            }
          }
        ]
      },
      {
        "name": "/cluster/healthcheck",
        "documentation": "https://documentation.wazuh.com/4.9/user-manual/api/reference.html#operation/api.controllers.cluster_controller.get_healthcheck",
        "description": "Return cluster healthcheck information for all nodes or a list of them. Such information includes last keep alive, last synchronization time and number of agents reporting on each node",
        "summary": "Get nodes healthcheck",
        "tags": [
          "Cluster"
        ],
        "query": [
          {
            "name": "nodes_list",
            "description": "List of node IDs (separated by comma), all nodes selected by default if not specified",
            "schema": {
              "type": "array",
              "items": {
                "type": "string"
              }
            }
          },
          {
            "name": "pretty",
            "description": "Show results in human-readable format",
            "schema": {
              "type": "boolean",
              "default": false
            }
          },
          {
            "name": "wait_for_complete",
            "description": "Disable timeout response",
            "schema": {
              "type": "boolean",
              "default": false
            }
          }
        ]
      },
      {
        "name": "/cluster/local/config",
        "documentation": "https://documentation.wazuh.com/4.9/user-manual/api/reference.html#operation/api.controllers.cluster_controller.get_config",
        "description": "Return the current node cluster configuration",
        "summary": "Get local node config",
        "tags": [
          "Cluster"
        ],
        "query": [
          {
            "name": "pretty",
            "description": "Show results in human-readable format",
            "schema": {
              "type": "boolean",
              "default": false
            }
          },
          {
            "name": "wait_for_complete",
            "description": "Disable timeout response",
            "schema": {
              "type": "boolean",
              "default": false
            }
          }
        ]
      },
      {
        "name": "/cluster/local/info",
        "documentation": "https://documentation.wazuh.com/4.9/user-manual/api/reference.html#operation/api.controllers.cluster_controller.get_cluster_node",
        "description": "Return basic information about the cluster node receiving the request",
        "summary": "Get local node info",
        "tags": [
          "Cluster"
        ],
        "query": [
          {
            "name": "pretty",
            "description": "Show results in human-readable format",
            "schema": {
              "type": "boolean",
              "default": false
            }
          },
          {
            "name": "wait_for_complete",
            "description": "Disable timeout response",
            "schema": {
              "type": "boolean",
              "default": false
            }
          }
        ]
      },
      {
        "name": "/cluster/nodes",
        "documentation": "https://documentation.wazuh.com/4.9/user-manual/api/reference.html#operation/api.controllers.cluster_controller.get_cluster_nodes",
        "description": "Get information about all nodes in the cluster or a list of them",
        "summary": "Get nodes info",
        "tags": [
          "Cluster"
        ],
        "query": [
          {
            "name": "distinct",
            "description": "Look for distinct values.",
            "schema": {
              "type": "boolean",
              "default": false
            }
          },
          {
            "name": "limit",
            "description": "Maximum number of elements to return. Although up to 100.000 can be specified, it is recommended not to exceed 500 elements. Responses may be slower the more this number is exceeded. ",
            "schema": {
              "type": "integer",
              "format": "int32",
              "default": 500,
              "minimum": 1,
              "maximum": 100000
            }
          },
          {
            "name": "nodes_list",
            "description": "List of node IDs (separated by comma), all nodes selected by default if not specified",
            "schema": {
              "type": "array",
              "items": {
                "type": "string"
              }
            }
          },
          {
            "name": "offset",
            "description": "First element to return in the collection",
            "schema": {
              "type": "integer",
              "format": "int32",
              "default": 0,
              "minimum": 0
            }
          },
          {
            "name": "pretty",
            "description": "Show results in human-readable format",
            "schema": {
              "type": "boolean",
              "default": false
            }
          },
          {
            "name": "q",
            "description": "Query to filter results by. For example q=&quot;status=active&quot;",
            "schema": {
              "type": "string"
            }
          },
          {
            "name": "search",
            "description": "Look for elements containing the specified string. To obtain a complementary search, use '-' at the beginning",
            "schema": {
              "type": "string",
              "format": "search"
            }
          },
          {
            "name": "select",
            "description": "Select which fields to return (separated by comma). Use '.' for nested fields. For example, '{field1: field2}' may be selected with 'field1.field2'",
            "schema": {
              "type": "array",
              "items": {
                "type": "string",
                "format": "names"
              }
            }
          },
          {
            "name": "sort",
            "description": "Sort the collection by a field or fields (separated by comma). Use +/- at the beggining to list in ascending or descending order. Use '.' for nested fields. For example, '{field1: field2}' may be selected with 'field1.field2'",
            "schema": {
              "type": "string",
              "format": "sort"
            }
          },
          {
            "name": "type",
            "description": "Filter by node type",
            "schema": {
              "type": "string",
              "enum": [
                "worker",
                "master"
              ]
            }
          },
          {
            "name": "wait_for_complete",
            "description": "Disable timeout response",
            "schema": {
              "type": "boolean",
              "default": false
            }
          }
        ]
      },
      {
        "name": "/cluster/ruleset/synchronization",
        "documentation": "https://documentation.wazuh.com/4.9/user-manual/api/reference.html#operation/api.controllers.cluster_controller.get_nodes_ruleset_sync_status",
        "description": "Return ruleset synchronization status for all nodes or a list of them. This synchronization only covers the user custom ruleset",
        "summary": "Get cluster nodes ruleset synchronization status",
        "tags": [
          "Cluster"
        ],
        "query": [
          {
            "name": "nodes_list",
            "description": "List of node IDs (separated by comma), all nodes selected by default if not specified",
            "schema": {
              "type": "array",
              "items": {
                "type": "string"
              }
            }
          },
          {
            "name": "pretty",
            "description": "Show results in human-readable format",
            "schema": {
              "type": "boolean",
              "default": false
            }
          },
          {
            "name": "wait_for_complete",
            "description": "Disable timeout response",
            "schema": {
              "type": "boolean",
              "default": false
            }
          }
        ]
      },
      {
        "name": "/cluster/status",
        "documentation": "https://documentation.wazuh.com/4.9/user-manual/api/reference.html#operation/api.controllers.cluster_controller.get_status",
        "description": "Return information about the cluster status",
        "summary": "Get cluster status",
        "tags": [
          "Cluster"
        ],
        "query": [
          {
            "name": "pretty",
            "description": "Show results in human-readable format",
            "schema": {
              "type": "boolean",
              "default": false
            }
          },
          {
            "name": "wait_for_complete",
            "description": "Disable timeout response",
            "schema": {
              "type": "boolean",
              "default": false
            }
          }
        ]
      },
      {
        "name": "/decoders",
        "documentation": "https://documentation.wazuh.com/4.9/user-manual/api/reference.html#operation/api.controllers.decoder_controller.get_decoders",
        "description": "Return information about all decoders included in ossec.conf. This information include decoder's route, decoder's name, decoder's file among others",
        "summary": "List decoders",
        "tags": [
          "Decoders"
        ],
        "query": [
          {
            "name": "decoder_names",
            "description": "Decoder name",
            "schema": {
              "type": "array",
              "items": {
                "type": "string",
                "format": "names"
              }
            }
          },
          {
            "name": "distinct",
            "description": "Look for distinct values.",
            "schema": {
              "type": "boolean",
              "default": false
            }
          },
          {
            "name": "filename",
            "description": "Filter by filename",
            "schema": {
              "type": "array",
              "items": {
                "type": "string",
                "format": "alphanumeric"
              }
            }
          },
          {
            "name": "limit",
            "description": "Maximum number of elements to return. Although up to 100.000 can be specified, it is recommended not to exceed 500 elements. Responses may be slower the more this number is exceeded. ",
            "schema": {
              "type": "integer",
              "format": "int32",
              "default": 500,
              "minimum": 1,
              "maximum": 100000
            }
          },
          {
            "name": "offset",
            "description": "First element to return in the collection",
            "schema": {
              "type": "integer",
              "format": "int32",
              "default": 0,
              "minimum": 0
            }
          },
          {
            "name": "pretty",
            "description": "Show results in human-readable format",
            "schema": {
              "type": "boolean",
              "default": false
            }
          },
          {
            "name": "q",
            "description": "Query to filter results by. For example q=&quot;status=active&quot;",
            "schema": {
              "type": "string"
            }
          },
          {
            "name": "relative_dirname",
            "description": "Filter by relative directory name",
            "schema": {
              "type": "string",
              "format": "get_dirnames_path"
            }
          },
          {
            "name": "search",
            "description": "Look for elements containing the specified string. To obtain a complementary search, use '-' at the beginning",
            "schema": {
              "type": "string",
              "format": "search"
            }
          },
          {
            "name": "select",
            "description": "Select which fields to return (separated by comma). Use '.' for nested fields. For example, '{field1: field2}' may be selected with 'field1.field2'",
            "schema": {
              "type": "array",
              "items": {
                "type": "string",
                "format": "names"
              }
            }
          },
          {
            "name": "sort",
            "description": "Sort the collection by a field or fields (separated by comma). Use +/- at the beggining to list in ascending or descending order. Use '.' for nested fields. For example, '{field1: field2}' may be selected with 'field1.field2'",
            "schema": {
              "type": "string",
              "format": "sort"
            }
          },
          {
            "name": "status",
            "description": "Filter by list status. Use commas to enter multiple statuses",
            "schema": {
              "type": "string",
              "enum": [
                "enabled",
                "disabled",
                "all"
              ],
              "minItems": 1
            }
          },
          {
            "name": "wait_for_complete",
            "description": "Disable timeout response",
            "schema": {
              "type": "boolean",
              "default": false
            }
          }
        ]
      },
      {
        "name": "/decoders/files",
        "documentation": "https://documentation.wazuh.com/4.9/user-manual/api/reference.html#operation/api.controllers.decoder_controller.get_decoders_files",
<<<<<<< HEAD
        "description": "Return information about all decoders files used in Wazuh. This information include decoder's file, decoder's route and decoder's status among others",
=======
        "description": "Return information about all decoders files used in Server. This information include decoder's file, decoder's route and decoder's status among others",
>>>>>>> abe8b030
        "summary": "Get files",
        "tags": [
          "Decoders"
        ],
        "query": [
          {
            "name": "distinct",
            "description": "Look for distinct values.",
            "schema": {
              "type": "boolean",
              "default": false
            }
          },
          {
            "name": "filename",
            "description": "Filter by filename of one or more rule or decoder files.",
            "schema": {
              "type": "array",
              "items": {
                "type": "string",
                "format": "xml_filename"
              }
            }
          },
          {
            "name": "limit",
            "description": "Maximum number of elements to return. Although up to 100.000 can be specified, it is recommended not to exceed 500 elements. Responses may be slower the more this number is exceeded. ",
            "schema": {
              "type": "integer",
              "format": "int32",
              "default": 500,
              "minimum": 1,
              "maximum": 100000
            }
          },
          {
            "name": "offset",
            "description": "First element to return in the collection",
            "schema": {
              "type": "integer",
              "format": "int32",
              "default": 0,
              "minimum": 0
            }
          },
          {
            "name": "pretty",
            "description": "Show results in human-readable format",
            "schema": {
              "type": "boolean",
              "default": false
            }
          },
          {
            "name": "q",
            "description": "Query to filter results by. For example q=&quot;status=active&quot;",
            "schema": {
              "type": "string"
            }
          },
          {
            "name": "relative_dirname",
            "description": "Filter by relative directory name",
            "schema": {
              "type": "string",
              "format": "get_dirnames_path"
            }
          },
          {
            "name": "search",
            "description": "Look for elements containing the specified string. To obtain a complementary search, use '-' at the beginning",
            "schema": {
              "type": "string",
              "format": "search"
            }
          },
          {
            "name": "select",
            "description": "Select which fields to return (separated by comma). Use '.' for nested fields. For example, '{field1: field2}' may be selected with 'field1.field2'",
            "schema": {
              "type": "array",
              "items": {
                "type": "string",
                "format": "names"
              }
            }
          },
          {
            "name": "sort",
            "description": "Sort the collection by a field or fields (separated by comma). Use +/- at the beggining to list in ascending or descending order. Use '.' for nested fields. For example, '{field1: field2}' may be selected with 'field1.field2'",
            "schema": {
              "type": "string",
              "format": "sort"
            }
          },
          {
            "name": "status",
            "description": "Filter by list status. Use commas to enter multiple statuses",
            "schema": {
              "type": "string",
              "enum": [
                "enabled",
                "disabled",
                "all"
              ],
              "minItems": 1
            }
          },
          {
            "name": "wait_for_complete",
            "description": "Disable timeout response",
            "schema": {
              "type": "boolean",
              "default": false
            }
          }
        ]
      },
      {
        "name": "/decoders/files/:filename",
        "documentation": "https://documentation.wazuh.com/4.9/user-manual/api/reference.html#operation/api.controllers.decoder_controller.get_file",
        "description": "Get the content of a specified decoder file",
        "summary": "Get decoders file content",
        "tags": [
          "Decoders"
        ],
        "args": [
          {
            "name": ":filename",
            "description": "Filename (rule or decoder) to download/upload/edit file.",
            "required": true,
            "schema": {
              "type": "string",
              "format": "xml_filename_path"
            }
          }
        ],
        "query": [
          {
            "name": "pretty",
            "description": "Show results in human-readable format",
            "schema": {
              "type": "boolean",
              "default": false
            }
          },
          {
            "name": "raw",
            "description": "Format response in plain text",
            "required": false,
            "schema": {
              "type": "boolean"
            }
          },
          {
            "name": "relative_dirname",
            "description": "Filter by relative directory name",
            "schema": {
              "type": "string",
              "format": "get_dirnames_path"
            }
          },
          {
            "name": "wait_for_complete",
            "description": "Disable timeout response",
            "schema": {
              "type": "boolean",
              "default": false
            }
          }
        ]
      },
      {
        "name": "/decoders/parents",
        "documentation": "https://documentation.wazuh.com/4.9/user-manual/api/reference.html#operation/api.controllers.decoder_controller.get_decoders_parents",
        "description": "Return information about all parent decoders. A parent decoder is a decoder used as base of other decoders",
        "summary": "Get parent decoders",
        "tags": [
          "Decoders"
        ],
        "query": [
          {
            "name": "limit",
            "description": "Maximum number of elements to return. Although up to 100.000 can be specified, it is recommended not to exceed 500 elements. Responses may be slower the more this number is exceeded. ",
            "schema": {
              "type": "integer",
              "format": "int32",
              "default": 500,
              "minimum": 1,
              "maximum": 100000
            }
          },
          {
            "name": "offset",
            "description": "First element to return in the collection",
            "schema": {
              "type": "integer",
              "format": "int32",
              "default": 0,
              "minimum": 0
            }
          },
          {
            "name": "pretty",
            "description": "Show results in human-readable format",
            "schema": {
              "type": "boolean",
              "default": false
            }
          },
          {
            "name": "search",
            "description": "Look for elements containing the specified string. To obtain a complementary search, use '-' at the beginning",
            "schema": {
              "type": "string",
              "format": "search"
            }
          },
          {
            "name": "select",
            "description": "Select which fields to return (separated by comma). Use '.' for nested fields. For example, '{field1: field2}' may be selected with 'field1.field2'",
            "schema": {
              "type": "array",
              "items": {
                "type": "string",
                "format": "names"
              }
            }
          },
          {
            "name": "sort",
            "description": "Sort the collection by a field or fields (separated by comma). Use +/- at the beggining to list in ascending or descending order. Use '.' for nested fields. For example, '{field1: field2}' may be selected with 'field1.field2'",
            "schema": {
              "type": "string",
              "format": "sort"
            }
          },
          {
            "name": "wait_for_complete",
            "description": "Disable timeout response",
            "schema": {
              "type": "boolean",
              "default": false
            }
          }
        ]
      },
      {
        "name": "/experimental/ciscat/results",
        "documentation": "https://documentation.wazuh.com/4.9/user-manual/api/reference.html#operation/api.controllers.experimental_controller.get_cis_cat_results",
        "description": "Return CIS-CAT results for all agents or a list of them",
        "summary": "Get agents CIS-CAT results",
        "tags": [
          "Experimental"
        ],
        "query": [
          {
            "name": "agents_list",
            "description": "List of agent IDs (separated by comma), all agents selected by default if not specified",
            "schema": {
              "type": "array",
              "items": {
                "type": "string",
                "minLength": 3,
                "description": "Agent ID",
                "format": "numbers"
              }
            }
          },
          {
            "name": "benchmark",
            "description": "Filter by benchmark type",
            "schema": {
              "type": "string",
              "format": "alphanumeric"
            }
          },
          {
            "name": "error",
            "description": "Filter by encountered errors",
            "schema": {
              "type": "integer",
              "format": "int32",
              "minimum": 0
            }
          },
          {
            "name": "fail",
            "description": "Filter by failed checks",
            "schema": {
              "type": "integer",
              "format": "int32",
              "minimum": 0
            }
          },
          {
            "name": "limit",
            "description": "Maximum number of elements to return. Although up to 100.000 can be specified, it is recommended not to exceed 500 elements. Responses may be slower the more this number is exceeded. ",
            "schema": {
              "type": "integer",
              "format": "int32",
              "default": 500,
              "minimum": 1,
              "maximum": 100000
            }
          },
          {
            "name": "notchecked",
            "description": "Filter by not checked",
            "schema": {
              "type": "integer",
              "format": "int32",
              "minimum": 0
            }
          },
          {
            "name": "offset",
            "description": "First element to return in the collection",
            "schema": {
              "type": "integer",
              "format": "int32",
              "default": 0,
              "minimum": 0
            }
          },
          {
            "name": "pass",
            "description": "Filter by passed checks",
            "schema": {
              "type": "integer",
              "format": "int32",
              "minimum": 0
            }
          },
          {
            "name": "pretty",
            "description": "Show results in human-readable format",
            "schema": {
              "type": "boolean",
              "default": false
            }
          },
          {
            "name": "profile",
            "description": "Filter by evaluated profile",
            "schema": {
              "type": "string",
              "format": "alphanumeric"
            }
          },
          {
            "name": "score",
            "description": "Filter by final score",
            "schema": {
              "type": "integer",
              "format": "int32",
              "minimum": 0
            }
          },
          {
            "name": "search",
            "description": "Look for elements containing the specified string. To obtain a complementary search, use '-' at the beginning",
            "schema": {
              "type": "string",
              "format": "search"
            }
          },
          {
            "name": "select",
            "description": "Select which fields to return (separated by comma). Use '.' for nested fields. For example, '{field1: field2}' may be selected with 'field1.field2'",
            "schema": {
              "type": "array",
              "items": {
                "type": "string",
                "format": "names"
              }
            }
          },
          {
            "name": "sort",
            "description": "Sort the collection by a field or fields (separated by comma). Use +/- at the beggining to list in ascending or descending order. Use '.' for nested fields. For example, '{field1: field2}' may be selected with 'field1.field2'",
            "schema": {
              "type": "string",
              "format": "sort"
            }
          },
          {
            "name": "unknown",
            "description": "Filter by unknown results",
            "schema": {
              "type": "integer",
              "format": "int32"
            }
          },
          {
            "name": "wait_for_complete",
            "description": "Disable timeout response",
            "schema": {
              "type": "boolean",
              "default": false
            }
          }
        ]
      },
      {
        "name": "/experimental/syscollector/hardware",
        "documentation": "https://documentation.wazuh.com/4.9/user-manual/api/reference.html#operation/api.controllers.experimental_controller.get_hardware_info",
        "description": "Return all agents (or a list of them) hardware info. This information include cpu, ram, scan info among others of all agents",
        "summary": "Get agents hardware",
        "tags": [
          "Experimental"
        ],
        "query": [
          {
            "name": "agents_list",
            "description": "List of agent IDs (separated by comma), all agents selected by default if not specified",
            "schema": {
              "type": "array",
              "items": {
                "type": "string",
                "minLength": 3,
                "description": "Agent ID",
                "format": "numbers"
              }
            }
          },
          {
            "name": "board_serial",
            "description": "Filter by board_serial",
            "schema": {
              "type": "string",
              "format": "alphanumeric"
            }
          },
          {
            "name": "cpu.cores",
            "description": "Filter by cpu.cores",
            "schema": {
              "type": "integer",
              "format": "int32",
              "minimum": 1
            }
          },
          {
            "name": "cpu.mhz",
            "description": "Filter by cpu.mhz",
            "schema": {
              "type": "number",
              "format": "float",
              "minimum": 1
            }
          },
          {
            "name": "cpu.name",
            "description": "Filter by cpu.name",
            "schema": {
              "type": "string"
            }
          },
          {
            "name": "limit",
            "description": "Maximum number of elements to return. Although up to 100.000 can be specified, it is recommended not to exceed 500 elements. Responses may be slower the more this number is exceeded. ",
            "schema": {
              "type": "integer",
              "format": "int32",
              "default": 500,
              "minimum": 1,
              "maximum": 100000
            }
          },
          {
            "name": "offset",
            "description": "First element to return in the collection",
            "schema": {
              "type": "integer",
              "format": "int32",
              "default": 0,
              "minimum": 0
            }
          },
          {
            "name": "pretty",
            "description": "Show results in human-readable format",
            "schema": {
              "type": "boolean",
              "default": false
            }
          },
          {
            "name": "ram.free",
            "description": "Filter by ram.free",
            "schema": {
              "type": "integer",
              "format": "int64",
              "minimum": 0
            }
          },
          {
            "name": "ram.total",
            "description": "Filter by ram.total",
            "schema": {
              "type": "integer",
              "format": "int64",
              "minimum": 0
            }
          },
          {
            "name": "search",
            "description": "Look for elements containing the specified string. To obtain a complementary search, use '-' at the beginning",
            "schema": {
              "type": "string",
              "format": "search"
            }
          },
          {
            "name": "select",
            "description": "Select which fields to return (separated by comma). Use '.' for nested fields. For example, '{field1: field2}' may be selected with 'field1.field2'",
            "schema": {
              "type": "array",
              "items": {
                "type": "string",
                "format": "names"
              }
            }
          },
          {
            "name": "sort",
            "description": "Sort the collection by a field or fields (separated by comma). Use +/- at the beggining to list in ascending or descending order. Use '.' for nested fields. For example, '{field1: field2}' may be selected with 'field1.field2'",
            "schema": {
              "type": "string",
              "format": "sort"
            }
          },
          {
            "name": "wait_for_complete",
            "description": "Disable timeout response",
            "schema": {
              "type": "boolean",
              "default": false
            }
          }
        ]
      },
      {
        "name": "/experimental/syscollector/hotfixes",
        "documentation": "https://documentation.wazuh.com/4.9/user-manual/api/reference.html#operation/api.controllers.experimental_controller.get_hotfixes_info",
        "description": "Return all agents (or a list of them) hotfixes info",
        "summary": "Get agents hotfixes",
        "tags": [
          "Experimental"
        ],
        "query": [
          {
            "name": "agents_list",
            "description": "List of agent IDs (separated by comma), all agents selected by default if not specified",
            "schema": {
              "type": "array",
              "items": {
                "type": "string",
                "minLength": 3,
                "description": "Agent ID",
                "format": "numbers"
              }
            }
          },
          {
            "name": "hotfix",
            "description": "Filter by hotfix",
            "schema": {
              "type": "string"
            }
          },
          {
            "name": "limit",
            "description": "Maximum number of elements to return. Although up to 100.000 can be specified, it is recommended not to exceed 500 elements. Responses may be slower the more this number is exceeded. ",
            "schema": {
              "type": "integer",
              "format": "int32",
              "default": 500,
              "minimum": 1,
              "maximum": 100000
            }
          },
          {
            "name": "offset",
            "description": "First element to return in the collection",
            "schema": {
              "type": "integer",
              "format": "int32",
              "default": 0,
              "minimum": 0
            }
          },
          {
            "name": "pretty",
            "description": "Show results in human-readable format",
            "schema": {
              "type": "boolean",
              "default": false
            }
          },
          {
            "name": "search",
            "description": "Look for elements containing the specified string. To obtain a complementary search, use '-' at the beginning",
            "schema": {
              "type": "string",
              "format": "search"
            }
          },
          {
            "name": "select",
            "description": "Select which fields to return (separated by comma). Use '.' for nested fields. For example, '{field1: field2}' may be selected with 'field1.field2'",
            "schema": {
              "type": "array",
              "items": {
                "type": "string",
                "format": "names"
              }
            }
          },
          {
            "name": "sort",
            "description": "Sort the collection by a field or fields (separated by comma). Use +/- at the beggining to list in ascending or descending order. Use '.' for nested fields. For example, '{field1: field2}' may be selected with 'field1.field2'",
            "schema": {
              "type": "string",
              "format": "sort"
            }
          },
          {
            "name": "wait_for_complete",
            "description": "Disable timeout response",
            "schema": {
              "type": "boolean",
              "default": false
            }
          }
        ]
      },
      {
        "name": "/experimental/syscollector/netaddr",
        "documentation": "https://documentation.wazuh.com/4.9/user-manual/api/reference.html#operation/api.controllers.experimental_controller.get_network_address_info",
        "description": "Return all agents (or a list of them) IPv4 and IPv6 addresses associated to their network interfaces. This information include used IP protocol, interface, and IP address among others",
        "summary": "Get agents netaddr",
        "tags": [
          "Experimental"
        ],
        "query": [
          {
            "name": "address",
            "description": "Filter by IP address",
            "schema": {
              "type": "string",
              "format": "alphanumeric"
            }
          },
          {
            "name": "agents_list",
            "description": "List of agent IDs (separated by comma), all agents selected by default if not specified",
            "schema": {
              "type": "array",
              "items": {
                "type": "string",
                "minLength": 3,
                "description": "Agent ID",
                "format": "numbers"
              }
            }
          },
          {
            "name": "broadcast",
            "description": "Filter by broadcast direction",
            "schema": {
              "type": "string",
              "format": "alphanumeric"
            }
          },
          {
            "name": "limit",
            "description": "Maximum number of elements to return. Although up to 100.000 can be specified, it is recommended not to exceed 500 elements. Responses may be slower the more this number is exceeded. ",
            "schema": {
              "type": "integer",
              "format": "int32",
              "default": 500,
              "minimum": 1,
              "maximum": 100000
            }
          },
          {
            "name": "netmask",
            "description": "Filter by netmask",
            "schema": {
              "type": "string",
              "format": "alphanumeric"
            }
          },
          {
            "name": "offset",
            "description": "First element to return in the collection",
            "schema": {
              "type": "integer",
              "format": "int32",
              "default": 0,
              "minimum": 0
            }
          },
          {
            "name": "pretty",
            "description": "Show results in human-readable format",
            "schema": {
              "type": "boolean",
              "default": false
            }
          },
          {
            "name": "proto",
            "description": "Filter by IP protocol",
            "schema": {
              "type": "string",
              "format": "alphanumeric"
            }
          },
          {
            "name": "search",
            "description": "Look for elements containing the specified string. To obtain a complementary search, use '-' at the beginning",
            "schema": {
              "type": "string",
              "format": "search"
            }
          },
          {
            "name": "select",
            "description": "Select which fields to return (separated by comma). Use '.' for nested fields. For example, '{field1: field2}' may be selected with 'field1.field2'",
            "schema": {
              "type": "array",
              "items": {
                "type": "string",
                "format": "names"
              }
            }
          },
          {
            "name": "sort",
            "description": "Sort the collection by a field or fields (separated by comma). Use +/- at the beggining to list in ascending or descending order. Use '.' for nested fields. For example, '{field1: field2}' may be selected with 'field1.field2'",
            "schema": {
              "type": "string",
              "format": "sort"
            }
          },
          {
            "name": "wait_for_complete",
            "description": "Disable timeout response",
            "schema": {
              "type": "boolean",
              "default": false
            }
          }
        ]
      },
      {
        "name": "/experimental/syscollector/netiface",
        "documentation": "https://documentation.wazuh.com/4.9/user-manual/api/reference.html#operation/api.controllers.experimental_controller.get_network_interface_info",
        "description": "Return all agents (or a list of them) network interfaces. This information includes rx, scan, tx info and some network information among other",
        "summary": "Get agents netiface",
        "tags": [
          "Experimental"
        ],
        "query": [
          {
            "name": "adapter",
            "description": "Filter by adapter",
            "schema": {
              "type": "string",
              "format": "alphanumeric"
            }
          },
          {
            "name": "agents_list",
            "description": "List of agent IDs (separated by comma), all agents selected by default if not specified",
            "schema": {
              "type": "array",
              "items": {
                "type": "string",
                "minLength": 3,
                "description": "Agent ID",
                "format": "numbers"
              }
            }
          },
          {
            "name": "limit",
            "description": "Maximum number of elements to return. Although up to 100.000 can be specified, it is recommended not to exceed 500 elements. Responses may be slower the more this number is exceeded. ",
            "schema": {
              "type": "integer",
              "format": "int32",
              "default": 500,
              "minimum": 1,
              "maximum": 100000
            }
          },
          {
            "name": "mtu",
            "description": "Filter by mtu",
            "schema": {
              "type": "integer",
              "format": "int32",
              "minimum": 0
            }
          },
          {
            "name": "name",
            "description": "Filter by name",
            "schema": {
              "type": "string",
              "format": "alphanumeric"
            }
          },
          {
            "name": "offset",
            "description": "First element to return in the collection",
            "schema": {
              "type": "integer",
              "format": "int32",
              "default": 0,
              "minimum": 0
            }
          },
          {
            "name": "pretty",
            "description": "Show results in human-readable format",
            "schema": {
              "type": "boolean",
              "default": false
            }
          },
          {
            "name": "rx.bytes",
            "description": "Filter by rx.bytes",
            "schema": {
              "type": "integer",
              "format": "int32",
              "minimum": 0
            }
          },
          {
            "name": "rx.dropped",
            "description": "Filter by rx.dropped",
            "schema": {
              "type": "integer",
              "format": "int32",
              "minimum": 0
            }
          },
          {
            "name": "rx.errors",
            "description": "Filter by rx.errors",
            "schema": {
              "type": "integer",
              "format": "int32",
              "minimum": 0
            }
          },
          {
            "name": "rx.packets",
            "description": "Filter by rx.packets",
            "schema": {
              "type": "integer",
              "format": "int32",
              "minimum": 0
            }
          },
          {
            "name": "search",
            "description": "Look for elements containing the specified string. To obtain a complementary search, use '-' at the beginning",
            "schema": {
              "type": "string",
              "format": "search"
            }
          },
          {
            "name": "select",
            "description": "Select which fields to return (separated by comma). Use '.' for nested fields. For example, '{field1: field2}' may be selected with 'field1.field2'",
            "schema": {
              "type": "array",
              "items": {
                "type": "string",
                "format": "names"
              }
            }
          },
          {
            "name": "sort",
            "description": "Sort the collection by a field or fields (separated by comma). Use +/- at the beggining to list in ascending or descending order. Use '.' for nested fields. For example, '{field1: field2}' may be selected with 'field1.field2'",
            "schema": {
              "type": "string",
              "format": "sort"
            }
          },
          {
            "name": "state",
            "description": "Filter by state",
            "schema": {
              "type": "string",
              "format": "alphanumeric"
            }
          },
          {
            "name": "tx.bytes",
            "description": "Filter by tx.bytes",
            "schema": {
              "type": "integer",
              "format": "int32",
              "minimum": 0
            }
          },
          {
            "name": "tx.dropped",
            "description": "Filter by tx.dropped",
            "schema": {
              "type": "integer",
              "format": "int32",
              "minimum": 0
            }
          },
          {
            "name": "tx.errors",
            "description": "Filter by tx.errors",
            "schema": {
              "type": "integer",
              "format": "int32",
              "minimum": 0
            }
          },
          {
            "name": "tx.packets",
            "description": "Filter by tx.packets",
            "schema": {
              "type": "integer",
              "format": "int32",
              "minimum": 0
            }
          },
          {
            "name": "type",
            "description": "Type of network",
            "schema": {
              "type": "string",
              "format": "alphanumeric"
            }
          },
          {
            "name": "wait_for_complete",
            "description": "Disable timeout response",
            "schema": {
              "type": "boolean",
              "default": false
            }
          }
        ]
      },
      {
        "name": "/experimental/syscollector/netproto",
        "documentation": "https://documentation.wazuh.com/4.9/user-manual/api/reference.html#operation/api.controllers.experimental_controller.get_network_protocol_info",
        "description": "Return all agents (or a list of them) routing configuration for each network interface. This information includes interface, type protocol information among other",
        "summary": "Get agents netproto",
        "tags": [
          "Experimental"
        ],
        "query": [
          {
            "name": "agents_list",
            "description": "List of agent IDs (separated by comma), all agents selected by default if not specified",
            "schema": {
              "type": "array",
              "items": {
                "type": "string",
                "minLength": 3,
                "description": "Agent ID",
                "format": "numbers"
              }
            }
          },
          {
            "name": "dhcp",
            "description": "Filter by network dhcp (enabled or disabled)",
            "schema": {
              "type": "string",
              "description": "DHCP status",
              "enum": [
                "enabled",
                "disabled",
                "unknown",
                "BOOTP"
              ]
            }
          },
          {
            "name": "gateway",
            "description": "Filter by network gateway",
            "schema": {
              "type": "string",
              "format": "alphanumeric"
            }
          },
          {
            "name": "iface",
            "description": "Filter by network interface",
            "schema": {
              "type": "string",
              "format": "alphanumeric"
            }
          },
          {
            "name": "limit",
            "description": "Maximum number of elements to return. Although up to 100.000 can be specified, it is recommended not to exceed 500 elements. Responses may be slower the more this number is exceeded. ",
            "schema": {
              "type": "integer",
              "format": "int32",
              "default": 500,
              "minimum": 1,
              "maximum": 100000
            }
          },
          {
            "name": "offset",
            "description": "First element to return in the collection",
            "schema": {
              "type": "integer",
              "format": "int32",
              "default": 0,
              "minimum": 0
            }
          },
          {
            "name": "pretty",
            "description": "Show results in human-readable format",
            "schema": {
              "type": "boolean",
              "default": false
            }
          },
          {
            "name": "search",
            "description": "Look for elements containing the specified string. To obtain a complementary search, use '-' at the beginning",
            "schema": {
              "type": "string",
              "format": "search"
            }
          },
          {
            "name": "select",
            "description": "Select which fields to return (separated by comma). Use '.' for nested fields. For example, '{field1: field2}' may be selected with 'field1.field2'",
            "schema": {
              "type": "array",
              "items": {
                "type": "string",
                "format": "names"
              }
            }
          },
          {
            "name": "sort",
            "description": "Sort the collection by a field or fields (separated by comma). Use +/- at the beggining to list in ascending or descending order. Use '.' for nested fields. For example, '{field1: field2}' may be selected with 'field1.field2'",
            "schema": {
              "type": "string",
              "format": "sort"
            }
          },
          {
            "name": "type",
            "description": "Type of network",
            "schema": {
              "type": "string",
              "format": "alphanumeric"
            }
          },
          {
            "name": "wait_for_complete",
            "description": "Disable timeout response",
            "schema": {
              "type": "boolean",
              "default": false
            }
          }
        ]
      },
      {
        "name": "/experimental/syscollector/os",
        "documentation": "https://documentation.wazuh.com/4.9/user-manual/api/reference.html#operation/api.controllers.experimental_controller.get_os_info",
        "description": "Return all agents (or a list of them) OS info. This information includes os information, architecture information among other",
        "summary": "Get agents OS",
        "tags": [
          "Experimental"
        ],
        "query": [
          {
            "name": "agents_list",
            "description": "List of agent IDs (separated by comma), all agents selected by default if not specified",
            "schema": {
              "type": "array",
              "items": {
                "type": "string",
                "minLength": 3,
                "description": "Agent ID",
                "format": "numbers"
              }
            }
          },
          {
            "name": "architecture",
            "description": "Filter by architecture",
            "schema": {
              "type": "string",
              "format": "alphanumeric"
            }
          },
          {
            "name": "limit",
            "description": "Maximum number of elements to return. Although up to 100.000 can be specified, it is recommended not to exceed 500 elements. Responses may be slower the more this number is exceeded. ",
            "schema": {
              "type": "integer",
              "format": "int32",
              "default": 500,
              "minimum": 1,
              "maximum": 100000
            }
          },
          {
            "name": "offset",
            "description": "First element to return in the collection",
            "schema": {
              "type": "integer",
              "format": "int32",
              "default": 0,
              "minimum": 0
            }
          },
          {
            "name": "os.name",
            "description": "Filter by OS name",
            "schema": {
              "type": "string",
              "format": "alphanumeric"
            }
          },
          {
            "name": "os.version",
            "description": "Filter by OS version",
            "schema": {
              "type": "string",
              "format": "alphanumeric"
            }
          },
          {
            "name": "pretty",
            "description": "Show results in human-readable format",
            "schema": {
              "type": "boolean",
              "default": false
            }
          },
          {
            "name": "release",
            "description": "Filter by release",
            "schema": {
              "type": "string",
              "format": "alphanumeric"
            }
          },
          {
            "name": "search",
            "description": "Look for elements containing the specified string. To obtain a complementary search, use '-' at the beginning",
            "schema": {
              "type": "string",
              "format": "search"
            }
          },
          {
            "name": "select",
            "description": "Select which fields to return (separated by comma). Use '.' for nested fields. For example, '{field1: field2}' may be selected with 'field1.field2'",
            "schema": {
              "type": "array",
              "items": {
                "type": "string",
                "format": "names"
              }
            }
          },
          {
            "name": "sort",
            "description": "Sort the collection by a field or fields (separated by comma). Use +/- at the beggining to list in ascending or descending order. Use '.' for nested fields. For example, '{field1: field2}' may be selected with 'field1.field2'",
            "schema": {
              "type": "string",
              "format": "sort"
            }
          },
          {
            "name": "version",
            "description": "Filter by agents version using one of the following formats: 'X.Y.Z', 'vX.Y.Z', 'wazuh X.Y.Z' or 'wazuh vX.Y.Z'. For example: '4.4.0'",
            "schema": {
              "type": "string",
              "format": "alphanumeric"
            }
          },
          {
            "name": "wait_for_complete",
            "description": "Disable timeout response",
            "schema": {
              "type": "boolean",
              "default": false
            }
          }
        ]
      },
      {
        "name": "/experimental/syscollector/packages",
        "documentation": "https://documentation.wazuh.com/4.9/user-manual/api/reference.html#operation/api.controllers.experimental_controller.get_packages_info",
        "description": "Return all agents (or a list of them) packages info. This information includes name, section, size, and priority information of all packages among other",
        "summary": "Get agents packages",
        "tags": [
          "Experimental"
        ],
        "query": [
          {
            "name": "agents_list",
            "description": "List of agent IDs (separated by comma), all agents selected by default if not specified",
            "schema": {
              "type": "array",
              "items": {
                "type": "string",
                "minLength": 3,
                "description": "Agent ID",
                "format": "numbers"
              }
            }
          },
          {
            "name": "architecture",
            "description": "Filter by architecture",
            "schema": {
              "type": "string",
              "format": "alphanumeric"
            }
          },
          {
            "name": "format",
            "description": "Filter by file format. For example 'deb' will output deb files",
            "schema": {
              "type": "string",
              "format": "alphanumeric"
            }
          },
          {
            "name": "limit",
            "description": "Maximum number of elements to return. Although up to 100.000 can be specified, it is recommended not to exceed 500 elements. Responses may be slower the more this number is exceeded. ",
            "schema": {
              "type": "integer",
              "format": "int32",
              "default": 500,
              "minimum": 1,
              "maximum": 100000
            }
          },
          {
            "name": "name",
            "description": "Filter by name",
            "schema": {
              "type": "string",
              "format": "alphanumeric"
            }
          },
          {
            "name": "offset",
            "description": "First element to return in the collection",
            "schema": {
              "type": "integer",
              "format": "int32",
              "default": 0,
              "minimum": 0
            }
          },
          {
            "name": "pretty",
            "description": "Show results in human-readable format",
            "schema": {
              "type": "boolean",
              "default": false
            }
          },
          {
            "name": "search",
            "description": "Look for elements containing the specified string. To obtain a complementary search, use '-' at the beginning",
            "schema": {
              "type": "string",
              "format": "search"
            }
          },
          {
            "name": "select",
            "description": "Select which fields to return (separated by comma). Use '.' for nested fields. For example, '{field1: field2}' may be selected with 'field1.field2'",
            "schema": {
              "type": "array",
              "items": {
                "type": "string",
                "format": "names"
              }
            }
          },
          {
            "name": "sort",
            "description": "Sort the collection by a field or fields (separated by comma). Use +/- at the beggining to list in ascending or descending order. Use '.' for nested fields. For example, '{field1: field2}' may be selected with 'field1.field2'",
            "schema": {
              "type": "string",
              "format": "sort"
            }
          },
          {
            "name": "vendor",
            "description": "Filter by vendor",
            "schema": {
              "type": "string"
            }
          },
          {
            "name": "version",
            "description": "Filter by package version",
            "schema": {
              "type": "string"
            }
          },
          {
            "name": "wait_for_complete",
            "description": "Disable timeout response",
            "schema": {
              "type": "boolean",
              "default": false
            }
          }
        ]
      },
      {
        "name": "/experimental/syscollector/ports",
        "documentation": "https://documentation.wazuh.com/4.9/user-manual/api/reference.html#operation/api.controllers.experimental_controller.get_ports_info",
        "description": "Return all agents (or a list of them) ports info. This information includes local IP, Remote IP, protocol information among other",
        "summary": "Get agents ports",
        "tags": [
          "Experimental"
        ],
        "query": [
          {
            "name": "agents_list",
            "description": "List of agent IDs (separated by comma), all agents selected by default if not specified",
            "schema": {
              "type": "array",
              "items": {
                "type": "string",
                "minLength": 3,
                "description": "Agent ID",
                "format": "numbers"
              }
            }
          },
          {
            "name": "limit",
            "description": "Maximum number of elements to return. Although up to 100.000 can be specified, it is recommended not to exceed 500 elements. Responses may be slower the more this number is exceeded. ",
            "schema": {
              "type": "integer",
              "format": "int32",
              "default": 500,
              "minimum": 1,
              "maximum": 100000
            }
          },
          {
            "name": "local.ip",
            "description": "Filter by Local IP",
            "schema": {
              "type": "string",
              "format": "alphanumeric"
            }
          },
          {
            "name": "local.port",
            "description": "Filter by Local Port",
            "schema": {
              "type": "string",
              "format": "numbers"
            }
          },
          {
            "name": "offset",
            "description": "First element to return in the collection",
            "schema": {
              "type": "integer",
              "format": "int32",
              "default": 0,
              "minimum": 0
            }
          },
          {
            "name": "pid",
            "description": "Filter by pid",
            "schema": {
              "type": "string",
              "format": "numbers"
            }
          },
          {
            "name": "pretty",
            "description": "Show results in human-readable format",
            "schema": {
              "type": "boolean",
              "default": false
            }
          },
          {
            "name": "process",
            "description": "Filter by process name",
            "schema": {
              "type": "string",
              "format": "alphanumeric"
            }
          },
          {
            "name": "protocol",
            "description": "Filter by protocol",
            "schema": {
              "type": "string",
              "format": "alphanumeric"
            }
          },
          {
            "name": "remote.ip",
            "description": "Filter by Remote IP",
            "schema": {
              "type": "string",
              "format": "alphanumeric"
            }
          },
          {
            "name": "search",
            "description": "Look for elements containing the specified string. To obtain a complementary search, use '-' at the beginning",
            "schema": {
              "type": "string",
              "format": "search"
            }
          },
          {
            "name": "select",
            "description": "Select which fields to return (separated by comma). Use '.' for nested fields. For example, '{field1: field2}' may be selected with 'field1.field2'",
            "schema": {
              "type": "array",
              "items": {
                "type": "string",
                "format": "names"
              }
            }
          },
          {
            "name": "sort",
            "description": "Sort the collection by a field or fields (separated by comma). Use +/- at the beggining to list in ascending or descending order. Use '.' for nested fields. For example, '{field1: field2}' may be selected with 'field1.field2'",
            "schema": {
              "type": "string",
              "format": "sort"
            }
          },
          {
            "name": "state",
            "description": "Filter by state",
            "schema": {
              "type": "string",
              "format": "alphanumeric"
            }
          },
          {
            "name": "tx_queue",
            "description": "Filter by tx_queue",
            "schema": {
              "type": "string",
              "format": "numbers"
            }
          },
          {
            "name": "wait_for_complete",
            "description": "Disable timeout response",
            "schema": {
              "type": "boolean",
              "default": false
            }
          }
        ]
      },
      {
        "name": "/experimental/syscollector/processes",
        "documentation": "https://documentation.wazuh.com/4.9/user-manual/api/reference.html#operation/api.controllers.experimental_controller.get_processes_info",
        "description": "Return all agents (or a list of them) processes info",
        "summary": "Get agents processes",
        "tags": [
          "Experimental"
        ],
        "query": [
          {
            "name": "agents_list",
            "description": "List of agent IDs (separated by comma), all agents selected by default if not specified",
            "schema": {
              "type": "array",
              "items": {
                "type": "string",
                "minLength": 3,
                "description": "Agent ID",
                "format": "numbers"
              }
            }
          },
          {
            "name": "egroup",
            "description": "Filter by process egroup",
            "schema": {
              "type": "string",
              "format": "alphanumeric"
            }
          },
          {
            "name": "euser",
            "description": "Filter by process euser",
            "schema": {
              "type": "string",
              "format": "alphanumeric"
            }
          },
          {
            "name": "fgroup",
            "description": "Filter by process fgroup",
            "schema": {
              "type": "string",
              "format": "alphanumeric"
            }
          },
          {
            "name": "limit",
            "description": "Maximum number of elements to return. Although up to 100.000 can be specified, it is recommended not to exceed 500 elements. Responses may be slower the more this number is exceeded. ",
            "schema": {
              "type": "integer",
              "format": "int32",
              "default": 500,
              "minimum": 1,
              "maximum": 100000
            }
          },
          {
            "name": "name",
            "description": "Filter by process name",
            "schema": {
              "type": "string",
              "format": "alphanumeric"
            }
          },
          {
            "name": "nlwp",
            "description": "Filter by process nlwp",
            "schema": {
              "type": "string",
              "format": "numbers"
            }
          },
          {
            "name": "offset",
            "description": "First element to return in the collection",
            "schema": {
              "type": "integer",
              "format": "int32",
              "default": 0,
              "minimum": 0
            }
          },
          {
            "name": "pgrp",
            "description": "Filter by process pgrp",
            "schema": {
              "type": "string",
              "format": "numbers"
            }
          },
          {
            "name": "pid",
            "description": "Filter by process pid",
            "schema": {
              "type": "string",
              "format": "numbers"
            }
          },
          {
            "name": "ppid",
            "description": "Filter by process parent pid",
            "schema": {
              "type": "string",
              "format": "numbers"
            }
          },
          {
            "name": "pretty",
            "description": "Show results in human-readable format",
            "schema": {
              "type": "boolean",
              "default": false
            }
          },
          {
            "name": "priority",
            "description": "Filter by process priority",
            "schema": {
              "type": "string",
              "format": "numbers"
            }
          },
          {
            "name": "rgroup",
            "description": "Filter by process rgroup",
            "schema": {
              "type": "string",
              "format": "alphanumeric"
            }
          },
          {
            "name": "ruser",
            "description": "Filter by process ruser",
            "schema": {
              "type": "string",
              "format": "alphanumeric"
            }
          },
          {
            "name": "search",
            "description": "Look for elements containing the specified string. To obtain a complementary search, use '-' at the beginning",
            "schema": {
              "type": "string",
              "format": "search"
            }
          },
          {
            "name": "select",
            "description": "Select which fields to return (separated by comma). Use '.' for nested fields. For example, '{field1: field2}' may be selected with 'field1.field2'",
            "schema": {
              "type": "array",
              "items": {
                "type": "string",
                "format": "names"
              }
            }
          },
          {
            "name": "sgroup",
            "description": "Filter by process sgroup",
            "schema": {
              "type": "string",
              "format": "alphanumeric"
            }
          },
          {
            "name": "sort",
            "description": "Sort the collection by a field or fields (separated by comma). Use +/- at the beggining to list in ascending or descending order. Use '.' for nested fields. For example, '{field1: field2}' may be selected with 'field1.field2'",
            "schema": {
              "type": "string",
              "format": "sort"
            }
          },
          {
            "name": "state",
            "description": "Filter by process state",
            "schema": {
              "type": "string",
              "format": "alphanumeric"
            }
          },
          {
            "name": "suser",
            "description": "Filter by process suser",
            "schema": {
              "type": "string",
              "format": "alphanumeric"
            }
          },
          {
            "name": "wait_for_complete",
            "description": "Disable timeout response",
            "schema": {
              "type": "boolean",
              "default": false
            }
          }
        ]
      },
      {
        "name": "/groups",
        "documentation": "https://documentation.wazuh.com/4.9/user-manual/api/reference.html#operation/api.controllers.agent_controller.get_list_group",
        "description": "Get information about all groups or a list of them. Returns a list containing basic information about each group such as number of agents belonging to the group and the checksums of the configuration and shared files",
        "summary": "Get groups",
        "tags": [
          "Groups"
        ],
        "query": [
          {
            "name": "distinct",
            "description": "Look for distinct values.",
            "schema": {
              "type": "boolean",
              "default": false
            }
          },
          {
            "name": "groups_list",
            "description": "List of group IDs (separated by comma), all groups selected by default if not specified",
            "schema": {
              "type": "array",
              "items": {
                "type": "string",
                "description": "Group name",
                "format": "group_names"
              }
            }
          },
          {
            "name": "hash",
            "description": "Select algorithm to generate the returned checksums",
            "schema": {
              "type": "string",
              "enum": [
                "md5",
                "sha1",
                "sha224",
                "sha256",
                "sha384",
                "sha512",
                "blake2b",
                "blake2s",
                "sha3_224",
                "sha3_256",
                "sha3_384",
                "sha3_512"
              ]
            }
          },
          {
            "name": "limit",
            "description": "Maximum number of elements to return. Although up to 100.000 can be specified, it is recommended not to exceed 500 elements. Responses may be slower the more this number is exceeded. ",
            "schema": {
              "type": "integer",
              "format": "int32",
              "default": 500,
              "minimum": 1,
              "maximum": 100000
            }
          },
          {
            "name": "offset",
            "description": "First element to return in the collection",
            "schema": {
              "type": "integer",
              "format": "int32",
              "default": 0,
              "minimum": 0
            }
          },
          {
            "name": "pretty",
            "description": "Show results in human-readable format",
            "schema": {
              "type": "boolean",
              "default": false
            }
          },
          {
            "name": "q",
            "description": "Query to filter results by. For example q=&quot;status=active&quot;",
            "schema": {
              "type": "string"
            }
          },
          {
            "name": "search",
            "description": "Look for elements containing the specified string. To obtain a complementary search, use '-' at the beginning",
            "schema": {
              "type": "string",
              "format": "search"
            }
          },
          {
            "name": "select",
            "description": "Select which fields to return (separated by comma). Use '.' for nested fields. For example, '{field1: field2}' may be selected with 'field1.field2'",
            "schema": {
              "type": "array",
              "items": {
                "type": "string",
                "format": "names"
              }
            }
          },
          {
            "name": "sort",
            "description": "Sort the collection by a field or fields (separated by comma). Use +/- at the beggining to list in ascending or descending order. Use '.' for nested fields. For example, '{field1: field2}' may be selected with 'field1.field2'",
            "schema": {
              "type": "string",
              "format": "sort"
            }
          },
          {
            "name": "wait_for_complete",
            "description": "Disable timeout response",
            "schema": {
              "type": "boolean",
              "default": false
            }
          }
        ]
      },
      {
        "name": "/groups/:group_id/agents",
        "documentation": "https://documentation.wazuh.com/4.9/user-manual/api/reference.html#operation/api.controllers.agent_controller.get_agents_in_group",
        "description": "Return the list of agents that belong to the specified group",
        "summary": "Get agents in a group",
        "tags": [
          "Groups"
        ],
        "args": [
          {
            "name": ":group_id",
            "description": "Group ID. (Name of the group)",
            "required": true,
            "schema": {
              "type": "string",
              "description": "Group name",
              "format": "group_names"
            }
          }
        ],
        "query": [
          {
            "name": "distinct",
            "description": "Look for distinct values.",
            "schema": {
              "type": "boolean",
              "default": false
            }
          },
          {
            "name": "limit",
            "description": "Maximum number of elements to return. Although up to 100.000 can be specified, it is recommended not to exceed 500 elements. Responses may be slower the more this number is exceeded. ",
            "schema": {
              "type": "integer",
              "format": "int32",
              "default": 500,
              "minimum": 1,
              "maximum": 100000
            }
          },
          {
            "name": "offset",
            "description": "First element to return in the collection",
            "schema": {
              "type": "integer",
              "format": "int32",
              "default": 0,
              "minimum": 0
            }
          },
          {
            "name": "pretty",
            "description": "Show results in human-readable format",
            "schema": {
              "type": "boolean",
              "default": false
            }
          },
          {
            "name": "q",
            "description": "Query to filter results by. For example q=&quot;status=active&quot;",
            "schema": {
              "type": "string"
            }
          },
          {
            "name": "search",
            "description": "Look for elements containing the specified string. To obtain a complementary search, use '-' at the beginning",
            "schema": {
              "type": "string",
              "format": "search"
            }
          },
          {
            "name": "select",
            "description": "Select which fields to return (separated by comma). Use '.' for nested fields. For example, '{field1: field2}' may be selected with 'field1.field2'",
            "schema": {
              "type": "array",
              "items": {
                "type": "string",
                "format": "names"
              }
            }
          },
          {
            "name": "sort",
            "description": "Sort the collection by a field or fields (separated by comma). Use +/- at the beggining to list in ascending or descending order. Use '.' for nested fields. For example, '{field1: field2}' may be selected with 'field1.field2'",
            "schema": {
              "type": "string",
              "format": "sort"
            }
          },
          {
            "name": "status",
            "description": "Filter by agent status (use commas to enter multiple statuses)",
            "schema": {
              "type": "array",
              "items": {
                "type": "string",
                "enum": [
                  "active",
                  "pending",
                  "never_connected",
                  "disconnected"
                ]
              },
              "minItems": 1
            }
          },
          {
            "name": "wait_for_complete",
            "description": "Disable timeout response",
            "schema": {
              "type": "boolean",
              "default": false
            }
          }
        ]
      },
      {
        "name": "/groups/:group_id/configuration",
        "documentation": "https://documentation.wazuh.com/4.9/user-manual/api/reference.html#operation/api.controllers.agent_controller.get_group_config",
        "description": "Return the group configuration defined in the `agent.conf` file",
        "summary": "Get group configuration",
        "tags": [
          "Groups"
        ],
        "args": [
          {
            "name": ":group_id",
            "description": "Group ID. (Name of the group)",
            "required": true,
            "schema": {
              "type": "string",
              "description": "Group name",
              "format": "group_names"
            }
          }
        ],
        "query": [
          {
            "name": "limit",
            "description": "Maximum number of elements to return. Although up to 100.000 can be specified, it is recommended not to exceed 500 elements. Responses may be slower the more this number is exceeded. ",
            "schema": {
              "type": "integer",
              "format": "int32",
              "default": 500,
              "minimum": 1,
              "maximum": 100000
            }
          },
          {
            "name": "offset",
            "description": "First element to return in the collection",
            "schema": {
              "type": "integer",
              "format": "int32",
              "default": 0,
              "minimum": 0
            }
          },
          {
            "name": "pretty",
            "description": "Show results in human-readable format",
            "schema": {
              "type": "boolean",
              "default": false
            }
          },
          {
            "name": "wait_for_complete",
            "description": "Disable timeout response",
            "schema": {
              "type": "boolean",
              "default": false
            }
          }
        ]
      },
      {
        "name": "/groups/:group_id/files",
        "documentation": "https://documentation.wazuh.com/4.9/user-manual/api/reference.html#operation/api.controllers.agent_controller.get_group_files",
        "description": "Return the files placed under the group directory",
        "summary": "Get group files",
        "tags": [
          "Groups"
        ],
        "args": [
          {
            "name": ":group_id",
            "description": "Group ID. (Name of the group)",
            "required": true,
            "schema": {
              "type": "string",
              "description": "Group name",
              "format": "group_names"
            }
          }
        ],
        "query": [
          {
            "name": "distinct",
            "description": "Look for distinct values.",
            "schema": {
              "type": "boolean",
              "default": false
            }
          },
          {
            "name": "hash",
            "description": "Select algorithm to generate the returned checksums",
            "schema": {
              "type": "string",
              "enum": [
                "md5",
                "sha1",
                "sha224",
                "sha256",
                "sha384",
                "sha512",
                "blake2b",
                "blake2s",
                "sha3_224",
                "sha3_256",
                "sha3_384",
                "sha3_512"
              ]
            }
          },
          {
            "name": "limit",
            "description": "Maximum number of elements to return. Although up to 100.000 can be specified, it is recommended not to exceed 500 elements. Responses may be slower the more this number is exceeded. ",
            "schema": {
              "type": "integer",
              "format": "int32",
              "default": 500,
              "minimum": 1,
              "maximum": 100000
            }
          },
          {
            "name": "offset",
            "description": "First element to return in the collection",
            "schema": {
              "type": "integer",
              "format": "int32",
              "default": 0,
              "minimum": 0
            }
          },
          {
            "name": "pretty",
            "description": "Show results in human-readable format",
            "schema": {
              "type": "boolean",
              "default": false
            }
          },
          {
            "name": "q",
            "description": "Query to filter results by. For example q=&quot;status=active&quot;",
            "schema": {
              "type": "string"
            }
          },
          {
            "name": "search",
            "description": "Look for elements containing the specified string. To obtain a complementary search, use '-' at the beginning",
            "schema": {
              "type": "string",
              "format": "search"
            }
          },
          {
            "name": "select",
            "description": "Select which fields to return (separated by comma). Use '.' for nested fields. For example, '{field1: field2}' may be selected with 'field1.field2'",
            "schema": {
              "type": "array",
              "items": {
                "type": "string",
                "format": "names"
              }
            }
          },
          {
            "name": "sort",
            "description": "Sort the collection by a field or fields (separated by comma). Use +/- at the beggining to list in ascending or descending order. Use '.' for nested fields. For example, '{field1: field2}' may be selected with 'field1.field2'",
            "schema": {
              "type": "string",
              "format": "sort"
            }
          },
          {
            "name": "wait_for_complete",
            "description": "Disable timeout response",
            "schema": {
              "type": "boolean",
              "default": false
            }
          }
        ]
      },
      {
        "name": "/groups/:group_id/files/:file_name",
        "documentation": "https://documentation.wazuh.com/4.9/user-manual/api/reference.html#operation/api.controllers.agent_controller.get_group_file",
        "description": "Return the content of the specified group file",
        "summary": "Get a file in group",
        "tags": [
          "Groups"
        ],
        "args": [
          {
            "name": ":file_name",
            "description": "Filename",
            "required": true,
            "schema": {
              "type": "string",
              "format": "alphanumeric"
            }
          },
          {
            "name": ":group_id",
            "description": "Group ID. (Name of the group)",
            "required": true,
            "schema": {
              "type": "string",
              "description": "Group name",
              "format": "group_names"
            }
          }
        ],
        "query": [
          {
            "name": "pretty",
            "description": "Show results in human-readable format",
            "schema": {
              "type": "boolean",
              "default": false
            }
          },
          {
            "name": "raw",
            "description": "Format response in plain text",
            "required": false,
            "schema": {
              "type": "boolean"
            }
          },
          {
            "name": "type",
            "description": "Type of file",
            "schema": {
              "type": "array",
              "items": {
                "type": "string",
                "enum": [
                  "conf",
                  "rootkit_files",
                  "rootkit_trojans",
                  "rcl"
                ]
              }
            }
          },
          {
            "name": "wait_for_complete",
            "description": "Disable timeout response",
            "schema": {
              "type": "boolean",
              "default": false
            }
          }
        ]
      },
      {
        "name": "/lists",
        "documentation": "https://documentation.wazuh.com/4.9/user-manual/api/reference.html#operation/api.controllers.cdb_list_controller.get_lists",
        "description": "Return the contents of all CDB lists. Optionally, the result can be filtered by several criteria. See available parameters for more details",
        "summary": "Get CDB lists info",
        "tags": [
          "Lists"
        ],
        "query": [
          {
            "name": "distinct",
            "description": "Look for distinct values.",
            "schema": {
              "type": "boolean",
              "default": false
            }
          },
          {
            "name": "filename",
            "description": "Filter by filename",
            "schema": {
              "type": "array",
              "items": {
                "type": "string",
                "format": "alphanumeric"
              }
            }
          },
          {
            "name": "limit",
            "description": "Maximum number of elements to return. Although up to 100.000 can be specified, it is recommended not to exceed 500 elements. Responses may be slower the more this number is exceeded. ",
            "schema": {
              "type": "integer",
              "format": "int32",
              "default": 500,
              "minimum": 1,
              "maximum": 100000
            }
          },
          {
            "name": "offset",
            "description": "First element to return in the collection",
            "schema": {
              "type": "integer",
              "format": "int32",
              "default": 0,
              "minimum": 0
            }
          },
          {
            "name": "pretty",
            "description": "Show results in human-readable format",
            "schema": {
              "type": "boolean",
              "default": false
            }
          },
          {
            "name": "q",
            "description": "Query to filter results by. For example q=&quot;status=active&quot;",
            "schema": {
              "type": "string"
            }
          },
          {
            "name": "relative_dirname",
            "description": "Filter by relative directory name",
            "schema": {
              "type": "string",
              "format": "get_dirnames_path"
            }
          },
          {
            "name": "search",
            "description": "Look for elements containing the specified string. To obtain a complementary search, use '-' at the beginning",
            "schema": {
              "type": "string",
              "format": "search"
            }
          },
          {
            "name": "select",
            "description": "Select which fields to return (separated by comma). Use '.' for nested fields. For example, '{field1: field2}' may be selected with 'field1.field2'",
            "schema": {
              "type": "array",
              "items": {
                "type": "string",
                "format": "names"
              }
            }
          },
          {
            "name": "sort",
            "description": "Sort the collection by a field or fields (separated by comma). Use +/- at the beggining to list in ascending or descending order. Use '.' for nested fields. For example, '{field1: field2}' may be selected with 'field1.field2'",
            "schema": {
              "type": "string",
              "format": "sort"
            }
          },
          {
            "name": "wait_for_complete",
            "description": "Disable timeout response",
            "schema": {
              "type": "boolean",
              "default": false
            }
          }
        ]
      },
      {
        "name": "/lists/files",
        "documentation": "https://documentation.wazuh.com/4.9/user-manual/api/reference.html#operation/api.controllers.cdb_list_controller.get_lists_files",
<<<<<<< HEAD
        "description": "Return the path from all CDB lists. Use this method to know all the CDB lists and their location in the filesystem relative to Wazuh installation folder",
=======
        "description": "Return the path from all CDB lists. Use this method to know all the CDB lists and their location in the filesystem relative to Server installation folder",
>>>>>>> abe8b030
        "summary": "Get CDB lists files",
        "tags": [
          "Lists"
        ],
        "query": [
          {
            "name": "filename",
            "description": "Filter by filename",
            "schema": {
              "type": "array",
              "items": {
                "type": "string",
                "format": "alphanumeric"
              }
            }
          },
          {
            "name": "limit",
            "description": "Maximum number of elements to return. Although up to 100.000 can be specified, it is recommended not to exceed 500 elements. Responses may be slower the more this number is exceeded. ",
            "schema": {
              "type": "integer",
              "format": "int32",
              "default": 500,
              "minimum": 1,
              "maximum": 100000
            }
          },
          {
            "name": "offset",
            "description": "First element to return in the collection",
            "schema": {
              "type": "integer",
              "format": "int32",
              "default": 0,
              "minimum": 0
            }
          },
          {
            "name": "pretty",
            "description": "Show results in human-readable format",
            "schema": {
              "type": "boolean",
              "default": false
            }
          },
          {
            "name": "relative_dirname",
            "description": "Filter by relative directory name",
            "schema": {
              "type": "string",
              "format": "get_dirnames_path"
            }
          },
          {
            "name": "search",
            "description": "Look for elements containing the specified string. To obtain a complementary search, use '-' at the beginning",
            "schema": {
              "type": "string",
              "format": "search"
            }
          },
          {
            "name": "sort",
            "description": "Sort the collection by a field or fields (separated by comma). Use +/- at the beggining to list in ascending or descending order. Use '.' for nested fields. For example, '{field1: field2}' may be selected with 'field1.field2'",
            "schema": {
              "type": "string",
              "format": "sort"
            }
          },
          {
            "name": "wait_for_complete",
            "description": "Disable timeout response",
            "schema": {
              "type": "boolean",
              "default": false
            }
          }
        ]
      },
      {
        "name": "/lists/files/:filename",
        "documentation": "https://documentation.wazuh.com/4.9/user-manual/api/reference.html#operation/api.controllers.cdb_list_controller.get_file",
        "description": "Return the content of a CDB list file. Only the filename can be specified. It will be searched recursively if not found",
        "summary": "Get CDB list file content",
        "tags": [
          "Lists"
        ],
        "args": [
          {
            "name": ":filename",
            "description": "Filename (CDB list) to get/edit/delete.",
            "required": true,
            "schema": {
              "type": "string",
              "format": "cdb_filename_path"
            }
          }
        ],
        "query": [
          {
            "name": "pretty",
            "description": "Show results in human-readable format",
            "schema": {
              "type": "boolean",
              "default": false
            }
          },
          {
            "name": "raw",
            "description": "Format response in plain text",
            "required": false,
            "schema": {
              "type": "boolean"
            }
          },
          {
            "name": "wait_for_complete",
            "description": "Disable timeout response",
            "schema": {
              "type": "boolean",
              "default": false
            }
          }
        ]
      },
      {
        "name": "/manager/api/config",
        "documentation": "https://documentation.wazuh.com/4.9/user-manual/api/reference.html#operation/api.controllers.manager_controller.get_api_config",
        "description": "Return the local API configuration in JSON format",
        "summary": "Get API config",
        "tags": [
          "Manager"
        ],
        "query": [
          {
            "name": "pretty",
            "description": "Show results in human-readable format",
            "schema": {
              "type": "boolean",
              "default": false
            }
          },
          {
            "name": "wait_for_complete",
            "description": "Disable timeout response",
            "schema": {
              "type": "boolean",
              "default": false
            }
          }
        ]
      },
      {
        "name": "/manager/configuration",
        "documentation": "https://documentation.wazuh.com/4.9/user-manual/api/reference.html#operation/api.controllers.manager_controller.get_configuration",
        "description": "Return wazuh configuration used. The 'section' and 'field' parameters will be ignored if 'raw' parameter is provided.",
        "summary": "Get configuration",
        "tags": [
          "Manager"
        ],
        "query": [
          {
            "name": "distinct",
            "description": "Look for distinct values.",
            "schema": {
              "type": "boolean",
              "default": false
            }
          },
          {
            "name": "field",
            "description": "Indicate a section child. E.g, fields for *ruleset* section are: decoder_dir, rule_dir, etc",
            "schema": {
              "type": "string",
              "format": "names"
            }
          },
          {
            "name": "pretty",
            "description": "Show results in human-readable format",
            "schema": {
              "type": "boolean",
              "default": false
            }
          },
          {
            "name": "raw",
            "description": "Format response in plain text",
            "required": false,
            "schema": {
              "type": "boolean"
            }
          },
          {
            "name": "section",
            "description": "Indicates the wazuh configuration section",
            "schema": {
              "type": "string",
              "enum": [
                "active-response",
                "agentless",
                "alerts",
                "auth",
                "client",
                "client_buffer",
                "cluster",
                "command",
                "database_output",
                "email_alerts",
                "global",
                "integration",
                "labels",
                "localfile",
                "logging",
                "remote",
                "reports",
                "rootcheck",
                "ruleset",
                "sca",
                "socket",
                "syscheck",
                "syslog_output",
                "vulnerability-detection",
                "indexer",
                "aws-s3",
                "azure-logs",
                "cis-cat",
                "docker-listener",
                "open-scap",
                "osquery",
                "syscollector"
              ]
            }
          },
          {
            "name": "wait_for_complete",
            "description": "Disable timeout response",
            "schema": {
              "type": "boolean",
              "default": false
            }
          }
        ]
      },
      {
        "name": "/manager/configuration/:component/:configuration",
        "documentation": "https://documentation.wazuh.com/4.9/user-manual/api/reference.html#operation/api.controllers.manager_controller.get_manager_config_ondemand",
        "description": "Return the requested active configuration in JSON format",
        "summary": "Get active configuration",
        "tags": [
          "Manager"
        ],
        "args": [
          {
            "name": ":component",
            "description": "Selected agent's component",
            "required": true,
            "schema": {
              "type": "string",
              "enum": [
                "agent",
                "agentless",
                "analysis",
                "auth",
                "com",
                "csyslog",
                "integrator",
                "logcollector",
                "mail",
                "monitor",
                "request",
                "syscheck",
                "wazuh-db",
                "wmodules"
              ]
            }
          },
          {
            "name": ":configuration",
            "description": "<p>Selected agent's configuration to read. The configuration to read depends on the selected component.\nThe following table shows all available combinations of component and configuration values:</p>\n<table class=\"table table-striped table-bordered\">\n<thead>\n<tr>\n<th>Component</th>\n<th>Configuration</th>\n<th>Tag</th>\n</tr>\n</thead>\n<tbody>\n<tr>\n<td>agent</td>\n<td>client</td>\n<td><code>&lt;client&gt;</code></td>\n</tr>\n<tr>\n<td>agent</td>\n<td>buffer</td>\n<td><code>&lt;client_buffer&gt;</code></td>\n</tr>\n<tr>\n<td>agent</td>\n<td>labels</td>\n<td><code>&lt;labels&gt;</code></td>\n</tr>\n<tr>\n<td>agent</td>\n<td>internal</td>\n<td><code>&lt;agent&gt;</code>, <code>&lt;monitord&gt;</code>, <code>&lt;remoted&gt;</code></td>\n</tr>\n<tr>\n<td>agentless</td>\n<td>agentless</td>\n<td><code>&lt;agentless&gt;</code></td>\n</tr>\n<tr>\n<td>analysis</td>\n<td>global</td>\n<td><code>&lt;global&gt;</code></td>\n</tr>\n<tr>\n<td>analysis</td>\n<td>active_response</td>\n<td><code>&lt;active-response&gt;</code></td>\n</tr>\n<tr>\n<td>analysis</td>\n<td>alerts</td>\n<td><code>&lt;alerts&gt;</code></td>\n</tr>\n<tr>\n<td>analysis</td>\n<td>command</td>\n<td><code>&lt;command&gt;</code></td>\n</tr>\n<tr>\n<td>analysis</td>\n<td>rules</td>\n<td><code>&lt;rule&gt;</code></td>\n</tr>\n<tr>\n<td>analysis</td>\n<td>decoders</td>\n<td><code>&lt;decoder&gt;</code></td>\n</tr>\n<tr>\n<td>analysis</td>\n<td>internal</td>\n<td><code>&lt;analysisd&gt;</code></td>\n</tr>\n<tr>\n<td>analysis</td>\n<td>rule_test</td>\n<td><code>&lt;rule_test&gt;</code></td>\n</tr>\n<tr>\n<td>auth</td>\n<td>auth</td>\n<td><code>&lt;auth&gt;</code></td>\n</tr>\n<tr>\n<td>com</td>\n<td>active-response</td>\n<td><code>&lt;active-response&gt;</code></td>\n</tr>\n<tr>\n<td>com</td>\n<td>logging</td>\n<td><code>&lt;logging&gt;</code></td>\n</tr>\n<tr>\n<td>com</td>\n<td>internal</td>\n<td><code>&lt;execd&gt;</code></td>\n</tr>\n<tr>\n<td>com</td>\n<td>cluster</td>\n<td><code>&lt;cluster&gt;</code></td>\n</tr>\n<tr>\n<td>csyslog</td>\n<td>csyslog</td>\n<td><code>&lt;csyslog_output&gt;</code></td>\n</tr>\n<tr>\n<td>integrator</td>\n<td>integration</td>\n<td><code>&lt;integration&gt;</code></td>\n</tr>\n<tr>\n<td>logcollector</td>\n<td>localfile</td>\n<td><code>&lt;localfile&gt;</code></td>\n</tr>\n<tr>\n<td>logcollector</td>\n<td>socket</td>\n<td><code>&lt;socket&gt;</code></td>\n</tr>\n<tr>\n<td>logcollector</td>\n<td>internal</td>\n<td><code>&lt;logcollector&gt;</code></td>\n</tr>\n<tr>\n<td>mail</td>\n<td>global</td>\n<td><code>&lt;global&gt;&lt;email...&gt;</code></td>\n</tr>\n<tr>\n<td>mail</td>\n<td>alerts</td>\n<td><code>&lt;email_alerts&gt;</code></td>\n</tr>\n<tr>\n<td>mail</td>\n<td>internal</td>\n<td><code>&lt;maild&gt;</code></td>\n</tr>\n<tr>\n<td>monitor</td>\n<td>global</td>\n<td><code>&lt;global&gt;</code></td>\n</tr>\n<tr>\n<td>monitor</td>\n<td>internal</td>\n<td><code>&lt;monitord&gt;</code></td>\n</tr>\n<tr>\n<td>monitor</td>\n<td>reports</td>\n<td><code>&lt;reports&gt;</code></td>\n</tr>\n<tr>\n<td>request</td>\n<td>global</td>\n<td><code>&lt;global&gt;</code></td>\n</tr>\n<tr>\n<td>request</td>\n<td>remote</td>\n<td><code>&lt;remote&gt;</code></td>\n</tr>\n<tr>\n<td>request</td>\n<td>internal</td>\n<td><code>&lt;remoted&gt;</code></td>\n</tr>\n<tr>\n<td>syscheck</td>\n<td>syscheck</td>\n<td><code>&lt;syscheck&gt;</code></td>\n</tr>\n<tr>\n<td>syscheck</td>\n<td>rootcheck</td>\n<td><code>&lt;rootcheck&gt;</code></td>\n</tr>\n<tr>\n<td>syscheck</td>\n<td>internal</td>\n<td><code>&lt;syscheck&gt;</code>, <code>&lt;rootcheck&gt;</code></td>\n</tr>\n<tr>\n<td>wazuh-db</td>\n<td>internal</td>\n<td><code>&lt;wazuh_db&gt;</code></td>\n</tr>\n<tr>\n<td>wazuh-db</td>\n<td>wdb</td>\n<td><code>&lt;wdb&gt;</code></td>\n</tr>\n<tr>\n<td>wmodules</td>\n<td>wmodules</td>\n<td><code>&lt;wodle&gt;</code></td>\n</tr>\n</tbody>\n</table>\n",
            "required": true,
            "schema": {
              "type": "string",
              "enum": [
                "client",
                "buffer",
                "labels",
                "internal",
                "agentless",
                "global",
                "active_response",
                "alerts",
                "command",
                "rules",
                "decoders",
                "auth",
                "logging",
                "reports",
                "active-response",
                "cluster",
                "csyslog",
                "integration",
                "localfile",
                "socket",
                "remote",
                "syscheck",
                "rootcheck",
                "wdb",
                "wmodules",
                "rule_test"
              ]
            }
          }
        ],
        "query": [
          {
            "name": "pretty",
            "description": "Show results in human-readable format",
            "schema": {
              "type": "boolean",
              "default": false
            }
          },
          {
            "name": "wait_for_complete",
            "description": "Disable timeout response",
            "schema": {
              "type": "boolean",
              "default": false
            }
          }
        ]
      },
      {
        "name": "/manager/configuration/validation",
        "documentation": "https://documentation.wazuh.com/4.9/user-manual/api/reference.html#operation/api.controllers.manager_controller.get_conf_validation",
<<<<<<< HEAD
        "description": "Return whether the Wazuh configuration is correct",
=======
        "description": "Return whether the Server configuration is correct",
>>>>>>> abe8b030
        "summary": "Check config",
        "tags": [
          "Manager"
        ],
        "query": [
          {
            "name": "pretty",
            "description": "Show results in human-readable format",
            "schema": {
              "type": "boolean",
              "default": false
            }
          },
          {
            "name": "wait_for_complete",
            "description": "Disable timeout response",
            "schema": {
              "type": "boolean",
              "default": false
            }
          }
        ]
      },
      {
        "name": "/manager/daemons/stats",
        "documentation": "https://documentation.wazuh.com/4.9/user-manual/api/reference.html#operation/api.controllers.manager_controller.get_daemon_stats",
<<<<<<< HEAD
        "description": "Return Wazuh statistical information from specified daemons",
        "summary": "Get Wazuh daemon stats",
        "tags": [
          "Manager"
        ],
=======
        "description": "Return Server statistical information from specified daemons",
        "summary": "Get Server daemon stats",
        "tags": ["Manager"],
>>>>>>> abe8b030
        "query": [
          {
            "name": "daemons_list",
            "description": "List of daemon names (separated by comma), all daemons selected by default if not specified",
            "schema": {
              "type": "array",
              "items": {
                "type": "string",
                "enum": [
                  "wazuh-analysisd",
                  "wazuh-remoted",
                  "wazuh-db"
                ]
              }
            }
          },
          {
            "name": "pretty",
            "description": "Show results in human-readable format",
            "schema": {
              "type": "boolean",
              "default": false
            }
          },
          {
            "name": "wait_for_complete",
            "description": "Disable timeout response",
            "schema": {
              "type": "boolean",
              "default": false
            }
          }
        ]
      },
      {
        "name": "/manager/info",
        "documentation": "https://documentation.wazuh.com/4.9/user-manual/api/reference.html#operation/api.controllers.manager_controller.get_info",
        "description": "Return basic information such as version, compilation date, installation path",
        "summary": "Get information",
        "tags": [
          "Manager"
        ],
        "query": [
          {
            "name": "pretty",
            "description": "Show results in human-readable format",
            "schema": {
              "type": "boolean",
              "default": false
            }
          },
          {
            "name": "wait_for_complete",
            "description": "Disable timeout response",
            "schema": {
              "type": "boolean",
              "default": false
            }
          }
        ]
      },
      {
        "name": "/manager/logs",
        "documentation": "https://documentation.wazuh.com/4.9/user-manual/api/reference.html#operation/api.controllers.manager_controller.get_log",
        "description": "Return the last 2000 wazuh log entries",
        "summary": "Get logs",
        "tags": [
          "Manager"
        ],
        "query": [
          {
            "name": "distinct",
            "description": "Look for distinct values.",
            "schema": {
              "type": "boolean",
              "default": false
            }
          },
          {
            "name": "level",
            "description": "Filter by log level",
            "schema": {
              "type": "string",
              "enum": [
                "critical",
                "debug",
                "debug2",
                "error",
                "info",
                "warning"
              ]
            }
          },
          {
            "name": "limit",
            "description": "Maximum number of lines to return.",
            "schema": {
              "type": "integer",
              "format": "int32",
              "default": 500,
              "minimum": 1,
              "maximum": 500
            }
          },
          {
            "name": "offset",
            "description": "First element to return in the collection",
            "schema": {
              "type": "integer",
              "format": "int32",
              "default": 0,
              "minimum": 0
            }
          },
          {
            "name": "pretty",
            "description": "Show results in human-readable format",
            "schema": {
              "type": "boolean",
              "default": false
            }
          },
          {
            "name": "q",
            "description": "Query to filter results by. For example q=&quot;status=active&quot;",
            "schema": {
              "type": "string"
            }
          },
          {
            "name": "search",
            "description": "Look for elements containing the specified string. To obtain a complementary search, use '-' at the beginning",
            "schema": {
              "type": "string",
              "format": "search"
            }
          },
          {
            "name": "select",
            "description": "Select which fields to return (separated by comma). Use '.' for nested fields. For example, '{field1: field2}' may be selected with 'field1.field2'",
            "schema": {
              "type": "array",
              "items": {
                "type": "string",
                "format": "names"
              }
            }
          },
          {
            "name": "sort",
            "description": "Sort the collection by a field or fields (separated by comma). Use +/- at the beggining to list in ascending or descending order. Use '.' for nested fields. For example, '{field1: field2}' may be selected with 'field1.field2'",
            "schema": {
              "type": "string",
              "format": "sort"
            }
          },
          {
            "name": "tag",
            "description": "Server component that logged the event",
            "schema": {
              "type": "string",
              "format": "alphanumeric"
            }
          },
          {
            "name": "wait_for_complete",
            "description": "Disable timeout response",
            "schema": {
              "type": "boolean",
              "default": false
            }
          }
        ]
      },
      {
        "name": "/manager/logs/summary",
        "documentation": "https://documentation.wazuh.com/4.9/user-manual/api/reference.html#operation/api.controllers.manager_controller.get_log_summary",
        "description": "Return a summary of the last 2000 wazuh log entries",
        "summary": "Get logs summary",
        "tags": [
          "Manager"
        ],
        "query": [
          {
            "name": "pretty",
            "description": "Show results in human-readable format",
            "schema": {
              "type": "boolean",
              "default": false
            }
          },
          {
            "name": "wait_for_complete",
            "description": "Disable timeout response",
            "schema": {
              "type": "boolean",
              "default": false
            }
          }
        ]
      },
      {
        "name": "/manager/stats",
        "documentation": "https://documentation.wazuh.com/4.9/user-manual/api/reference.html#operation/api.controllers.manager_controller.get_stats",
<<<<<<< HEAD
        "description": "Return Wazuh statistical information for the current or specified date",
=======
        "description": "Return Server statistical information for the current or specified date",
>>>>>>> abe8b030
        "summary": "Get stats",
        "tags": [
          "Manager"
        ],
        "query": [
          {
            "name": "date",
            "description": "Date to obtain statistical information from. Format YYYY-MM-DD",
            "schema": {
              "type": "string",
              "format": "date"
            }
          },
          {
            "name": "pretty",
            "description": "Show results in human-readable format",
            "schema": {
              "type": "boolean",
              "default": false
            }
          },
          {
            "name": "wait_for_complete",
            "description": "Disable timeout response",
            "schema": {
              "type": "boolean",
              "default": false
            }
          }
        ]
      },
      {
        "name": "/manager/stats/analysisd",
        "documentation": "https://documentation.wazuh.com/4.9/user-manual/api/reference.html#operation/api.controllers.manager_controller.get_stats_analysisd",
<<<<<<< HEAD
        "description": "Return Wazuh analysisd statistical information",
=======
        "description": "Return Server analysisd statistical information",
>>>>>>> abe8b030
        "summary": "Get stats analysisd",
        "tags": [
          "Manager"
        ],
        "query": [
          {
            "name": "pretty",
            "description": "Show results in human-readable format",
            "schema": {
              "type": "boolean",
              "default": false
            }
          },
          {
            "name": "wait_for_complete",
            "description": "Disable timeout response",
            "schema": {
              "type": "boolean",
              "default": false
            }
          }
        ]
      },
      {
        "name": "/manager/stats/hourly",
        "documentation": "https://documentation.wazuh.com/4.9/user-manual/api/reference.html#operation/api.controllers.manager_controller.get_stats_hourly",
<<<<<<< HEAD
        "description": "Return Wazuh statistical information per hour. Each number in the averages field represents the average of alerts per hour",
=======
        "description": "Return Server statistical information per hour. Each number in the averages field represents the average of alerts per hour",
>>>>>>> abe8b030
        "summary": "Get stats hour",
        "tags": [
          "Manager"
        ],
        "query": [
          {
            "name": "pretty",
            "description": "Show results in human-readable format",
            "schema": {
              "type": "boolean",
              "default": false
            }
          },
          {
            "name": "wait_for_complete",
            "description": "Disable timeout response",
            "schema": {
              "type": "boolean",
              "default": false
            }
          }
        ]
      },
      {
        "name": "/manager/stats/remoted",
        "documentation": "https://documentation.wazuh.com/4.9/user-manual/api/reference.html#operation/api.controllers.manager_controller.get_stats_remoted",
<<<<<<< HEAD
        "description": "Return Wazuh remoted statistical information",
=======
        "description": "Return Server remoted statistical information",
>>>>>>> abe8b030
        "summary": "Get stats remoted",
        "tags": [
          "Manager"
        ],
        "query": [
          {
            "name": "pretty",
            "description": "Show results in human-readable format",
            "schema": {
              "type": "boolean",
              "default": false
            }
          },
          {
            "name": "wait_for_complete",
            "description": "Disable timeout response",
            "schema": {
              "type": "boolean",
              "default": false
            }
          }
        ]
      },
      {
        "name": "/manager/stats/weekly",
        "documentation": "https://documentation.wazuh.com/4.9/user-manual/api/reference.html#operation/api.controllers.manager_controller.get_stats_weekly",
<<<<<<< HEAD
        "description": "Return Wazuh statistical information per week. Each number in the averages field represents the average of alerts per hour for that specific day",
=======
        "description": "Return Server statistical information per week. Each number in the averages field represents the average of alerts per hour for that specific day",
>>>>>>> abe8b030
        "summary": "Get stats week",
        "tags": [
          "Manager"
        ],
        "query": [
          {
            "name": "pretty",
            "description": "Show results in human-readable format",
            "schema": {
              "type": "boolean",
              "default": false
            }
          },
          {
            "name": "wait_for_complete",
            "description": "Disable timeout response",
            "schema": {
              "type": "boolean",
              "default": false
            }
          }
        ]
      },
      {
        "name": "/manager/status",
        "documentation": "https://documentation.wazuh.com/4.9/user-manual/api/reference.html#operation/api.controllers.manager_controller.get_status",
<<<<<<< HEAD
        "description": "Return the status of all Wazuh daemons",
=======
        "description": "Return the status of all Server daemons",
>>>>>>> abe8b030
        "summary": "Get status",
        "tags": [
          "Manager"
        ],
        "query": [
          {
            "name": "pretty",
            "description": "Show results in human-readable format",
            "schema": {
              "type": "boolean",
              "default": false
            }
          },
          {
            "name": "wait_for_complete",
            "description": "Disable timeout response",
            "schema": {
              "type": "boolean",
              "default": false
            }
          }
        ]
      },
      {
        "name": "/manager/version/check",
        "documentation": "https://documentation.wazuh.com/4.9/user-manual/api/reference.html#operation/api.controllers.manager_controller.check_available_version",
        "description": "Return if there is any available update",
        "summary": "Check available updates",
        "tags": [
          "Manager"
        ],
        "query": [
          {
            "name": "force_query",
            "description": "Force query to CTI service",
            "schema": {
              "type": "boolean",
              "default": false
            }
          },
          {
            "name": "pretty",
            "description": "Show results in human-readable format",
            "schema": {
              "type": "boolean",
              "default": false
            }
          }
        ]
      },
      {
        "name": "/mitre/groups",
        "documentation": "https://documentation.wazuh.com/4.9/user-manual/api/reference.html#operation/api.controllers.mitre_controller.get_groups",
        "description": "Return the groups from MITRE database",
        "summary": "Get MITRE groups",
        "tags": [
          "MITRE"
        ],
        "query": [
          {
            "name": "distinct",
            "description": "Look for distinct values.",
            "schema": {
              "type": "boolean",
              "default": false
            }
          },
          {
            "name": "group_ids",
            "description": "List of MITRE's group IDs (separated by comma)",
            "schema": {
              "type": "array",
              "items": {
                "type": "string",
                "description": "MITRE group ID"
              }
            }
          },
          {
            "name": "limit",
            "description": "Maximum number of elements to return. Although up to 100.000 can be specified, it is recommended not to exceed 500 elements. Responses may be slower the more this number is exceeded. ",
            "schema": {
              "type": "integer",
              "format": "int32",
              "default": 500,
              "minimum": 1,
              "maximum": 100000
            }
          },
          {
            "name": "offset",
            "description": "First element to return in the collection",
            "schema": {
              "type": "integer",
              "format": "int32",
              "default": 0,
              "minimum": 0
            }
          },
          {
            "name": "pretty",
            "description": "Show results in human-readable format",
            "schema": {
              "type": "boolean",
              "default": false
            }
          },
          {
            "name": "q",
            "description": "Query to filter results by. For example q=&quot;status=active&quot;",
            "schema": {
              "type": "string"
            }
          },
          {
            "name": "search",
            "description": "Look for elements containing the specified string. To obtain a complementary search, use '-' at the beginning",
            "schema": {
              "type": "string",
              "format": "search"
            }
          },
          {
            "name": "select",
            "description": "Select which fields to return (separated by comma). Use '.' for nested fields. For example, '{field1: field2}' may be selected with 'field1.field2'",
            "schema": {
              "type": "array",
              "items": {
                "type": "string",
                "format": "names"
              }
            }
          },
          {
            "name": "sort",
            "description": "Sort the collection by a field or fields (separated by comma). Use +/- at the beggining to list in ascending or descending order. Use '.' for nested fields. For example, '{field1: field2}' may be selected with 'field1.field2'",
            "schema": {
              "type": "string",
              "format": "sort"
            }
          },
          {
            "name": "wait_for_complete",
            "description": "Disable timeout response",
            "schema": {
              "type": "boolean",
              "default": false
            }
          }
        ]
      },
      {
        "name": "/mitre/metadata",
        "documentation": "https://documentation.wazuh.com/4.9/user-manual/api/reference.html#operation/api.controllers.mitre_controller.get_metadata",
        "description": "Return the metadata from MITRE database",
        "summary": "Get MITRE metadata",
        "tags": [
          "MITRE"
        ],
        "query": [
          {
            "name": "pretty",
            "description": "Show results in human-readable format",
            "schema": {
              "type": "boolean",
              "default": false
            }
          },
          {
            "name": "wait_for_complete",
            "description": "Disable timeout response",
            "schema": {
              "type": "boolean",
              "default": false
            }
          }
        ]
      },
      {
        "name": "/mitre/mitigations",
        "documentation": "https://documentation.wazuh.com/4.9/user-manual/api/reference.html#operation/api.controllers.mitre_controller.get_mitigations",
        "description": "Return the mitigations from MITRE database",
        "summary": "Get MITRE mitigations",
        "tags": [
          "MITRE"
        ],
        "query": [
          {
            "name": "distinct",
            "description": "Look for distinct values.",
            "schema": {
              "type": "boolean",
              "default": false
            }
          },
          {
            "name": "limit",
            "description": "Maximum number of elements to return. Although up to 100.000 can be specified, it is recommended not to exceed 500 elements. Responses may be slower the more this number is exceeded. ",
            "schema": {
              "type": "integer",
              "format": "int32",
              "default": 500,
              "minimum": 1,
              "maximum": 100000
            }
          },
          {
            "name": "mitigation_ids",
            "description": "List of MITRE's mitigations IDs (separated by comma)",
            "schema": {
              "type": "array",
              "items": {
                "type": "string",
                "description": "MITRE mitigation ID"
              }
            }
          },
          {
            "name": "offset",
            "description": "First element to return in the collection",
            "schema": {
              "type": "integer",
              "format": "int32",
              "default": 0,
              "minimum": 0
            }
          },
          {
            "name": "pretty",
            "description": "Show results in human-readable format",
            "schema": {
              "type": "boolean",
              "default": false
            }
          },
          {
            "name": "q",
            "description": "Query to filter results by. For example q=&quot;status=active&quot;",
            "schema": {
              "type": "string"
            }
          },
          {
            "name": "search",
            "description": "Look for elements containing the specified string. To obtain a complementary search, use '-' at the beginning",
            "schema": {
              "type": "string",
              "format": "search"
            }
          },
          {
            "name": "select",
            "description": "Select which fields to return (separated by comma). Use '.' for nested fields. For example, '{field1: field2}' may be selected with 'field1.field2'",
            "schema": {
              "type": "array",
              "items": {
                "type": "string",
                "format": "names"
              }
            }
          },
          {
            "name": "sort",
            "description": "Sort the collection by a field or fields (separated by comma). Use +/- at the beggining to list in ascending or descending order. Use '.' for nested fields. For example, '{field1: field2}' may be selected with 'field1.field2'",
            "schema": {
              "type": "string",
              "format": "sort"
            }
          },
          {
            "name": "wait_for_complete",
            "description": "Disable timeout response",
            "schema": {
              "type": "boolean",
              "default": false
            }
          }
        ]
      },
      {
        "name": "/mitre/references",
        "documentation": "https://documentation.wazuh.com/4.9/user-manual/api/reference.html#operation/api.controllers.mitre_controller.get_references",
        "description": "Return the references from MITRE database",
        "summary": "Get MITRE references",
        "tags": [
          "MITRE"
        ],
        "query": [
          {
            "name": "limit",
            "description": "Maximum number of elements to return. Although up to 100.000 can be specified, it is recommended not to exceed 500 elements. Responses may be slower the more this number is exceeded. ",
            "schema": {
              "type": "integer",
              "format": "int32",
              "default": 500,
              "minimum": 1,
              "maximum": 100000
            }
          },
          {
            "name": "offset",
            "description": "First element to return in the collection",
            "schema": {
              "type": "integer",
              "format": "int32",
              "default": 0,
              "minimum": 0
            }
          },
          {
            "name": "pretty",
            "description": "Show results in human-readable format",
            "schema": {
              "type": "boolean",
              "default": false
            }
          },
          {
            "name": "q",
            "description": "Query to filter results by. For example q=&quot;status=active&quot;",
            "schema": {
              "type": "string"
            }
          },
          {
            "name": "reference_ids",
            "description": "List of MITRE's references IDs (separated by comma)",
            "schema": {
              "type": "array",
              "items": {
                "type": "string",
                "description": "MITRE Reference ID"
              }
            }
          },
          {
            "name": "search",
            "description": "Look for elements containing the specified string. To obtain a complementary search, use '-' at the beginning",
            "schema": {
              "type": "string",
              "format": "search"
            }
          },
          {
            "name": "select",
            "description": "Select which fields to return (separated by comma). Use '.' for nested fields. For example, '{field1: field2}' may be selected with 'field1.field2'",
            "schema": {
              "type": "array",
              "items": {
                "type": "string",
                "format": "names"
              }
            }
          },
          {
            "name": "sort",
            "description": "Sort the collection by a field or fields (separated by comma). Use +/- at the beggining to list in ascending or descending order. Use '.' for nested fields. For example, '{field1: field2}' may be selected with 'field1.field2'",
            "schema": {
              "type": "string",
              "format": "sort"
            }
          },
          {
            "name": "wait_for_complete",
            "description": "Disable timeout response",
            "schema": {
              "type": "boolean",
              "default": false
            }
          }
        ]
      },
      {
        "name": "/mitre/software",
        "documentation": "https://documentation.wazuh.com/4.9/user-manual/api/reference.html#operation/api.controllers.mitre_controller.get_software",
        "description": "Return the software from MITRE database",
        "summary": "Get MITRE software",
        "tags": [
          "MITRE"
        ],
        "query": [
          {
            "name": "distinct",
            "description": "Look for distinct values.",
            "schema": {
              "type": "boolean",
              "default": false
            }
          },
          {
            "name": "limit",
            "description": "Maximum number of elements to return. Although up to 100.000 can be specified, it is recommended not to exceed 500 elements. Responses may be slower the more this number is exceeded. ",
            "schema": {
              "type": "integer",
              "format": "int32",
              "default": 500,
              "minimum": 1,
              "maximum": 100000
            }
          },
          {
            "name": "offset",
            "description": "First element to return in the collection",
            "schema": {
              "type": "integer",
              "format": "int32",
              "default": 0,
              "minimum": 0
            }
          },
          {
            "name": "pretty",
            "description": "Show results in human-readable format",
            "schema": {
              "type": "boolean",
              "default": false
            }
          },
          {
            "name": "q",
            "description": "Query to filter results by. For example q=&quot;status=active&quot;",
            "schema": {
              "type": "string"
            }
          },
          {
            "name": "search",
            "description": "Look for elements containing the specified string. To obtain a complementary search, use '-' at the beginning",
            "schema": {
              "type": "string",
              "format": "search"
            }
          },
          {
            "name": "select",
            "description": "Select which fields to return (separated by comma). Use '.' for nested fields. For example, '{field1: field2}' may be selected with 'field1.field2'",
            "schema": {
              "type": "array",
              "items": {
                "type": "string",
                "format": "names"
              }
            }
          },
          {
            "name": "software_ids",
            "description": "List of MITRE's software IDs (separated by comma)",
            "schema": {
              "type": "array",
              "items": {
                "type": "string",
                "description": "MITRE software ID"
              }
            }
          },
          {
            "name": "sort",
            "description": "Sort the collection by a field or fields (separated by comma). Use +/- at the beggining to list in ascending or descending order. Use '.' for nested fields. For example, '{field1: field2}' may be selected with 'field1.field2'",
            "schema": {
              "type": "string",
              "format": "sort"
            }
          },
          {
            "name": "wait_for_complete",
            "description": "Disable timeout response",
            "schema": {
              "type": "boolean",
              "default": false
            }
          }
        ]
      },
      {
        "name": "/mitre/tactics",
        "documentation": "https://documentation.wazuh.com/4.9/user-manual/api/reference.html#operation/api.controllers.mitre_controller.get_tactics",
        "description": "Return the tactics from MITRE database",
        "summary": "Get MITRE tactics",
        "tags": [
          "MITRE"
        ],
        "query": [
          {
            "name": "distinct",
            "description": "Look for distinct values.",
            "schema": {
              "type": "boolean",
              "default": false
            }
          },
          {
            "name": "limit",
            "description": "Maximum number of elements to return. Although up to 100.000 can be specified, it is recommended not to exceed 500 elements. Responses may be slower the more this number is exceeded. ",
            "schema": {
              "type": "integer",
              "format": "int32",
              "default": 500,
              "minimum": 1,
              "maximum": 100000
            }
          },
          {
            "name": "offset",
            "description": "First element to return in the collection",
            "schema": {
              "type": "integer",
              "format": "int32",
              "default": 0,
              "minimum": 0
            }
          },
          {
            "name": "pretty",
            "description": "Show results in human-readable format",
            "schema": {
              "type": "boolean",
              "default": false
            }
          },
          {
            "name": "q",
            "description": "Query to filter results by. For example q=&quot;status=active&quot;",
            "schema": {
              "type": "string"
            }
          },
          {
            "name": "search",
            "description": "Look for elements containing the specified string. To obtain a complementary search, use '-' at the beginning",
            "schema": {
              "type": "string",
              "format": "search"
            }
          },
          {
            "name": "select",
            "description": "Select which fields to return (separated by comma). Use '.' for nested fields. For example, '{field1: field2}' may be selected with 'field1.field2'",
            "schema": {
              "type": "array",
              "items": {
                "type": "string",
                "format": "names"
              }
            }
          },
          {
            "name": "sort",
            "description": "Sort the collection by a field or fields (separated by comma). Use +/- at the beggining to list in ascending or descending order. Use '.' for nested fields. For example, '{field1: field2}' may be selected with 'field1.field2'",
            "schema": {
              "type": "string",
              "format": "sort"
            }
          },
          {
            "name": "tactic_ids",
            "description": "List of MITRE's tactics IDs (separated by comma)",
            "schema": {
              "type": "array",
              "items": {
                "type": "string",
                "description": "MITRE tactic ID"
              }
            }
          },
          {
            "name": "wait_for_complete",
            "description": "Disable timeout response",
            "schema": {
              "type": "boolean",
              "default": false
            }
          }
        ]
      },
      {
        "name": "/mitre/techniques",
        "documentation": "https://documentation.wazuh.com/4.9/user-manual/api/reference.html#operation/api.controllers.mitre_controller.get_techniques",
        "description": "Return the techniques from MITRE database",
        "summary": "Get MITRE techniques",
        "tags": [
          "MITRE"
        ],
        "query": [
          {
            "name": "distinct",
            "description": "Look for distinct values.",
            "schema": {
              "type": "boolean",
              "default": false
            }
          },
          {
            "name": "limit",
            "description": "Maximum number of elements to return. Although up to 100.000 can be specified, it is recommended not to exceed 500 elements. Responses may be slower the more this number is exceeded. ",
            "schema": {
              "type": "integer",
              "format": "int32",
              "default": 500,
              "minimum": 1,
              "maximum": 100000
            }
          },
          {
            "name": "offset",
            "description": "First element to return in the collection",
            "schema": {
              "type": "integer",
              "format": "int32",
              "default": 0,
              "minimum": 0
            }
          },
          {
            "name": "pretty",
            "description": "Show results in human-readable format",
            "schema": {
              "type": "boolean",
              "default": false
            }
          },
          {
            "name": "q",
            "description": "Query to filter results by. For example q=&quot;status=active&quot;",
            "schema": {
              "type": "string"
            }
          },
          {
            "name": "search",
            "description": "Look for elements containing the specified string. To obtain a complementary search, use '-' at the beginning",
            "schema": {
              "type": "string",
              "format": "search"
            }
          },
          {
            "name": "select",
            "description": "Select which fields to return (separated by comma). Use '.' for nested fields. For example, '{field1: field2}' may be selected with 'field1.field2'",
            "schema": {
              "type": "array",
              "items": {
                "type": "string",
                "format": "names"
              }
            }
          },
          {
            "name": "sort",
            "description": "Sort the collection by a field or fields (separated by comma). Use +/- at the beggining to list in ascending or descending order. Use '.' for nested fields. For example, '{field1: field2}' may be selected with 'field1.field2'",
            "schema": {
              "type": "string",
              "format": "sort"
            }
          },
          {
            "name": "technique_ids",
            "description": "List of MITRE's techniques IDs (separated by comma)",
            "schema": {
              "type": "array",
              "items": {
                "type": "string",
                "description": "MITRE technique ID"
              }
            }
          },
          {
            "name": "wait_for_complete",
            "description": "Disable timeout response",
            "schema": {
              "type": "boolean",
              "default": false
            }
          }
        ]
      },
      {
        "name": "/overview/agents",
        "documentation": "https://documentation.wazuh.com/4.9/user-manual/api/reference.html#operation/api.controllers.overview_controller.get_overview_agents",
        "description": "Return a dictionary with a full agents overview",
        "summary": "Get agents overview",
        "tags": [
          "Overview"
        ],
        "query": [
          {
            "name": "pretty",
            "description": "Show results in human-readable format",
            "schema": {
              "type": "boolean",
              "default": false
            }
          },
          {
            "name": "wait_for_complete",
            "description": "Disable timeout response",
            "schema": {
              "type": "boolean",
              "default": false
            }
          }
        ]
      },
      {
        "name": "/rootcheck/:agent_id",
        "documentation": "https://documentation.wazuh.com/4.9/user-manual/api/reference.html#operation/api.controllers.rootcheck_controller.get_rootcheck_agent",
        "description": "Return the rootcheck database of an agent",
        "summary": "Get results",
        "tags": [
          "Rootcheck"
        ],
        "args": [
          {
            "name": ":agent_id",
            "description": "Agent ID. All possible values from 000 onwards",
            "required": true,
            "schema": {
              "type": "string",
              "minLength": 3,
              "description": "Agent ID",
              "format": "numbers"
            }
          }
        ],
        "query": [
          {
            "name": "cis",
            "description": "Filter by CIS requirement",
            "schema": {
              "type": "string",
              "format": "alphanumeric"
            }
          },
          {
            "name": "distinct",
            "description": "Look for distinct values.",
            "schema": {
              "type": "boolean",
              "default": false
            }
          },
          {
            "name": "limit",
            "description": "Maximum number of elements to return. Although up to 100.000 can be specified, it is recommended not to exceed 500 elements. Responses may be slower the more this number is exceeded. ",
            "schema": {
              "type": "integer",
              "format": "int32",
              "default": 500,
              "minimum": 1,
              "maximum": 100000
            }
          },
          {
            "name": "offset",
            "description": "First element to return in the collection",
            "schema": {
              "type": "integer",
              "format": "int32",
              "default": 0,
              "minimum": 0
            }
          },
          {
            "name": "pci_dss",
            "description": "Filter by PCI_DSS requirement name",
            "schema": {
              "type": "string",
              "format": "alphanumeric"
            }
          },
          {
            "name": "pretty",
            "description": "Show results in human-readable format",
            "schema": {
              "type": "boolean",
              "default": false
            }
          },
          {
            "name": "q",
            "description": "Query to filter results by. For example q=&quot;status=active&quot;",
            "schema": {
              "type": "string"
            }
          },
          {
            "name": "search",
            "description": "Look for elements containing the specified string. To obtain a complementary search, use '-' at the beginning",
            "schema": {
              "type": "string",
              "format": "search"
            }
          },
          {
            "name": "select",
            "description": "Select which fields to return (separated by comma). Use '.' for nested fields. For example, '{field1: field2}' may be selected with 'field1.field2'",
            "schema": {
              "type": "array",
              "items": {
                "type": "string",
                "format": "names"
              }
            }
          },
          {
            "name": "sort",
            "description": "Sort the collection by a field or fields (separated by comma). Use +/- at the beggining to list in ascending or descending order. Use '.' for nested fields. For example, '{field1: field2}' may be selected with 'field1.field2'",
            "schema": {
              "type": "string",
              "format": "sort"
            }
          },
          {
            "name": "status",
            "description": "Filter by status",
            "schema": {
              "type": "string",
              "format": "alphanumeric"
            }
          },
          {
            "name": "wait_for_complete",
            "description": "Disable timeout response",
            "schema": {
              "type": "boolean",
              "default": false
            }
          }
        ]
      },
      {
        "name": "/rootcheck/:agent_id/last_scan",
        "documentation": "https://documentation.wazuh.com/4.9/user-manual/api/reference.html#operation/api.controllers.rootcheck_controller.get_last_scan_agent",
        "description": "Return the timestamp of the last rootcheck scan of an agent",
        "summary": "Get last scan datetime",
        "tags": [
          "Rootcheck"
        ],
        "args": [
          {
            "name": ":agent_id",
            "description": "Agent ID. All possible values from 000 onwards",
            "required": true,
            "schema": {
              "type": "string",
              "minLength": 3,
              "description": "Agent ID",
              "format": "numbers"
            }
          }
        ],
        "query": [
          {
            "name": "pretty",
            "description": "Show results in human-readable format",
            "schema": {
              "type": "boolean",
              "default": false
            }
          },
          {
            "name": "wait_for_complete",
            "description": "Disable timeout response",
            "schema": {
              "type": "boolean",
              "default": false
            }
          }
        ]
      },
      {
        "name": "/rules",
        "documentation": "https://documentation.wazuh.com/4.9/user-manual/api/reference.html#operation/api.controllers.rule_controller.get_rules",
        "description": "Return a list containing information about each rule such as file where it's defined, description, rule group, status, etc",
        "summary": "List rules",
        "tags": [
          "Rules"
        ],
        "query": [
          {
            "name": "distinct",
            "description": "Look for distinct values.",
            "schema": {
              "type": "boolean",
              "default": false
            }
          },
          {
            "name": "filename",
            "description": "Filter by filename",
            "schema": {
              "type": "array",
              "items": {
                "type": "string",
                "format": "alphanumeric"
              }
            }
          },
          {
            "name": "gdpr",
            "description": "Filter by GDPR requirement",
            "schema": {
              "type": "string",
              "format": "alphanumeric"
            }
          },
          {
            "name": "gpg13",
            "description": "Filter by GPG13 requirement",
            "schema": {
              "type": "string",
              "format": "alphanumeric"
            }
          },
          {
            "name": "group",
            "description": "Filter by rule group",
            "schema": {
              "type": "string",
              "format": "alphanumeric"
            }
          },
          {
            "name": "hipaa",
            "description": "Filter by HIPAA requirement",
            "schema": {
              "type": "string",
              "format": "alphanumeric"
            }
          },
          {
            "name": "level",
            "description": "Filter by rule level. Can be a single level (4) or an interval (2-4)",
            "schema": {
              "type": "string",
              "format": "range"
            }
          },
          {
            "name": "limit",
            "description": "Maximum number of elements to return. Although up to 100.000 can be specified, it is recommended not to exceed 500 elements. Responses may be slower the more this number is exceeded. ",
            "schema": {
              "type": "integer",
              "format": "int32",
              "default": 500,
              "minimum": 1,
              "maximum": 100000
            }
          },
          {
            "name": "mitre",
            "description": "Filters by MITRE technique ID",
            "schema": {
              "type": "string",
              "format": "alphanumeric"
            }
          },
          {
            "name": "nist-800-53",
            "description": "Filter by NIST-800-53 requirement",
            "schema": {
              "type": "string",
              "format": "alphanumeric"
            }
          },
          {
            "name": "offset",
            "description": "First element to return in the collection",
            "schema": {
              "type": "integer",
              "format": "int32",
              "default": 0,
              "minimum": 0
            }
          },
          {
            "name": "pci_dss",
            "description": "Filter by PCI_DSS requirement name",
            "schema": {
              "type": "string",
              "format": "alphanumeric"
            }
          },
          {
            "name": "pretty",
            "description": "Show results in human-readable format",
            "schema": {
              "type": "boolean",
              "default": false
            }
          },
          {
            "name": "q",
            "description": "Query to filter results by. For example q=&quot;status=active&quot;",
            "schema": {
              "type": "string"
            }
          },
          {
            "name": "relative_dirname",
            "description": "Filter by relative directory name",
            "schema": {
              "type": "string",
              "format": "get_dirnames_path"
            }
          },
          {
            "name": "rule_ids",
            "description": "List of rule IDs",
            "schema": {
              "type": "array",
              "items": {
                "type": "integer",
                "format": "int32",
                "minimum": 1
              }
            }
          },
          {
            "name": "search",
            "description": "Look for elements containing the specified string. To obtain a complementary search, use '-' at the beginning",
            "schema": {
              "type": "string",
              "format": "search"
            }
          },
          {
            "name": "select",
            "description": "Select which fields to return (separated by comma). Use '.' for nested fields. For example, '{field1: field2}' may be selected with 'field1.field2'",
            "schema": {
              "type": "array",
              "items": {
                "type": "string",
                "format": "names"
              }
            }
          },
          {
            "name": "sort",
            "description": "Sort the collection by a field or fields (separated by comma). Use +/- at the beggining to list in ascending or descending order. Use '.' for nested fields. For example, '{field1: field2}' may be selected with 'field1.field2'",
            "schema": {
              "type": "string",
              "format": "sort"
            }
          },
          {
            "name": "status",
            "description": "Filter by list status. Use commas to enter multiple statuses",
            "schema": {
              "type": "string",
              "enum": [
                "enabled",
                "disabled",
                "all"
              ],
              "minItems": 1
            }
          },
          {
            "name": "tsc",
            "description": "Filters by TSC requirement",
            "schema": {
              "type": "string",
              "format": "alphanumeric"
            }
          },
          {
            "name": "wait_for_complete",
            "description": "Disable timeout response",
            "schema": {
              "type": "boolean",
              "default": false
            }
          }
        ]
      },
      {
        "name": "/rules/files",
        "documentation": "https://documentation.wazuh.com/4.9/user-manual/api/reference.html#operation/api.controllers.rule_controller.get_rules_files",
        "description": "Return a list containing all files used to define rules and their status",
        "summary": "Get files",
        "tags": [
          "Rules"
        ],
        "query": [
          {
            "name": "distinct",
            "description": "Look for distinct values.",
            "schema": {
              "type": "boolean",
              "default": false
            }
          },
          {
            "name": "filename",
            "description": "Filter by filename of one or more rule or decoder files.",
            "schema": {
              "type": "array",
              "items": {
                "type": "string",
                "format": "xml_filename"
              }
            }
          },
          {
            "name": "limit",
            "description": "Maximum number of elements to return. Although up to 100.000 can be specified, it is recommended not to exceed 500 elements. Responses may be slower the more this number is exceeded. ",
            "schema": {
              "type": "integer",
              "format": "int32",
              "default": 500,
              "minimum": 1,
              "maximum": 100000
            }
          },
          {
            "name": "offset",
            "description": "First element to return in the collection",
            "schema": {
              "type": "integer",
              "format": "int32",
              "default": 0,
              "minimum": 0
            }
          },
          {
            "name": "pretty",
            "description": "Show results in human-readable format",
            "schema": {
              "type": "boolean",
              "default": false
            }
          },
          {
            "name": "q",
            "description": "Query to filter results by. For example q=&quot;status=active&quot;",
            "schema": {
              "type": "string"
            }
          },
          {
            "name": "relative_dirname",
            "description": "Filter by relative directory name",
            "schema": {
              "type": "string",
              "format": "get_dirnames_path"
            }
          },
          {
            "name": "search",
            "description": "Look for elements containing the specified string. To obtain a complementary search, use '-' at the beginning",
            "schema": {
              "type": "string",
              "format": "search"
            }
          },
          {
            "name": "select",
            "description": "Select which fields to return (separated by comma). Use '.' for nested fields. For example, '{field1: field2}' may be selected with 'field1.field2'",
            "schema": {
              "type": "array",
              "items": {
                "type": "string",
                "format": "names"
              }
            }
          },
          {
            "name": "sort",
            "description": "Sort the collection by a field or fields (separated by comma). Use +/- at the beggining to list in ascending or descending order. Use '.' for nested fields. For example, '{field1: field2}' may be selected with 'field1.field2'",
            "schema": {
              "type": "string",
              "format": "sort"
            }
          },
          {
            "name": "status",
            "description": "Filter by list status. Use commas to enter multiple statuses",
            "schema": {
              "type": "string",
              "enum": [
                "enabled",
                "disabled",
                "all"
              ],
              "minItems": 1
            }
          },
          {
            "name": "wait_for_complete",
            "description": "Disable timeout response",
            "schema": {
              "type": "boolean",
              "default": false
            }
          }
        ]
      },
      {
        "name": "/rules/files/:filename",
        "documentation": "https://documentation.wazuh.com/4.9/user-manual/api/reference.html#operation/api.controllers.rule_controller.get_file",
        "description": "Get the content of a specified rule in the ruleset",
        "summary": "Get rules file content",
        "tags": [
          "Rules"
        ],
        "args": [
          {
            "name": ":filename",
            "description": "Filename (rule or decoder) to download/upload/edit file.",
            "required": true,
            "schema": {
              "type": "string",
              "format": "xml_filename_path"
            }
          }
        ],
        "query": [
          {
            "name": "pretty",
            "description": "Show results in human-readable format",
            "schema": {
              "type": "boolean",
              "default": false
            }
          },
          {
            "name": "raw",
            "description": "Format response in plain text",
            "required": false,
            "schema": {
              "type": "boolean"
            }
          },
          {
            "name": "relative_dirname",
            "description": "Filter by relative directory name",
            "schema": {
              "type": "string",
              "format": "get_dirnames_path"
            }
          },
          {
            "name": "wait_for_complete",
            "description": "Disable timeout response",
            "schema": {
              "type": "boolean",
              "default": false
            }
          }
        ]
      },
      {
        "name": "/rules/groups",
        "documentation": "https://documentation.wazuh.com/4.9/user-manual/api/reference.html#operation/api.controllers.rule_controller.get_rules_groups",
        "description": "Return a list containing all rule groups names",
        "summary": "Get groups",
        "tags": [
          "Rules"
        ],
        "query": [
          {
            "name": "limit",
            "description": "Maximum number of elements to return. Although up to 100.000 can be specified, it is recommended not to exceed 500 elements. Responses may be slower the more this number is exceeded. ",
            "schema": {
              "type": "integer",
              "format": "int32",
              "default": 500,
              "minimum": 1,
              "maximum": 100000
            }
          },
          {
            "name": "offset",
            "description": "First element to return in the collection",
            "schema": {
              "type": "integer",
              "format": "int32",
              "default": 0,
              "minimum": 0
            }
          },
          {
            "name": "pretty",
            "description": "Show results in human-readable format",
            "schema": {
              "type": "boolean",
              "default": false
            }
          },
          {
            "name": "search",
            "description": "Look for elements containing the specified string. To obtain a complementary search, use '-' at the beginning",
            "schema": {
              "type": "string",
              "format": "search"
            }
          },
          {
            "name": "sort",
            "description": "Sort the collection by a field or fields (separated by comma). Use +/- at the beggining to list in ascending or descending order. Use '.' for nested fields. For example, '{field1: field2}' may be selected with 'field1.field2'",
            "schema": {
              "type": "string",
              "format": "sort"
            }
          },
          {
            "name": "wait_for_complete",
            "description": "Disable timeout response",
            "schema": {
              "type": "boolean",
              "default": false
            }
          }
        ]
      },
      {
        "name": "/rules/requirement/:requirement",
        "documentation": "https://documentation.wazuh.com/4.9/user-manual/api/reference.html#operation/api.controllers.rule_controller.get_rules_requirement",
<<<<<<< HEAD
        "description": "Return all specified requirement names defined in the Wazuh ruleset",
=======
        "description": "Return all specified requirement names defined in the Server ruleset",
>>>>>>> abe8b030
        "summary": "Get requirements",
        "tags": [
          "Rules"
        ],
        "args": [
          {
            "name": ":requirement",
            "required": true,
            "schema": {
              "type": "string",
              "enum": [
                "pci_dss",
                "gdpr",
                "hipaa",
                "nist-800-53",
                "gpg13",
                "tsc",
                "mitre"
              ]
            }
          }
        ],
        "query": [
          {
            "name": "limit",
            "description": "Maximum number of elements to return. Although up to 100.000 can be specified, it is recommended not to exceed 500 elements. Responses may be slower the more this number is exceeded. ",
            "schema": {
              "type": "integer",
              "format": "int32",
              "default": 500,
              "minimum": 1,
              "maximum": 100000
            }
          },
          {
            "name": "offset",
            "description": "First element to return in the collection",
            "schema": {
              "type": "integer",
              "format": "int32",
              "default": 0,
              "minimum": 0
            }
          },
          {
            "name": "pretty",
            "description": "Show results in human-readable format",
            "schema": {
              "type": "boolean",
              "default": false
            }
          },
          {
            "name": "search",
            "description": "Look for elements containing the specified string. To obtain a complementary search, use '-' at the beginning",
            "schema": {
              "type": "string",
              "format": "search"
            }
          },
          {
            "name": "sort",
            "description": "Sort the collection by a field or fields (separated by comma). Use +/- at the beggining to list in ascending or descending order. Use '.' for nested fields. For example, '{field1: field2}' may be selected with 'field1.field2'",
            "schema": {
              "type": "string",
              "format": "sort"
            }
          },
          {
            "name": "wait_for_complete",
            "description": "Disable timeout response",
            "schema": {
              "type": "boolean",
              "default": false
            }
          }
        ]
      },
      {
        "name": "/sca/:agent_id",
        "documentation": "https://documentation.wazuh.com/4.9/user-manual/api/reference.html#operation/api.controllers.sca_controller.get_sca_agent",
        "description": "Return the security SCA database of an agent",
        "summary": "Get results",
        "tags": [
          "SCA"
        ],
        "args": [
          {
            "name": ":agent_id",
            "description": "Agent ID. All possible values from 000 onwards",
            "required": true,
            "schema": {
              "type": "string",
              "minLength": 3,
              "description": "Agent ID",
              "format": "numbers"
            }
          }
        ],
        "query": [
          {
            "name": "description",
            "description": "Filter by policy description",
            "schema": {
              "type": "string",
              "format": "alphanumeric_symbols"
            }
          },
          {
            "name": "distinct",
            "description": "Look for distinct values.",
            "schema": {
              "type": "boolean",
              "default": false
            }
          },
          {
            "name": "limit",
            "description": "Maximum number of elements to return. Although up to 100.000 can be specified, it is recommended not to exceed 500 elements. Responses may be slower the more this number is exceeded. ",
            "schema": {
              "type": "integer",
              "format": "int32",
              "default": 500,
              "minimum": 1,
              "maximum": 100000
            }
          },
          {
            "name": "name",
            "description": "Filter by policy name",
            "schema": {
              "type": "string"
            }
          },
          {
            "name": "offset",
            "description": "First element to return in the collection",
            "schema": {
              "type": "integer",
              "format": "int32",
              "default": 0,
              "minimum": 0
            }
          },
          {
            "name": "pretty",
            "description": "Show results in human-readable format",
            "schema": {
              "type": "boolean",
              "default": false
            }
          },
          {
            "name": "q",
            "description": "Query to filter results by. For example q=&quot;status=active&quot;",
            "schema": {
              "type": "string"
            }
          },
          {
            "name": "references",
            "description": "Filter by references",
            "schema": {
              "type": "string"
            }
          },
          {
            "name": "search",
            "description": "Look for elements containing the specified string. To obtain a complementary search, use '-' at the beginning",
            "schema": {
              "type": "string",
              "format": "search"
            }
          },
          {
            "name": "select",
            "description": "Select which fields to return (separated by comma). Use '.' for nested fields. For example, '{field1: field2}' may be selected with 'field1.field2'",
            "schema": {
              "type": "array",
              "items": {
                "type": "string",
                "format": "names"
              }
            }
          },
          {
            "name": "sort",
            "description": "Sort the collection by a field or fields (separated by comma). Use +/- at the beggining to list in ascending or descending order. Use '.' for nested fields. For example, '{field1: field2}' may be selected with 'field1.field2'",
            "schema": {
              "type": "string",
              "format": "sort"
            }
          },
          {
            "name": "wait_for_complete",
            "description": "Disable timeout response",
            "schema": {
              "type": "boolean",
              "default": false
            }
          }
        ]
      },
      {
        "name": "/sca/:agent_id/checks/:policy_id",
        "documentation": "https://documentation.wazuh.com/4.9/user-manual/api/reference.html#operation/api.controllers.sca_controller.get_sca_checks",
        "description": "Return the policy monitoring alerts for a given policy",
        "summary": "Get policy checks",
        "tags": [
          "SCA"
        ],
        "args": [
          {
            "name": ":agent_id",
            "description": "Agent ID. All possible values from 000 onwards",
            "required": true,
            "schema": {
              "type": "string",
              "minLength": 3,
              "description": "Agent ID",
              "format": "numbers"
            }
          },
          {
            "name": ":policy_id",
            "description": "Filter by policy id",
            "required": true,
            "schema": {
              "type": "string",
              "format": "alphanumeric"
            }
          }
        ],
        "query": [
          {
            "name": "command",
            "description": "Filter by command",
            "schema": {
              "type": "string",
              "format": "symbols_alphanumeric_param"
            }
          },
          {
            "name": "condition",
            "description": "Filter by condition",
            "schema": {
              "type": "string"
            }
          },
          {
            "name": "description",
            "description": "Filter by policy description",
            "schema": {
              "type": "string",
              "format": "alphanumeric_symbols"
            }
          },
          {
            "name": "directory",
            "description": "Filter by directory",
            "schema": {
              "type": "string"
            }
          },
          {
            "name": "distinct",
            "description": "Look for distinct values.",
            "schema": {
              "type": "boolean",
              "default": false
            }
          },
          {
            "name": "file",
            "description": "Filter by full path",
            "schema": {
              "type": "string",
              "format": "paths"
            }
          },
          {
            "name": "limit",
            "description": "Maximum number of elements to return. Although up to 100.000 can be specified, it is recommended not to exceed 500 elements. Responses may be slower the more this number is exceeded. ",
            "schema": {
              "type": "integer",
              "format": "int32",
              "default": 500,
              "minimum": 1,
              "maximum": 100000
            }
          },
          {
            "name": "offset",
            "description": "First element to return in the collection",
            "schema": {
              "type": "integer",
              "format": "int32",
              "default": 0,
              "minimum": 0
            }
          },
          {
            "name": "pretty",
            "description": "Show results in human-readable format",
            "schema": {
              "type": "boolean",
              "default": false
            }
          },
          {
            "name": "process",
            "description": "Filter by process name",
            "schema": {
              "type": "string",
              "format": "alphanumeric"
            }
          },
          {
            "name": "q",
            "description": "Query to filter results by. For example q=&quot;status=active&quot;",
            "schema": {
              "type": "string"
            }
          },
          {
            "name": "rationale",
            "description": "Filter by rationale",
            "schema": {
              "type": "string",
              "format": "alphanumeric_symbols"
            }
          },
          {
            "name": "reason",
            "description": "Filter by reason",
            "schema": {
              "type": "string",
              "format": "alphanumeric_symbols"
            }
          },
          {
            "name": "references",
            "description": "Filter by references",
            "schema": {
              "type": "string"
            }
          },
          {
            "name": "registry",
            "description": "Filter by registry",
            "schema": {
              "type": "string",
              "format": "alphanumeric"
            }
          },
          {
            "name": "remediation",
            "description": "Filter by remediation",
            "schema": {
              "type": "string",
              "format": "alphanumeric_symbols"
            }
          },
          {
            "name": "result",
            "description": "Filter by result",
            "schema": {
              "type": "string",
              "format": "alphanumeric"
            }
          },
          {
            "name": "search",
            "description": "Look for elements containing the specified string. To obtain a complementary search, use '-' at the beginning",
            "schema": {
              "type": "string",
              "format": "search"
            }
          },
          {
            "name": "select",
            "description": "Select which fields to return (separated by comma). Use '.' for nested fields. For example, '{field1: field2}' may be selected with 'field1.field2'",
            "schema": {
              "type": "array",
              "items": {
                "type": "string",
                "format": "names"
              }
            }
          },
          {
            "name": "sort",
            "description": "Sort the collection by a field or fields (separated by comma). Use +/- at the beggining to list in ascending or descending order. Use '.' for nested fields. For example, '{field1: field2}' may be selected with 'field1.field2'",
            "schema": {
              "type": "string",
              "format": "sort"
            }
          },
          {
            "name": "title",
            "description": "Filter by title",
            "schema": {
              "type": "string",
              "format": "alphanumeric_symbols"
            }
          },
          {
            "name": "wait_for_complete",
            "description": "Disable timeout response",
            "schema": {
              "type": "boolean",
              "default": false
            }
          }
        ]
      },
      {
        "name": "/security/actions",
        "documentation": "https://documentation.wazuh.com/4.9/user-manual/api/reference.html#operation/api.controllers.security_controller.get_rbac_actions",
        "description": "Get all RBAC actions, including the potential related resources and endpoints.",
        "summary": "List RBAC actions",
        "tags": [
          "Security"
        ],
        "query": [
          {
            "name": "endpoint",
            "description": "Look for the RBAC actions which are related to the specified endpoint",
            "schema": {
              "type": "string"
            }
          },
          {
            "name": "pretty",
            "description": "Show results in human-readable format",
            "schema": {
              "type": "boolean",
              "default": false
            }
          }
        ]
      },
      {
        "name": "/security/config",
        "documentation": "https://documentation.wazuh.com/4.9/user-manual/api/reference.html#operation/api.controllers.security_controller.get_security_config",
        "description": "Return the security configuration in JSON format",
        "summary": "Get security config",
        "tags": [
          "Security"
        ],
        "query": [
          {
            "name": "pretty",
            "description": "Show results in human-readable format",
            "schema": {
              "type": "boolean",
              "default": false
            }
          },
          {
            "name": "wait_for_complete",
            "description": "Disable timeout response",
            "schema": {
              "type": "boolean",
              "default": false
            }
          }
        ]
      },
      {
        "name": "/security/policies",
        "documentation": "https://documentation.wazuh.com/4.9/user-manual/api/reference.html#operation/api.controllers.security_controller.get_policies",
        "description": "Get all policies in the system, including the administrator policy",
        "summary": "List policies",
        "tags": [
          "Security"
        ],
        "query": [
          {
            "name": "distinct",
            "description": "Look for distinct values.",
            "schema": {
              "type": "boolean",
              "default": false
            }
          },
          {
            "name": "limit",
            "description": "Maximum number of elements to return. Although up to 100.000 can be specified, it is recommended not to exceed 500 elements. Responses may be slower the more this number is exceeded. ",
            "schema": {
              "type": "integer",
              "format": "int32",
              "default": 500,
              "minimum": 1,
              "maximum": 100000
            }
          },
          {
            "name": "offset",
            "description": "First element to return in the collection",
            "schema": {
              "type": "integer",
              "format": "int32",
              "default": 0,
              "minimum": 0
            }
          },
          {
            "name": "policy_ids",
            "description": "List of policy IDs",
            "schema": {
              "type": "array",
              "items": {
                "type": "string",
                "format": "numbers",
                "description": "Policy ID"
              }
            }
          },
          {
            "name": "pretty",
            "description": "Show results in human-readable format",
            "schema": {
              "type": "boolean",
              "default": false
            }
          },
          {
            "name": "q",
            "description": "Query to filter results by. For example q=&quot;status=active&quot;",
            "schema": {
              "type": "string"
            }
          },
          {
            "name": "search",
            "description": "Look for elements containing the specified string. To obtain a complementary search, use '-' at the beginning",
            "schema": {
              "type": "string",
              "format": "search"
            }
          },
          {
            "name": "select",
            "description": "Select which fields to return (separated by comma). Use '.' for nested fields. For example, '{field1: field2}' may be selected with 'field1.field2'",
            "schema": {
              "type": "array",
              "items": {
                "type": "string",
                "format": "names"
              }
            }
          },
          {
            "name": "sort",
            "description": "Sort the collection by a field or fields (separated by comma). Use +/- at the beggining to list in ascending or descending order. Use '.' for nested fields. For example, '{field1: field2}' may be selected with 'field1.field2'",
            "schema": {
              "type": "string",
              "format": "sort"
            }
          },
          {
            "name": "wait_for_complete",
            "description": "Disable timeout response",
            "schema": {
              "type": "boolean",
              "default": false
            }
          }
        ]
      },
      {
        "name": "/security/resources",
        "documentation": "https://documentation.wazuh.com/4.9/user-manual/api/reference.html#operation/api.controllers.security_controller.get_rbac_resources",
        "description": "This method should be called to get all current defined RBAC resources.",
        "summary": "List RBAC resources",
        "tags": [
          "Security"
        ],
        "query": [
          {
            "name": "pretty",
            "description": "Show results in human-readable format",
            "schema": {
              "type": "boolean",
              "default": false
            }
          },
          {
            "name": "resource",
            "description": "List of current RBAC's resources.",
            "schema": {
              "type": "string",
              "enum": [
                "*:*",
                "agent:group",
                "agent:id",
                "group:id",
                "node:id",
                "decoder:file",
                "list:file",
                "rule:file",
                "policy:id",
                "role:id",
                "user:id"
              ]
            }
          }
        ]
      },
      {
        "name": "/security/roles",
        "documentation": "https://documentation.wazuh.com/4.9/user-manual/api/reference.html#operation/api.controllers.security_controller.get_roles",
        "description": "For a specific list, indicate the ids separated by commas. Example: ?role_ids=1,2,3",
        "summary": "List roles",
        "tags": [
          "Security"
        ],
        "query": [
          {
            "name": "distinct",
            "description": "Look for distinct values.",
            "schema": {
              "type": "boolean",
              "default": false
            }
          },
          {
            "name": "limit",
            "description": "Maximum number of elements to return. Although up to 100.000 can be specified, it is recommended not to exceed 500 elements. Responses may be slower the more this number is exceeded. ",
            "schema": {
              "type": "integer",
              "format": "int32",
              "default": 500,
              "minimum": 1,
              "maximum": 100000
            }
          },
          {
            "name": "offset",
            "description": "First element to return in the collection",
            "schema": {
              "type": "integer",
              "format": "int32",
              "default": 0,
              "minimum": 0
            }
          },
          {
            "name": "pretty",
            "description": "Show results in human-readable format",
            "schema": {
              "type": "boolean",
              "default": false
            }
          },
          {
            "name": "q",
            "description": "Query to filter results by. For example q=&quot;status=active&quot;",
            "schema": {
              "type": "string"
            }
          },
          {
            "name": "role_ids",
            "description": "List of role IDs (separated by comma)",
            "schema": {
              "type": "array",
              "items": {
                "type": "string",
                "format": "numbers",
                "description": "Role ID"
              }
            }
          },
          {
            "name": "search",
            "description": "Look for elements containing the specified string. To obtain a complementary search, use '-' at the beginning",
            "schema": {
              "type": "string",
              "format": "search"
            }
          },
          {
            "name": "select",
            "description": "Select which fields to return (separated by comma). Use '.' for nested fields. For example, '{field1: field2}' may be selected with 'field1.field2'",
            "schema": {
              "type": "array",
              "items": {
                "type": "string",
                "format": "names"
              }
            }
          },
          {
            "name": "sort",
            "description": "Sort the collection by a field or fields (separated by comma). Use +/- at the beggining to list in ascending or descending order. Use '.' for nested fields. For example, '{field1: field2}' may be selected with 'field1.field2'",
            "schema": {
              "type": "string",
              "format": "sort"
            }
          },
          {
            "name": "wait_for_complete",
            "description": "Disable timeout response",
            "schema": {
              "type": "boolean",
              "default": false
            }
          }
        ]
      },
      {
        "name": "/security/rules",
        "documentation": "https://documentation.wazuh.com/4.9/user-manual/api/reference.html#operation/api.controllers.security_controller.get_rules",
        "description": "Get a list of security rules from the system or all of them. These rules must be mapped with roles to obtain certain access privileges. For a specific list, indicate the ids separated by commas. Example: ?rule_ids=1,2,3",
        "summary": "List security rules",
        "tags": [
          "Security"
        ],
        "query": [
          {
            "name": "distinct",
            "description": "Look for distinct values.",
            "schema": {
              "type": "boolean",
              "default": false
            }
          },
          {
            "name": "limit",
            "description": "Maximum number of elements to return. Although up to 100.000 can be specified, it is recommended not to exceed 500 elements. Responses may be slower the more this number is exceeded. ",
            "schema": {
              "type": "integer",
              "format": "int32",
              "default": 500,
              "minimum": 1,
              "maximum": 100000
            }
          },
          {
            "name": "offset",
            "description": "First element to return in the collection",
            "schema": {
              "type": "integer",
              "format": "int32",
              "default": 0,
              "minimum": 0
            }
          },
          {
            "name": "pretty",
            "description": "Show results in human-readable format",
            "schema": {
              "type": "boolean",
              "default": false
            }
          },
          {
            "name": "q",
            "description": "Query to filter results by. For example q=&quot;status=active&quot;",
            "schema": {
              "type": "string"
            }
          },
          {
            "name": "rule_ids",
            "description": "List of rule IDs (separated by comma)",
            "schema": {
              "type": "array",
              "items": {
                "type": "string",
                "format": "numbers",
                "description": "Security rule ID"
              }
            }
          },
          {
            "name": "search",
            "description": "Look for elements containing the specified string. To obtain a complementary search, use '-' at the beginning",
            "schema": {
              "type": "string",
              "format": "search"
            }
          },
          {
            "name": "select",
            "description": "Select which fields to return (separated by comma). Use '.' for nested fields. For example, '{field1: field2}' may be selected with 'field1.field2'",
            "schema": {
              "type": "array",
              "items": {
                "type": "string",
                "format": "names"
              }
            }
          },
          {
            "name": "sort",
            "description": "Sort the collection by a field or fields (separated by comma). Use +/- at the beggining to list in ascending or descending order. Use '.' for nested fields. For example, '{field1: field2}' may be selected with 'field1.field2'",
            "schema": {
              "type": "string",
              "format": "sort"
            }
          },
          {
            "name": "wait_for_complete",
            "description": "Disable timeout response",
            "schema": {
              "type": "boolean",
              "default": false
            }
          }
        ]
      },
      {
        "name": "/security/user/authenticate",
        "documentation": "https://documentation.wazuh.com/4.9/user-manual/api/reference.html#operation/api.controllers.security_controller.deprecated_login_user",
        "description": "This method should be called to get an API token. This token will expire after auth_token_exp_timeout seconds (default: 900). This value can be changed using PUT /security/config",
        "summary": "Login",
        "tags": [
          "Security"
        ],
        "query": [
          {
            "name": "raw",
            "description": "Format response in plain text",
            "required": false,
            "schema": {
              "type": "boolean"
            }
          }
        ]
      },
      {
        "name": "/security/users",
        "documentation": "https://documentation.wazuh.com/4.9/user-manual/api/reference.html#operation/api.controllers.security_controller.get_users",
        "description": "Get the information of a specified user",
        "summary": "List users",
        "tags": [
          "Security"
        ],
        "query": [
          {
            "name": "distinct",
            "description": "Look for distinct values.",
            "schema": {
              "type": "boolean",
              "default": false
            }
          },
          {
            "name": "limit",
            "description": "Maximum number of elements to return. Although up to 100.000 can be specified, it is recommended not to exceed 500 elements. Responses may be slower the more this number is exceeded. ",
            "schema": {
              "type": "integer",
              "format": "int32",
              "default": 500,
              "minimum": 1,
              "maximum": 100000
            }
          },
          {
            "name": "offset",
            "description": "First element to return in the collection",
            "schema": {
              "type": "integer",
              "format": "int32",
              "default": 0,
              "minimum": 0
            }
          },
          {
            "name": "pretty",
            "description": "Show results in human-readable format",
            "schema": {
              "type": "boolean",
              "default": false
            }
          },
          {
            "name": "q",
            "description": "Query to filter results by. For example q=&quot;status=active&quot;",
            "schema": {
              "type": "string"
            }
          },
          {
            "name": "search",
            "description": "Look for elements containing the specified string. To obtain a complementary search, use '-' at the beginning",
            "schema": {
              "type": "string",
              "format": "search"
            }
          },
          {
            "name": "select",
            "description": "Select which fields to return (separated by comma). Use '.' for nested fields. For example, '{field1: field2}' may be selected with 'field1.field2'",
            "schema": {
              "type": "array",
              "items": {
                "type": "string",
                "format": "names"
              }
            }
          },
          {
            "name": "sort",
            "description": "Sort the collection by a field or fields (separated by comma). Use +/- at the beggining to list in ascending or descending order. Use '.' for nested fields. For example, '{field1: field2}' may be selected with 'field1.field2'",
            "schema": {
              "type": "string",
              "format": "sort"
            }
          },
          {
            "name": "user_ids",
            "description": "List of user IDs (separated by comma)",
            "schema": {
              "type": "array",
              "items": {
                "type": "string",
                "format": "numbers",
                "description": "User ID"
              }
            }
          },
          {
            "name": "wait_for_complete",
            "description": "Disable timeout response",
            "schema": {
              "type": "boolean",
              "default": false
            }
          }
        ]
      },
      {
        "name": "/security/users/me",
        "documentation": "https://documentation.wazuh.com/4.9/user-manual/api/reference.html#operation/api.controllers.security_controller.get_user_me",
        "description": "Get the information of the current user",
        "summary": "Get current user info",
        "tags": [
          "Security"
        ],
        "query": [
          {
            "name": "pretty",
            "description": "Show results in human-readable format",
            "schema": {
              "type": "boolean",
              "default": false
            }
          },
          {
            "name": "wait_for_complete",
            "description": "Disable timeout response",
            "schema": {
              "type": "boolean",
              "default": false
            }
          }
        ]
      },
      {
        "name": "/security/users/me/policies",
        "documentation": "https://documentation.wazuh.com/4.9/user-manual/api/reference.html#operation/api.controllers.security_controller.get_user_me_policies",
        "description": "Get the processed policies information for the current user",
        "summary": "Get current user processed policies",
        "tags": [
          "Security"
        ],
        "query": [
          {
            "name": "pretty",
            "description": "Show results in human-readable format",
            "schema": {
              "type": "boolean",
              "default": false
            }
          }
        ]
      },
      {
        "name": "/syscheck/:agent_id",
        "documentation": "https://documentation.wazuh.com/4.9/user-manual/api/reference.html#operation/api.controllers.syscheck_controller.get_syscheck_agent",
        "description": "Return FIM findings in the specified agent",
        "summary": "Get results",
        "tags": [
          "Syscheck"
        ],
        "args": [
          {
            "name": ":agent_id",
            "description": "Agent ID. All possible values from 000 onwards",
            "required": true,
            "schema": {
              "type": "string",
              "minLength": 3,
              "description": "Agent ID",
              "format": "numbers"
            }
          }
        ],
        "query": [
          {
            "name": "arch",
            "description": "Filter by architecture",
            "schema": {
              "type": "string",
              "enum": [
                "[x32]",
                "[x64]"
              ]
            }
          },
          {
            "name": "distinct",
            "description": "Look for distinct values.",
            "schema": {
              "type": "boolean",
              "default": false
            }
          },
          {
            "name": "file",
            "description": "Filter by full path",
            "schema": {
              "type": "string",
              "format": "paths"
            }
          },
          {
            "name": "hash",
            "description": "Filter files with the specified hash (md5, sha256 or sha1)",
            "schema": {
              "type": "string",
              "format": "hash"
            }
          },
          {
            "name": "limit",
            "description": "Maximum number of elements to return. Although up to 100.000 can be specified, it is recommended not to exceed 500 elements. Responses may be slower the more this number is exceeded. ",
            "schema": {
              "type": "integer",
              "format": "int32",
              "default": 500,
              "minimum": 1,
              "maximum": 100000
            }
          },
          {
            "name": "md5",
            "description": "Filter files with the specified MD5 checksum",
            "schema": {
              "type": "string",
              "format": "hash"
            }
          },
          {
            "name": "offset",
            "description": "First element to return in the collection",
            "schema": {
              "type": "integer",
              "format": "int32",
              "default": 0,
              "minimum": 0
            }
          },
          {
            "name": "pretty",
            "description": "Show results in human-readable format",
            "schema": {
              "type": "boolean",
              "default": false
            }
          },
          {
            "name": "q",
            "description": "Query to filter results by. For example q=&quot;status=active&quot;",
            "schema": {
              "type": "string"
            }
          },
          {
            "name": "search",
            "description": "Look for elements containing the specified string. To obtain a complementary search, use '-' at the beginning",
            "schema": {
              "type": "string",
              "format": "search"
            }
          },
          {
            "name": "select",
            "description": "Select which fields to return (separated by comma). Use '.' for nested fields. For example, '{field1: field2}' may be selected with 'field1.field2'",
            "schema": {
              "type": "array",
              "items": {
                "type": "string",
                "format": "names"
              }
            }
          },
          {
            "name": "sha1",
            "description": "Filter files with the specified SHA1 checksum",
            "schema": {
              "type": "string",
              "format": "hash"
            }
          },
          {
            "name": "sha256",
            "description": "Filter files with the specified SHA256 checksum",
            "schema": {
              "type": "string",
              "format": "hash"
            }
          },
          {
            "name": "sort",
            "description": "Sort the collection by a field or fields (separated by comma). Use +/- at the beggining to list in ascending or descending order. Use '.' for nested fields. For example, '{field1: field2}' may be selected with 'field1.field2'",
            "schema": {
              "type": "string",
              "format": "sort"
            }
          },
          {
            "name": "summary",
            "description": "Return a summary grouping by filename",
            "schema": {
              "type": "boolean",
              "default": false
            }
          },
          {
            "name": "type",
            "description": "Filter by file type. Registry_key and registry_value types are only available in Windows agents",
            "schema": {
              "type": "string",
              "enum": [
                "file",
                "registry_key",
                "registry_value"
              ]
            }
          },
          {
            "name": "value.name",
            "description": "Filter by value name",
            "schema": {
              "type": "string",
              "format": "alphanumeric"
            }
          },
          {
            "name": "value.type",
            "description": "Filter by value type",
            "schema": {
              "type": "string",
              "format": "alphanumeric"
            }
          },
          {
            "name": "wait_for_complete",
            "description": "Disable timeout response",
            "schema": {
              "type": "boolean",
              "default": false
            }
          }
        ]
      },
      {
        "name": "/syscheck/:agent_id/last_scan",
        "documentation": "https://documentation.wazuh.com/4.9/user-manual/api/reference.html#operation/api.controllers.syscheck_controller.get_last_scan_agent",
        "description": "Return when the last syscheck scan started and ended. If the scan is still in progress the end date will be unknown",
        "summary": "Get last scan datetime",
        "tags": [
          "Syscheck"
        ],
        "args": [
          {
            "name": ":agent_id",
            "description": "Agent ID. All possible values from 000 onwards",
            "required": true,
            "schema": {
              "type": "string",
              "minLength": 3,
              "description": "Agent ID",
              "format": "numbers"
            }
          }
        ],
        "query": [
          {
            "name": "pretty",
            "description": "Show results in human-readable format",
            "schema": {
              "type": "boolean",
              "default": false
            }
          },
          {
            "name": "wait_for_complete",
            "description": "Disable timeout response",
            "schema": {
              "type": "boolean",
              "default": false
            }
          }
        ]
      },
      {
        "name": "/syscollector/:agent_id/hardware",
        "documentation": "https://documentation.wazuh.com/4.9/user-manual/api/reference.html#operation/api.controllers.syscollector_controller.get_hardware_info",
        "description": "Return the agent's hardware info. This information include cpu, ram, scan info among others",
        "summary": "Get agent hardware",
        "tags": [
          "Syscollector"
        ],
        "args": [
          {
            "name": ":agent_id",
            "description": "Agent ID. All possible values from 000 onwards",
            "required": true,
            "schema": {
              "type": "string",
              "minLength": 3,
              "description": "Agent ID",
              "format": "numbers"
            }
          }
        ],
        "query": [
          {
            "name": "pretty",
            "description": "Show results in human-readable format",
            "schema": {
              "type": "boolean",
              "default": false
            }
          },
          {
            "name": "select",
            "description": "Select which fields to return (separated by comma). Use '.' for nested fields. For example, '{field1: field2}' may be selected with 'field1.field2'",
            "schema": {
              "type": "array",
              "items": {
                "type": "string",
                "format": "names"
              }
            }
          },
          {
            "name": "wait_for_complete",
            "description": "Disable timeout response",
            "schema": {
              "type": "boolean",
              "default": false
            }
          }
        ]
      },
      {
        "name": "/syscollector/:agent_id/hotfixes",
        "documentation": "https://documentation.wazuh.com/4.9/user-manual/api/reference.html#operation/api.controllers.syscollector_controller.get_hotfix_info",
        "description": "Return all hotfixes installed by Microsoft(R) in Windows(R) systems (KB... fixes)",
        "summary": "Get agent hotfixes",
        "tags": [
          "Syscollector"
        ],
        "args": [
          {
            "name": ":agent_id",
            "description": "Agent ID. All possible values from 000 onwards",
            "required": true,
            "schema": {
              "type": "string",
              "minLength": 3,
              "description": "Agent ID",
              "format": "numbers"
            }
          }
        ],
        "query": [
          {
            "name": "distinct",
            "description": "Look for distinct values.",
            "schema": {
              "type": "boolean",
              "default": false
            }
          },
          {
            "name": "hotfix",
            "description": "Filter by hotfix",
            "schema": {
              "type": "string"
            }
          },
          {
            "name": "limit",
            "description": "Maximum number of elements to return. Although up to 100.000 can be specified, it is recommended not to exceed 500 elements. Responses may be slower the more this number is exceeded. ",
            "schema": {
              "type": "integer",
              "format": "int32",
              "default": 500,
              "minimum": 1,
              "maximum": 100000
            }
          },
          {
            "name": "offset",
            "description": "First element to return in the collection",
            "schema": {
              "type": "integer",
              "format": "int32",
              "default": 0,
              "minimum": 0
            }
          },
          {
            "name": "pretty",
            "description": "Show results in human-readable format",
            "schema": {
              "type": "boolean",
              "default": false
            }
          },
          {
            "name": "q",
            "description": "Query to filter results by. For example q=&quot;status=active&quot;",
            "schema": {
              "type": "string"
            }
          },
          {
            "name": "search",
            "description": "Look for elements containing the specified string. To obtain a complementary search, use '-' at the beginning",
            "schema": {
              "type": "string",
              "format": "search"
            }
          },
          {
            "name": "select",
            "description": "Select which fields to return (separated by comma). Use '.' for nested fields. For example, '{field1: field2}' may be selected with 'field1.field2'",
            "schema": {
              "type": "array",
              "items": {
                "type": "string",
                "format": "names"
              }
            }
          },
          {
            "name": "sort",
            "description": "Sort the collection by a field or fields (separated by comma). Use +/- at the beggining to list in ascending or descending order. Use '.' for nested fields. For example, '{field1: field2}' may be selected with 'field1.field2'",
            "schema": {
              "type": "string",
              "format": "sort"
            }
          },
          {
            "name": "wait_for_complete",
            "description": "Disable timeout response",
            "schema": {
              "type": "boolean",
              "default": false
            }
          }
        ]
      },
      {
        "name": "/syscollector/:agent_id/netaddr",
        "documentation": "https://documentation.wazuh.com/4.9/user-manual/api/reference.html#operation/api.controllers.syscollector_controller.get_network_address_info",
        "description": "Return the agent's network address info. This information include used IP protocol, interface, IP address  among others",
        "summary": "Get agent netaddr",
        "tags": [
          "Syscollector"
        ],
        "args": [
          {
            "name": ":agent_id",
            "description": "Agent ID. All possible values from 000 onwards",
            "required": true,
            "schema": {
              "type": "string",
              "minLength": 3,
              "description": "Agent ID",
              "format": "numbers"
            }
          }
        ],
        "query": [
          {
            "name": "address",
            "description": "Filter by IP address",
            "schema": {
              "type": "string",
              "format": "alphanumeric"
            }
          },
          {
            "name": "broadcast",
            "description": "Filter by broadcast direction",
            "schema": {
              "type": "string",
              "format": "alphanumeric"
            }
          },
          {
            "name": "distinct",
            "description": "Look for distinct values.",
            "schema": {
              "type": "boolean",
              "default": false
            }
          },
          {
            "name": "iface",
            "description": "Filter by network interface",
            "schema": {
              "type": "string",
              "format": "alphanumeric"
            }
          },
          {
            "name": "limit",
            "description": "Maximum number of elements to return. Although up to 100.000 can be specified, it is recommended not to exceed 500 elements. Responses may be slower the more this number is exceeded. ",
            "schema": {
              "type": "integer",
              "format": "int32",
              "default": 500,
              "minimum": 1,
              "maximum": 100000
            }
          },
          {
            "name": "netmask",
            "description": "Filter by netmask",
            "schema": {
              "type": "string",
              "format": "alphanumeric"
            }
          },
          {
            "name": "offset",
            "description": "First element to return in the collection",
            "schema": {
              "type": "integer",
              "format": "int32",
              "default": 0,
              "minimum": 0
            }
          },
          {
            "name": "pretty",
            "description": "Show results in human-readable format",
            "schema": {
              "type": "boolean",
              "default": false
            }
          },
          {
            "name": "proto",
            "description": "Filter by IP protocol",
            "schema": {
              "type": "string",
              "format": "alphanumeric"
            }
          },
          {
            "name": "q",
            "description": "Query to filter results by. For example q=&quot;status=active&quot;",
            "schema": {
              "type": "string"
            }
          },
          {
            "name": "search",
            "description": "Look for elements containing the specified string. To obtain a complementary search, use '-' at the beginning",
            "schema": {
              "type": "string",
              "format": "search"
            }
          },
          {
            "name": "select",
            "description": "Select which fields to return (separated by comma). Use '.' for nested fields. For example, '{field1: field2}' may be selected with 'field1.field2'",
            "schema": {
              "type": "array",
              "items": {
                "type": "string",
                "format": "names"
              }
            }
          },
          {
            "name": "sort",
            "description": "Sort the collection by a field or fields (separated by comma). Use +/- at the beggining to list in ascending or descending order. Use '.' for nested fields. For example, '{field1: field2}' may be selected with 'field1.field2'",
            "schema": {
              "type": "string",
              "format": "sort"
            }
          },
          {
            "name": "wait_for_complete",
            "description": "Disable timeout response",
            "schema": {
              "type": "boolean",
              "default": false
            }
          }
        ]
      },
      {
        "name": "/syscollector/:agent_id/netiface",
        "documentation": "https://documentation.wazuh.com/4.9/user-manual/api/reference.html#operation/api.controllers.syscollector_controller.get_network_interface_info",
        "description": "Return the agent's network interface info. This information include rx, scan, tx info and some network information among others",
        "summary": "Get agent netiface",
        "tags": [
          "Syscollector"
        ],
        "args": [
          {
            "name": ":agent_id",
            "description": "Agent ID. All possible values from 000 onwards",
            "required": true,
            "schema": {
              "type": "string",
              "minLength": 3,
              "description": "Agent ID",
              "format": "numbers"
            }
          }
        ],
        "query": [
          {
            "name": "adapter",
            "description": "Filter by adapter",
            "schema": {
              "type": "string",
              "format": "alphanumeric"
            }
          },
          {
            "name": "distinct",
            "description": "Look for distinct values.",
            "schema": {
              "type": "boolean",
              "default": false
            }
          },
          {
            "name": "limit",
            "description": "Maximum number of elements to return. Although up to 100.000 can be specified, it is recommended not to exceed 500 elements. Responses may be slower the more this number is exceeded. ",
            "schema": {
              "type": "integer",
              "format": "int32",
              "default": 500,
              "minimum": 1,
              "maximum": 100000
            }
          },
          {
            "name": "mtu",
            "description": "Filter by mtu",
            "schema": {
              "type": "integer",
              "format": "int32",
              "minimum": 0
            }
          },
          {
            "name": "name",
            "description": "Filter by name",
            "schema": {
              "type": "string",
              "format": "alphanumeric"
            }
          },
          {
            "name": "offset",
            "description": "First element to return in the collection",
            "schema": {
              "type": "integer",
              "format": "int32",
              "default": 0,
              "minimum": 0
            }
          },
          {
            "name": "pretty",
            "description": "Show results in human-readable format",
            "schema": {
              "type": "boolean",
              "default": false
            }
          },
          {
            "name": "q",
            "description": "Query to filter results by. For example q=&quot;status=active&quot;",
            "schema": {
              "type": "string"
            }
          },
          {
            "name": "rx.bytes",
            "description": "Filter by rx.bytes",
            "schema": {
              "type": "integer",
              "format": "int32",
              "minimum": 0
            }
          },
          {
            "name": "rx.dropped",
            "description": "Filter by rx.dropped",
            "schema": {
              "type": "integer",
              "format": "int32",
              "minimum": 0
            }
          },
          {
            "name": "rx.errors",
            "description": "Filter by rx.errors",
            "schema": {
              "type": "integer",
              "format": "int32",
              "minimum": 0
            }
          },
          {
            "name": "rx.packets",
            "description": "Filter by rx.packets",
            "schema": {
              "type": "integer",
              "format": "int32",
              "minimum": 0
            }
          },
          {
            "name": "search",
            "description": "Look for elements containing the specified string. To obtain a complementary search, use '-' at the beginning",
            "schema": {
              "type": "string",
              "format": "search"
            }
          },
          {
            "name": "select",
            "description": "Select which fields to return (separated by comma). Use '.' for nested fields. For example, '{field1: field2}' may be selected with 'field1.field2'",
            "schema": {
              "type": "array",
              "items": {
                "type": "string",
                "format": "names"
              }
            }
          },
          {
            "name": "sort",
            "description": "Sort the collection by a field or fields (separated by comma). Use +/- at the beggining to list in ascending or descending order. Use '.' for nested fields. For example, '{field1: field2}' may be selected with 'field1.field2'",
            "schema": {
              "type": "string",
              "format": "sort"
            }
          },
          {
            "name": "state",
            "description": "Filter by state",
            "schema": {
              "type": "string",
              "format": "alphanumeric"
            }
          },
          {
            "name": "tx.bytes",
            "description": "Filter by tx.bytes",
            "schema": {
              "type": "integer",
              "format": "int32",
              "minimum": 0
            }
          },
          {
            "name": "tx.dropped",
            "description": "Filter by tx.dropped",
            "schema": {
              "type": "integer",
              "format": "int32",
              "minimum": 0
            }
          },
          {
            "name": "tx.errors",
            "description": "Filter by tx.errors",
            "schema": {
              "type": "integer",
              "format": "int32",
              "minimum": 0
            }
          },
          {
            "name": "tx.packets",
            "description": "Filter by tx.packets",
            "schema": {
              "type": "integer",
              "format": "int32",
              "minimum": 0
            }
          },
          {
            "name": "type",
            "description": "Type of interface",
            "schema": {
              "type": "string"
            }
          },
          {
            "name": "wait_for_complete",
            "description": "Disable timeout response",
            "schema": {
              "type": "boolean",
              "default": false
            }
          }
        ]
      },
      {
        "name": "/syscollector/:agent_id/netproto",
        "documentation": "https://documentation.wazuh.com/4.9/user-manual/api/reference.html#operation/api.controllers.syscollector_controller.get_network_protocol_info",
        "description": "Return the agent's routing configuration for each network interface",
        "summary": "Get agent netproto",
        "tags": [
          "Syscollector"
        ],
        "args": [
          {
            "name": ":agent_id",
            "description": "Agent ID. All possible values from 000 onwards",
            "required": true,
            "schema": {
              "type": "string",
              "minLength": 3,
              "description": "Agent ID",
              "format": "numbers"
            }
          }
        ],
        "query": [
          {
            "name": "dhcp",
            "description": "Filter by network dhcp (enabled or disabled)",
            "schema": {
              "type": "string",
              "description": "DHCP status",
              "enum": [
                "enabled",
                "disabled",
                "unknown",
                "BOOTP"
              ]
            }
          },
          {
            "name": "distinct",
            "description": "Look for distinct values.",
            "schema": {
              "type": "boolean",
              "default": false
            }
          },
          {
            "name": "gateway",
            "description": "Filter by network gateway",
            "schema": {
              "type": "string",
              "format": "alphanumeric"
            }
          },
          {
            "name": "iface",
            "description": "Filter by network interface",
            "schema": {
              "type": "string",
              "format": "alphanumeric"
            }
          },
          {
            "name": "limit",
            "description": "Maximum number of elements to return. Although up to 100.000 can be specified, it is recommended not to exceed 500 elements. Responses may be slower the more this number is exceeded. ",
            "schema": {
              "type": "integer",
              "format": "int32",
              "default": 500,
              "minimum": 1,
              "maximum": 100000
            }
          },
          {
            "name": "offset",
            "description": "First element to return in the collection",
            "schema": {
              "type": "integer",
              "format": "int32",
              "default": 0,
              "minimum": 0
            }
          },
          {
            "name": "pretty",
            "description": "Show results in human-readable format",
            "schema": {
              "type": "boolean",
              "default": false
            }
          },
          {
            "name": "q",
            "description": "Query to filter results by. For example q=&quot;status=active&quot;",
            "schema": {
              "type": "string"
            }
          },
          {
            "name": "search",
            "description": "Look for elements containing the specified string. To obtain a complementary search, use '-' at the beginning",
            "schema": {
              "type": "string",
              "format": "search"
            }
          },
          {
            "name": "select",
            "description": "Select which fields to return (separated by comma). Use '.' for nested fields. For example, '{field1: field2}' may be selected with 'field1.field2'",
            "schema": {
              "type": "array",
              "items": {
                "type": "string",
                "format": "names"
              }
            }
          },
          {
            "name": "sort",
            "description": "Sort the collection by a field or fields (separated by comma). Use +/- at the beggining to list in ascending or descending order. Use '.' for nested fields. For example, '{field1: field2}' may be selected with 'field1.field2'",
            "schema": {
              "type": "string",
              "format": "sort"
            }
          },
          {
            "name": "type",
            "description": "Type of network",
            "schema": {
              "type": "string",
              "format": "alphanumeric"
            }
          },
          {
            "name": "wait_for_complete",
            "description": "Disable timeout response",
            "schema": {
              "type": "boolean",
              "default": false
            }
          }
        ]
      },
      {
        "name": "/syscollector/:agent_id/os",
        "documentation": "https://documentation.wazuh.com/4.9/user-manual/api/reference.html#operation/api.controllers.syscollector_controller.get_os_info",
        "description": "Return the agent's OS info. This information include os information, architecture information among others of all agents",
        "summary": "Get agent OS",
        "tags": [
          "Syscollector"
        ],
        "args": [
          {
            "name": ":agent_id",
            "description": "Agent ID. All possible values from 000 onwards",
            "required": true,
            "schema": {
              "type": "string",
              "minLength": 3,
              "description": "Agent ID",
              "format": "numbers"
            }
          }
        ],
        "query": [
          {
            "name": "pretty",
            "description": "Show results in human-readable format",
            "schema": {
              "type": "boolean",
              "default": false
            }
          },
          {
            "name": "select",
            "description": "Select which fields to return (separated by comma). Use '.' for nested fields. For example, '{field1: field2}' may be selected with 'field1.field2'",
            "schema": {
              "type": "array",
              "items": {
                "type": "string",
                "format": "names"
              }
            }
          },
          {
            "name": "wait_for_complete",
            "description": "Disable timeout response",
            "schema": {
              "type": "boolean",
              "default": false
            }
          }
        ]
      },
      {
        "name": "/syscollector/:agent_id/packages",
        "documentation": "https://documentation.wazuh.com/4.9/user-manual/api/reference.html#operation/api.controllers.syscollector_controller.get_packages_info",
        "description": "Return the agent's packages info. This information include name, section, size, priority information of all packages among others",
        "summary": "Get agent packages",
        "tags": [
          "Syscollector"
        ],
        "args": [
          {
            "name": ":agent_id",
            "description": "Agent ID. All possible values from 000 onwards",
            "required": true,
            "schema": {
              "type": "string",
              "minLength": 3,
              "description": "Agent ID",
              "format": "numbers"
            }
          }
        ],
        "query": [
          {
            "name": "architecture",
            "description": "Filter by architecture",
            "schema": {
              "type": "string",
              "format": "alphanumeric"
            }
          },
          {
            "name": "distinct",
            "description": "Look for distinct values.",
            "schema": {
              "type": "boolean",
              "default": false
            }
          },
          {
            "name": "format",
            "description": "Filter by file format. For example 'deb' will output deb files",
            "schema": {
              "type": "string",
              "format": "alphanumeric"
            }
          },
          {
            "name": "limit",
            "description": "Maximum number of elements to return. Although up to 100.000 can be specified, it is recommended not to exceed 500 elements. Responses may be slower the more this number is exceeded. ",
            "schema": {
              "type": "integer",
              "format": "int32",
              "default": 500,
              "minimum": 1,
              "maximum": 100000
            }
          },
          {
            "name": "name",
            "description": "Filter by name",
            "schema": {
              "type": "string",
              "format": "alphanumeric"
            }
          },
          {
            "name": "offset",
            "description": "First element to return in the collection",
            "schema": {
              "type": "integer",
              "format": "int32",
              "default": 0,
              "minimum": 0
            }
          },
          {
            "name": "pretty",
            "description": "Show results in human-readable format",
            "schema": {
              "type": "boolean",
              "default": false
            }
          },
          {
            "name": "q",
            "description": "Query to filter results by. For example q=&quot;status=active&quot;",
            "schema": {
              "type": "string"
            }
          },
          {
            "name": "search",
            "description": "Look for elements containing the specified string. To obtain a complementary search, use '-' at the beginning",
            "schema": {
              "type": "string",
              "format": "search"
            }
          },
          {
            "name": "select",
            "description": "Select which fields to return (separated by comma). Use '.' for nested fields. For example, '{field1: field2}' may be selected with 'field1.field2'",
            "schema": {
              "type": "array",
              "items": {
                "type": "string",
                "format": "names"
              }
            }
          },
          {
            "name": "sort",
            "description": "Sort the collection by a field or fields (separated by comma). Use +/- at the beggining to list in ascending or descending order. Use '.' for nested fields. For example, '{field1: field2}' may be selected with 'field1.field2'",
            "schema": {
              "type": "string",
              "format": "sort"
            }
          },
          {
            "name": "vendor",
            "description": "Filter by vendor",
            "schema": {
              "type": "string"
            }
          },
          {
            "name": "version",
            "description": "Filter by package version",
            "schema": {
              "type": "string"
            }
          },
          {
            "name": "wait_for_complete",
            "description": "Disable timeout response",
            "schema": {
              "type": "boolean",
              "default": false
            }
          }
        ]
      },
      {
        "name": "/syscollector/:agent_id/ports",
        "documentation": "https://documentation.wazuh.com/4.9/user-manual/api/reference.html#operation/api.controllers.syscollector_controller.get_ports_info",
        "description": "Return the agent's ports info. This information include local IP, Remote IP, protocol information among others",
        "summary": "Get agent ports",
        "tags": [
          "Syscollector"
        ],
        "args": [
          {
            "name": ":agent_id",
            "description": "Agent ID. All possible values from 000 onwards",
            "required": true,
            "schema": {
              "type": "string",
              "minLength": 3,
              "description": "Agent ID",
              "format": "numbers"
            }
          }
        ],
        "query": [
          {
            "name": "distinct",
            "description": "Look for distinct values.",
            "schema": {
              "type": "boolean",
              "default": false
            }
          },
          {
            "name": "limit",
            "description": "Maximum number of elements to return. Although up to 100.000 can be specified, it is recommended not to exceed 500 elements. Responses may be slower the more this number is exceeded. ",
            "schema": {
              "type": "integer",
              "format": "int32",
              "default": 500,
              "minimum": 1,
              "maximum": 100000
            }
          },
          {
            "name": "local.ip",
            "description": "Filter by Local IP",
            "schema": {
              "type": "string",
              "format": "alphanumeric"
            }
          },
          {
            "name": "local.port",
            "description": "Filter by Local Port",
            "schema": {
              "type": "string",
              "format": "numbers"
            }
          },
          {
            "name": "offset",
            "description": "First element to return in the collection",
            "schema": {
              "type": "integer",
              "format": "int32",
              "default": 0,
              "minimum": 0
            }
          },
          {
            "name": "pid",
            "description": "Filter by pid",
            "schema": {
              "type": "string",
              "format": "numbers"
            }
          },
          {
            "name": "pretty",
            "description": "Show results in human-readable format",
            "schema": {
              "type": "boolean",
              "default": false
            }
          },
          {
            "name": "process",
            "description": "Filter by process name",
            "schema": {
              "type": "string",
              "format": "alphanumeric"
            }
          },
          {
            "name": "protocol",
            "description": "Filter by protocol",
            "schema": {
              "type": "string",
              "format": "alphanumeric"
            }
          },
          {
            "name": "q",
            "description": "Query to filter results by. For example q=&quot;status=active&quot;",
            "schema": {
              "type": "string"
            }
          },
          {
            "name": "remote.ip",
            "description": "Filter by Remote IP",
            "schema": {
              "type": "string",
              "format": "alphanumeric"
            }
          },
          {
            "name": "search",
            "description": "Look for elements containing the specified string. To obtain a complementary search, use '-' at the beginning",
            "schema": {
              "type": "string",
              "format": "search"
            }
          },
          {
            "name": "select",
            "description": "Select which fields to return (separated by comma). Use '.' for nested fields. For example, '{field1: field2}' may be selected with 'field1.field2'",
            "schema": {
              "type": "array",
              "items": {
                "type": "string",
                "format": "names"
              }
            }
          },
          {
            "name": "sort",
            "description": "Sort the collection by a field or fields (separated by comma). Use +/- at the beggining to list in ascending or descending order. Use '.' for nested fields. For example, '{field1: field2}' may be selected with 'field1.field2'",
            "schema": {
              "type": "string",
              "format": "sort"
            }
          },
          {
            "name": "state",
            "description": "Filter by state",
            "schema": {
              "type": "string",
              "format": "alphanumeric"
            }
          },
          {
            "name": "tx_queue",
            "description": "Filter by tx_queue",
            "schema": {
              "type": "string",
              "format": "numbers"
            }
          },
          {
            "name": "wait_for_complete",
            "description": "Disable timeout response",
            "schema": {
              "type": "boolean",
              "default": false
            }
          }
        ]
      },
      {
        "name": "/syscollector/:agent_id/processes",
        "documentation": "https://documentation.wazuh.com/4.9/user-manual/api/reference.html#operation/api.controllers.syscollector_controller.get_processes_info",
        "description": "Return the agent's processes info",
        "summary": "Get agent processes",
        "tags": [
          "Syscollector"
        ],
        "args": [
          {
            "name": ":agent_id",
            "description": "Agent ID. All possible values from 000 onwards",
            "required": true,
            "schema": {
              "type": "string",
              "minLength": 3,
              "description": "Agent ID",
              "format": "numbers"
            }
          }
        ],
        "query": [
          {
            "name": "distinct",
            "description": "Look for distinct values.",
            "schema": {
              "type": "boolean",
              "default": false
            }
          },
          {
            "name": "egroup",
            "description": "Filter by process egroup",
            "schema": {
              "type": "string",
              "format": "alphanumeric"
            }
          },
          {
            "name": "euser",
            "description": "Filter by process euser",
            "schema": {
              "type": "string",
              "format": "alphanumeric"
            }
          },
          {
            "name": "fgroup",
            "description": "Filter by process fgroup",
            "schema": {
              "type": "string",
              "format": "alphanumeric"
            }
          },
          {
            "name": "limit",
            "description": "Maximum number of elements to return. Although up to 100.000 can be specified, it is recommended not to exceed 500 elements. Responses may be slower the more this number is exceeded. ",
            "schema": {
              "type": "integer",
              "format": "int32",
              "default": 500,
              "minimum": 1,
              "maximum": 100000
            }
          },
          {
            "name": "name",
            "description": "Filter by process name",
            "schema": {
              "type": "string",
              "format": "alphanumeric"
            }
          },
          {
            "name": "nlwp",
            "description": "Filter by process nlwp",
            "schema": {
              "type": "string",
              "format": "numbers"
            }
          },
          {
            "name": "offset",
            "description": "First element to return in the collection",
            "schema": {
              "type": "integer",
              "format": "int32",
              "default": 0,
              "minimum": 0
            }
          },
          {
            "name": "pgrp",
            "description": "Filter by process pgrp",
            "schema": {
              "type": "string",
              "format": "numbers"
            }
          },
          {
            "name": "pid",
            "description": "Filter by process pid",
            "schema": {
              "type": "string",
              "format": "numbers"
            }
          },
          {
            "name": "ppid",
            "description": "Filter by process parent pid",
            "schema": {
              "type": "string",
              "format": "numbers"
            }
          },
          {
            "name": "pretty",
            "description": "Show results in human-readable format",
            "schema": {
              "type": "boolean",
              "default": false
            }
          },
          {
            "name": "priority",
            "description": "Filter by process priority",
            "schema": {
              "type": "string",
              "format": "numbers"
            }
          },
          {
            "name": "q",
            "description": "Query to filter results by. For example q=&quot;status=active&quot;",
            "schema": {
              "type": "string"
            }
          },
          {
            "name": "rgroup",
            "description": "Filter by process rgroup",
            "schema": {
              "type": "string",
              "format": "alphanumeric"
            }
          },
          {
            "name": "ruser",
            "description": "Filter by process ruser",
            "schema": {
              "type": "string",
              "format": "alphanumeric"
            }
          },
          {
            "name": "search",
            "description": "Look for elements containing the specified string. To obtain a complementary search, use '-' at the beginning",
            "schema": {
              "type": "string",
              "format": "search"
            }
          },
          {
            "name": "select",
            "description": "Select which fields to return (separated by comma). Use '.' for nested fields. For example, '{field1: field2}' may be selected with 'field1.field2'",
            "schema": {
              "type": "array",
              "items": {
                "type": "string",
                "format": "names"
              }
            }
          },
          {
            "name": "sgroup",
            "description": "Filter by process sgroup",
            "schema": {
              "type": "string",
              "format": "alphanumeric"
            }
          },
          {
            "name": "sort",
            "description": "Sort the collection by a field or fields (separated by comma). Use +/- at the beggining to list in ascending or descending order. Use '.' for nested fields. For example, '{field1: field2}' may be selected with 'field1.field2'",
            "schema": {
              "type": "string",
              "format": "sort"
            }
          },
          {
            "name": "state",
            "description": "Filter by process state",
            "schema": {
              "type": "string",
              "format": "alphanumeric"
            }
          },
          {
            "name": "suser",
            "description": "Filter by process suser",
            "schema": {
              "type": "string",
              "format": "alphanumeric"
            }
          },
          {
            "name": "wait_for_complete",
            "description": "Disable timeout response",
            "schema": {
              "type": "boolean",
              "default": false
            }
          }
        ]
      },
      {
        "name": "/tasks/status",
        "documentation": "https://documentation.wazuh.com/4.9/user-manual/api/reference.html#operation/api.controllers.task_controller.get_tasks_status",
        "description": "Returns all available information about the specified tasks",
        "summary": "List tasks",
        "tags": [
          "Tasks"
        ],
        "query": [
          {
            "name": "agents_list",
            "description": "List of agent IDs (separated by comma), all agents selected by default if not specified",
            "schema": {
              "type": "array",
              "items": {
                "type": "string",
                "minLength": 3,
                "description": "Agent ID",
                "format": "numbers"
              }
            }
          },
          {
            "name": "command",
            "description": "Filter by command",
            "schema": {
              "type": "string",
              "format": "symbols_alphanumeric_param"
            }
          },
          {
            "name": "limit",
            "description": "Maximum number of elements to return. Although up to 100.000 can be specified, it is recommended not to exceed 500 elements. Responses may be slower the more this number is exceeded. ",
            "schema": {
              "type": "integer",
              "format": "int32",
              "default": 500,
              "minimum": 1,
              "maximum": 100000
            }
          },
          {
            "name": "module",
            "description": "Show results filtered by module",
            "schema": {
              "type": "string",
              "format": "alphanumeric"
            }
          },
          {
            "name": "node",
            "description": "Show results filtered by node",
            "schema": {
              "type": "string",
              "format": "alphanumeric"
            }
          },
          {
            "name": "offset",
            "description": "First element to return in the collection",
            "schema": {
              "type": "integer",
              "format": "int32",
              "default": 0,
              "minimum": 0
            }
          },
          {
            "name": "pretty",
            "description": "Show results in human-readable format",
            "schema": {
              "type": "boolean",
              "default": false
            }
          },
          {
            "name": "q",
            "description": "Query to filter results by. For example q=&quot;status=active&quot;",
            "schema": {
              "type": "string"
            }
          },
          {
            "name": "search",
            "description": "Look for elements containing the specified string. To obtain a complementary search, use '-' at the beginning",
            "schema": {
              "type": "string",
              "format": "search"
            }
          },
          {
            "name": "select",
            "description": "Select which fields to return (separated by comma). Use '.' for nested fields. For example, '{field1: field2}' may be selected with 'field1.field2'",
            "schema": {
              "type": "array",
              "items": {
                "type": "string",
                "format": "names"
              }
            }
          },
          {
            "name": "sort",
            "description": "Sort the collection by a field or fields (separated by comma). Use +/- at the beggining to list in ascending or descending order. Use '.' for nested fields. For example, '{field1: field2}' may be selected with 'field1.field2'",
            "schema": {
              "type": "string",
              "format": "sort"
            }
          },
          {
            "name": "status",
            "description": "Filter by status",
            "schema": {
              "type": "string",
              "format": "alphanumeric"
            }
          },
          {
            "name": "tasks_list",
            "description": "List of task IDs (separated by comma)",
            "schema": {
              "type": "array",
              "items": {
                "type": "string",
                "format": "numbers",
                "description": "Task ID"
              }
            }
          },
          {
            "name": "wait_for_complete",
            "description": "Disable timeout response",
            "schema": {
              "type": "boolean",
              "default": false
            }
          }
        ]
      }
    ]
  },
  {
    "method": "PUT",
    "endpoints": [
      {
        "name": "/active-response",
        "documentation": "https://documentation.wazuh.com/4.9/user-manual/api/reference.html#operation/api.controllers.active_response_controller.run_command",
        "description": "Run an Active Response command on all agents or a list of them",
        "summary": "Run command",
        "tags": [
          "Active-response"
        ],
        "query": [
          {
            "name": "agents_list",
            "description": "List of agent IDs (separated by comma), all agents selected by default if not specified",
            "schema": {
              "type": "array",
              "items": {
                "type": "string",
                "minLength": 3,
                "description": "Agent ID",
                "format": "numbers"
              }
            }
          },
          {
            "name": "pretty",
            "description": "Show results in human-readable format",
            "schema": {
              "type": "boolean",
              "default": false
            }
          },
          {
            "name": "wait_for_complete",
            "description": "Disable timeout response",
            "schema": {
              "type": "boolean",
              "default": false
            }
          }
        ],
        "body": [
          {
            "type": "object",
            "properties": {
              "arguments": {
                "description": "Command arguments",
                "type": "array",
                "items": {
                  "type": "string"
                }
              },
              "command": {
                "description": "Command running in the agent. If this value starts by `!`, then it refers to a script name instead of a command name",
                "type": "string",
                "format": "active_response_command"
              },
              "alert": {
                "type": "object",
                "properties": {
                  "data": {
                    "description": "Alert data depending on the AR executed",
                    "type": "object"
                  }
                }
              }
            },
            "required": [
              "command"
            ]
          }
        ]
      },
      {
        "name": "/agents/:agent_id/group/:group_id",
        "documentation": "https://documentation.wazuh.com/4.9/user-manual/api/reference.html#operation/api.controllers.agent_controller.put_agent_single_group",
        "description": "Assign an agent to a specified group",
        "summary": "Assign agent to group",
        "tags": [
          "Agents"
        ],
        "args": [
          {
            "name": ":agent_id",
            "description": "Agent ID. All possible values from 000 onwards",
            "required": true,
            "schema": {
              "type": "string",
              "minLength": 3,
              "description": "Agent ID",
              "format": "numbers"
            }
          },
          {
            "name": ":group_id",
            "description": "Group ID. (Name of the group)",
            "required": true,
            "schema": {
              "type": "string",
              "description": "Group name",
              "format": "group_names"
            }
          }
        ],
        "query": [
          {
            "name": "force_single_group",
            "description": "Removes the agent from all groups to which it belongs and assigns it to the specified group",
            "schema": {
              "type": "boolean"
            }
          },
          {
            "name": "pretty",
            "description": "Show results in human-readable format",
            "schema": {
              "type": "boolean",
              "default": false
            }
          },
          {
            "name": "wait_for_complete",
            "description": "Disable timeout response",
            "schema": {
              "type": "boolean",
              "default": false
            }
          }
        ]
      },
      {
        "name": "/agents/:agent_id/restart",
        "documentation": "https://documentation.wazuh.com/4.9/user-manual/api/reference.html#operation/api.controllers.agent_controller.restart_agent",
        "description": "Restart the specified agent",
        "summary": "Restart agent",
        "tags": [
          "Agents"
        ],
        "args": [
          {
            "name": ":agent_id",
            "description": "Agent ID. All possible values from 000 onwards",
            "required": true,
            "schema": {
              "type": "string",
              "minLength": 3,
              "description": "Agent ID",
              "format": "numbers"
            }
          }
        ],
        "query": [
          {
            "name": "pretty",
            "description": "Show results in human-readable format",
            "schema": {
              "type": "boolean",
              "default": false
            }
          },
          {
            "name": "wait_for_complete",
            "description": "Disable timeout response",
            "schema": {
              "type": "boolean",
              "default": false
            }
          }
        ]
      },
      {
        "name": "/agents/group",
        "documentation": "https://documentation.wazuh.com/4.9/user-manual/api/reference.html#operation/api.controllers.agent_controller.put_multiple_agent_single_group",
        "description": "Assign all agents or a list of them to the specified group",
        "summary": "Assign agents to group",
        "tags": [
          "Agents"
        ],
        "query": [
          {
            "name": "agents_list",
            "description": "List of agent IDs (separated by comma), all agents selected by default if not specified",
            "schema": {
              "type": "array",
              "items": {
                "type": "string",
                "minLength": 3,
                "description": "Agent ID",
                "format": "numbers"
              }
            }
          },
          {
            "name": "force_single_group",
            "description": "Removes the agent from all groups to which it belongs and assigns it to the specified group",
            "schema": {
              "type": "boolean"
            }
          },
          {
            "name": "group_id",
            "description": "Group ID. (Name of the group)",
            "required": true,
            "schema": {
              "type": "string",
              "description": "Group name",
              "format": "group_names"
            }
          },
          {
            "name": "pretty",
            "description": "Show results in human-readable format",
            "schema": {
              "type": "boolean",
              "default": false
            }
          },
          {
            "name": "wait_for_complete",
            "description": "Disable timeout response",
            "schema": {
              "type": "boolean",
              "default": false
            }
          }
        ]
      },
      {
        "name": "/agents/group/:group_id/restart",
        "documentation": "https://documentation.wazuh.com/4.9/user-manual/api/reference.html#operation/api.controllers.agent_controller.restart_agents_by_group",
        "description": "Restart all agents which belong to a given group",
        "summary": "Restart agents in group",
        "tags": [
          "Agents"
        ],
        "args": [
          {
            "name": ":group_id",
            "description": "Group ID. (Name of the group)",
            "required": true,
            "schema": {
              "type": "string",
              "description": "Group name",
              "format": "group_names"
            }
          }
        ],
        "query": [
          {
            "name": "pretty",
            "description": "Show results in human-readable format",
            "schema": {
              "type": "boolean",
              "default": false
            }
          },
          {
            "name": "wait_for_complete",
            "description": "Disable timeout response",
            "schema": {
              "type": "boolean",
              "default": false
            }
          }
        ]
      },
      {
        "name": "/agents/node/:node_id/restart",
        "documentation": "https://documentation.wazuh.com/4.9/user-manual/api/reference.html#operation/api.controllers.agent_controller.restart_agents_by_node",
        "description": "Restart all agents which belong to a specific given node",
        "summary": "Restart agents in node",
        "tags": [
          "Agents"
        ],
        "args": [
          {
            "name": ":node_id",
            "description": "Cluster node name",
            "required": true,
            "schema": {
              "type": "string",
              "format": "names"
            }
          }
        ],
        "query": [
          {
            "name": "pretty",
            "description": "Show results in human-readable format",
            "schema": {
              "type": "boolean",
              "default": false
            }
          },
          {
            "name": "wait_for_complete",
            "description": "Disable timeout response",
            "schema": {
              "type": "boolean",
              "default": false
            }
          }
        ]
      },
      {
        "name": "/agents/reconnect",
        "documentation": "https://documentation.wazuh.com/4.9/user-manual/api/reference.html#operation/api.controllers.agent_controller.reconnect_agents",
        "description": "Force reconnect all agents or a list of them",
        "summary": "Force reconnect agents",
        "tags": [
          "Agents"
        ],
        "query": [
          {
            "name": "agents_list",
            "description": "List of agent IDs (separated by comma), all agents selected by default if not specified",
            "schema": {
              "type": "array",
              "items": {
                "type": "string",
                "minLength": 3,
                "description": "Agent ID",
                "format": "numbers"
              }
            }
          },
          {
            "name": "pretty",
            "description": "Show results in human-readable format",
            "schema": {
              "type": "boolean",
              "default": false
            }
          },
          {
            "name": "wait_for_complete",
            "description": "Disable timeout response",
            "schema": {
              "type": "boolean",
              "default": false
            }
          }
        ]
      },
      {
        "name": "/agents/restart",
        "documentation": "https://documentation.wazuh.com/4.9/user-manual/api/reference.html#operation/api.controllers.agent_controller.restart_agents",
        "description": "Restart all agents or a list of them",
        "summary": "Restart agents",
        "tags": [
          "Agents"
        ],
        "query": [
          {
            "name": "agents_list",
            "description": "List of agent IDs (separated by comma), all agents selected by default if not specified",
            "schema": {
              "type": "array",
              "items": {
                "type": "string",
                "minLength": 3,
                "description": "Agent ID",
                "format": "numbers"
              }
            }
          },
          {
            "name": "pretty",
            "description": "Show results in human-readable format",
            "schema": {
              "type": "boolean",
              "default": false
            }
          },
          {
            "name": "wait_for_complete",
            "description": "Disable timeout response",
            "schema": {
              "type": "boolean",
              "default": false
            }
          }
        ]
      },
      {
        "name": "/agents/upgrade",
        "documentation": "https://documentation.wazuh.com/4.9/user-manual/api/reference.html#operation/api.controllers.agent_controller.put_upgrade_agents",
        "description": "Upgrade agents using a WPK file from online repository. When upgrading more than 3000 agents at the same time, it's highly recommended to use the parameter `wait_for_complete` set to `true` to avoid a possible API timeout",
        "summary": "Upgrade agents",
        "tags": [
          "Agents"
        ],
        "query": [
          {
            "name": "agents_list",
            "description": "List of agent IDs (separated by comma), use the keyword `all` to select all agents",
            "required": true,
            "schema": {
              "type": "array",
              "items": {
                "type": "string",
                "minLength": 3,
                "description": "Agent ID|all",
                "format": "numbers_or_all"
              }
            }
          },
          {
            "name": "force",
            "description": "Force upgrade",
            "schema": {
              "type": "boolean",
              "default": false
            }
          },
          {
            "name": "group",
            "description": "Filter by group of agents",
            "schema": {
              "type": "string",
              "description": "Group name",
              "format": "group_names"
            }
          },
          {
            "name": "ip",
            "description": "Filter by the IP used by the agent to communicate with the manager. If it's not available, it will have the same value as registerIP",
            "schema": {
              "type": "string",
              "format": "alphanumeric"
            }
          },
          {
            "name": "manager",
            "description": "Filter by manager hostname where agents are connected to",
            "schema": {
              "type": "string",
              "format": "alphanumeric"
            }
          },
          {
            "name": "name",
            "description": "Filter by name",
            "schema": {
              "type": "string",
              "format": "alphanumeric"
            }
          },
          {
            "name": "node_name",
            "description": "Filter by node name",
            "schema": {
              "type": "string",
              "format": "names"
            }
          },
          {
            "name": "os.name",
            "description": "Filter by OS name",
            "schema": {
              "type": "string",
              "format": "alphanumeric"
            }
          },
          {
            "name": "os.platform",
            "description": "Filter by OS platform",
            "schema": {
              "type": "string",
              "format": "alphanumeric"
            }
          },
          {
            "name": "os.version",
            "description": "Filter by OS version",
            "schema": {
              "type": "string",
              "format": "alphanumeric"
            }
          },
          {
            "name": "pretty",
            "description": "Show results in human-readable format",
            "schema": {
              "type": "boolean",
              "default": false
            }
          },
          {
            "name": "q",
            "description": "Query to filter results by. For example q=&quot;status=active&quot;",
            "schema": {
              "type": "string"
            }
          },
          {
            "name": "registerIP",
            "description": "Filter by the IP used when registering the agent",
            "schema": {
              "type": "string",
              "format": "alphanumeric"
            }
          },
          {
            "name": "upgrade_version",
            "description": "Server version to upgrade to",
            "schema": {
              "type": "string",
              "format": "wazuh_version"
            }
          },
          {
            "name": "use_http",
            "description": "Use http protocol. If it's false use https. By default the value is set to false",
            "schema": {
              "type": "boolean",
              "default": false
            }
          },
          {
            "name": "version",
            "description": "Filter by agents version using one of the following formats: 'X.Y.Z', 'vX.Y.Z', 'wazuh X.Y.Z' or 'wazuh vX.Y.Z'. For example: '4.4.0'",
            "schema": {
              "type": "string",
              "format": "alphanumeric"
            }
          },
          {
            "name": "wait_for_complete",
            "description": "Disable timeout response",
            "schema": {
              "type": "boolean",
              "default": false
            }
          },
          {
            "name": "wpk_repo",
            "description": "WPK repository",
            "schema": {
              "type": "string",
              "format": "path"
            }
          }
        ]
      },
      {
        "name": "/agents/upgrade_custom",
        "documentation": "https://documentation.wazuh.com/4.9/user-manual/api/reference.html#operation/api.controllers.agent_controller.put_upgrade_custom_agents",
        "description": "Upgrade the agents using a local WPK file. When upgrading more than 3000 agents at the same time, it's highly recommended to use the parameter `wait_for_complete` set to `true` to avoid a possible API timeout",
        "summary": "Upgrade agents custom",
        "tags": [
          "Agents"
        ],
        "query": [
          {
            "name": "agents_list",
            "description": "List of agent IDs (separated by comma), use the keyword `all` to select all agents",
            "required": true,
            "schema": {
              "type": "array",
              "items": {
                "type": "string",
                "minLength": 3,
                "description": "Agent ID|all",
                "format": "numbers_or_all"
              }
            }
          },
          {
            "name": "file_path",
            "description": "Full path to the WPK file. The file must be on a folder on the Server's installation directory (by default, <code>/var/ossec</code>)",
            "required": true,
            "schema": {
              "type": "string",
              "format": "wpk_path"
            }
          },
          {
            "name": "group",
            "description": "Filter by group of agents",
            "schema": {
              "type": "string",
              "description": "Group name",
              "format": "group_names"
            }
          },
          {
            "name": "installer",
            "description": "Installation script. Default is <code>upgrade.sh</code> or <code>upgrade.bat</code> for windows agents",
            "schema": {
              "type": "string",
              "format": "alphanumeric"
            }
          },
          {
            "name": "ip",
            "description": "Filter by the IP used by the agent to communicate with the manager. If it's not available, it will have the same value as registerIP",
            "schema": {
              "type": "string",
              "format": "alphanumeric"
            }
          },
          {
            "name": "manager",
            "description": "Filter by manager hostname where agents are connected to",
            "schema": {
              "type": "string",
              "format": "alphanumeric"
            }
          },
          {
            "name": "name",
            "description": "Filter by name",
            "schema": {
              "type": "string",
              "format": "alphanumeric"
            }
          },
          {
            "name": "node_name",
            "description": "Filter by node name",
            "schema": {
              "type": "string",
              "format": "names"
            }
          },
          {
            "name": "os.name",
            "description": "Filter by OS name",
            "schema": {
              "type": "string",
              "format": "alphanumeric"
            }
          },
          {
            "name": "os.platform",
            "description": "Filter by OS platform",
            "schema": {
              "type": "string",
              "format": "alphanumeric"
            }
          },
          {
            "name": "os.version",
            "description": "Filter by OS version",
            "schema": {
              "type": "string",
              "format": "alphanumeric"
            }
          },
          {
            "name": "pretty",
            "description": "Show results in human-readable format",
            "schema": {
              "type": "boolean",
              "default": false
            }
          },
          {
            "name": "q",
            "description": "Query to filter results by. For example q=&quot;status=active&quot;",
            "schema": {
              "type": "string"
            }
          },
          {
            "name": "registerIP",
            "description": "Filter by the IP used when registering the agent",
            "schema": {
              "type": "string",
              "format": "alphanumeric"
            }
          },
          {
            "name": "version",
            "description": "Filter by agents version using one of the following formats: 'X.Y.Z', 'vX.Y.Z', 'wazuh X.Y.Z' or 'wazuh vX.Y.Z'. For example: '4.4.0'",
            "schema": {
              "type": "string",
              "format": "alphanumeric"
            }
          },
          {
            "name": "wait_for_complete",
            "description": "Disable timeout response",
            "schema": {
              "type": "boolean",
              "default": false
            }
          }
        ]
      },
      {
        "name": "/cluster/:node_id/configuration",
        "documentation": "https://documentation.wazuh.com/4.9/user-manual/api/reference.html#operation/api.controllers.cluster_controller.update_configuration",
        "description": "Replace wazuh configuration for the given node with the data contained in the API request",
        "summary": "Update node configuration",
        "tags": [
          "Cluster"
        ],
        "args": [
          {
            "name": ":node_id",
            "description": "Cluster node name",
            "required": true,
            "schema": {
              "type": "string",
              "format": "names"
            }
          }
        ],
        "query": [
          {
            "name": "pretty",
            "description": "Show results in human-readable format",
            "schema": {
              "type": "boolean",
              "default": false
            }
          },
          {
            "name": "wait_for_complete",
            "description": "Disable timeout response",
            "schema": {
              "type": "boolean",
              "default": false
            }
          }
        ]
      },
      {
        "name": "/cluster/restart",
        "documentation": "https://documentation.wazuh.com/4.9/user-manual/api/reference.html#operation/api.controllers.cluster_controller.put_restart",
        "description": "Restart all nodes in the cluster or a list of them",
        "summary": "Restart nodes",
        "tags": [
          "Cluster"
        ],
        "query": [
          {
            "name": "nodes_list",
            "description": "List of node IDs (separated by comma), all nodes selected by default if not specified",
            "schema": {
              "type": "array",
              "items": {
                "type": "string"
              }
            }
          },
          {
            "name": "pretty",
            "description": "Show results in human-readable format",
            "schema": {
              "type": "boolean",
              "default": false
            }
          },
          {
            "name": "wait_for_complete",
            "description": "Disable timeout response",
            "schema": {
              "type": "boolean",
              "default": false
            }
          }
        ]
      },
      {
        "name": "/decoders/files/:filename",
        "documentation": "https://documentation.wazuh.com/4.9/user-manual/api/reference.html#operation/api.controllers.decoder_controller.put_file",
        "description": "Upload or replace a user decoder file content",
        "summary": "Update decoders file",
        "tags": [
          "Decoders"
        ],
        "args": [
          {
            "name": ":filename",
            "description": "Filename (rule or decoder) to download/upload/edit file.",
            "required": true,
            "schema": {
              "type": "string",
              "format": "xml_filename_path"
            }
          }
        ],
        "query": [
          {
            "name": "overwrite",
            "description": "If set to false, an exception will be raised when updating contents of an already existing filename",
            "schema": {
              "type": "boolean",
              "default": false
            }
          },
          {
            "name": "pretty",
            "description": "Show results in human-readable format",
            "schema": {
              "type": "boolean",
              "default": false
            }
          },
          {
            "name": "relative_dirname",
            "description": "Filter by relative directory name",
            "schema": {
              "type": "string",
              "format": "get_dirnames_path"
            }
          },
          {
            "name": "wait_for_complete",
            "description": "Disable timeout response",
            "schema": {
              "type": "boolean",
              "default": false
            }
          }
        ]
      },
      {
        "name": "/groups/:group_id/configuration",
        "documentation": "https://documentation.wazuh.com/4.9/user-manual/api/reference.html#operation/api.controllers.agent_controller.put_group_config",
        "description": "Update an specified group's configuration. This API call expects a full valid XML file with the shared configuration tags/syntax",
        "summary": "Update group configuration",
        "tags": [
          "Groups"
        ],
        "args": [
          {
            "name": ":group_id",
            "description": "Group ID. (Name of the group)",
            "required": true,
            "schema": {
              "type": "string",
              "description": "Group name",
              "format": "group_names"
            }
          }
        ],
        "query": [
          {
            "name": "pretty",
            "description": "Show results in human-readable format",
            "schema": {
              "type": "boolean",
              "default": false
            }
          },
          {
            "name": "wait_for_complete",
            "description": "Disable timeout response",
            "schema": {
              "type": "boolean",
              "default": false
            }
          }
        ]
      },
      {
        "name": "/lists/files/:filename",
        "documentation": "https://documentation.wazuh.com/4.9/user-manual/api/reference.html#operation/api.controllers.cdb_list_controller.put_file",
        "description": "Replace or upload a CDB list file with the data contained in the API request",
        "summary": "Update CDB list file",
        "tags": [
          "Lists"
        ],
        "args": [
          {
            "name": ":filename",
            "description": "Filename (CDB list) to get/edit/delete.",
            "required": true,
            "schema": {
              "type": "string",
              "format": "cdb_filename_path"
            }
          }
        ],
        "query": [
          {
            "name": "overwrite",
            "description": "If set to false, an exception will be raised when updating contents of an already existing filename",
            "schema": {
              "type": "boolean",
              "default": false
            }
          },
          {
            "name": "pretty",
            "description": "Show results in human-readable format",
            "schema": {
              "type": "boolean",
              "default": false
            }
          },
          {
            "name": "wait_for_complete",
            "description": "Disable timeout response",
            "schema": {
              "type": "boolean",
              "default": false
            }
          }
        ]
      },
      {
        "name": "/logtest",
        "documentation": "https://documentation.wazuh.com/4.9/user-manual/api/reference.html#operation/api.controllers.logtest_controller.run_logtest_tool",
        "description": "Run logtest tool to check if a specified log raises any alert among other information",
        "summary": "Run logtest",
        "tags": [
          "Logtest"
        ],
        "query": [
          {
            "name": "pretty",
            "description": "Show results in human-readable format",
            "schema": {
              "type": "boolean",
              "default": false
            }
          },
          {
            "name": "wait_for_complete",
            "description": "Disable timeout response",
            "schema": {
              "type": "boolean",
              "default": false
            }
          }
        ],
        "body": [
          {
            "type": "object",
            "required": [
              "event",
              "log_format",
              "location"
            ],
            "properties": {
              "token": {
                "type": "string",
                "description": "Token for the logtest session"
              },
              "log_format": {
                "type": "string",
                "description": "Allowed values: syslog, json, snort-full, squid, eventlog, eventchannel, audit, mysql_log, postgresql_log, nmapg, iis, command, full_command, djb-multilog, multi-line"
              },
              "location": {
                "type": "string",
                "description": "Path string"
              },
              "event": {
                "type": "string",
                "description": "Event to look for"
              }
            }
          }
        ]
      },
      {
        "name": "/manager/configuration",
        "documentation": "https://documentation.wazuh.com/4.9/user-manual/api/reference.html#operation/api.controllers.manager_controller.update_configuration",
<<<<<<< HEAD
        "description": "Replace Wazuh configuration with the data contained in the API request",
        "summary": "Update Wazuh configuration",
        "tags": [
          "Manager"
        ],
=======
        "description": "Replace Server configuration with the data contained in the API request",
        "summary": "Update Server configuration",
        "tags": ["Manager"],
>>>>>>> abe8b030
        "query": [
          {
            "name": "pretty",
            "description": "Show results in human-readable format",
            "schema": {
              "type": "boolean",
              "default": false
            }
          },
          {
            "name": "wait_for_complete",
            "description": "Disable timeout response",
            "schema": {
              "type": "boolean",
              "default": false
            }
          }
        ]
      },
      {
        "name": "/manager/restart",
        "documentation": "https://documentation.wazuh.com/4.9/user-manual/api/reference.html#operation/api.controllers.manager_controller.put_restart",
        "description": "Restart the wazuh manager",
        "summary": "Restart manager",
        "tags": [
          "Manager"
        ],
        "query": [
          {
            "name": "pretty",
            "description": "Show results in human-readable format",
            "schema": {
              "type": "boolean",
              "default": false
            }
          },
          {
            "name": "wait_for_complete",
            "description": "Disable timeout response",
            "schema": {
              "type": "boolean",
              "default": false
            }
          }
        ]
      },
      {
        "name": "/rootcheck",
        "documentation": "https://documentation.wazuh.com/4.9/user-manual/api/reference.html#operation/api.controllers.rootcheck_controller.put_rootcheck",
        "description": "Run rootcheck scan in all agents or a list of them",
        "summary": "Run scan",
        "tags": [
          "Rootcheck"
        ],
        "query": [
          {
            "name": "agents_list",
            "description": "List of agent IDs (separated by comma), all agents selected by default if not specified",
            "schema": {
              "type": "array",
              "items": {
                "type": "string",
                "minLength": 3,
                "description": "Agent ID",
                "format": "numbers"
              }
            }
          },
          {
            "name": "pretty",
            "description": "Show results in human-readable format",
            "schema": {
              "type": "boolean",
              "default": false
            }
          },
          {
            "name": "wait_for_complete",
            "description": "Disable timeout response",
            "schema": {
              "type": "boolean",
              "default": false
            }
          }
        ]
      },
      {
        "name": "/rules/files/:filename",
        "documentation": "https://documentation.wazuh.com/4.9/user-manual/api/reference.html#operation/api.controllers.rule_controller.put_file",
        "description": "Upload or replace a user ruleset file content",
        "summary": "Update rules file",
        "tags": [
          "Rules"
        ],
        "args": [
          {
            "name": ":filename",
            "description": "Filename (rule or decoder) to download/upload/edit file.",
            "required": true,
            "schema": {
              "type": "string",
              "format": "xml_filename_path"
            }
          }
        ],
        "query": [
          {
            "name": "overwrite",
            "description": "If set to false, an exception will be raised when updating contents of an already existing filename",
            "schema": {
              "type": "boolean",
              "default": false
            }
          },
          {
            "name": "pretty",
            "description": "Show results in human-readable format",
            "schema": {
              "type": "boolean",
              "default": false
            }
          },
          {
            "name": "relative_dirname",
            "description": "Filter by relative directory name",
            "schema": {
              "type": "string",
              "format": "get_dirnames_path"
            }
          },
          {
            "name": "wait_for_complete",
            "description": "Disable timeout response",
            "schema": {
              "type": "boolean",
              "default": false
            }
          }
        ]
      },
      {
        "name": "/security/config",
        "documentation": "https://documentation.wazuh.com/4.9/user-manual/api/reference.html#operation/api.controllers.security_controller.put_security_config",
        "description": "Update the security configuration with the data contained in the API request",
        "summary": "Update security config",
        "tags": [
          "Security"
        ],
        "query": [
          {
            "name": "pretty",
            "description": "Show results in human-readable format",
            "schema": {
              "type": "boolean",
              "default": false
            }
          },
          {
            "name": "wait_for_complete",
            "description": "Disable timeout response",
            "schema": {
              "type": "boolean",
              "default": false
            }
          }
        ],
        "body": [
          {
            "type": "object",
            "minProperties": 1,
            "properties": {
              "auth_token_exp_timeout": {
                "description": "Time in seconds until the token expires",
                "type": "integer",
                "format": "int32",
                "minimum": 30,
                "example": 900
              },
              "rbac_mode": {
                "description": "RBAC mode (white/black)",
                "type": "string",
                "enum": [
                  "white",
                  "black"
                ],
                "example": "white"
              }
            }
          }
        ]
      },
      {
        "name": "/security/policies/:policy_id",
        "documentation": "https://documentation.wazuh.com/4.9/user-manual/api/reference.html#operation/api.controllers.security_controller.update_policy",
        "description": "Modify a policy, at least one property must be indicated",
        "summary": "Update policy",
        "tags": [
          "Security"
        ],
        "args": [
          {
            "name": ":policy_id",
            "description": "Specify a policy id",
            "required": true,
            "schema": {
              "type": "string",
              "format": "numbers",
              "description": "Policy ID"
            }
          }
        ],
        "query": [
          {
            "name": "pretty",
            "description": "Show results in human-readable format",
            "schema": {
              "type": "boolean",
              "default": false
            }
          },
          {
            "name": "wait_for_complete",
            "description": "Disable timeout response",
            "schema": {
              "type": "boolean",
              "default": false
            }
          }
        ],
        "body": [
          {
            "type": "object",
            "properties": {
              "name": {
                "description": "Policy name",
                "type": "string",
                "maxLength": 64,
                "format": "names"
              },
              "policy": {
                "description": "New policy definition",
                "type": "object",
                "properties": {
                  "actions": {
                    "type": "array",
                    "description": "Actions to perform",
                    "items": {
                      "type": "string"
                    }
                  },
                  "resources": {
                    "type": "array",
                    "description": "Resources to apply the actions on",
                    "items": {
                      "type": "string"
                    }
                  },
                  "effect": {
                    "type": "string",
                    "description": "Effect of the policy"
                  }
                },
                "required": [
                  "actions",
                  "resources",
                  "effect"
                ]
              }
            }
          }
        ]
      },
      {
        "name": "/security/roles/:role_id",
        "documentation": "https://documentation.wazuh.com/4.9/user-manual/api/reference.html#operation/api.controllers.security_controller.update_role",
        "description": "Modify a role, cannot modify associated policies in this endpoint, at least one property must be indicated",
        "summary": "Update role",
        "tags": [
          "Security"
        ],
        "args": [
          {
            "name": ":role_id",
            "description": "Specify a role ID",
            "required": true,
            "schema": {
              "type": "string",
              "format": "numbers",
              "description": "Role ID"
            }
          }
        ],
        "query": [
          {
            "name": "pretty",
            "description": "Show results in human-readable format",
            "schema": {
              "type": "boolean",
              "default": false
            }
          },
          {
            "name": "wait_for_complete",
            "description": "Disable timeout response",
            "schema": {
              "type": "boolean",
              "default": false
            }
          }
        ],
        "body": [
          {
            "type": "object",
            "properties": {
              "name": {
                "type": "string",
                "description": "Role name",
                "maxLength": 64,
                "format": "names"
              }
            }
          }
        ]
      },
      {
        "name": "/security/rules/:rule_id",
        "documentation": "https://documentation.wazuh.com/4.9/user-manual/api/reference.html#operation/api.controllers.security_controller.update_rule",
        "description": "Modify a security rule by specifying its ID",
        "summary": "Update security rule",
        "tags": [
          "Security"
        ],
        "args": [
          {
            "name": ":rule_id",
            "description": "Specify a rule ID",
            "required": true,
            "schema": {
              "type": "string",
              "format": "numbers",
              "description": "Security rule ID"
            }
          }
        ],
        "query": [
          {
            "name": "pretty",
            "description": "Show results in human-readable format",
            "schema": {
              "type": "boolean",
              "default": false
            }
          },
          {
            "name": "wait_for_complete",
            "description": "Disable timeout response",
            "schema": {
              "type": "boolean",
              "default": false
            }
          }
        ],
        "body": [
          {
            "type": "object",
            "properties": {
              "name": {
                "type": "string",
                "description": "Rule name",
                "maxLength": 64,
                "format": "names"
              },
              "rule": {
                "type": "object",
                "description": "Rule body"
              }
            }
          }
        ]
      },
      {
        "name": "/security/user/revoke",
        "documentation": "https://documentation.wazuh.com/4.9/user-manual/api/reference.html#operation/api.controllers.security_controller.revoke_all_tokens",
        "description": "This method should be called to revoke all active JWT tokens",
        "summary": "Revoke JWT tokens",
        "tags": [
          "Security"
        ]
      },
      {
        "name": "/security/users/:user_id",
        "documentation": "https://documentation.wazuh.com/4.9/user-manual/api/reference.html#operation/api.controllers.security_controller.update_user",
        "description": "Modify a user's password by specifying their ID",
        "summary": "Update users",
        "tags": [
          "Security"
        ],
        "args": [
          {
            "name": ":user_id",
            "description": "User ID",
            "required": true,
            "schema": {
              "type": "string",
              "format": "numbers",
              "description": "User ID"
            }
          }
        ],
        "query": [
          {
            "name": "pretty",
            "description": "Show results in human-readable format",
            "schema": {
              "type": "boolean",
              "default": false
            }
          },
          {
            "name": "wait_for_complete",
            "description": "Disable timeout response",
            "schema": {
              "type": "boolean",
              "default": false
            }
          }
        ],
        "body": [
          {
            "type": "object",
            "properties": {
              "password": {
                "type": "string",
                "format": "password"
              }
            }
          }
        ]
      },
      {
        "name": "/security/users/:user_id/run_as",
        "documentation": "https://documentation.wazuh.com/4.9/user-manual/api/reference.html#operation/api.controllers.security_controller.edit_run_as",
        "description": "Modify a user's allow_run_as flag by specifying their ID",
        "summary": "Enable/Disable run_as",
        "tags": [
          "Security"
        ],
        "args": [
          {
            "name": ":user_id",
            "description": "User ID",
            "required": true,
            "schema": {
              "type": "string",
              "format": "numbers",
              "description": "User ID"
            }
          }
        ],
        "query": [
          {
            "name": "allow_run_as",
            "description": "Value for the allow_run_as flag",
            "schema": {
              "type": "boolean",
              "default": false
            }
          },
          {
            "name": "pretty",
            "description": "Show results in human-readable format",
            "schema": {
              "type": "boolean",
              "default": false
            }
          },
          {
            "name": "wait_for_complete",
            "description": "Disable timeout response",
            "schema": {
              "type": "boolean",
              "default": false
            }
          }
        ]
      },
      {
        "name": "/syscheck",
        "documentation": "https://documentation.wazuh.com/4.9/user-manual/api/reference.html#operation/api.controllers.syscheck_controller.put_syscheck",
        "description": "Run FIM scan in all agents",
        "summary": "Run scan",
        "tags": [
          "Syscheck"
        ],
        "query": [
          {
            "name": "agents_list",
            "description": "List of agent IDs (separated by comma), all agents selected by default if not specified",
            "schema": {
              "type": "array",
              "items": {
                "type": "string",
                "minLength": 3,
                "description": "Agent ID",
                "format": "numbers"
              }
            }
          },
          {
            "name": "pretty",
            "description": "Show results in human-readable format",
            "schema": {
              "type": "boolean",
              "default": false
            }
          },
          {
            "name": "wait_for_complete",
            "description": "Disable timeout response",
            "schema": {
              "type": "boolean",
              "default": false
            }
          }
        ]
      }
    ]
  },
  {
    "method": "POST",
    "endpoints": [
      {
        "name": "/agents",
        "documentation": "https://documentation.wazuh.com/4.9/user-manual/api/reference.html#operation/api.controllers.agent_controller.add_agent",
        "description": "Add a new agent",
        "summary": "Add agent",
        "tags": [
          "Agents"
        ],
        "query": [
          {
            "name": "pretty",
            "description": "Show results in human-readable format",
            "schema": {
              "type": "boolean",
              "default": false
            }
          },
          {
            "name": "wait_for_complete",
            "description": "Disable timeout response",
            "schema": {
              "type": "boolean",
              "default": false
            }
          }
        ],
        "body": [
          {
            "type": "object",
            "properties": {
              "name": {
                "description": "Agent name",
                "type": "string",
                "format": "names"
              },
              "ip": {
                "description": "If this is not included, the API will get the IP automatically. Allowed values: IP, IP/NET, ANY",
                "type": "string",
                "format": "alphanumeric"
              }
            },
            "required": [
              "name"
            ]
          }
        ]
      },
      {
        "name": "/agents/insert",
        "documentation": "https://documentation.wazuh.com/4.9/user-manual/api/reference.html#operation/api.controllers.agent_controller.insert_agent",
        "description": "Add an agent specifying its name, ID and IP. If an agent with the same name, the same ID or the same IP already exists, replace it using the `force` parameter",
        "summary": "Add agent full",
        "tags": [
          "Agents"
        ],
        "query": [
          {
            "name": "pretty",
            "description": "Show results in human-readable format",
            "schema": {
              "type": "boolean",
              "default": false
            }
          },
          {
            "name": "wait_for_complete",
            "description": "Disable timeout response",
            "schema": {
              "type": "boolean",
              "default": false
            }
          }
        ],
        "body": [
          {
            "type": "object",
            "properties": {
              "id": {
                "type": "string",
                "minLength": 3,
                "description": "Agent ID",
                "format": "numbers"
              },
              "key": {
                "type": "string",
                "maxLength": 64,
                "minLength": 64,
                "format": "wazuh_key",
                "description": "Key to use when communicating with the manager. The agent must have the same key on its `client.keys` file"
              },
              "name": {
                "description": "Agent name",
                "type": "string",
                "format": "names"
              },
              "ip": {
                "description": "If this is not included, the API will get the IP automatically. Allowed values: IP, IP/NET, ANY",
                "type": "string",
                "format": "alphanumeric"
              },
              "force": {
                "type": "object",
                "description": "Remove the old agent with the same name, ID or IP if the configuration is matched",
                "properties": {
                  "enabled": {
                    "type": "boolean",
                    "default": true,
                    "description": "Enable force option"
                  },
                  "disconnected_time": {
                    "type": "object",
                    "properties": {
                      "enabled": {
                        "type": "boolean",
                        "default": true,
                        "description": "Enable force disconnected_time option"
                      },
                      "value": {
                        "type": "string",
                        "default": "1h",
                        "description": "Time the agent must has been disconnected to force the insertion. Time in seconds, ‘[n_days]d’, ‘[n_hours]h’, ‘[n_minutes]m’ or ‘[n_seconds]s’. For example, `7d`, `10s` and `10` are valid values. If no time unit is specified, seconds are used",
                        "format": "timeframe"
                      }
                    }
                  },
                  "after_registration_time": {
                    "type": "string",
                    "default": "1h",
                    "description": "Time the agent must has been registered to force the insertion. Time in seconds, ‘[n_days]d’, ‘[n_hours]h’, ‘[n_minutes]m’ or ‘[n_seconds]s’. For example, `7d`, `10s` and `10` are valid values. If no time unit is specified, seconds are used",
                    "format": "timeframe"
                  }
                }
              }
            },
            "required": [
              "name"
            ]
          }
        ]
      },
      {
        "name": "/agents/insert/quick",
        "documentation": "https://documentation.wazuh.com/4.9/user-manual/api/reference.html#operation/api.controllers.agent_controller.post_new_agent",
        "description": "Add a new agent with name `agent_name`. This agent will use `any` as IP",
        "summary": "Add agent quick",
        "tags": [
          "Agents"
        ],
        "query": [
          {
            "name": "agent_name",
            "description": "Agent name. The special characters allowed are: '-','_','.' ",
            "required": true,
            "schema": {
              "type": "string",
              "format": "names",
              "maxLength": 128
            }
          },
          {
            "name": "pretty",
            "description": "Show results in human-readable format",
            "schema": {
              "type": "boolean",
              "default": false
            }
          },
          {
            "name": "wait_for_complete",
            "description": "Disable timeout response",
            "schema": {
              "type": "boolean",
              "default": false
            }
          }
        ]
      },
      {
        "name": "/events",
        "documentation": "https://documentation.wazuh.com/4.9/user-manual/api/reference.html#operation/api.controllers.event_controller.forward_event",
        "description": "Send security events to analysisd.\n\nThe endpoint is limited to receiving a max of 30 requests per minute and a max bulk size of 100 events per request.",
        "summary": "Ingest events",
        "tags": [
          "Events"
        ],
        "query": [
          {
            "name": "pretty",
            "description": "Show results in human-readable format",
            "schema": {
              "type": "boolean",
              "default": false
            }
          },
          {
            "name": "wait_for_complete",
            "description": "Disable timeout response",
            "schema": {
              "type": "boolean",
              "default": false
            }
          }
        ],
        "body": [
          {
            "type": "object",
            "properties": {
              "events": {
                "description": "Bulk of events",
                "type": "array",
                "items": {
                  "type": "string"
                }
              }
            },
            "required": [
              "events"
            ]
          }
        ]
      },
      {
        "name": "/groups",
        "documentation": "https://documentation.wazuh.com/4.9/user-manual/api/reference.html#operation/api.controllers.agent_controller.post_group",
        "description": "Create a new group",
        "summary": "Create a group",
        "tags": [
          "Groups"
        ],
        "query": [
          {
            "name": "pretty",
            "description": "Show results in human-readable format",
            "schema": {
              "type": "boolean",
              "default": false
            }
          },
          {
            "name": "wait_for_complete",
            "description": "Disable timeout response",
            "schema": {
              "type": "boolean",
              "default": false
            }
          }
        ],
        "body": [
          {
            "type": "object",
            "properties": {
              "group_id": {
                "description": "Group name. It can contain any of the characters between a-z, A-Z, 0-9, '_', '-' and '.'. Names '.' and '..' are restricted.",
                "type": "string",
                "format": "group_names",
                "maxLength": 128
              }
            },
            "required": [
              "group_id"
            ]
          }
        ]
      },
      {
        "name": "/security/policies",
        "documentation": "https://documentation.wazuh.com/4.9/user-manual/api/reference.html#operation/api.controllers.security_controller.add_policy",
        "description": "Add a new policy, all fields need to be specified",
        "summary": "Add policy",
        "tags": [
          "Security"
        ],
        "query": [
          {
            "name": "pretty",
            "description": "Show results in human-readable format",
            "schema": {
              "type": "boolean",
              "default": false
            }
          },
          {
            "name": "wait_for_complete",
            "description": "Disable timeout response",
            "schema": {
              "type": "boolean",
              "default": false
            }
          }
        ],
        "body": [
          {
            "type": "object",
            "required": [
              "name",
              "policy"
            ],
            "properties": {
              "name": {
                "description": "Policy name",
                "type": "string",
                "maxLength": 64,
                "format": "names"
              },
              "policy": {
                "description": "New policy definition",
                "type": "object",
                "properties": {
                  "actions": {
                    "type": "array",
                    "description": "Actions to perform",
                    "items": {
                      "type": "string"
                    }
                  },
                  "resources": {
                    "type": "array",
                    "description": "Resources to apply the actions on",
                    "items": {
                      "type": "string"
                    }
                  },
                  "effect": {
                    "type": "string",
                    "description": "Effect of the policy"
                  }
                },
                "required": [
                  "actions",
                  "resources",
                  "effect"
                ]
              }
            }
          }
        ]
      },
      {
        "name": "/security/roles",
        "documentation": "https://documentation.wazuh.com/4.9/user-manual/api/reference.html#operation/api.controllers.security_controller.add_role",
        "description": "Add a new role, all fields need to be specified",
        "summary": "Add role",
        "tags": [
          "Security"
        ],
        "query": [
          {
            "name": "pretty",
            "description": "Show results in human-readable format",
            "schema": {
              "type": "boolean",
              "default": false
            }
          },
          {
            "name": "wait_for_complete",
            "description": "Disable timeout response",
            "schema": {
              "type": "boolean",
              "default": false
            }
          }
        ],
        "body": [
          {
            "type": "object",
            "required": [
              "name"
            ],
            "properties": {
              "name": {
                "type": "string",
                "description": "Role name",
                "maxLength": 64,
                "format": "names"
              }
            }
          }
        ]
      },
      {
        "name": "/security/roles/:role_id/policies",
        "documentation": "https://documentation.wazuh.com/4.9/user-manual/api/reference.html#operation/api.controllers.security_controller.set_role_policy",
        "description": "Create a specified relation role-policy, one role may have multiples policies",
        "summary": "Add policies to role",
        "tags": [
          "Security"
        ],
        "args": [
          {
            "name": ":role_id",
            "description": "Specify a role ID",
            "required": true,
            "schema": {
              "type": "string",
              "format": "numbers",
              "description": "Role ID"
            }
          }
        ],
        "query": [
          {
            "name": "policy_ids",
            "description": "List of policy IDs",
            "required": true,
            "schema": {
              "type": "array",
              "items": {
                "type": "string",
                "format": "numbers",
                "description": "Policy ID"
              }
            }
          },
          {
            "name": "position",
            "description": "Security position for roles/policies",
            "required": false,
            "schema": {
              "type": "integer",
              "minimum": 0
            }
          },
          {
            "name": "pretty",
            "description": "Show results in human-readable format",
            "schema": {
              "type": "boolean",
              "default": false
            }
          },
          {
            "name": "wait_for_complete",
            "description": "Disable timeout response",
            "schema": {
              "type": "boolean",
              "default": false
            }
          }
        ]
      },
      {
        "name": "/security/roles/:role_id/rules",
        "documentation": "https://documentation.wazuh.com/4.9/user-manual/api/reference.html#operation/api.controllers.security_controller.set_role_rule",
        "description": "Create a specific role-rule relation. One role may have multiple security rules",
        "summary": "Add security rules to role",
        "tags": [
          "Security"
        ],
        "args": [
          {
            "name": ":role_id",
            "description": "Specify a role ID",
            "required": true,
            "schema": {
              "type": "string",
              "format": "numbers",
              "description": "Role ID"
            }
          }
        ],
        "query": [
          {
            "name": "pretty",
            "description": "Show results in human-readable format",
            "schema": {
              "type": "boolean",
              "default": false
            }
          },
          {
            "name": "rule_ids",
            "description": "List of rule IDs (separated by comma)",
            "required": true,
            "schema": {
              "type": "array",
              "items": {
                "type": "string",
                "format": "numbers",
                "description": "Security rule ID"
              }
            }
          },
          {
            "name": "wait_for_complete",
            "description": "Disable timeout response",
            "schema": {
              "type": "boolean",
              "default": false
            }
          }
        ]
      },
      {
        "name": "/security/rules",
        "documentation": "https://documentation.wazuh.com/4.9/user-manual/api/reference.html#operation/api.controllers.security_controller.add_rule",
        "description": "Add a new security rule",
        "summary": "Add security rule",
        "tags": [
          "Security"
        ],
        "query": [
          {
            "name": "pretty",
            "description": "Show results in human-readable format",
            "schema": {
              "type": "boolean",
              "default": false
            }
          },
          {
            "name": "wait_for_complete",
            "description": "Disable timeout response",
            "schema": {
              "type": "boolean",
              "default": false
            }
          }
        ],
        "body": [
          {
            "type": "object",
            "required": [
              "name",
              "rule"
            ],
            "properties": {
              "name": {
                "type": "string",
                "description": "Rule name",
                "maxLength": 64,
                "format": "names"
              },
              "rule": {
                "type": "object",
                "description": "Rule body"
              }
            }
          }
        ]
      },
      {
        "name": "/security/user/authenticate",
        "documentation": "https://documentation.wazuh.com/4.9/user-manual/api/reference.html#operation/api.controllers.security_controller.login_user",
        "description": "This method should be called to get an API token. This token will expire after auth_token_exp_timeout seconds (default: 900). This value can be changed using PUT /security/config",
        "summary": "Login",
        "tags": [
          "Security"
        ],
        "query": [
          {
            "name": "raw",
            "description": "Format response in plain text",
            "required": false,
            "schema": {
              "type": "boolean"
            }
          }
        ]
      },
      {
        "name": "/security/user/authenticate/run_as",
        "documentation": "https://documentation.wazuh.com/4.9/user-manual/api/reference.html#operation/api.controllers.security_controller.run_as_login",
        "description": "This method should be called to get an API token using an authorization context body. This token will expire after auth_token_exp_timeout seconds (default: 900). This value can be changed using PUT /security/config",
        "summary": "Login auth_context",
        "tags": [
          "Security"
        ],
        "query": [
          {
            "name": "raw",
            "description": "Format response in plain text",
            "required": false,
            "schema": {
              "type": "boolean"
            }
          }
        ]
      },
      {
        "name": "/security/users",
        "documentation": "https://documentation.wazuh.com/4.9/user-manual/api/reference.html#operation/api.controllers.security_controller.create_user",
        "description": "Add a new API user to the system",
        "summary": "Add user",
        "tags": [
          "Security"
        ],
        "query": [
          {
            "name": "pretty",
            "description": "Show results in human-readable format",
            "schema": {
              "type": "boolean",
              "default": false
            }
          },
          {
            "name": "wait_for_complete",
            "description": "Disable timeout response",
            "schema": {
              "type": "boolean",
              "default": false
            }
          }
        ],
        "body": [
          {
            "type": "object",
            "properties": {
              "username": {
                "type": "string",
                "minLength": 4,
                "maxLength": 64,
                "format": "names"
              },
              "password": {
                "type": "string",
                "format": "password"
              }
            },
            "required": [
              "username",
              "password"
            ]
          }
        ]
      },
      {
        "name": "/security/users/:user_id/roles",
        "documentation": "https://documentation.wazuh.com/4.9/user-manual/api/reference.html#operation/api.controllers.security_controller.set_user_role",
        "description": "Create a specified relation role-policy, one user may have multiples roles",
        "summary": "Add roles to user",
        "tags": [
          "Security"
        ],
        "args": [
          {
            "name": ":user_id",
            "description": "User ID",
            "required": true,
            "schema": {
              "type": "string",
              "format": "numbers",
              "description": "User ID"
            }
          }
        ],
        "query": [
          {
            "name": "position",
            "description": "Security position for roles/policies",
            "required": false,
            "schema": {
              "type": "integer",
              "minimum": 0
            }
          },
          {
            "name": "pretty",
            "description": "Show results in human-readable format",
            "schema": {
              "type": "boolean",
              "default": false
            }
          },
          {
            "name": "role_ids",
            "description": "List of role IDs (separated by comma)",
            "required": true,
            "schema": {
              "type": "array",
              "items": {
                "type": "string",
                "description": "Role ID|all",
                "format": "numbers_or_all"
              }
            }
          },
          {
            "name": "wait_for_complete",
            "description": "Disable timeout response",
            "schema": {
              "type": "boolean",
              "default": false
            }
          }
        ]
      }
    ]
  },
  {
    "method": "DELETE",
    "endpoints": [
      {
        "name": "/agents",
        "documentation": "https://documentation.wazuh.com/4.9/user-manual/api/reference.html#operation/api.controllers.agent_controller.delete_agents",
        "description": "Delete all agents or a list of them based on optional criteria",
        "summary": "Delete agents",
        "tags": [
          "Agents"
        ],
        "query": [
          {
            "name": "agents_list",
            "description": "List of agent IDs (separated by comma), use the keyword `all` to select all agents",
            "required": true,
            "schema": {
              "type": "array",
              "items": {
                "type": "string",
                "minLength": 3,
                "description": "Agent ID|all",
                "format": "numbers_or_all"
              }
            }
          },
          {
            "name": "group",
            "description": "Filter by group of agents",
            "schema": {
              "type": "string",
              "description": "Group name",
              "format": "group_names"
            }
          },
          {
            "name": "ip",
            "description": "Filter by the IP used by the agent to communicate with the manager. If it's not available, it will have the same value as registerIP",
            "schema": {
              "type": "string",
              "format": "alphanumeric"
            }
          },
          {
            "name": "manager",
            "description": "Filter by manager hostname where agents are connected to",
            "schema": {
              "type": "string",
              "format": "alphanumeric"
            }
          },
          {
            "name": "name",
            "description": "Filter by name",
            "schema": {
              "type": "string",
              "format": "alphanumeric"
            }
          },
          {
            "name": "node_name",
            "description": "Filter by node name",
            "schema": {
              "type": "string",
              "format": "names"
            }
          },
          {
            "name": "older_than",
            "description": "Consider only agents whose last keep alive is older than the specified time frame. For never_connected agents, register date is considered instead of last keep alive. For example, `7d`, `10s` and `10` are valid values. When no time unit is specified, seconds are assumed. Use 0s to select all agents",
            "schema": {
              "type": "string",
              "format": "timeframe",
              "default": "7d"
            }
          },
          {
            "name": "os.name",
            "description": "Filter by OS name",
            "schema": {
              "type": "string",
              "format": "alphanumeric"
            }
          },
          {
            "name": "os.platform",
            "description": "Filter by OS platform",
            "schema": {
              "type": "string",
              "format": "alphanumeric"
            }
          },
          {
            "name": "os.version",
            "description": "Filter by OS version",
            "schema": {
              "type": "string",
              "format": "alphanumeric"
            }
          },
          {
            "name": "pretty",
            "description": "Show results in human-readable format",
            "schema": {
              "type": "boolean",
              "default": false
            }
          },
          {
            "name": "purge",
            "description": "Permanently delete an agent from the key store",
            "schema": {
              "type": "boolean",
              "default": false
            }
          },
          {
            "name": "q",
            "description": "Query to filter results by. For example q=&quot;status=active&quot;",
            "schema": {
              "type": "string"
            }
          },
          {
            "name": "registerIP",
            "description": "Filter by the IP used when registering the agent",
            "schema": {
              "type": "string",
              "format": "alphanumeric"
            }
          },
          {
            "name": "status",
            "required": true,
            "description": "Filter by agent status (use commas to enter multiple statuses)",
            "schema": {
              "type": "array",
              "items": {
                "type": "string",
                "enum": [
                  "all",
                  "active",
                  "pending",
                  "never_connected",
                  "disconnected"
                ]
              },
              "minItems": 1
            }
          },
          {
            "name": "version",
            "description": "Filter by agents version using one of the following formats: 'X.Y.Z', 'vX.Y.Z', 'wazuh X.Y.Z' or 'wazuh vX.Y.Z'. For example: '4.4.0'",
            "schema": {
              "type": "string",
              "format": "alphanumeric"
            }
          },
          {
            "name": "wait_for_complete",
            "description": "Disable timeout response",
            "schema": {
              "type": "boolean",
              "default": false
            }
          }
        ]
      },
      {
        "name": "/agents/:agent_id/group",
        "documentation": "https://documentation.wazuh.com/4.9/user-manual/api/reference.html#operation/api.controllers.agent_controller.delete_single_agent_multiple_groups",
        "description": "Remove the agent from all groups or a list of them. The agent will automatically revert to the default group if it is removed from all its assigned groups",
        "summary": "Remove agent from groups",
        "tags": [
          "Agents"
        ],
        "args": [
          {
            "name": ":agent_id",
            "description": "Agent ID. All possible values from 000 onwards",
            "required": true,
            "schema": {
              "type": "string",
              "minLength": 3,
              "description": "Agent ID",
              "format": "numbers"
            }
          }
        ],
        "query": [
          {
            "name": "groups_list",
            "description": "List of group IDs (separated by comma), all groups selected by default if not specified",
            "schema": {
              "type": "array",
              "items": {
                "type": "string",
                "description": "Group name",
                "format": "group_names"
              }
            }
          },
          {
            "name": "pretty",
            "description": "Show results in human-readable format",
            "schema": {
              "type": "boolean",
              "default": false
            }
          },
          {
            "name": "wait_for_complete",
            "description": "Disable timeout response",
            "schema": {
              "type": "boolean",
              "default": false
            }
          }
        ]
      },
      {
        "name": "/agents/:agent_id/group/:group_id",
        "documentation": "https://documentation.wazuh.com/4.9/user-manual/api/reference.html#operation/api.controllers.agent_controller.delete_single_agent_single_group",
        "description": "Remove an agent from a specified group. If the agent belongs to several groups, only the specified group will be deleted.",
        "summary": "Remove agent from group",
        "tags": [
          "Agents"
        ],
        "args": [
          {
            "name": ":agent_id",
            "description": "Agent ID. All possible values from 000 onwards",
            "required": true,
            "schema": {
              "type": "string",
              "minLength": 3,
              "description": "Agent ID",
              "format": "numbers"
            }
          },
          {
            "name": ":group_id",
            "description": "Group ID. (Name of the group)",
            "required": true,
            "schema": {
              "type": "string",
              "description": "Group name",
              "format": "group_names"
            }
          }
        ],
        "query": [
          {
            "name": "pretty",
            "description": "Show results in human-readable format",
            "schema": {
              "type": "boolean",
              "default": false
            }
          },
          {
            "name": "wait_for_complete",
            "description": "Disable timeout response",
            "schema": {
              "type": "boolean",
              "default": false
            }
          }
        ]
      },
      {
        "name": "/agents/group",
        "documentation": "https://documentation.wazuh.com/4.9/user-manual/api/reference.html#operation/api.controllers.agent_controller.delete_multiple_agent_single_group",
        "description": "Remove all agents assignment or a list of them from the specified group",
        "summary": "Remove agents from group",
        "tags": [
          "Agents"
        ],
        "query": [
          {
            "name": "agents_list",
            "description": "List of agent IDs (separated by comma), use the keyword `all` to select all agents",
            "required": true,
            "schema": {
              "type": "array",
              "items": {
                "type": "string",
                "minLength": 3,
                "description": "Agent ID|all",
                "format": "numbers_or_all"
              }
            }
          },
          {
            "name": "group_id",
            "description": "Group ID. (Name of the group)",
            "required": true,
            "schema": {
              "type": "string",
              "description": "Group name",
              "format": "group_names"
            }
          },
          {
            "name": "pretty",
            "description": "Show results in human-readable format",
            "schema": {
              "type": "boolean",
              "default": false
            }
          },
          {
            "name": "wait_for_complete",
            "description": "Disable timeout response",
            "schema": {
              "type": "boolean",
              "default": false
            }
          }
        ]
      },
      {
        "name": "/decoders/files/:filename",
        "documentation": "https://documentation.wazuh.com/4.9/user-manual/api/reference.html#operation/api.controllers.decoder_controller.delete_file",
        "description": "Delete a specified decoder file",
        "summary": "Delete decoders file",
        "tags": [
          "Decoders"
        ],
        "args": [
          {
            "name": ":filename",
            "description": "Filename (rule or decoder) to download/upload/edit file.",
            "required": true,
            "schema": {
              "type": "string",
              "format": "xml_filename_path"
            }
          }
        ],
        "query": [
          {
            "name": "pretty",
            "description": "Show results in human-readable format",
            "schema": {
              "type": "boolean",
              "default": false
            }
          },
          {
            "name": "relative_dirname",
            "description": "Filter by relative directory name",
            "schema": {
              "type": "string",
              "format": "get_dirnames_path"
            }
          },
          {
            "name": "wait_for_complete",
            "description": "Disable timeout response",
            "schema": {
              "type": "boolean",
              "default": false
            }
          }
        ]
      },
      {
        "name": "/experimental/rootcheck",
        "documentation": "https://documentation.wazuh.com/4.9/user-manual/api/reference.html#operation/api.controllers.experimental_controller.clear_rootcheck_database",
        "description": "Clear rootcheck database for all agents or a list of them",
        "summary": "Clear rootcheck results",
        "tags": [
          "Experimental"
        ],
        "query": [
          {
            "name": "agents_list",
            "description": "List of agent IDs (separated by comma), use the keyword `all` to select all agents",
            "required": true,
            "schema": {
              "type": "array",
              "items": {
                "type": "string",
                "minLength": 3,
                "description": "Agent ID|all",
                "format": "numbers_or_all"
              }
            }
          },
          {
            "name": "pretty",
            "description": "Show results in human-readable format",
            "schema": {
              "type": "boolean",
              "default": false
            }
          },
          {
            "name": "wait_for_complete",
            "description": "Disable timeout response",
            "schema": {
              "type": "boolean",
              "default": false
            }
          }
        ]
      },
      {
        "name": "/experimental/syscheck",
        "documentation": "https://documentation.wazuh.com/4.9/user-manual/api/reference.html#operation/api.controllers.experimental_controller.clear_syscheck_database",
        "description": "Clear the syscheck database for all agents or a list of them",
        "summary": "Clear agents FIM results",
        "tags": [
          "Experimental"
        ],
        "query": [
          {
            "name": "agents_list",
            "description": "List of agent IDs (separated by comma), use the keyword `all` to select all agents",
            "required": true,
            "schema": {
              "type": "array",
              "items": {
                "type": "string",
                "minLength": 3,
                "description": "Agent ID|all",
                "format": "numbers_or_all"
              }
            }
          },
          {
            "name": "pretty",
            "description": "Show results in human-readable format",
            "schema": {
              "type": "boolean",
              "default": false
            }
          },
          {
            "name": "wait_for_complete",
            "description": "Disable timeout response",
            "schema": {
              "type": "boolean",
              "default": false
            }
          }
        ]
      },
      {
        "name": "/groups",
        "documentation": "https://documentation.wazuh.com/4.9/user-manual/api/reference.html#operation/api.controllers.agent_controller.delete_groups",
        "description": "Delete all groups or a list of them",
        "summary": "Delete groups",
        "tags": [
          "Groups"
        ],
        "query": [
          {
            "name": "groups_list",
            "description": "List of group IDs (separated by comma), use the keyword 'all' to select all groups",
            "required": true,
            "schema": {
              "type": "array",
              "items": {
                "type": "string",
                "minLength": 1,
                "description": "Group name|all",
                "format": "group_names_or_all"
              }
            }
          },
          {
            "name": "pretty",
            "description": "Show results in human-readable format",
            "schema": {
              "type": "boolean",
              "default": false
            }
          },
          {
            "name": "wait_for_complete",
            "description": "Disable timeout response",
            "schema": {
              "type": "boolean",
              "default": false
            }
          }
        ]
      },
      {
        "name": "/lists/files/:filename",
        "documentation": "https://documentation.wazuh.com/4.9/user-manual/api/reference.html#operation/api.controllers.cdb_list_controller.delete_file",
        "description": "Delete a specified CDB list file. Only the filename can be specified. It will be searched recursively if not found",
        "summary": "Delete CDB list file",
        "tags": [
          "Lists"
        ],
        "args": [
          {
            "name": ":filename",
            "description": "Filename (CDB list) to get/edit/delete.",
            "required": true,
            "schema": {
              "type": "string",
              "format": "cdb_filename_path"
            }
          }
        ],
        "query": [
          {
            "name": "pretty",
            "description": "Show results in human-readable format",
            "schema": {
              "type": "boolean",
              "default": false
            }
          },
          {
            "name": "wait_for_complete",
            "description": "Disable timeout response",
            "schema": {
              "type": "boolean",
              "default": false
            }
          }
        ]
      },
      {
        "name": "/logtest/sessions/:token",
        "documentation": "https://documentation.wazuh.com/4.9/user-manual/api/reference.html#operation/api.controllers.logtest_controller.end_logtest_session",
        "description": "Delete the saved logtest session corresponding to {token}",
        "summary": "End session",
        "tags": [
          "Logtest"
        ],
        "args": [
          {
            "name": ":token",
            "description": "Token of the logtest saved session",
            "required": true,
            "schema": {
              "type": "string",
              "format": "alphanumeric"
            }
          }
        ],
        "query": [
          {
            "name": "pretty",
            "description": "Show results in human-readable format",
            "schema": {
              "type": "boolean",
              "default": false
            }
          },
          {
            "name": "wait_for_complete",
            "description": "Disable timeout response",
            "schema": {
              "type": "boolean",
              "default": false
            }
          }
        ]
      },
      {
        "name": "/rootcheck/:agent_id",
        "documentation": "https://documentation.wazuh.com/4.9/user-manual/api/reference.html#operation/api.controllers.rootcheck_controller.delete_rootcheck",
        "description": "Clear an agent's rootcheck database",
        "summary": "Clear results",
        "tags": [
          "Rootcheck"
        ],
        "args": [
          {
            "name": ":agent_id",
            "description": "Agent ID. All possible values from 000 onwards",
            "required": true,
            "schema": {
              "type": "string",
              "minLength": 3,
              "description": "Agent ID",
              "format": "numbers"
            }
          }
        ],
        "query": [
          {
            "name": "pretty",
            "description": "Show results in human-readable format",
            "schema": {
              "type": "boolean",
              "default": false
            }
          },
          {
            "name": "wait_for_complete",
            "description": "Disable timeout response",
            "schema": {
              "type": "boolean",
              "default": false
            }
          }
        ]
      },
      {
        "name": "/rules/files/:filename",
        "documentation": "https://documentation.wazuh.com/4.9/user-manual/api/reference.html#operation/api.controllers.rule_controller.delete_file",
        "description": "Delete a specified rule file",
        "summary": "Delete rules file",
        "tags": [
          "Rules"
        ],
        "args": [
          {
            "name": ":filename",
            "description": "Filename (rule or decoder) to download/upload/edit file.",
            "required": true,
            "schema": {
              "type": "string",
              "format": "xml_filename_path"
            }
          }
        ],
        "query": [
          {
            "name": "pretty",
            "description": "Show results in human-readable format",
            "schema": {
              "type": "boolean",
              "default": false
            }
          },
          {
            "name": "relative_dirname",
            "description": "Filter by relative directory name",
            "schema": {
              "type": "string",
              "format": "get_dirnames_path"
            }
          },
          {
            "name": "wait_for_complete",
            "description": "Disable timeout response",
            "schema": {
              "type": "boolean",
              "default": false
            }
          }
        ]
      },
      {
        "name": "/security/config",
        "documentation": "https://documentation.wazuh.com/4.9/user-manual/api/reference.html#operation/api.controllers.security_controller.delete_security_config",
        "description": "Replaces the security configuration with the original one",
        "summary": "Restore default security config",
        "tags": [
          "Security"
        ],
        "query": [
          {
            "name": "pretty",
            "description": "Show results in human-readable format",
            "schema": {
              "type": "boolean",
              "default": false
            }
          },
          {
            "name": "wait_for_complete",
            "description": "Disable timeout response",
            "schema": {
              "type": "boolean",
              "default": false
            }
          }
        ]
      },
      {
        "name": "/security/policies",
        "documentation": "https://documentation.wazuh.com/4.9/user-manual/api/reference.html#operation/api.controllers.security_controller.remove_policies",
        "description": "Delete a list of policies or all policies in the system, roles linked to policies are not going to be removed",
        "summary": "Delete policies",
        "tags": [
          "Security"
        ],
        "query": [
          {
            "name": "policy_ids",
            "description": "List of policy IDs (separated by comma), use the keyword 'all' to select all policies",
            "required": true,
            "schema": {
              "type": "array",
              "items": {
                "type": "string",
                "description": "Policy ID|all",
                "format": "numbers_or_all"
              }
            }
          },
          {
            "name": "pretty",
            "description": "Show results in human-readable format",
            "schema": {
              "type": "boolean",
              "default": false
            }
          },
          {
            "name": "wait_for_complete",
            "description": "Disable timeout response",
            "schema": {
              "type": "boolean",
              "default": false
            }
          }
        ]
      },
      {
        "name": "/security/roles",
        "documentation": "https://documentation.wazuh.com/4.9/user-manual/api/reference.html#operation/api.controllers.security_controller.remove_roles",
        "description": "Policies linked to roles are not going to be removed",
        "summary": "Delete roles",
        "tags": [
          "Security"
        ],
        "query": [
          {
            "name": "pretty",
            "description": "Show results in human-readable format",
            "schema": {
              "type": "boolean",
              "default": false
            }
          },
          {
            "name": "role_ids",
            "description": "List of role IDs (separated by comma), use the keyword 'all' to select all roles",
            "required": true,
            "schema": {
              "type": "array",
              "items": {
                "type": "string",
                "description": "Role ID|all",
                "format": "numbers_or_all"
              }
            }
          },
          {
            "name": "wait_for_complete",
            "description": "Disable timeout response",
            "schema": {
              "type": "boolean",
              "default": false
            }
          }
        ]
      },
      {
        "name": "/security/roles/:role_id/policies",
        "documentation": "https://documentation.wazuh.com/4.9/user-manual/api/reference.html#operation/api.controllers.security_controller.remove_role_policy",
        "description": "Delete a specified relation role-policy",
        "summary": "Remove policies from role",
        "tags": [
          "Security"
        ],
        "args": [
          {
            "name": ":role_id",
            "description": "Specify a role ID",
            "required": true,
            "schema": {
              "type": "string",
              "format": "numbers",
              "description": "Role ID"
            }
          }
        ],
        "query": [
          {
            "name": "policy_ids",
            "description": "List of policy IDs (separated by comma), use the keyword 'all' to select all policies",
            "required": true,
            "schema": {
              "type": "array",
              "items": {
                "type": "string",
                "description": "Policy ID|all",
                "format": "numbers_or_all"
              }
            }
          },
          {
            "name": "pretty",
            "description": "Show results in human-readable format",
            "schema": {
              "type": "boolean",
              "default": false
            }
          },
          {
            "name": "wait_for_complete",
            "description": "Disable timeout response",
            "schema": {
              "type": "boolean",
              "default": false
            }
          }
        ]
      },
      {
        "name": "/security/roles/:role_id/rules",
        "documentation": "https://documentation.wazuh.com/4.9/user-manual/api/reference.html#operation/api.controllers.security_controller.remove_role_rule",
        "description": "Delete a specific role-rule relation",
        "summary": "Remove security rules from role",
        "tags": [
          "Security"
        ],
        "args": [
          {
            "name": ":role_id",
            "description": "Specify a role ID",
            "required": true,
            "schema": {
              "type": "string",
              "format": "numbers",
              "description": "Role ID"
            }
          }
        ],
        "query": [
          {
            "name": "pretty",
            "description": "Show results in human-readable format",
            "schema": {
              "type": "boolean",
              "default": false
            }
          },
          {
            "name": "rule_ids",
            "description": "List of rule IDs (separated by comma), use the keyword 'all' to select all rules",
            "required": true,
            "schema": {
              "type": "array",
              "items": {
                "type": "string",
                "format": "numbers_or_all",
                "description": "Security rule ID|all"
              }
            }
          },
          {
            "name": "wait_for_complete",
            "description": "Disable timeout response",
            "schema": {
              "type": "boolean",
              "default": false
            }
          }
        ]
      },
      {
        "name": "/security/rules",
        "documentation": "https://documentation.wazuh.com/4.9/user-manual/api/reference.html#operation/api.controllers.security_controller.remove_rules",
        "description": "Delete a list of security rules or all security rules in the system, roles linked to rules are not going to be deleted",
        "summary": "Delete security rules",
        "tags": [
          "Security"
        ],
        "query": [
          {
            "name": "pretty",
            "description": "Show results in human-readable format",
            "schema": {
              "type": "boolean",
              "default": false
            }
          },
          {
            "name": "rule_ids",
            "description": "List of rule IDs (separated by comma), use the keyword 'all' to select all rules",
            "required": true,
            "schema": {
              "type": "array",
              "items": {
                "type": "string",
                "format": "numbers_or_all",
                "description": "Security rule ID|all"
              }
            }
          },
          {
            "name": "wait_for_complete",
            "description": "Disable timeout response",
            "schema": {
              "type": "boolean",
              "default": false
            }
          }
        ]
      },
      {
        "name": "/security/user/authenticate",
        "documentation": "https://documentation.wazuh.com/4.9/user-manual/api/reference.html#operation/api.controllers.security_controller.logout_user",
        "description": "This method should be called to invalidate all the current user's tokens",
        "summary": "Logout current user",
        "tags": [
          "Security"
        ]
      },
      {
        "name": "/security/users",
        "documentation": "https://documentation.wazuh.com/4.9/user-manual/api/reference.html#operation/api.controllers.security_controller.delete_users",
        "description": "Delete a list of users by specifying their IDs",
        "summary": "Delete users",
        "tags": [
          "Security"
        ],
        "query": [
          {
            "name": "pretty",
            "description": "Show results in human-readable format",
            "schema": {
              "type": "boolean",
              "default": false
            }
          },
          {
            "name": "user_ids",
            "description": "List of user IDs (separated by comma), use the keyword 'all' to select all users",
            "required": true,
            "schema": {
              "type": "array",
              "items": {
                "type": "string",
                "format": "numbers_or_all",
                "description": "User ID|all"
              }
            }
          },
          {
            "name": "wait_for_complete",
            "description": "Disable timeout response",
            "schema": {
              "type": "boolean",
              "default": false
            }
          }
        ]
      },
      {
        "name": "/security/users/:user_id/roles",
        "documentation": "https://documentation.wazuh.com/4.9/user-manual/api/reference.html#operation/api.controllers.security_controller.remove_user_role",
        "description": "Delete a specified relation user-roles",
        "summary": "Remove roles from user",
        "tags": [
          "Security"
        ],
        "args": [
          {
            "name": ":user_id",
            "description": "User ID",
            "required": true,
            "schema": {
              "type": "string",
              "format": "numbers",
              "description": "User ID"
            }
          }
        ],
        "query": [
          {
            "name": "pretty",
            "description": "Show results in human-readable format",
            "schema": {
              "type": "boolean",
              "default": false
            }
          },
          {
            "name": "role_ids",
            "description": "List of role IDs (separated by comma), use the keyword 'all' to select all roles",
            "required": true,
            "schema": {
              "type": "array",
              "items": {
                "type": "string",
                "description": "Role ID|all",
                "format": "numbers_or_all"
              }
            }
          },
          {
            "name": "wait_for_complete",
            "description": "Disable timeout response",
            "schema": {
              "type": "boolean",
              "default": false
            }
          }
        ]
      },
      {
        "name": "/syscheck/:agent_id",
        "documentation": "https://documentation.wazuh.com/4.9/user-manual/api/reference.html#operation/api.controllers.syscheck_controller.delete_syscheck_agent",
        "description": "Clear file integrity monitoring scan results for a specified agent. Only available for agents < 3.12.0, it doesn't apply for more recent ones",
        "summary": "Clear results",
        "tags": [
          "Syscheck"
        ],
        "args": [
          {
            "name": ":agent_id",
            "description": "Agent ID. All possible values from 000 onwards",
            "required": true,
            "schema": {
              "type": "string",
              "minLength": 3,
              "description": "Agent ID",
              "format": "numbers"
            }
          }
        ],
        "query": [
          {
            "name": "pretty",
            "description": "Show results in human-readable format",
            "schema": {
              "type": "boolean",
              "default": false
            }
          },
          {
            "name": "wait_for_complete",
            "description": "Disable timeout response",
            "schema": {
              "type": "boolean",
              "default": false
            }
          }
        ]
      }
    ]
  }
]<|MERGE_RESOLUTION|>--- conflicted
+++ resolved
@@ -344,17 +344,11 @@
       {
         "name": "/agents/:agent_id/daemons/stats",
         "documentation": "https://documentation.wazuh.com/4.9/user-manual/api/reference.html#operation/api.controllers.agent_controller.get_daemon_stats",
-<<<<<<< HEAD
-        "description": "Return Wazuh statistical information from specified daemons in a specified agent",
-        "summary": "Get Wazuh daemon stats from an agent",
-        "tags": [
-          "Agents"
-        ],
-=======
         "description": "Return Server statistical information from specified daemons in a specified agent",
         "summary": "Get Server daemon stats from an agent",
-        "tags": ["Agents"],
->>>>>>> abe8b030
+        "tags": [
+          "Agents"
+        ],
         "args": [
           {
             "name": ":agent_id",
@@ -484,11 +478,7 @@
       {
         "name": "/agents/:agent_id/stats/:component",
         "documentation": "https://documentation.wazuh.com/4.9/user-manual/api/reference.html#operation/api.controllers.agent_controller.get_component_stats",
-<<<<<<< HEAD
-        "description": "Return Wazuh's {component} statistical information from agent {agent_id}",
-=======
         "description": "Return Server's {component} statistical information from agent {agent_id}",
->>>>>>> abe8b030
         "summary": "Get agent's component stats",
         "tags": [
           "Agents"
@@ -1325,17 +1315,11 @@
       {
         "name": "/cluster/:node_id/daemons/stats",
         "documentation": "https://documentation.wazuh.com/4.9/user-manual/api/reference.html#operation/api.controllers.cluster_controller.get_daemon_stats_node",
-<<<<<<< HEAD
-        "description": "Return Wazuh statistical information from specified daemons in a specified cluster node",
-        "summary": "Get Wazuh daemon stats from a cluster node",
-        "tags": [
-          "Cluster"
-        ],
-=======
         "description": "Return Server statistical information from specified daemons in a specified cluster node",
         "summary": "Get Server daemon stats from a cluster node",
-        "tags": ["Cluster"],
->>>>>>> abe8b030
+        "tags": [
+          "Cluster"
+        ],
         "args": [
           {
             "name": ":node_id",
@@ -1584,11 +1568,7 @@
       {
         "name": "/cluster/:node_id/stats",
         "documentation": "https://documentation.wazuh.com/4.9/user-manual/api/reference.html#operation/api.controllers.cluster_controller.get_stats_node",
-<<<<<<< HEAD
-        "description": "Return Wazuh statistical information in node {node_id} for the current or specified date",
-=======
         "description": "Return Server statistical information in node {node_id} for the current or specified date",
->>>>>>> abe8b030
         "summary": "Get node stats",
         "tags": [
           "Cluster"
@@ -1634,11 +1614,7 @@
       {
         "name": "/cluster/:node_id/stats/analysisd",
         "documentation": "https://documentation.wazuh.com/4.9/user-manual/api/reference.html#operation/api.controllers.cluster_controller.get_stats_analysisd_node",
-<<<<<<< HEAD
-        "description": "Return Wazuh analysisd statistical information in node {node_id}",
-=======
         "description": "Return Server analysisd statistical information in node {node_id}",
->>>>>>> abe8b030
         "summary": "Get node stats analysisd",
         "tags": [
           "Cluster"
@@ -1676,11 +1652,7 @@
       {
         "name": "/cluster/:node_id/stats/hourly",
         "documentation": "https://documentation.wazuh.com/4.9/user-manual/api/reference.html#operation/api.controllers.cluster_controller.get_stats_hourly_node",
-<<<<<<< HEAD
-        "description": "Return Wazuh statistical information in node {node_id} per hour. Each number in the averages field represents the average of alerts per hour",
-=======
         "description": "Return Server statistical information in node {node_id} per hour. Each number in the averages field represents the average of alerts per hour",
->>>>>>> abe8b030
         "summary": "Get node stats hour",
         "tags": [
           "Cluster"
@@ -1718,11 +1690,7 @@
       {
         "name": "/cluster/:node_id/stats/remoted",
         "documentation": "https://documentation.wazuh.com/4.9/user-manual/api/reference.html#operation/api.controllers.cluster_controller.get_stats_remoted_node",
-<<<<<<< HEAD
-        "description": "Return Wazuh remoted statistical information in node {node_id}",
-=======
         "description": "Return Server remoted statistical information in node {node_id}",
->>>>>>> abe8b030
         "summary": "Get node stats remoted",
         "tags": [
           "Cluster"
@@ -1760,11 +1728,7 @@
       {
         "name": "/cluster/:node_id/stats/weekly",
         "documentation": "https://documentation.wazuh.com/4.9/user-manual/api/reference.html#operation/api.controllers.cluster_controller.get_stats_weekly_node",
-<<<<<<< HEAD
-        "description": "Return Wazuh statistical information in node {node_id} per week. Each number in the averages field represents the average of alerts per hour for that specific day",
-=======
         "description": "Return Server statistical information in node {node_id} per week. Each number in the averages field represents the average of alerts per hour for that specific day",
->>>>>>> abe8b030
         "summary": "Get node stats week",
         "tags": [
           "Cluster"
@@ -1802,11 +1766,7 @@
       {
         "name": "/cluster/:node_id/status",
         "documentation": "https://documentation.wazuh.com/4.9/user-manual/api/reference.html#operation/api.controllers.cluster_controller.get_status_node",
-<<<<<<< HEAD
-        "description": "Return the status of all Wazuh daemons in node node_id",
-=======
         "description": "Return the status of all Server daemons in node node_id",
->>>>>>> abe8b030
         "summary": "Get node status",
         "tags": [
           "Cluster"
@@ -1881,11 +1841,7 @@
       {
         "name": "/cluster/configuration/validation",
         "documentation": "https://documentation.wazuh.com/4.9/user-manual/api/reference.html#operation/api.controllers.cluster_controller.get_conf_validation",
-<<<<<<< HEAD
-        "description": "Return whether the Wazuh configuration is correct or not in all cluster nodes or a list of them",
-=======
         "description": "Return whether the Server configuration is correct or not in all cluster nodes or a list of them",
->>>>>>> abe8b030
         "summary": "Check nodes config",
         "tags": [
           "Cluster"
@@ -2321,11 +2277,7 @@
       {
         "name": "/decoders/files",
         "documentation": "https://documentation.wazuh.com/4.9/user-manual/api/reference.html#operation/api.controllers.decoder_controller.get_decoders_files",
-<<<<<<< HEAD
-        "description": "Return information about all decoders files used in Wazuh. This information include decoder's file, decoder's route and decoder's status among others",
-=======
         "description": "Return information about all decoders files used in Server. This information include decoder's file, decoder's route and decoder's status among others",
->>>>>>> abe8b030
         "summary": "Get files",
         "tags": [
           "Decoders"
@@ -4626,11 +4578,7 @@
       {
         "name": "/lists/files",
         "documentation": "https://documentation.wazuh.com/4.9/user-manual/api/reference.html#operation/api.controllers.cdb_list_controller.get_lists_files",
-<<<<<<< HEAD
-        "description": "Return the path from all CDB lists. Use this method to know all the CDB lists and their location in the filesystem relative to Wazuh installation folder",
-=======
         "description": "Return the path from all CDB lists. Use this method to know all the CDB lists and their location in the filesystem relative to Server installation folder",
->>>>>>> abe8b030
         "summary": "Get CDB lists files",
         "tags": [
           "Lists"
@@ -4967,11 +4915,7 @@
       {
         "name": "/manager/configuration/validation",
         "documentation": "https://documentation.wazuh.com/4.9/user-manual/api/reference.html#operation/api.controllers.manager_controller.get_conf_validation",
-<<<<<<< HEAD
-        "description": "Return whether the Wazuh configuration is correct",
-=======
         "description": "Return whether the Server configuration is correct",
->>>>>>> abe8b030
         "summary": "Check config",
         "tags": [
           "Manager"
@@ -4998,17 +4942,11 @@
       {
         "name": "/manager/daemons/stats",
         "documentation": "https://documentation.wazuh.com/4.9/user-manual/api/reference.html#operation/api.controllers.manager_controller.get_daemon_stats",
-<<<<<<< HEAD
-        "description": "Return Wazuh statistical information from specified daemons",
-        "summary": "Get Wazuh daemon stats",
-        "tags": [
-          "Manager"
-        ],
-=======
         "description": "Return Server statistical information from specified daemons",
         "summary": "Get Server daemon stats",
-        "tags": ["Manager"],
->>>>>>> abe8b030
+        "tags": [
+          "Manager"
+        ],
         "query": [
           {
             "name": "daemons_list",
@@ -5213,11 +5151,7 @@
       {
         "name": "/manager/stats",
         "documentation": "https://documentation.wazuh.com/4.9/user-manual/api/reference.html#operation/api.controllers.manager_controller.get_stats",
-<<<<<<< HEAD
-        "description": "Return Wazuh statistical information for the current or specified date",
-=======
         "description": "Return Server statistical information for the current or specified date",
->>>>>>> abe8b030
         "summary": "Get stats",
         "tags": [
           "Manager"
@@ -5252,11 +5186,7 @@
       {
         "name": "/manager/stats/analysisd",
         "documentation": "https://documentation.wazuh.com/4.9/user-manual/api/reference.html#operation/api.controllers.manager_controller.get_stats_analysisd",
-<<<<<<< HEAD
-        "description": "Return Wazuh analysisd statistical information",
-=======
         "description": "Return Server analysisd statistical information",
->>>>>>> abe8b030
         "summary": "Get stats analysisd",
         "tags": [
           "Manager"
@@ -5283,11 +5213,7 @@
       {
         "name": "/manager/stats/hourly",
         "documentation": "https://documentation.wazuh.com/4.9/user-manual/api/reference.html#operation/api.controllers.manager_controller.get_stats_hourly",
-<<<<<<< HEAD
-        "description": "Return Wazuh statistical information per hour. Each number in the averages field represents the average of alerts per hour",
-=======
         "description": "Return Server statistical information per hour. Each number in the averages field represents the average of alerts per hour",
->>>>>>> abe8b030
         "summary": "Get stats hour",
         "tags": [
           "Manager"
@@ -5314,11 +5240,7 @@
       {
         "name": "/manager/stats/remoted",
         "documentation": "https://documentation.wazuh.com/4.9/user-manual/api/reference.html#operation/api.controllers.manager_controller.get_stats_remoted",
-<<<<<<< HEAD
-        "description": "Return Wazuh remoted statistical information",
-=======
         "description": "Return Server remoted statistical information",
->>>>>>> abe8b030
         "summary": "Get stats remoted",
         "tags": [
           "Manager"
@@ -5345,11 +5267,7 @@
       {
         "name": "/manager/stats/weekly",
         "documentation": "https://documentation.wazuh.com/4.9/user-manual/api/reference.html#operation/api.controllers.manager_controller.get_stats_weekly",
-<<<<<<< HEAD
-        "description": "Return Wazuh statistical information per week. Each number in the averages field represents the average of alerts per hour for that specific day",
-=======
         "description": "Return Server statistical information per week. Each number in the averages field represents the average of alerts per hour for that specific day",
->>>>>>> abe8b030
         "summary": "Get stats week",
         "tags": [
           "Manager"
@@ -5376,11 +5294,7 @@
       {
         "name": "/manager/status",
         "documentation": "https://documentation.wazuh.com/4.9/user-manual/api/reference.html#operation/api.controllers.manager_controller.get_status",
-<<<<<<< HEAD
-        "description": "Return the status of all Wazuh daemons",
-=======
         "description": "Return the status of all Server daemons",
->>>>>>> abe8b030
         "summary": "Get status",
         "tags": [
           "Manager"
@@ -6699,11 +6613,7 @@
       {
         "name": "/rules/requirement/:requirement",
         "documentation": "https://documentation.wazuh.com/4.9/user-manual/api/reference.html#operation/api.controllers.rule_controller.get_rules_requirement",
-<<<<<<< HEAD
-        "description": "Return all specified requirement names defined in the Wazuh ruleset",
-=======
         "description": "Return all specified requirement names defined in the Server ruleset",
->>>>>>> abe8b030
         "summary": "Get requirements",
         "tags": [
           "Rules"
@@ -10254,17 +10164,11 @@
       {
         "name": "/manager/configuration",
         "documentation": "https://documentation.wazuh.com/4.9/user-manual/api/reference.html#operation/api.controllers.manager_controller.update_configuration",
-<<<<<<< HEAD
-        "description": "Replace Wazuh configuration with the data contained in the API request",
-        "summary": "Update Wazuh configuration",
-        "tags": [
-          "Manager"
-        ],
-=======
         "description": "Replace Server configuration with the data contained in the API request",
         "summary": "Update Server configuration",
-        "tags": ["Manager"],
->>>>>>> abe8b030
+        "tags": [
+          "Manager"
+        ],
         "query": [
           {
             "name": "pretty",
