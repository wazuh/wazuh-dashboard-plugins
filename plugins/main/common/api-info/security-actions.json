{
  "active-response:command": {
    "description": "Execute active response commands in the agents",
    "resources": ["agent:id", "agent:group"],
    "example": {
      "actions": ["active-response:command"],
      "resources": ["agent:id:001", "agent:group:atlantic"],
      "effect": "allow"
    },
    "related_endpoints": ["PUT /active-response"]
  },
  "agent:delete": {
    "description": "Delete agents",
    "resources": ["agent:id", "agent:group"],
    "example": {
      "actions": ["agent:delete"],
      "resources": ["agent:id:010", "agent:group:pacific"],
      "effect": "allow"
    },
    "related_endpoints": ["DELETE /agents"]
  },
  "agent:read": {
    "description": "Access agents information (id, name, group, last keep alive, etc)",
    "resources": ["agent:id", "agent:group"],
    "example": {
      "actions": ["agent:read"],
      "resources": ["agent:id:*"],
      "effect": "allow"
    },
    "related_endpoints": [
      "GET /agents",
      "GET /agents/{agent_id}/config/{component}/{configuration}",
      "GET /agents/{agent_id}/group/is_sync",
      "GET /agents/{agent_id}/key",
      "GET /agents/{agent_id}/daemons/stats",
      "GET /agents/{agent_id}/stats/{component}",
      "GET /groups/{group_id}/agents",
      "GET /agents/no_group",
      "GET /agents/outdated",
      "GET /agents/stats/distinct",
      "GET /agents/summary/os",
      "GET /agents/summary/status",
      "GET /overview/agents"
    ]
  },
  "agent:create": {
    "description": "Create new agents",
    "resources": ["*:*"],
    "example": {
      "actions": ["agent:create"],
      "resources": ["*:*:*"],
      "effect": "allow"
    },
    "related_endpoints": [
      "POST /agents",
      "POST /agents/insert",
      "POST /agents/insert/quick"
    ]
  },
  "agent:modify_group": {
    "description": "Change the group of agents",
    "resources": ["agent:id", "agent:group"],
    "example": {
      "actions": ["agent:modify_group"],
      "resources": ["agent:id:004", "agent:group:us-east"],
      "effect": "allow"
    },
    "related_endpoints": [
      "DELETE /agents/{agent_id}/group",
      "DELETE /agents/{agent_id}/group/{group_id}",
      "PUT /agents/{agent_id}/group/{group_id}",
      "DELETE /agents/group",
      "PUT /agents/group"
    ]
  },
  "group:modify_assignments": {
    "description": "Change the agents assigned to the group",
    "resources": ["group:id"],
    "example": {
      "actions": ["group:modify_assignments"],
      "resources": ["group:id:*"],
      "effect": "allow"
    },
    "related_endpoints": [
      "DELETE /agents/{agent_id}/group",
      "DELETE /agents/{agent_id}/group/{group_id}",
      "PUT /agents/{agent_id}/group/{group_id}",
      "DELETE /agents/group",
      "PUT /agents/group"
    ]
  },
  "agent:restart": {
    "description": "Restart agents",
    "resources": ["agent:id", "agent:group"],
    "example": {
      "actions": ["agent:restart"],
      "resources": ["agent:id:050", "agent:id:049"],
      "effect": "deny"
    },
    "related_endpoints": [
      "PUT /agents/{agent_id}/restart",
      "PUT /agents/group/{group_id}/restart",
      "PUT /agents/node/{node_id}/restart",
      "PUT /agents/restart"
    ]
  },
  "agent:upgrade": {
    "description": "Upgrade the version of the agents",
    "resources": ["agent:id", "agent:group"],
    "example": {
      "actions": ["agent:upgrade"],
      "resources": ["agent:id:001", "agent:group:mediterranean"],
      "effect": "allow"
    },
    "related_endpoints": [
      "PUT /agents/upgrade",
      "PUT /agents/upgrade_custom",
      "GET /agents/upgrade_result"
    ]
  },
  "group:delete": {
    "description": "Delete agent groups",
    "resources": ["group:id"],
    "example": {
      "actions": ["group:delete"],
      "resources": ["group:id:*"],
      "effect": "allow"
    },
    "related_endpoints": ["DELETE /groups"]
  },
  "group:read": {
    "description": "Access agent groups information (id, name, agents, etc)",
    "resources": ["group:id"],
    "example": {
      "actions": ["group:create"],
      "resources": ["group:id:*"],
      "effect": "allow"
    },
    "related_endpoints": [
      "GET /groups",
      "GET /groups/{group_id}/agents",
      "GET /groups/{group_id}/configuration",
      "GET /groups/{group_id}/files",
      "GET /groups/{group_id}/files/{file_name}",
<<<<<<< HEAD
=======
      "GET /groups/{group_id}/files/{file_name}?raw=true",
>>>>>>> 2ebaace4
      "GET /overview/agents"
    ]
  },
  "group:create": {
    "description": "Create new agent groups",
    "resources": ["*:*"],
    "example": {
      "actions": ["group:create"],
      "resources": ["*:*:*"],
      "effect": "allow"
    },
    "related_endpoints": ["POST /groups"]
  },
  "group:update_config": {
    "description": "Change the configuration of agent groups",
    "resources": ["group:id"],
    "example": {
      "actions": ["group:update_config"],
      "resources": ["group:id:*"],
      "effect": "deny"
    },
    "related_endpoints": ["PUT /groups/{group_id}/configuration"]
  },
  "cluster:read": {
    "description": "Read Wazuh's cluster nodes configuration",
    "resources": ["node:id"],
    "example": {
      "actions": ["cluster:read"],
      "resources": ["node:id:worker1", "node:id:worker3"],
      "effect": "deny"
    },
    "related_endpoints": [
      "PUT /agents/node/{node_id}/restart",
      "GET /cluster/local/info",
      "GET /cluster/nodes",
      "GET /cluster/healthcheck",
      "GET /cluster/ruleset/synchronization",
      "GET /cluster/local/config",
      "GET /cluster/{node_id}/status",
      "GET /cluster/{node_id}/info",
      "GET /cluster/{node_id}/configuration",
      "GET /cluster/{node_id}/daemons/stats",
      "GET /cluster/{node_id}/stats",
      "GET /cluster/{node_id}/stats/hourly",
      "GET /cluster/{node_id}/stats/weekly",
      "GET /cluster/{node_id}/stats/analysisd",
      "GET /cluster/{node_id}/stats/remoted",
      "GET /cluster/{node_id}/logs",
      "GET /cluster/{node_id}/logs/summary",
      "PUT /cluster/restart",
      "GET /cluster/configuration/validation",
      "GET /cluster/{node_id}/configuration/{component}/{configuration}"
    ]
  },
  "agent:reconnect": {
    "description": "Force reconnect agents",
    "resources": ["agent:id", "agent:group"],
    "example": {
      "actions": ["agent:reconnect"],
      "resources": ["agent:id:050", "agent:id:049"],
      "effect": "deny"
    },
    "related_endpoints": ["PUT /agents/reconnect"]
  },
  "ciscat:read": {
    "description": "Access CIS-CAT results for agents",
    "resources": ["agent:id", "agent:group"],
    "example": {
      "actions": ["ciscat:read"],
      "resources": ["agent:id:001", "agent:id:003", "agent:group:default"],
      "effect": "deny"
    },
    "related_endpoints": [
      "GET /ciscat/{agent_id}/results",
      "GET /experimental/ciscat/results"
    ]
  },
  "cluster:status": {
    "description": "Check Wazuh's cluster general status",
    "resources": ["*:*"],
    "example": {
      "actions": ["cluster:status"],
      "resources": ["*:*:*"],
      "effect": "allow"
    },
    "related_endpoints": ["GET /cluster/status"]
  },
  "cluster:read_api_config": {
    "description": "Check Wazuh's cluster nodes API configuration",
    "resources": ["*:*"],
    "example": {
      "actions": ["cluster:read_api_config"],
      "resources": ["node:id:worker1", "node:id:worker3"],
      "effect": "allow"
    },
    "related_endpoints": ["GET /cluster/api/config"]
  },
  "cluster:update_config": {
    "description": "Change the Wazuh's cluster node configuration",
    "resources": ["node:id"],
    "example": {
      "actions": ["cluster:update_config"],
      "resources": ["node:id:worker1"],
      "effect": "allow"
    },
    "related_endpoints": ["PUT /cluster/{node_id}/configuration"]
  },
  "cluster:restart": {
    "description": "Restart Wazuh's cluster nodes",
    "resources": ["node:id"],
    "example": {
      "actions": ["cluster:restart"],
      "resources": ["node:id:worker1"],
      "effect": "allow"
    },
    "related_endpoints": ["PUT /cluster/restart"]
  },
  "lists:read": {
    "description": "Read cdb lists files",
    "resources": ["list:file"],
    "example": {
      "actions": ["lists:read"],
      "resources": ["list:file:audit-keys"],
      "effect": "deny"
    },
    "related_endpoints": [
      "GET /lists",
      "GET /lists/files/{filename}",
      "GET /lists/files"
    ]
  },
  "lists:update": {
    "description": "Update or upload cdb lists files",
    "resources": ["*:*"],
    "example": {
      "actions": ["lists:update"],
      "resources": ["*:*:*"],
      "effect": "allow"
    },
    "related_endpoints": ["PUT /lists/files/{filename}"]
  },
  "lists:delete": {
    "description": "Delete cdb lists files",
    "resources": ["list:file"],
    "example": {
      "actions": ["lists:delete"],
      "resources": ["list:file:audit-keys"],
      "effect": "deny"
    },
    "related_endpoints": [
      "PUT /lists/files/{filename}",
      "DELETE /lists/files/{filename}"
    ]
  },
  "logtest:run": {
    "description": "Run logtest tool or end a logtest session",
    "resources": ["*:*"],
    "example": {
      "actions": ["logtest:run"],
      "resources": ["*:*:*"],
      "effect": "allow"
    },
    "related_endpoints": ["PUT /logtest", "DELETE /logtest/sessions/{token}"]
  },
  "manager:read": {
    "description": "Read Wazuh manager configuration",
    "resources": ["*:*"],
    "example": {
      "actions": ["manager:read"],
      "resources": ["*:*:*"],
      "effect": "allow"
    },
    "related_endpoints": [
      "GET /manager/status",
      "GET /manager/info",
      "GET /manager/configuration",
      "GET /manager/daemons/stats",
      "GET /manager/stats",
      "GET /manager/stats/hourly",
      "GET /manager/stats/weekly",
      "GET /manager/stats/analysisd",
      "GET /manager/stats/remoted",
      "GET /manager/logs",
      "GET /manager/logs/summary",
      "PUT /manager/restart",
      "GET /manager/configuration/validation",
      "GET /manager/configuration/{component}/{configuration}"
    ]
  },
  "manager:update_config": {
    "description": "Update current Wazuh manager configuration",
    "resources": ["*:*"],
    "example": {
      "actions": ["manager:update_config"],
      "resources": ["*:*:*"],
      "effect": "allow"
    },
    "related_endpoints": ["PUT /manager/configuration"]
  },
  "manager:read_api_config": {
    "description": "Read Wazuh manager API configuration",
    "resources": ["*:*"],
    "example": {
      "actions": ["manager:read_api_config"],
      "resources": ["*:*:*"],
      "effect": "allow"
    },
    "related_endpoints": ["GET /manager/api/config"]
  },
  "manager:restart": {
    "description": "Restart Wazuh managers",
    "resources": ["*:*"],
    "example": {
      "actions": ["manager:restart"],
      "resources": ["*:*:*"],
      "effect": "deny"
    },
    "related_endpoints": ["PUT /manager/restart"]
  },
  "mitre:read": {
    "description": "Access information from MITRE database",
    "resources": ["*:*"],
    "example": {
      "actions": ["mitre:read"],
      "resources": ["*:*:*"],
      "effect": "allow"
    },
    "related_endpoints": [
      "GET /mitre/groups",
      "GET /mitre/metadata",
      "GET /mitre/mitigations",
      "GET /mitre/references",
      "GET /mitre/software",
      "GET /mitre/tactics",
      "GET /mitre/techniques"
    ]
  },
  "rootcheck:run": {
    "description": "Run agents rootcheck scan",
    "resources": ["agent:id", "agent:group"],
    "example": {
      "actions": ["rootcheck:run"],
      "resources": ["agent:id:*"],
      "effect": "allow"
    },
    "related_endpoints": ["PUT /rootcheck"]
  },
  "rootcheck:read": {
    "description": "Access information from agents rootcheck database",
    "resources": ["agent:id", "agent:group"],
    "example": {
      "actions": ["rootcheck:read"],
      "resources": ["agent:id:011"],
      "effect": "allow"
    },
    "related_endpoints": [
      "GET /rootcheck/{agent_id}",
      "GET /rootcheck/{agent_id}/last_scan"
    ]
  },
  "rootcheck:clear": {
    "description": "Clear the agents rootcheck database",
    "resources": ["agent:id", "agent:group"],
    "example": {
      "actions": ["rootcheck:clear"],
      "resources": ["agent:id:*"],
      "effect": "deny"
    },
    "related_endpoints": [
      "DELETE /rootcheck/{agent_id}",
      "DELETE /experimental/rootcheck"
    ]
  },
  "rules:read": {
    "description": "Read rules files",
    "resources": ["rule:file"],
    "example": {
      "actions": ["rules:read"],
      "resources": ["rule:file:0610-win-ms_logs_rules.xml"],
      "effect": "allow"
    },
    "related_endpoints": [
      "GET /rules",
      "GET /rules/groups",
      "GET /rules/requirement/{requirement}",
      "GET /rules/files",
      "GET /rules/files/{filename}"
    ]
  },
  "rules:update": {
    "description": "Update or upload custom rule files",
    "resources": ["*:*"],
    "example": {
      "actions": ["rules:update"],
      "resources": ["*:*:*"],
      "effect": "allow"
    },
    "related_endpoints": ["PUT /rules/files/{filename}"]
  },
  "rules:delete": {
    "description": "Delete custom rule files",
    "resources": ["rule:file"],
    "example": {
      "actions": ["rules:delete"],
      "resources": ["rule:file:0610-win-ms_logs_rules.xml"],
      "effect": "allow"
    },
    "related_endpoints": [
      "PUT /rules/files/{filename}",
      "DELETE /rules/files/{filename}"
    ]
  },
  "sca:read": {
    "description": "Access agents security configuration assessment",
    "resources": ["agent:id", "agent:group"],
    "example": {
      "actions": ["sca:read"],
      "resources": ["agent:id:*"],
      "effect": "allow"
    },
    "related_endpoints": [
      "GET /sca/{agent_id}",
      "GET /sca/{agent_id}/checks/{policy_id}"
    ]
  },
  "syscheck:run": {
    "description": "Run agents syscheck scan",
    "resources": ["agent:id", "agent:group"],
    "example": {
      "actions": ["syscheck:run"],
      "resources": ["agent:id:*"],
      "effect": "allow"
    },
    "related_endpoints": ["PUT /syscheck"]
  },
  "syscheck:read": {
    "description": "Access information from agents syscheck database",
    "resources": ["agent:id", "agent:group"],
    "example": {
      "actions": ["syscheck:read"],
      "resources": ["agent:id:011", "agent:group:us-west"],
      "effect": "allow"
    },
    "related_endpoints": [
      "GET /syscheck/{agent_id}",
      "GET /syscheck/{agent_id}/last_scan"
    ]
  },
  "syscheck:clear": {
    "description": "Clear the agents syscheck database",
    "resources": ["agent:id", "agent:group"],
    "example": {
      "actions": ["syscheck:clear"],
      "resources": ["agent:id:*"],
      "effect": "deny"
    },
    "related_endpoints": [
      "DELETE /syscheck/{agent_id}",
      "DELETE /experimental/syscheck"
    ]
  },
  "decoders:read": {
    "description": "Read decoders files",
    "resources": ["decoder:file"],
    "example": {
      "actions": ["decoders:read"],
      "resources": ["decoder:file:*"],
      "effect": "allow"
    },
    "related_endpoints": [
      "GET /decoders",
      "GET /decoders/files",
      "GET /decoders/files/{filename}",
      "GET /decoders/parents"
    ]
  },
  "decoders:update": {
    "description": "Update or upload custom decoder files",
    "resources": ["*:*"],
    "example": {
      "actions": ["decoders:update"],
      "resources": ["*:*:*"],
      "effect": "allow"
    },
    "related_endpoints": ["PUT /decoders/files/{filename}"]
  },
  "decoders:delete": {
    "description": "Delete custom decoder files",
    "resources": ["decoder:file"],
    "example": {
      "actions": ["decoders:delete"],
      "resources": ["decoder:file:local_decoder.xml"],
      "effect": "allow"
    },
    "related_endpoints": [
      "PUT /decoders/files/{filename}",
      "DELETE /decoders/files/{filename}"
    ]
  },
  "syscollector:read": {
    "description": "Access agents syscollector information",
    "resources": ["agent:id", "agent:group"],
    "example": {
      "actions": ["syscollector:read"],
      "resources": ["agent:id:*"],
      "effect": "allow"
    },
    "related_endpoints": [
      "GET /experimental/syscollector/hardware",
      "GET /experimental/syscollector/netaddr",
      "GET /experimental/syscollector/netiface",
      "GET /experimental/syscollector/netproto",
      "GET /experimental/syscollector/os",
      "GET /experimental/syscollector/packages",
      "GET /experimental/syscollector/ports",
      "GET /experimental/syscollector/processes",
      "GET /experimental/syscollector/hotfixes",
      "GET /syscollector/{agent_id}/hardware",
      "GET /syscollector/{agent_id}/hotfixes",
      "GET /syscollector/{agent_id}/netaddr",
      "GET /syscollector/{agent_id}/netiface",
      "GET /syscollector/{agent_id}/netproto",
      "GET /syscollector/{agent_id}/os",
      "GET /syscollector/{agent_id}/packages",
      "GET /syscollector/{agent_id}/ports",
      "GET /syscollector/{agent_id}/processes"
    ]
  },
  "security:edit_run_as": {
    "description": "Change the value of the allow_run_as flag for a user",
    "resources": ["*:*"],
    "example": {
      "actions": ["security:edit_run_as"],
      "resources": ["*:*:*"],
      "effect": "allow"
    },
    "related_endpoints": ["PUT /security/users/{user_id}/run_as"]
  },
  "security:read": {
    "description": "Access information about system security resources",
    "resources": ["policy:id", "role:id", "user:id", "rule:id"],
    "example": {
      "actions": ["security:read"],
      "resources": ["policy:id:*", "role:id:2", "user:id:5", "rule:id:3"],
      "effect": "allow"
    },
    "related_endpoints": [
      "GET /security/users",
      "GET /security/roles",
      "GET /security/rules",
      "GET /security/policies"
    ]
  },
  "security:create_user": {
    "description": "Create new system users",
    "resources": ["*:*"],
    "example": {
      "actions": ["security:create_user"],
      "resources": ["*:*:*"],
      "effect": "allow"
    },
    "related_endpoints": ["POST /security/users"]
  },
  "security:delete": {
    "description": "Delete system security resources",
    "resources": ["policy:id", "role:id", "user:id", "rule:id"],
    "example": {
      "actions": ["security:update"],
      "resources": ["policy:id:*", "role:id:3", "user:id:4", "rule:id:2"],
      "effect": "deny"
    },
    "related_endpoints": [
      "DELETE /security/users",
      "DELETE /security/roles",
      "DELETE /security/rules",
      "DELETE /security/policies",
      "DELETE /security/users/{user_id}/roles",
      "DELETE /security/roles/{role_id}/policies",
      "DELETE /security/roles/{role_id}/rules"
    ]
  },
  "security:update": {
    "description": "Update the information of system security resources",
    "resources": ["policy:id", "role:id", "user:id", "rule:id"],
    "example": {
      "actions": ["security:update"],
      "resources": ["policy:id:*", "role:id:4", "user:id:3", "rule:id:4"],
      "effect": "deny"
    },
    "related_endpoints": [
      "PUT /security/users/{user_id}",
      "PUT /security/roles/{role_id}",
      "PUT /security/rules/{rule_id}",
      "PUT /security/policies/{policy_id}",
      "POST /security/users/{user_id}/roles",
      "POST /security/roles/{role_id}/policies",
      "POST /security/roles/{role_id}/rules"
    ]
  },
  "security:create": {
    "description": "Create new system security resources",
    "resources": ["*:*"],
    "example": {
      "actions": ["security:create"],
      "resources": ["*:*:*"],
      "effect": "deny"
    },
    "related_endpoints": [
      "POST /security/roles",
      "POST /security/rules",
      "POST /security/policies"
    ]
  },
  "security:read_config": {
    "description": "Read current system security configuration",
    "resources": ["*:*"],
    "example": {
      "actions": ["security:read_config"],
      "resources": ["*:*:*"],
      "effect": "allow"
    },
    "related_endpoints": ["GET /security/config"]
  },
  "security:update_config": {
    "description": "Update current system security configuration",
    "resources": ["*:*"],
    "example": {
      "actions": ["security:update_config"],
      "resources": ["*:*:*"],
      "effect": "allow"
    },
    "related_endpoints": ["PUT /security/config", "DELETE /security/config"]
  },
  "task:status": {
    "description": "Access task's status information",
    "resources": ["*:*"],
    "example": {
      "actions": ["task:status"],
      "resources": ["*:*:*"],
      "effect": "deny"
    },
    "related_endpoints": ["GET /tasks/status"]
  },
  "event:ingest": {
    "description": "Ingest events",
    "resources": ["*:*"],
    "example": {
      "actions": ["event:ingest"],
      "resources": ["*:*:*"],
      "effect": "allow"
    },
    "related_endpoints": ["POST /events"]
  }
}<|MERGE_RESOLUTION|>--- conflicted
+++ resolved
@@ -142,10 +142,7 @@
       "GET /groups/{group_id}/configuration",
       "GET /groups/{group_id}/files",
       "GET /groups/{group_id}/files/{file_name}",
-<<<<<<< HEAD
-=======
       "GET /groups/{group_id}/files/{file_name}?raw=true",
->>>>>>> 2ebaace4
       "GET /overview/agents"
     ]
   },
