--- conflicted
+++ resolved
@@ -303,14 +303,6 @@
     "resources": [
       "group:id"
     ],
-<<<<<<< HEAD
-    "example": {
-      "actions": [
-        "group:update_config"
-      ],
-      "resources": [
-        "group:id:*"
-=======
     "example": {
       "actions": [
         "group:update_config"
@@ -336,7 +328,6 @@
       "resources": [
         "node:id:worker1",
         "node:id:worker3"
->>>>>>> dc08c3d8
       ],
       "effect": "deny"
     },
@@ -344,8 +335,6 @@
       "PUT /groups/{group_id}/configuration"
     ]
   },
-<<<<<<< HEAD
-=======
   "agent:reconnect": {
     "description": "Force reconnect agents",
     "resources": [
@@ -366,7 +355,6 @@
       "PUT /agents/reconnect"
     ]
   },
->>>>>>> dc08c3d8
   "ciscat:read": {
     "description": "Access CIS-CAT results for agents",
     "resources": [
@@ -463,11 +451,7 @@
     ]
   },
   "lists:read": {
-<<<<<<< HEAD
     "description": "Read CDB lists files",
-=======
-    "description": "Read cdb lists files",
->>>>>>> dc08c3d8
     "resources": [
       "list:file"
     ],
@@ -487,11 +471,7 @@
     ]
   },
   "lists:update": {
-<<<<<<< HEAD
     "description": "Update or upload CDB lists files",
-=======
-    "description": "Update or upload cdb lists files",
->>>>>>> dc08c3d8
     "resources": [
       "*:*"
     ],
@@ -509,11 +489,7 @@
     ]
   },
   "lists:delete": {
-<<<<<<< HEAD
     "description": "Delete CDB lists files",
-=======
-    "description": "Delete cdb lists files",
->>>>>>> dc08c3d8
     "resources": [
       "list:file"
     ],
