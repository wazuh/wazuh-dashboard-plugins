/*
 * Wazuh app - Wazuh Constants file
 * Copyright (C) 2015-2022 Wazuh, Inc.
 *
 * This program is free software; you can redistribute it and/or modify
 * it under the terms of the GNU General Public License as published by
 * the Free Software Foundation; either version 2 of the License, or
 * (at your option) any later version.
 *
 * Find more information about this on the LICENSE file.
 */
import path from 'path';
import { version } from '../package.json';

// Plugin
export const PLUGIN_VERSION = version;
export const PLUGIN_VERSION_SHORT = version.split('.').splice(0, 2).join('.');

// Index patterns - Wazuh alerts
export const WAZUH_INDEX_TYPE_ALERTS = 'alerts';
export const WAZUH_ALERTS_PREFIX = 'wazuh-alerts-';
export const WAZUH_ALERTS_PATTERN = 'wazuh-alerts-*';

// Job - Wazuh monitoring
export const WAZUH_INDEX_TYPE_MONITORING = 'monitoring';
export const WAZUH_MONITORING_PREFIX = 'wazuh-monitoring-';
export const WAZUH_MONITORING_PATTERN = 'wazuh-monitoring-*';
export const WAZUH_MONITORING_TEMPLATE_NAME = 'wazuh-agent';
export const WAZUH_MONITORING_DEFAULT_INDICES_SHARDS = 1;
export const WAZUH_MONITORING_DEFAULT_INDICES_REPLICAS = 0;
export const WAZUH_MONITORING_DEFAULT_CREATION = 'w';
export const WAZUH_MONITORING_DEFAULT_ENABLED = true;
export const WAZUH_MONITORING_DEFAULT_FREQUENCY = 900;
export const WAZUH_MONITORING_DEFAULT_CRON_FREQ = '0 * * * * *';

// Job - Wazuh statistics
export const WAZUH_INDEX_TYPE_STATISTICS = 'statistics';
export const WAZUH_STATISTICS_DEFAULT_PREFIX = 'wazuh';
export const WAZUH_STATISTICS_DEFAULT_NAME = 'statistics';
export const WAZUH_STATISTICS_PATTERN = `${WAZUH_STATISTICS_DEFAULT_PREFIX}-${WAZUH_STATISTICS_DEFAULT_NAME}-*`;
export const WAZUH_STATISTICS_TEMPLATE_NAME = `${WAZUH_STATISTICS_DEFAULT_PREFIX}-${WAZUH_STATISTICS_DEFAULT_NAME}`;
export const WAZUH_STATISTICS_DEFAULT_INDICES_SHARDS = 1;
export const WAZUH_STATISTICS_DEFAULT_INDICES_REPLICAS = 0;
export const WAZUH_STATISTICS_DEFAULT_CREATION = 'w';
export const WAZUH_STATISTICS_DEFAULT_STATUS = true;
export const WAZUH_STATISTICS_DEFAULT_FREQUENCY = 900;
export const WAZUH_STATISTICS_DEFAULT_CRON_FREQ = '0 */5 * * * *';

// Wazuh vulnerabilities
export const WAZUH_VULNERABILITIES_PATTERN = 'wazuh-states-vulnerabilities';
export const WAZUH_INDEX_TYPE_VULNERABILITIES = 'vulnerabilities';
export const VULNERABILITY_IMPLICIT_CLUSTER_MODE_FILTER = {
  enabled: 'wazuh.cluster.name',
  disabled: 'wazuh.manager.name',
};

// Wazuh fim
export const WAZUH_FIM_PATTERN = 'wazuh-states-fim';

// Job - Wazuh initialize
export const WAZUH_PLUGIN_PLATFORM_TEMPLATE_NAME = 'wazuh-kibana';

// Sample data
export const WAZUH_SAMPLE_ALERT_PREFIX = 'wazuh-alerts-4.x-';
export const WAZUH_SAMPLE_ALERTS_INDEX_SHARDS = 1;
export const WAZUH_SAMPLE_ALERTS_INDEX_REPLICAS = 0;
export const WAZUH_SAMPLE_ALERTS_CATEGORY_SECURITY = 'security';
export const WAZUH_SAMPLE_ALERTS_CATEGORY_AUDITING_POLICY_MONITORING =
  'auditing-policy-monitoring';
export const WAZUH_SAMPLE_ALERTS_CATEGORY_THREAT_DETECTION = 'threat-detection';
export const WAZUH_SAMPLE_ALERTS_DEFAULT_NUMBER_ALERTS = 3000;
export const WAZUH_SAMPLE_ALERTS_CATEGORIES_TYPE_ALERTS = {
  [WAZUH_SAMPLE_ALERTS_CATEGORY_SECURITY]: [
    { syscheck: true },
    { aws: true },
    { office: true },
    { gcp: true },
    { authentication: true },
    { ssh: true },
    { apache: true, alerts: 2000 },
    { web: true },
    { windows: { service_control_manager: true }, alerts: 1000 },
    { github: true },
  ],
  [WAZUH_SAMPLE_ALERTS_CATEGORY_AUDITING_POLICY_MONITORING]: [
    { rootcheck: true },
    { audit: true },
    { openscap: true },
    { ciscat: true },
  ],
  [WAZUH_SAMPLE_ALERTS_CATEGORY_THREAT_DETECTION]: [
    { vulnerabilities: true },
    { virustotal: true },
    { osquery: true },
    { docker: true },
    { mitre: true },
  ],
};

// Security
export const WAZUH_SECURITY_PLUGIN_OPENSEARCH_DASHBOARDS_SECURITY =
  'OpenSearch Dashboards Security';

export const WAZUH_SECURITY_PLUGINS = [
  WAZUH_SECURITY_PLUGIN_OPENSEARCH_DASHBOARDS_SECURITY,
];

// App configuration
export const WAZUH_CONFIGURATION_CACHE_TIME = 10000; // time in ms;

// Reserved ids for Users/Role mapping
export const WAZUH_API_RESERVED_ID_LOWER_THAN = 100;
export const WAZUH_API_RESERVED_WUI_SECURITY_RULES = [1, 2];

// Wazuh data path
const WAZUH_DATA_PLUGIN_PLATFORM_BASE_PATH = 'data';
export const WAZUH_DATA_PLUGIN_PLATFORM_BASE_ABSOLUTE_PATH = path.join(
  __dirname,
  '../../../',
  WAZUH_DATA_PLUGIN_PLATFORM_BASE_PATH,
);
export const WAZUH_DATA_ABSOLUTE_PATH = path.join(
  WAZUH_DATA_PLUGIN_PLATFORM_BASE_ABSOLUTE_PATH,
  'wazuh',
);

// Wazuh data path - config
export const WAZUH_DATA_CONFIG_DIRECTORY_PATH = path.join(
  WAZUH_DATA_ABSOLUTE_PATH,
  'config',
);
export const WAZUH_DATA_CONFIG_REGISTRY_PATH = path.join(
  WAZUH_DATA_CONFIG_DIRECTORY_PATH,
  'wazuh-registry.json',
);

// Wazuh data path - downloads
export const WAZUH_DATA_DOWNLOADS_DIRECTORY_PATH = path.join(
  WAZUH_DATA_ABSOLUTE_PATH,
  'downloads',
);
export const WAZUH_DATA_DOWNLOADS_REPORTS_DIRECTORY_PATH = path.join(
  WAZUH_DATA_DOWNLOADS_DIRECTORY_PATH,
  'reports',
);

// Queue
export const WAZUH_QUEUE_CRON_FREQ = '*/15 * * * * *'; // Every 15 seconds

// Wazuh errors
export const WAZUH_ERROR_DAEMONS_NOT_READY = 'ERROR3099';

// Agents
export enum WAZUH_AGENTS_OS_TYPE {
  WINDOWS = 'windows',
  LINUX = 'linux',
  SUNOS = 'sunos',
  DARWIN = 'darwin',
  OTHERS = '',
}

export enum WAZUH_MODULES_ID {
  SECURITY_EVENTS = 'general',
  INTEGRITY_MONITORING = 'fim',
  AMAZON_WEB_SERVICES = 'aws',
  OFFICE_365 = 'office',
  GOOGLE_CLOUD_PLATFORM = 'gcp',
  POLICY_MONITORING = 'pm',
  SECURITY_CONFIGURATION_ASSESSMENT = 'sca',
  AUDITING = 'audit',
  OPEN_SCAP = 'oscap',
  VULNERABILITIES = 'vuls',
  OSQUERY = 'osquery',
  DOCKER = 'docker',
  MITRE_ATTACK = 'mitre',
  PCI_DSS = 'pci',
  HIPAA = 'hipaa',
  NIST_800_53 = 'nist',
  TSC = 'tsc',
  CIS_CAT = 'ciscat',
  VIRUSTOTAL = 'virustotal',
  GDPR = 'gdpr',
  GITHUB = 'github',
}

export enum WAZUH_MENU_MANAGEMENT_SECTIONS_ID {
  MANAGEMENT = 'management',
  ADMINISTRATION = 'administration',
  RULESET = 'ruleset',
  RULES = 'rules',
  DECODERS = 'decoders',
  CDB_LISTS = 'lists',
  GROUPS = 'groups',
  CONFIGURATION = 'configuration',
  STATUS_AND_REPORTS = 'statusReports',
  STATUS = 'status',
  CLUSTER = 'monitoring',
  LOGS = 'logs',
  REPORTING = 'reporting',
  STATISTICS = 'statistics',
}

export enum WAZUH_MENU_TOOLS_SECTIONS_ID {
  API_CONSOLE = 'devTools',
  RULESET_TEST = 'logtest',
}

export enum WAZUH_MENU_SECURITY_SECTIONS_ID {
  USERS = 'users',
  ROLES = 'roles',
  POLICIES = 'policies',
  ROLES_MAPPING = 'roleMapping',
}

export enum WAZUH_MENU_SETTINGS_SECTIONS_ID {
  SETTINGS = 'settings',
  API_CONFIGURATION = 'api',
  MODULES = 'modules',
  SAMPLE_DATA = 'sample_data',
  CONFIGURATION = 'configuration',
  LOGS = 'logs',
  MISCELLANEOUS = 'miscellaneous',
  ABOUT = 'about',
}

export const AUTHORIZED_AGENTS = 'authorized-agents';
export const DATA_SOURCE_FILTER_CONTROLLED_EXCLUDE_SERVER = 'exclude-server';

// Wazuh links
export const WAZUH_LINK_GITHUB = 'https://github.com/wazuh';
export const WAZUH_LINK_GOOGLE_GROUPS =
  'https://groups.google.com/forum/#!forum/wazuh';
export const WAZUH_LINK_SLACK = 'https://wazuh.com/community/join-us-on-slack';

export const HEALTH_CHECK = 'health-check';

// Health check
export const HEALTH_CHECK_REDIRECTION_TIME = 300; //ms

// Plugin platform settings
// Default timeFilter set by the app
export const WAZUH_PLUGIN_PLATFORM_SETTING_TIME_FILTER = {
  from: 'now-24h',
  to: 'now',
};
export const PLUGIN_PLATFORM_SETTING_NAME_TIME_FILTER =
  'timepicker:timeDefaults';

// Default maxBuckets set by the app
export const WAZUH_PLUGIN_PLATFORM_SETTING_MAX_BUCKETS = 200000;
export const PLUGIN_PLATFORM_SETTING_NAME_MAX_BUCKETS = 'timeline:max_buckets';

// Default metaFields set by the app
export const WAZUH_PLUGIN_PLATFORM_SETTING_METAFIELDS = ['_source', '_index'];
export const PLUGIN_PLATFORM_SETTING_NAME_METAFIELDS = 'metaFields';

// Logger
export const UI_LOGGER_LEVELS = {
  WARNING: 'WARNING',
  INFO: 'INFO',
  ERROR: 'ERROR',
};

export const UI_TOAST_COLOR = {
  SUCCESS: 'success',
  WARNING: 'warning',
  DANGER: 'danger',
};

// Assets
export const ASSETS_BASE_URL_PREFIX = '/plugins/wazuh/assets/';
export const ASSETS_PUBLIC_URL = '/plugins/wazuh/public/assets/';

// Reports
export const REPORTS_LOGO_IMAGE_ASSETS_RELATIVE_PATH =
  'images/logo_reports.png';
export const REPORTS_PRIMARY_COLOR = '#256BD1';
export const REPORTS_PAGE_FOOTER_TEXT = 'Copyright © 2023 Wazuh, Inc.';
export const REPORTS_PAGE_HEADER_TEXT = 'info@wazuh.com\nhttps://wazuh.com';

// Plugin platform
export const PLUGIN_PLATFORM_NAME = 'Wazuh dashboard';
export const PLUGIN_PLATFORM_BASE_INSTALLATION_PATH =
  '/usr/share/wazuh-dashboard/data/wazuh/';
export const PLUGIN_PLATFORM_INSTALLATION_USER = 'wazuh-dashboard';
export const PLUGIN_PLATFORM_INSTALLATION_USER_GROUP = 'wazuh-dashboard';
export const PLUGIN_PLATFORM_WAZUH_DOCUMENTATION_URL_PATH_UPGRADE_PLATFORM =
  'upgrade-guide';
export const PLUGIN_PLATFORM_WAZUH_DOCUMENTATION_URL_PATH_TROUBLESHOOTING =
  'user-manual/wazuh-dashboard/troubleshooting.html';
export const PLUGIN_PLATFORM_WAZUH_DOCUMENTATION_URL_PATH_APP_CONFIGURATION =
  'user-manual/wazuh-dashboard/config-file.html';
export const PLUGIN_PLATFORM_URL_GUIDE =
  'https://opensearch.org/docs/2.10/about';
export const PLUGIN_PLATFORM_URL_GUIDE_TITLE = 'OpenSearch guide';

export const PLUGIN_PLATFORM_REQUEST_HEADERS = {
  'osd-xsrf': 'kibana',
};

// Plugin app
export const PLUGIN_APP_NAME = 'Dashboard';

// UI
export const API_NAME_AGENT_STATUS = {
  ACTIVE: 'active',
  DISCONNECTED: 'disconnected',
  PENDING: 'pending',
  NEVER_CONNECTED: 'never_connected',
} as const;

export const UI_COLOR_AGENT_STATUS = {
  [API_NAME_AGENT_STATUS.ACTIVE]: '#007871',
  [API_NAME_AGENT_STATUS.DISCONNECTED]: '#BD271E',
  [API_NAME_AGENT_STATUS.PENDING]: '#FEC514',
  [API_NAME_AGENT_STATUS.NEVER_CONNECTED]: '#646A77',
  default: '#000000',
} as const;

export const UI_LABEL_NAME_AGENT_STATUS = {
  [API_NAME_AGENT_STATUS.ACTIVE]: 'Active',
  [API_NAME_AGENT_STATUS.DISCONNECTED]: 'Disconnected',
  [API_NAME_AGENT_STATUS.PENDING]: 'Pending',
  [API_NAME_AGENT_STATUS.NEVER_CONNECTED]: 'Never connected',
  default: 'Unknown',
} as const;

export const UI_ORDER_AGENT_STATUS = [
  API_NAME_AGENT_STATUS.ACTIVE,
  API_NAME_AGENT_STATUS.DISCONNECTED,
  API_NAME_AGENT_STATUS.PENDING,
  API_NAME_AGENT_STATUS.NEVER_CONNECTED,
];

export const AGENT_SYNCED_STATUS = {
  SYNCED: 'synced',
  NOT_SYNCED: 'not synced',
};

// The status code can be seen here https://github.com/wazuh/wazuh/blob/686068a1f05d806b2e3b3d633a765320ae7ae114/src/wazuh_db/wdb.h#L55-L61

export const AGENT_STATUS_CODE = [
  {
    STATUS_CODE: 0,
    STATUS_DESCRIPTION: 'Agent is connected',
  },
  {
    STATUS_CODE: 1,
    STATUS_DESCRIPTION: 'Invalid agent version',
  },
  {
    STATUS_CODE: 2,
    STATUS_DESCRIPTION: 'Error retrieving version',
  },
  {
    STATUS_CODE: 3,
    STATUS_DESCRIPTION: 'Shutdown message received',
  },
  {
    STATUS_CODE: 4,
    STATUS_DESCRIPTION: 'Disconnected because no keepalive received',
  },
  {
    STATUS_CODE: 5,
    STATUS_DESCRIPTION: 'Connection reset by manager',
  },
];

export const API_NAME_TASK_STATUS = {
  DONE: 'Done',
  IN_PROGRESS: 'In progress',
  FAILED: 'Failed',
  TIMEOUT: 'Timeout',
} as const;

export const UI_TASK_STATUS = [
  API_NAME_TASK_STATUS.DONE,
  API_NAME_TASK_STATUS.IN_PROGRESS,
  API_NAME_TASK_STATUS.FAILED,
  API_NAME_TASK_STATUS.TIMEOUT,
];

export const UI_TASK_STATUS_COLORS = {
  [API_NAME_TASK_STATUS.DONE]: 'success',
  [API_NAME_TASK_STATUS.IN_PROGRESS]: 'warning',
  [API_NAME_TASK_STATUS.FAILED]: 'danger',
  [API_NAME_TASK_STATUS.TIMEOUT]: 'subdued',
};

// Documentation
export const DOCUMENTATION_WEB_BASE_URL = 'https://documentation.wazuh.com';

// Default Elasticsearch user name context
export const ELASTIC_NAME = 'elastic';

// Default Wazuh indexer name
export const WAZUH_INDEXER_NAME = 'Wazuh indexer';

// Not timeFieldName on index pattern
export const NOT_TIME_FIELD_NAME_INDEX_PATTERN =
  'not_time_field_name_index_pattern';

// Customization
export const CUSTOMIZATION_ENDPOINT_PAYLOAD_UPLOAD_CUSTOM_FILE_MAXIMUM_BYTES = 1048576;

export enum EpluginSettingType {
  text = 'text',
  textarea = 'textarea',
  switch = 'switch',
  number = 'number',
  editor = 'editor',
  select = 'select',
  filepicker = 'filepicker',
  password = 'password',
  arrayOf = 'arrayOf',
  custom = 'custom',
}

<<<<<<< HEAD
export type TPluginSetting = {
  // Define the text displayed in the UI.
  title: string;
  // Description.
  description: string;
  // Category.
  category: SettingCategory;
  // Type.
  type: EpluginSettingType;
  // Default value.
  defaultValue: any;
  // Default value if it is not set. It has preference over `default`.
  defaultValueIfNotSet?: any;
  // Configurable from the configuration file.
  isConfigurableFromFile: boolean;
  // Configurable from the UI (Settings/Configuration).
  isConfigurableFromUI: boolean;
  // Modify the setting requires running the plugin health check (frontend).
  requiresRunningHealthCheck?: boolean;
  // Modify the setting requires reloading the browser tab (frontend).
  requiresReloadingBrowserTab?: boolean;
  // Modify the setting requires restarting the plugin platform to take effect.
  requiresRestartingPluginPlatform?: boolean;
  // Define options related to the `type`.
  options?:
    | TPluginSettingOptionsEditor
    | TPluginSettingOptionsFile
    | TPluginSettingOptionsNumber
    | TPluginSettingOptionsSelect
    | TPluginSettingOptionsSwitch
    | TPluginSettingOptionsTextArea;
  // Transform the input value. The result is saved in the form global state of Settings/Configuration
  uiFormTransformChangedInputValue?: (value: any) => any;
  // Transform the configuration value or default as initial value for the input in Settings/Configuration
  uiFormTransformConfigurationValueToInputValue?: (value: any) => any;
  // Transform the input value changed in the form of Settings/Configuration and returned in the `changed` property of the hook useForm
  uiFormTransformInputValueToConfigurationValue?: (value: any) => any;
  // Validate the value in the form of Settings/Configuration. It returns a string if there is some validation error.
  validate?: (value: any) => string | undefined;
  // Validate function creator to validate the setting in the backend. It uses `schema` of the `@kbn/config-schema` package.
  validateBackend?: (schema: any) => (value: unknown) => string | undefined;
};

export type TPluginSettingWithKey = TPluginSetting & { key: TPluginSettingKey };
export type TPluginSettingCategory = {
  title: string;
  description?: string;
  documentationLink?: string;
  renderOrder?: number;
};

export const PLUGIN_SETTINGS_CATEGORIES: {
  [category: number]: TPluginSettingCategory;
} = {
  [SettingCategory.HEALTH_CHECK]: {
    title: 'Health check',
    description: "Checks will be executed by the app's Healthcheck.",
    renderOrder: SettingCategory.HEALTH_CHECK,
  },
  [SettingCategory.GENERAL]: {
    title: 'General',
    description:
      'Basic app settings related to alerts index pattern, hide the manager alerts in the dashboards, logs level and more.',
    renderOrder: SettingCategory.GENERAL,
  },
  [SettingCategory.SECURITY]: {
    title: 'Security',
    description: 'Application security options such as unauthorized roles.',
    renderOrder: SettingCategory.SECURITY,
  },
  [SettingCategory.MONITORING]: {
    title: 'Task:Monitoring',
    description:
      'Options related to the agent status monitoring job and its storage in indexes.',
    renderOrder: SettingCategory.MONITORING,
  },
  [SettingCategory.STATISTICS]: {
    title: 'Task:Statistics',
    description:
      'Options related to the daemons manager monitoring job and their storage in indexes.',
    renderOrder: SettingCategory.STATISTICS,
  },
  [SettingCategory.VULNERABILITIES]: {
    title: 'Vulnerabilities',
    description:
      'Options related to the agent vulnerabilities monitoring job and its storage in indexes.',
    renderOrder: SettingCategory.VULNERABILITIES,
  },
  [SettingCategory.CUSTOMIZATION]: {
    title: 'Custom branding',
    description:
      'If you want to use custom branding elements such as logos, you can do so by editing the settings below.',
    documentationLink: 'user-manual/wazuh-dashboard/white-labeling.html',
    renderOrder: SettingCategory.CUSTOMIZATION,
  },
};

export const PLUGIN_SETTINGS: { [key: string]: TPluginSetting } = {
  'alerts.sample.prefix': {
    title: 'Sample alerts prefix',
    description:
      'Define the index name prefix of sample alerts. It must match the template used by the index pattern to avoid unknown fields in dashboards.',
    category: SettingCategory.GENERAL,
    type: EpluginSettingType.text,
    defaultValue: WAZUH_SAMPLE_ALERT_PREFIX,
    isConfigurableFromFile: true,
    isConfigurableFromUI: true,
    requiresRunningHealthCheck: true,
    // Validation: https://github.com/elastic/elasticsearch/blob/v7.10.2/docs/reference/indices/create-index.asciidoc
    validate: SettingsValidator.compose(
      SettingsValidator.isNotEmptyString,
      SettingsValidator.hasNoSpaces,
      SettingsValidator.noStartsWithString('-', '_', '+', '.'),
      SettingsValidator.hasNotInvalidCharacters(
        '\\',
        '/',
        '?',
        '"',
        '<',
        '>',
        '|',
        ',',
        '#',
        '*',
      ),
    ),
    validateBackend: function (schema) {
      return schema.string({ validate: this.validate });
    },
  },
  'checks.api': {
    title: 'API connection',
    description: 'Enable or disable the API health check when opening the app.',
    category: SettingCategory.HEALTH_CHECK,
    type: EpluginSettingType.switch,
    defaultValue: true,
    isConfigurableFromFile: true,
    isConfigurableFromUI: true,
    options: {
      switch: {
        values: {
          disabled: { label: 'false', value: false },
          enabled: { label: 'true', value: true },
        },
      },
    },
    uiFormTransformChangedInputValue: function (
      value: boolean | string,
    ): boolean {
      return Boolean(value);
    },
    validate: SettingsValidator.isBoolean,
    validateBackend: function (schema) {
      return schema.boolean();
    },
  },
  'checks.fields': {
    title: 'Known fields',
    description:
      'Enable or disable the known fields health check when opening the app.',
    category: SettingCategory.HEALTH_CHECK,
    type: EpluginSettingType.switch,
    defaultValue: true,
    isConfigurableFromFile: true,
    isConfigurableFromUI: true,
    options: {
      switch: {
        values: {
          disabled: { label: 'false', value: false },
          enabled: { label: 'true', value: true },
        },
      },
    },
    uiFormTransformChangedInputValue: function (
      value: boolean | string,
    ): boolean {
      return Boolean(value);
    },
    validate: SettingsValidator.isBoolean,
    validateBackend: function (schema) {
      return schema.boolean();
    },
  },
  'checks.maxBuckets': {
    title: 'Set max buckets to 200000',
    description:
      'Change the default value of the plugin platform max buckets configuration.',
    category: SettingCategory.HEALTH_CHECK,
    type: EpluginSettingType.switch,
    defaultValue: true,
    isConfigurableFromFile: true,
    isConfigurableFromUI: true,
    options: {
      switch: {
        values: {
          disabled: { label: 'false', value: false },
          enabled: { label: 'true', value: true },
        },
      },
    },
    uiFormTransformChangedInputValue: function (
      value: boolean | string,
    ): boolean {
      return Boolean(value);
    },
    validate: SettingsValidator.isBoolean,
    validateBackend: function (schema) {
      return schema.boolean();
    },
  },
  'checks.metaFields': {
    title: 'Remove meta fields',
    description:
      'Change the default value of the plugin platform metaField configuration.',
    category: SettingCategory.HEALTH_CHECK,
    type: EpluginSettingType.switch,
    defaultValue: true,
    isConfigurableFromFile: true,
    isConfigurableFromUI: true,
    options: {
      switch: {
        values: {
          disabled: { label: 'false', value: false },
          enabled: { label: 'true', value: true },
        },
      },
    },
    uiFormTransformChangedInputValue: function (
      value: boolean | string,
    ): boolean {
      return Boolean(value);
    },
    validate: SettingsValidator.isBoolean,
    validateBackend: function (schema) {
      return schema.boolean();
    },
  },
  'checks.pattern': {
    title: 'Index pattern',
    description:
      'Enable or disable the index pattern health check when opening the app.',
    category: SettingCategory.HEALTH_CHECK,
    type: EpluginSettingType.switch,
    defaultValue: true,
    isConfigurableFromFile: true,
    isConfigurableFromUI: true,
    options: {
      switch: {
        values: {
          disabled: { label: 'false', value: false },
          enabled: { label: 'true', value: true },
        },
      },
    },
    uiFormTransformChangedInputValue: function (
      value: boolean | string,
    ): boolean {
      return Boolean(value);
    },
    validate: SettingsValidator.isBoolean,
    validateBackend: function (schema) {
      return schema.boolean();
    },
  },
  'checks.setup': {
    title: 'API version',
    description:
      'Enable or disable the setup health check when opening the app.',
    category: SettingCategory.HEALTH_CHECK,
    type: EpluginSettingType.switch,
    defaultValue: true,
    isConfigurableFromFile: true,
    isConfigurableFromUI: true,
    options: {
      switch: {
        values: {
          disabled: { label: 'false', value: false },
          enabled: { label: 'true', value: true },
        },
      },
    },
    uiFormTransformChangedInputValue: function (
      value: boolean | string,
    ): boolean {
      return Boolean(value);
    },
    validate: SettingsValidator.isBoolean,
    validateBackend: function (schema) {
      return schema.boolean();
    },
  },
  'checks.template': {
    title: 'Index template',
    description:
      'Enable or disable the template health check when opening the app.',
    category: SettingCategory.HEALTH_CHECK,
    type: EpluginSettingType.switch,
    defaultValue: true,
    isConfigurableFromFile: true,
    isConfigurableFromUI: true,
    options: {
      switch: {
        values: {
          disabled: { label: 'false', value: false },
          enabled: { label: 'true', value: true },
        },
      },
    },
    uiFormTransformChangedInputValue: function (
      value: boolean | string,
    ): boolean {
      return Boolean(value);
    },
    validate: SettingsValidator.isBoolean,
    validateBackend: function (schema) {
      return schema.boolean();
    },
  },
  'checks.timeFilter': {
    title: 'Set time filter to 24h',
    description:
      'Change the default value of the plugin platform timeFilter configuration.',
    category: SettingCategory.HEALTH_CHECK,
    type: EpluginSettingType.switch,
    defaultValue: true,
    isConfigurableFromFile: true,
    isConfigurableFromUI: true,
    options: {
      switch: {
        values: {
          disabled: { label: 'false', value: false },
          enabled: { label: 'true', value: true },
        },
      },
    },
    uiFormTransformChangedInputValue: function (
      value: boolean | string,
    ): boolean {
      return Boolean(value);
    },
    validate: SettingsValidator.isBoolean,
    validateBackend: function (schema) {
      return schema.boolean();
    },
  },
  'checks.vulnerabilities.pattern': {
    title: 'Vulnerabilities index pattern',
    description:
      'Enable or disable the vulnerabilities index pattern health check when opening the app.',
    category: SettingCategory.HEALTH_CHECK,
    type: EpluginSettingType.switch,
    defaultValue: false,
    isConfigurableFromFile: true,
    isConfigurableFromUI: true,
    options: {
      switch: {
        values: {
          disabled: { label: 'false', value: false },
          enabled: { label: 'true', value: true },
        },
      },
    },
    uiFormTransformChangedInputValue: function (
      value: boolean | string,
    ): boolean {
      return Boolean(value);
    },
    validate: SettingsValidator.isBoolean,
    validateBackend: function (schema) {
      return schema.boolean();
    },
  },
  'checks.fim.pattern': {
    title: 'Fim index pattern',
    description:
      'Enable or disable the fim index pattern health check when opening the app.',
    category: SettingCategory.HEALTH_CHECK,
    type: EpluginSettingType.switch,
    defaultValue: true,
    isConfigurableFromFile: true,
    isConfigurableFromUI: true,
    options: {
      switch: {
        values: {
          disabled: { label: 'false', value: false },
          enabled: { label: 'true', value: true },
        },
      },
    },
    uiFormTransformChangedInputValue: function (
      value: boolean | string,
    ): boolean {
      return Boolean(value);
    },
    validate: SettingsValidator.isBoolean,
    validateBackend: function (schema) {
      return schema.boolean();
    },
  },
  'cron.prefix': {
    title: 'Cron prefix',
    description: 'Define the index prefix of predefined jobs.',
    category: SettingCategory.GENERAL,
    type: EpluginSettingType.text,
    defaultValue: WAZUH_STATISTICS_DEFAULT_PREFIX,
    isConfigurableFromFile: true,
    isConfigurableFromUI: true,
    // Validation: https://github.com/elastic/elasticsearch/blob/v7.10.2/docs/reference/indices/create-index.asciidoc
    validate: SettingsValidator.compose(
      SettingsValidator.isNotEmptyString,
      SettingsValidator.hasNoSpaces,
      SettingsValidator.noStartsWithString('-', '_', '+', '.'),
      SettingsValidator.hasNotInvalidCharacters(
        '\\',
        '/',
        '?',
        '"',
        '<',
        '>',
        '|',
        ',',
        '#',
        '*',
      ),
    ),
    validateBackend: function (schema) {
      return schema.string({ validate: this.validate });
    },
  },
  'cron.statistics.apis': {
    title: 'Includes APIs',
    description:
      'Enter the ID of the hosts you want to save data from, leave this empty to run the task on every host.',
    category: SettingCategory.STATISTICS,
    type: EpluginSettingType.editor,
    defaultValue: [],
    isConfigurableFromFile: true,
    isConfigurableFromUI: true,
    options: {
      editor: {
        language: 'json',
      },
    },
    uiFormTransformConfigurationValueToInputValue: function (value: any): any {
      return JSON.stringify(value);
    },
    uiFormTransformInputValueToConfigurationValue: function (
      value: string,
    ): any {
      try {
        return JSON.parse(value);
      } catch (error) {
        return value;
      }
    },
    validate: SettingsValidator.json(
      SettingsValidator.compose(
        SettingsValidator.array(
          SettingsValidator.compose(
            SettingsValidator.isString,
            SettingsValidator.isNotEmptyString,
            SettingsValidator.hasNoSpaces,
          ),
        ),
      ),
    ),
    validateBackend: function (schema) {
      return schema.arrayOf(
        schema.string({
          validate: SettingsValidator.compose(
            SettingsValidator.isNotEmptyString,
            SettingsValidator.hasNoSpaces,
          ),
        }),
      );
    },
  },
  'cron.statistics.index.creation': {
    title: 'Index creation',
    description: 'Define the interval in which a new index will be created.',
    category: SettingCategory.STATISTICS,
    type: EpluginSettingType.select,
    options: {
      select: [
        {
          text: 'Hourly',
          value: 'h',
        },
        {
          text: 'Daily',
          value: 'd',
        },
        {
          text: 'Weekly',
          value: 'w',
        },
        {
          text: 'Monthly',
          value: 'm',
        },
      ],
    },
    defaultValue: WAZUH_STATISTICS_DEFAULT_CREATION,
    isConfigurableFromFile: true,
    isConfigurableFromUI: true,
    requiresRunningHealthCheck: true,
    validate: function (value) {
      return SettingsValidator.literal(
        this.options.select.map(({ value }) => value),
      )(value);
    },
    validateBackend: function (schema) {
      return schema.oneOf(
        this.options.select.map(({ value }) => schema.literal(value)),
      );
    },
  },
  'cron.statistics.index.name': {
    title: 'Index name',
    description:
      'Define the name of the index in which the documents will be saved.',
    category: SettingCategory.STATISTICS,
    type: EpluginSettingType.text,
    defaultValue: WAZUH_STATISTICS_DEFAULT_NAME,
    isConfigurableFromFile: true,
    isConfigurableFromUI: true,
    requiresRunningHealthCheck: true,
    // Validation: https://github.com/elastic/elasticsearch/blob/v7.10.2/docs/reference/indices/create-index.asciidoc
    validate: SettingsValidator.compose(
      SettingsValidator.isNotEmptyString,
      SettingsValidator.hasNoSpaces,
      SettingsValidator.noStartsWithString('-', '_', '+', '.'),
      SettingsValidator.hasNotInvalidCharacters(
        '\\',
        '/',
        '?',
        '"',
        '<',
        '>',
        '|',
        ',',
        '#',
        '*',
      ),
    ),
    validateBackend: function (schema) {
      return schema.string({ validate: this.validate });
    },
  },
  'cron.statistics.index.replicas': {
    title: 'Index replicas',
    description:
      'Define the number of replicas to use for the statistics indices.',
    category: SettingCategory.STATISTICS,
    type: EpluginSettingType.number,
    defaultValue: WAZUH_STATISTICS_DEFAULT_INDICES_REPLICAS,
    isConfigurableFromFile: true,
    isConfigurableFromUI: true,
    requiresRunningHealthCheck: true,
    options: {
      number: {
        min: 0,
        integer: true,
      },
    },
    uiFormTransformConfigurationValueToInputValue: function (
      value: number,
    ): string {
      return String(value);
    },
    uiFormTransformInputValueToConfigurationValue: function (
      value: string,
    ): number {
      return Number(value);
    },
    validate: function (value) {
      return SettingsValidator.number(this.options.number)(value);
    },
    validateBackend: function (schema) {
      return schema.number({ validate: this.validate.bind(this) });
    },
  },
  'cron.statistics.index.shards': {
    title: 'Index shards',
    description:
      'Define the number of shards to use for the statistics indices.',
    category: SettingCategory.STATISTICS,
    type: EpluginSettingType.number,
    defaultValue: WAZUH_STATISTICS_DEFAULT_INDICES_SHARDS,
    isConfigurableFromFile: true,
    isConfigurableFromUI: true,
    requiresRunningHealthCheck: true,
    options: {
      number: {
        min: 1,
        integer: true,
      },
    },
    uiFormTransformConfigurationValueToInputValue: function (value: number) {
      return String(value);
    },
    uiFormTransformInputValueToConfigurationValue: function (
      value: string,
    ): number {
      return Number(value);
    },
    validate: function (value) {
      return SettingsValidator.number(this.options.number)(value);
    },
    validateBackend: function (schema) {
      return schema.number({ validate: this.validate.bind(this) });
    },
  },
  'cron.statistics.interval': {
    title: 'Interval',
    description:
      'Define the frequency of task execution using cron schedule expressions.',
    category: SettingCategory.STATISTICS,
    type: EpluginSettingType.text,
    defaultValue: WAZUH_STATISTICS_DEFAULT_CRON_FREQ,
    isConfigurableFromFile: true,
    isConfigurableFromUI: true,
    requiresRestartingPluginPlatform: true,
    validate: function (value: string) {
      return validateNodeCronInterval(value)
        ? undefined
        : 'Interval is not valid.';
    },
    validateBackend: function (schema) {
      return schema.string({ validate: this.validate });
    },
  },
  'cron.statistics.status': {
    title: 'Status',
    description: 'Enable or disable the statistics tasks.',
    category: SettingCategory.STATISTICS,
    type: EpluginSettingType.switch,
    defaultValue: WAZUH_STATISTICS_DEFAULT_STATUS,
    isConfigurableFromFile: true,
    isConfigurableFromUI: true,
    options: {
      switch: {
        values: {
          disabled: { label: 'false', value: false },
          enabled: { label: 'true', value: true },
        },
      },
    },
    uiFormTransformChangedInputValue: function (
      value: boolean | string,
    ): boolean {
      return Boolean(value);
    },
    validate: SettingsValidator.isBoolean,
    validateBackend: function (schema) {
      return schema.boolean();
    },
  },
  'customization.enabled': {
    title: 'Status',
    description: 'Enable or disable the customization.',
    category: SettingCategory.CUSTOMIZATION,
    type: EpluginSettingType.switch,
    defaultValue: true,
    isConfigurableFromFile: true,
    isConfigurableFromUI: true,
    requiresReloadingBrowserTab: true,
    options: {
      switch: {
        values: {
          disabled: { label: 'false', value: false },
          enabled: { label: 'true', value: true },
        },
      },
    },
    uiFormTransformChangedInputValue: function (
      value: boolean | string,
    ): boolean {
      return Boolean(value);
    },
    validate: SettingsValidator.isBoolean,
    validateBackend: function (schema) {
      return schema.boolean();
    },
  },
  'customization.logo.app': {
    title: 'App main logo',
    description: `This logo is used as loading indicator while the user is logging into API`,
    category: SettingCategory.CUSTOMIZATION,
    type: EpluginSettingType.filepicker,
    defaultValue: '',
    isConfigurableFromFile: true,
    isConfigurableFromUI: true,
    options: {
      file: {
        type: 'image',
        extensions: ['.jpeg', '.jpg', '.png', '.svg'],
        size: {
          maxBytes:
            CUSTOMIZATION_ENDPOINT_PAYLOAD_UPLOAD_CUSTOM_FILE_MAXIMUM_BYTES,
        },
        recommended: {
          dimensions: {
            width: 300,
            height: 70,
            unit: 'px',
          },
        },
        store: {
          relativePathFileSystem: 'public/assets/custom/images',
          filename: 'customization.logo.app',
          resolveStaticURL: (filename: string) =>
            `custom/images/${filename}?v=${Date.now()}`,
          // ?v=${Date.now()} is used to force the browser to reload the image when a new file is uploaded
        },
      },
    },
    validate: function (value) {
      return SettingsValidator.compose(
        SettingsValidator.filePickerFileSize({
          ...this.options.file.size,
          meaningfulUnit: true,
        }),
        SettingsValidator.filePickerSupportedExtensions(
          this.options.file.extensions,
        ),
      )(value);
    },
  },
  'customization.logo.healthcheck': {
    title: 'Healthcheck logo',
    description: `This logo is displayed during the Healthcheck routine of the app.`,
    category: SettingCategory.CUSTOMIZATION,
    type: EpluginSettingType.filepicker,
    defaultValue: '',
    isConfigurableFromFile: true,
    isConfigurableFromUI: true,
    options: {
      file: {
        type: 'image',
        extensions: ['.jpeg', '.jpg', '.png', '.svg'],
        size: {
          maxBytes:
            CUSTOMIZATION_ENDPOINT_PAYLOAD_UPLOAD_CUSTOM_FILE_MAXIMUM_BYTES,
        },
        recommended: {
          dimensions: {
            width: 300,
            height: 70,
            unit: 'px',
          },
        },
        store: {
          relativePathFileSystem: 'public/assets/custom/images',
          filename: 'customization.logo.healthcheck',
          resolveStaticURL: (filename: string) =>
            `custom/images/${filename}?v=${Date.now()}`,
          // ?v=${Date.now()} is used to force the browser to reload the image when a new file is uploaded
        },
      },
    },
    validate: function (value) {
      return SettingsValidator.compose(
        SettingsValidator.filePickerFileSize({
          ...this.options.file.size,
          meaningfulUnit: true,
        }),
        SettingsValidator.filePickerSupportedExtensions(
          this.options.file.extensions,
        ),
      )(value);
    },
  },
  'customization.logo.reports': {
    title: 'PDF reports logo',
    description: `This logo is used in the PDF reports generated by the app. It's placed at the top left corner of every page of the PDF.`,
    category: SettingCategory.CUSTOMIZATION,
    type: EpluginSettingType.filepicker,
    defaultValue: '',
    defaultValueIfNotSet: REPORTS_LOGO_IMAGE_ASSETS_RELATIVE_PATH,
    isConfigurableFromFile: true,
    isConfigurableFromUI: true,
    options: {
      file: {
        type: 'image',
        extensions: ['.jpeg', '.jpg', '.png'],
        size: {
          maxBytes:
            CUSTOMIZATION_ENDPOINT_PAYLOAD_UPLOAD_CUSTOM_FILE_MAXIMUM_BYTES,
        },
        recommended: {
          dimensions: {
            width: 190,
            height: 40,
            unit: 'px',
          },
        },
        store: {
          relativePathFileSystem: 'public/assets/custom/images',
          filename: 'customization.logo.reports',
          resolveStaticURL: (filename: string) => `custom/images/${filename}`,
        },
      },
    },
    validate: function (value) {
      return SettingsValidator.compose(
        SettingsValidator.filePickerFileSize({
          ...this.options.file.size,
          meaningfulUnit: true,
        }),
        SettingsValidator.filePickerSupportedExtensions(
          this.options.file.extensions,
        ),
      )(value);
    },
  },
  'customization.reports.footer': {
    title: 'Reports footer',
    description: 'Set the footer of the reports.',
    category: SettingCategory.CUSTOMIZATION,
    type: EpluginSettingType.textarea,
    defaultValue: '',
    defaultValueIfNotSet: REPORTS_PAGE_FOOTER_TEXT,
    isConfigurableFromFile: true,
    isConfigurableFromUI: true,
    options: { maxRows: 2, maxLength: 50 },
    validate: function (value) {
      return SettingsValidator.multipleLinesString({
        maxRows: this.options?.maxRows,
        maxLength: this.options?.maxLength,
      })(value);
    },
    validateBackend: function (schema) {
      return schema.string({ validate: this.validate.bind(this) });
    },
  },
  'customization.reports.header': {
    title: 'Reports header',
    description: 'Set the header of the reports.',
    category: SettingCategory.CUSTOMIZATION,
    type: EpluginSettingType.textarea,
    defaultValue: '',
    defaultValueIfNotSet: REPORTS_PAGE_HEADER_TEXT,
    isConfigurableFromFile: true,
    isConfigurableFromUI: true,
    options: { maxRows: 3, maxLength: 40 },
    validate: function (value) {
      return SettingsValidator.multipleLinesString({
        maxRows: this.options?.maxRows,
        maxLength: this.options?.maxLength,
      })(value);
    },
    validateBackend: function (schema) {
      return schema.string({ validate: this.validate.bind(this) });
    },
  },
  'enrollment.dns': {
    title: 'Enrollment DNS',
    description:
      'Specifies the Wazuh registration server, used for the agent enrollment.',
    category: SettingCategory.GENERAL,
    type: EpluginSettingType.text,
    defaultValue: '',
    isConfigurableFromFile: true,
    isConfigurableFromUI: true,
    validate: SettingsValidator.hasNoSpaces,
    validateBackend: function (schema) {
      return schema.string({ validate: this.validate });
    },
  },
  'enrollment.password': {
    title: 'Enrollment password',
    description:
      'Specifies the password used to authenticate during the agent enrollment.',
    category: SettingCategory.GENERAL,
    type: EpluginSettingType.text,
    defaultValue: '',
    isConfigurableFromFile: true,
    isConfigurableFromUI: false,
    validate: SettingsValidator.isNotEmptyString,
    validateBackend: function (schema) {
      return schema.string({ validate: this.validate });
    },
  },
  hideManagerAlerts: {
    title: 'Hide manager alerts',
    description: 'Hide the alerts of the manager in every dashboard.',
    category: SettingCategory.GENERAL,
    type: EpluginSettingType.switch,
    defaultValue: false,
    isConfigurableFromFile: true,
    isConfigurableFromUI: true,
    requiresReloadingBrowserTab: true,
    options: {
      switch: {
        values: {
          disabled: { label: 'false', value: false },
          enabled: { label: 'true', value: true },
        },
      },
    },
    uiFormTransformChangedInputValue: function (
      value: boolean | string,
    ): boolean {
      return Boolean(value);
    },
    validate: SettingsValidator.isBoolean,
    validateBackend: function (schema) {
      return schema.boolean();
    },
  },
  'ip.ignore': {
    title: 'Index pattern ignore',
    description:
      'Disable certain index pattern names from being available in index pattern selector.',
    category: SettingCategory.GENERAL,
    type: EpluginSettingType.editor,
    defaultValue: [],
    isConfigurableFromFile: true,
    isConfigurableFromUI: true,
    options: {
      editor: {
        language: 'json',
      },
    },
    uiFormTransformConfigurationValueToInputValue: function (value: any): any {
      return JSON.stringify(value);
    },
    uiFormTransformInputValueToConfigurationValue: function (
      value: string,
    ): any {
      try {
        return JSON.parse(value);
      } catch (error) {
        return value;
      }
    },
    // Validation: https://github.com/elastic/elasticsearch/blob/v7.10.2/docs/reference/indices/create-index.asciidoc
    validate: SettingsValidator.json(
      SettingsValidator.compose(
        SettingsValidator.array(
          SettingsValidator.compose(
            SettingsValidator.isString,
            SettingsValidator.isNotEmptyString,
            SettingsValidator.hasNoSpaces,
            SettingsValidator.noLiteralString('.', '..'),
            SettingsValidator.noStartsWithString('-', '_', '+', '.'),
            SettingsValidator.hasNotInvalidCharacters(
              '\\',
              '/',
              '?',
              '"',
              '<',
              '>',
              '|',
              ',',
              '#',
            ),
          ),
        ),
      ),
    ),
    validateBackend: function (schema) {
      return schema.arrayOf(
        schema.string({
          validate: SettingsValidator.compose(
            SettingsValidator.isNotEmptyString,
            SettingsValidator.hasNoSpaces,
            SettingsValidator.noLiteralString('.', '..'),
            SettingsValidator.noStartsWithString('-', '_', '+', '.'),
            SettingsValidator.hasNotInvalidCharacters(
              '\\',
              '/',
              '?',
              '"',
              '<',
              '>',
              '|',
              ',',
              '#',
            ),
          ),
        }),
      );
    },
  },
  'ip.selector': {
    title: 'IP selector',
    description:
      'Define if the user is allowed to change the selected index pattern directly from the top menu bar.',
    category: SettingCategory.GENERAL,
    type: EpluginSettingType.switch,
    defaultValue: true,
    isConfigurableFromFile: true,
    isConfigurableFromUI: false,
    options: {
      switch: {
        values: {
          disabled: { label: 'false', value: false },
          enabled: { label: 'true', value: true },
        },
      },
    },
    uiFormTransformChangedInputValue: function (
      value: boolean | string,
    ): boolean {
      return Boolean(value);
    },
    validate: SettingsValidator.isBoolean,
    validateBackend: function (schema) {
      return schema.boolean();
    },
  },
  pattern: {
    title: 'Index pattern',
    description:
      "Default index pattern to use on the app. If there's no valid index pattern, the app will automatically create one with the name indicated in this option.",
    category: SettingCategory.GENERAL,
    type: EpluginSettingType.text,
    defaultValue: WAZUH_ALERTS_PATTERN,
    isConfigurableFromFile: true,
    isConfigurableFromUI: true,
    requiresRunningHealthCheck: true,
    // Validation: https://github.com/elastic/elasticsearch/blob/v7.10.2/docs/reference/indices/create-index.asciidoc
    validate: SettingsValidator.compose(
      SettingsValidator.isNotEmptyString,
      SettingsValidator.hasNoSpaces,
      SettingsValidator.noLiteralString('.', '..'),
      SettingsValidator.noStartsWithString('-', '_', '+', '.'),
      SettingsValidator.hasNotInvalidCharacters(
        '\\',
        '/',
        '?',
        '"',
        '<',
        '>',
        '|',
        ',',
        '#',
      ),
    ),
    validateBackend: function (schema) {
      return schema.string({ validate: this.validate });
    },
  },
  timeout: {
    title: 'Request timeout',
    description:
      'Maximum time, in milliseconds, the app will wait for an API response when making requests to it. It will be ignored if the value is set under 1500 milliseconds.',
    category: SettingCategory.GENERAL,
    type: EpluginSettingType.number,
    defaultValue: 20000,
    isConfigurableFromFile: true,
    isConfigurableFromUI: true,
    options: {
      number: {
        min: 1500,
        integer: true,
      },
    },
    uiFormTransformConfigurationValueToInputValue: function (value: number) {
      return String(value);
    },
    uiFormTransformInputValueToConfigurationValue: function (
      value: string,
    ): number {
      return Number(value);
    },
    validate: function (value) {
      return SettingsValidator.number(this.options.number)(value);
    },
    validateBackend: function (schema) {
      return schema.number({ validate: this.validate.bind(this) });
    },
  },
  'wazuh.monitoring.creation': {
    title: 'Index creation',
    description:
      'Define the interval in which a new wazuh-monitoring index will be created.',
    category: SettingCategory.MONITORING,
    type: EpluginSettingType.select,
    options: {
      select: [
        {
          text: 'Hourly',
          value: 'h',
        },
        {
          text: 'Daily',
          value: 'd',
        },
        {
          text: 'Weekly',
          value: 'w',
        },
        {
          text: 'Monthly',
          value: 'm',
        },
      ],
    },
    defaultValue: WAZUH_MONITORING_DEFAULT_CREATION,
    isConfigurableFromFile: true,
    isConfigurableFromUI: true,
    requiresRunningHealthCheck: true,
    validate: function (value) {
      return SettingsValidator.literal(
        this.options.select.map(({ value }) => value),
      )(value);
    },
    validateBackend: function (schema) {
      return schema.oneOf(
        this.options.select.map(({ value }) => schema.literal(value)),
      );
    },
  },
  'wazuh.monitoring.enabled': {
    title: 'Status',
    description:
      'Enable or disable the wazuh-monitoring index creation and/or visualization.',
    category: SettingCategory.MONITORING,
    type: EpluginSettingType.switch,
    defaultValue: WAZUH_MONITORING_DEFAULT_ENABLED,
    isConfigurableFromFile: true,
    isConfigurableFromUI: true,
    requiresRestartingPluginPlatform: true,
    options: {
      switch: {
        values: {
          disabled: { label: 'false', value: false },
          enabled: { label: 'true', value: true },
        },
      },
    },
    uiFormTransformChangedInputValue: function (
      value: boolean | string,
    ): boolean {
      return Boolean(value);
    },
    validate: SettingsValidator.isBoolean,
    validateBackend: function (schema) {
      return schema.boolean();
    },
  },
  'wazuh.monitoring.frequency': {
    title: 'Frequency',
    description:
      'Frequency, in seconds, of API requests to get the state of the agents and create a new document in the wazuh-monitoring index with this data.',
    category: SettingCategory.MONITORING,
    type: EpluginSettingType.number,
    defaultValue: WAZUH_MONITORING_DEFAULT_FREQUENCY,
    isConfigurableFromFile: true,
    isConfigurableFromUI: true,
    requiresRestartingPluginPlatform: true,
    options: {
      number: {
        min: 60,
        integer: true,
      },
    },
    uiFormTransformConfigurationValueToInputValue: function (value: number) {
      return String(value);
    },
    uiFormTransformInputValueToConfigurationValue: function (
      value: string,
    ): number {
      return Number(value);
    },
    validate: function (value) {
      return SettingsValidator.number(this.options.number)(value);
    },
    validateBackend: function (schema) {
      return schema.number({ validate: this.validate.bind(this) });
    },
  },
  'wazuh.monitoring.pattern': {
    title: 'Index pattern',
    description: 'Default index pattern to use for monitoring.',
    category: SettingCategory.MONITORING,
    type: EpluginSettingType.text,
    defaultValue: WAZUH_MONITORING_PATTERN,
    isConfigurableFromFile: true,
    isConfigurableFromUI: true,
    requiresRunningHealthCheck: true,
    validate: SettingsValidator.compose(
      SettingsValidator.isNotEmptyString,
      SettingsValidator.hasNoSpaces,
      SettingsValidator.noLiteralString('.', '..'),
      SettingsValidator.noStartsWithString('-', '_', '+', '.'),
      SettingsValidator.hasNotInvalidCharacters(
        '\\',
        '/',
        '?',
        '"',
        '<',
        '>',
        '|',
        ',',
        '#',
      ),
    ),
    validateBackend: function (schema) {
      return schema.string({ minLength: 1, validate: this.validate });
    },
  },
  'wazuh.monitoring.replicas': {
    title: 'Index replicas',
    description:
      'Define the number of replicas to use for the wazuh-monitoring-* indices.',
    category: SettingCategory.MONITORING,
    type: EpluginSettingType.number,
    defaultValue: WAZUH_MONITORING_DEFAULT_INDICES_REPLICAS,
    isConfigurableFromFile: true,
    isConfigurableFromUI: true,
    requiresRunningHealthCheck: true,
    options: {
      number: {
        min: 0,
        integer: true,
      },
    },
    uiFormTransformConfigurationValueToInputValue: function (value: number) {
      return String(value);
    },
    uiFormTransformInputValueToConfigurationValue: function (
      value: string,
    ): number {
      return Number(value);
    },
    validate: function (value) {
      return SettingsValidator.number(this.options.number)(value);
    },
    validateBackend: function (schema) {
      return schema.number({ validate: this.validate.bind(this) });
    },
  },
  'wazuh.monitoring.shards': {
    title: 'Index shards',
    description:
      'Define the number of shards to use for the wazuh-monitoring-* indices.',
    category: SettingCategory.MONITORING,
    type: EpluginSettingType.number,
    defaultValue: WAZUH_MONITORING_DEFAULT_INDICES_SHARDS,
    isConfigurableFromFile: true,
    isConfigurableFromUI: true,
    requiresRunningHealthCheck: true,
    options: {
      number: {
        min: 1,
        integer: true,
      },
    },
    uiFormTransformConfigurationValueToInputValue: function (value: number) {
      return String(value);
    },
    uiFormTransformInputValueToConfigurationValue: function (
      value: string,
    ): number {
      return Number(value);
    },
    validate: function (value) {
      return SettingsValidator.number(this.options.number)(value);
    },
    validateBackend: function (schema) {
      return schema.number({ validate: this.validate.bind(this) });
    },
  },
  'vulnerabilities.pattern': {
    title: 'Index pattern',
    description: 'Default index pattern to use for vulnerabilities.',
    category: SettingCategory.VULNERABILITIES,
    type: EpluginSettingType.text,
    defaultValue: WAZUH_VULNERABILITIES_PATTERN,
    isConfigurableFromFile: true,
    isConfigurableFromUI: true,
    requiresRunningHealthCheck: false,
    validate: SettingsValidator.compose(
      SettingsValidator.isNotEmptyString,
      SettingsValidator.hasNoSpaces,
      SettingsValidator.noLiteralString('.', '..'),
      SettingsValidator.noStartsWithString('-', '_', '+', '.'),
      SettingsValidator.hasNotInvalidCharacters(
        '\\',
        '/',
        '?',
        '"',
        '<',
        '>',
        '|',
        ',',
        '#',
      ),
    ),
    validateBackend: function (schema) {
      return schema.string({ minLength: 1, validate: this.validate });
    },
  },
};

export type TPluginSettingKey = keyof typeof PLUGIN_SETTINGS;

=======
>>>>>>> 0760cdd9
export enum HTTP_STATUS_CODES {
  CONTINUE = 100,
  SWITCHING_PROTOCOLS = 101,
  PROCESSING = 102,
  OK = 200,
  CREATED = 201,
  ACCEPTED = 202,
  NON_AUTHORITATIVE_INFORMATION = 203,
  NO_CONTENT = 204,
  RESET_CONTENT = 205,
  PARTIAL_CONTENT = 206,
  MULTI_STATUS = 207,
  MULTIPLE_CHOICES = 300,
  MOVED_PERMANENTLY = 301,
  MOVED_TEMPORARILY = 302,
  SEE_OTHER = 303,
  NOT_MODIFIED = 304,
  USE_PROXY = 305,
  TEMPORARY_REDIRECT = 307,
  PERMANENT_REDIRECT = 308,
  BAD_REQUEST = 400,
  UNAUTHORIZED = 401,
  PAYMENT_REQUIRED = 402,
  FORBIDDEN = 403,
  NOT_FOUND = 404,
  METHOD_NOT_ALLOWED = 405,
  NOT_ACCEPTABLE = 406,
  PROXY_AUTHENTICATION_REQUIRED = 407,
  REQUEST_TIMEOUT = 408,
  CONFLICT = 409,
  GONE = 410,
  LENGTH_REQUIRED = 411,
  PRECONDITION_FAILED = 412,
  REQUEST_TOO_LONG = 413,
  REQUEST_URI_TOO_LONG = 414,
  UNSUPPORTED_MEDIA_TYPE = 415,
  REQUESTED_RANGE_NOT_SATISFIABLE = 416,
  EXPECTATION_FAILED = 417,
  IM_A_TEAPOT = 418,
  INSUFFICIENT_SPACE_ON_RESOURCE = 419,
  METHOD_FAILURE = 420,
  MISDIRECTED_REQUEST = 421,
  UNPROCESSABLE_ENTITY = 422,
  LOCKED = 423,
  FAILED_DEPENDENCY = 424,
  PRECONDITION_REQUIRED = 428,
  TOO_MANY_REQUESTS = 429,
  REQUEST_HEADER_FIELDS_TOO_LARGE = 431,
  UNAVAILABLE_FOR_LEGAL_REASONS = 451,
  INTERNAL_SERVER_ERROR = 500,
  NOT_IMPLEMENTED = 501,
  BAD_GATEWAY = 502,
  SERVICE_UNAVAILABLE = 503,
  GATEWAY_TIMEOUT = 504,
  HTTP_VERSION_NOT_SUPPORTED = 505,
  INSUFFICIENT_STORAGE = 507,
  NETWORK_AUTHENTICATION_REQUIRED = 511,
}

// Module Security configuration assessment
export const MODULE_SCA_CHECK_RESULT_LABEL = {
  passed: 'Passed',
  failed: 'Failed',
  'not applicable': 'Not applicable',
};

// Search bar

// This limits the results in the API request
export const SEARCH_BAR_WQL_VALUE_SUGGESTIONS_COUNT = 30;
// This limits the suggestions for the token of type value displayed in the search bar
export const SEARCH_BAR_WQL_VALUE_SUGGESTIONS_DISPLAY_COUNT = 10;
/* Time in milliseconds to debounce the analysis of search bar. This mitigates some problems related
to changes running in parallel */
export const SEARCH_BAR_DEBOUNCE_UPDATE_TIME = 400;<|MERGE_RESOLUTION|>--- conflicted
+++ resolved
@@ -416,1310 +416,6 @@
   custom = 'custom',
 }
 
-<<<<<<< HEAD
-export type TPluginSetting = {
-  // Define the text displayed in the UI.
-  title: string;
-  // Description.
-  description: string;
-  // Category.
-  category: SettingCategory;
-  // Type.
-  type: EpluginSettingType;
-  // Default value.
-  defaultValue: any;
-  // Default value if it is not set. It has preference over `default`.
-  defaultValueIfNotSet?: any;
-  // Configurable from the configuration file.
-  isConfigurableFromFile: boolean;
-  // Configurable from the UI (Settings/Configuration).
-  isConfigurableFromUI: boolean;
-  // Modify the setting requires running the plugin health check (frontend).
-  requiresRunningHealthCheck?: boolean;
-  // Modify the setting requires reloading the browser tab (frontend).
-  requiresReloadingBrowserTab?: boolean;
-  // Modify the setting requires restarting the plugin platform to take effect.
-  requiresRestartingPluginPlatform?: boolean;
-  // Define options related to the `type`.
-  options?:
-    | TPluginSettingOptionsEditor
-    | TPluginSettingOptionsFile
-    | TPluginSettingOptionsNumber
-    | TPluginSettingOptionsSelect
-    | TPluginSettingOptionsSwitch
-    | TPluginSettingOptionsTextArea;
-  // Transform the input value. The result is saved in the form global state of Settings/Configuration
-  uiFormTransformChangedInputValue?: (value: any) => any;
-  // Transform the configuration value or default as initial value for the input in Settings/Configuration
-  uiFormTransformConfigurationValueToInputValue?: (value: any) => any;
-  // Transform the input value changed in the form of Settings/Configuration and returned in the `changed` property of the hook useForm
-  uiFormTransformInputValueToConfigurationValue?: (value: any) => any;
-  // Validate the value in the form of Settings/Configuration. It returns a string if there is some validation error.
-  validate?: (value: any) => string | undefined;
-  // Validate function creator to validate the setting in the backend. It uses `schema` of the `@kbn/config-schema` package.
-  validateBackend?: (schema: any) => (value: unknown) => string | undefined;
-};
-
-export type TPluginSettingWithKey = TPluginSetting & { key: TPluginSettingKey };
-export type TPluginSettingCategory = {
-  title: string;
-  description?: string;
-  documentationLink?: string;
-  renderOrder?: number;
-};
-
-export const PLUGIN_SETTINGS_CATEGORIES: {
-  [category: number]: TPluginSettingCategory;
-} = {
-  [SettingCategory.HEALTH_CHECK]: {
-    title: 'Health check',
-    description: "Checks will be executed by the app's Healthcheck.",
-    renderOrder: SettingCategory.HEALTH_CHECK,
-  },
-  [SettingCategory.GENERAL]: {
-    title: 'General',
-    description:
-      'Basic app settings related to alerts index pattern, hide the manager alerts in the dashboards, logs level and more.',
-    renderOrder: SettingCategory.GENERAL,
-  },
-  [SettingCategory.SECURITY]: {
-    title: 'Security',
-    description: 'Application security options such as unauthorized roles.',
-    renderOrder: SettingCategory.SECURITY,
-  },
-  [SettingCategory.MONITORING]: {
-    title: 'Task:Monitoring',
-    description:
-      'Options related to the agent status monitoring job and its storage in indexes.',
-    renderOrder: SettingCategory.MONITORING,
-  },
-  [SettingCategory.STATISTICS]: {
-    title: 'Task:Statistics',
-    description:
-      'Options related to the daemons manager monitoring job and their storage in indexes.',
-    renderOrder: SettingCategory.STATISTICS,
-  },
-  [SettingCategory.VULNERABILITIES]: {
-    title: 'Vulnerabilities',
-    description:
-      'Options related to the agent vulnerabilities monitoring job and its storage in indexes.',
-    renderOrder: SettingCategory.VULNERABILITIES,
-  },
-  [SettingCategory.CUSTOMIZATION]: {
-    title: 'Custom branding',
-    description:
-      'If you want to use custom branding elements such as logos, you can do so by editing the settings below.',
-    documentationLink: 'user-manual/wazuh-dashboard/white-labeling.html',
-    renderOrder: SettingCategory.CUSTOMIZATION,
-  },
-};
-
-export const PLUGIN_SETTINGS: { [key: string]: TPluginSetting } = {
-  'alerts.sample.prefix': {
-    title: 'Sample alerts prefix',
-    description:
-      'Define the index name prefix of sample alerts. It must match the template used by the index pattern to avoid unknown fields in dashboards.',
-    category: SettingCategory.GENERAL,
-    type: EpluginSettingType.text,
-    defaultValue: WAZUH_SAMPLE_ALERT_PREFIX,
-    isConfigurableFromFile: true,
-    isConfigurableFromUI: true,
-    requiresRunningHealthCheck: true,
-    // Validation: https://github.com/elastic/elasticsearch/blob/v7.10.2/docs/reference/indices/create-index.asciidoc
-    validate: SettingsValidator.compose(
-      SettingsValidator.isNotEmptyString,
-      SettingsValidator.hasNoSpaces,
-      SettingsValidator.noStartsWithString('-', '_', '+', '.'),
-      SettingsValidator.hasNotInvalidCharacters(
-        '\\',
-        '/',
-        '?',
-        '"',
-        '<',
-        '>',
-        '|',
-        ',',
-        '#',
-        '*',
-      ),
-    ),
-    validateBackend: function (schema) {
-      return schema.string({ validate: this.validate });
-    },
-  },
-  'checks.api': {
-    title: 'API connection',
-    description: 'Enable or disable the API health check when opening the app.',
-    category: SettingCategory.HEALTH_CHECK,
-    type: EpluginSettingType.switch,
-    defaultValue: true,
-    isConfigurableFromFile: true,
-    isConfigurableFromUI: true,
-    options: {
-      switch: {
-        values: {
-          disabled: { label: 'false', value: false },
-          enabled: { label: 'true', value: true },
-        },
-      },
-    },
-    uiFormTransformChangedInputValue: function (
-      value: boolean | string,
-    ): boolean {
-      return Boolean(value);
-    },
-    validate: SettingsValidator.isBoolean,
-    validateBackend: function (schema) {
-      return schema.boolean();
-    },
-  },
-  'checks.fields': {
-    title: 'Known fields',
-    description:
-      'Enable or disable the known fields health check when opening the app.',
-    category: SettingCategory.HEALTH_CHECK,
-    type: EpluginSettingType.switch,
-    defaultValue: true,
-    isConfigurableFromFile: true,
-    isConfigurableFromUI: true,
-    options: {
-      switch: {
-        values: {
-          disabled: { label: 'false', value: false },
-          enabled: { label: 'true', value: true },
-        },
-      },
-    },
-    uiFormTransformChangedInputValue: function (
-      value: boolean | string,
-    ): boolean {
-      return Boolean(value);
-    },
-    validate: SettingsValidator.isBoolean,
-    validateBackend: function (schema) {
-      return schema.boolean();
-    },
-  },
-  'checks.maxBuckets': {
-    title: 'Set max buckets to 200000',
-    description:
-      'Change the default value of the plugin platform max buckets configuration.',
-    category: SettingCategory.HEALTH_CHECK,
-    type: EpluginSettingType.switch,
-    defaultValue: true,
-    isConfigurableFromFile: true,
-    isConfigurableFromUI: true,
-    options: {
-      switch: {
-        values: {
-          disabled: { label: 'false', value: false },
-          enabled: { label: 'true', value: true },
-        },
-      },
-    },
-    uiFormTransformChangedInputValue: function (
-      value: boolean | string,
-    ): boolean {
-      return Boolean(value);
-    },
-    validate: SettingsValidator.isBoolean,
-    validateBackend: function (schema) {
-      return schema.boolean();
-    },
-  },
-  'checks.metaFields': {
-    title: 'Remove meta fields',
-    description:
-      'Change the default value of the plugin platform metaField configuration.',
-    category: SettingCategory.HEALTH_CHECK,
-    type: EpluginSettingType.switch,
-    defaultValue: true,
-    isConfigurableFromFile: true,
-    isConfigurableFromUI: true,
-    options: {
-      switch: {
-        values: {
-          disabled: { label: 'false', value: false },
-          enabled: { label: 'true', value: true },
-        },
-      },
-    },
-    uiFormTransformChangedInputValue: function (
-      value: boolean | string,
-    ): boolean {
-      return Boolean(value);
-    },
-    validate: SettingsValidator.isBoolean,
-    validateBackend: function (schema) {
-      return schema.boolean();
-    },
-  },
-  'checks.pattern': {
-    title: 'Index pattern',
-    description:
-      'Enable or disable the index pattern health check when opening the app.',
-    category: SettingCategory.HEALTH_CHECK,
-    type: EpluginSettingType.switch,
-    defaultValue: true,
-    isConfigurableFromFile: true,
-    isConfigurableFromUI: true,
-    options: {
-      switch: {
-        values: {
-          disabled: { label: 'false', value: false },
-          enabled: { label: 'true', value: true },
-        },
-      },
-    },
-    uiFormTransformChangedInputValue: function (
-      value: boolean | string,
-    ): boolean {
-      return Boolean(value);
-    },
-    validate: SettingsValidator.isBoolean,
-    validateBackend: function (schema) {
-      return schema.boolean();
-    },
-  },
-  'checks.setup': {
-    title: 'API version',
-    description:
-      'Enable or disable the setup health check when opening the app.',
-    category: SettingCategory.HEALTH_CHECK,
-    type: EpluginSettingType.switch,
-    defaultValue: true,
-    isConfigurableFromFile: true,
-    isConfigurableFromUI: true,
-    options: {
-      switch: {
-        values: {
-          disabled: { label: 'false', value: false },
-          enabled: { label: 'true', value: true },
-        },
-      },
-    },
-    uiFormTransformChangedInputValue: function (
-      value: boolean | string,
-    ): boolean {
-      return Boolean(value);
-    },
-    validate: SettingsValidator.isBoolean,
-    validateBackend: function (schema) {
-      return schema.boolean();
-    },
-  },
-  'checks.template': {
-    title: 'Index template',
-    description:
-      'Enable or disable the template health check when opening the app.',
-    category: SettingCategory.HEALTH_CHECK,
-    type: EpluginSettingType.switch,
-    defaultValue: true,
-    isConfigurableFromFile: true,
-    isConfigurableFromUI: true,
-    options: {
-      switch: {
-        values: {
-          disabled: { label: 'false', value: false },
-          enabled: { label: 'true', value: true },
-        },
-      },
-    },
-    uiFormTransformChangedInputValue: function (
-      value: boolean | string,
-    ): boolean {
-      return Boolean(value);
-    },
-    validate: SettingsValidator.isBoolean,
-    validateBackend: function (schema) {
-      return schema.boolean();
-    },
-  },
-  'checks.timeFilter': {
-    title: 'Set time filter to 24h',
-    description:
-      'Change the default value of the plugin platform timeFilter configuration.',
-    category: SettingCategory.HEALTH_CHECK,
-    type: EpluginSettingType.switch,
-    defaultValue: true,
-    isConfigurableFromFile: true,
-    isConfigurableFromUI: true,
-    options: {
-      switch: {
-        values: {
-          disabled: { label: 'false', value: false },
-          enabled: { label: 'true', value: true },
-        },
-      },
-    },
-    uiFormTransformChangedInputValue: function (
-      value: boolean | string,
-    ): boolean {
-      return Boolean(value);
-    },
-    validate: SettingsValidator.isBoolean,
-    validateBackend: function (schema) {
-      return schema.boolean();
-    },
-  },
-  'checks.vulnerabilities.pattern': {
-    title: 'Vulnerabilities index pattern',
-    description:
-      'Enable or disable the vulnerabilities index pattern health check when opening the app.',
-    category: SettingCategory.HEALTH_CHECK,
-    type: EpluginSettingType.switch,
-    defaultValue: false,
-    isConfigurableFromFile: true,
-    isConfigurableFromUI: true,
-    options: {
-      switch: {
-        values: {
-          disabled: { label: 'false', value: false },
-          enabled: { label: 'true', value: true },
-        },
-      },
-    },
-    uiFormTransformChangedInputValue: function (
-      value: boolean | string,
-    ): boolean {
-      return Boolean(value);
-    },
-    validate: SettingsValidator.isBoolean,
-    validateBackend: function (schema) {
-      return schema.boolean();
-    },
-  },
-  'checks.fim.pattern': {
-    title: 'Fim index pattern',
-    description:
-      'Enable or disable the fim index pattern health check when opening the app.',
-    category: SettingCategory.HEALTH_CHECK,
-    type: EpluginSettingType.switch,
-    defaultValue: true,
-    isConfigurableFromFile: true,
-    isConfigurableFromUI: true,
-    options: {
-      switch: {
-        values: {
-          disabled: { label: 'false', value: false },
-          enabled: { label: 'true', value: true },
-        },
-      },
-    },
-    uiFormTransformChangedInputValue: function (
-      value: boolean | string,
-    ): boolean {
-      return Boolean(value);
-    },
-    validate: SettingsValidator.isBoolean,
-    validateBackend: function (schema) {
-      return schema.boolean();
-    },
-  },
-  'cron.prefix': {
-    title: 'Cron prefix',
-    description: 'Define the index prefix of predefined jobs.',
-    category: SettingCategory.GENERAL,
-    type: EpluginSettingType.text,
-    defaultValue: WAZUH_STATISTICS_DEFAULT_PREFIX,
-    isConfigurableFromFile: true,
-    isConfigurableFromUI: true,
-    // Validation: https://github.com/elastic/elasticsearch/blob/v7.10.2/docs/reference/indices/create-index.asciidoc
-    validate: SettingsValidator.compose(
-      SettingsValidator.isNotEmptyString,
-      SettingsValidator.hasNoSpaces,
-      SettingsValidator.noStartsWithString('-', '_', '+', '.'),
-      SettingsValidator.hasNotInvalidCharacters(
-        '\\',
-        '/',
-        '?',
-        '"',
-        '<',
-        '>',
-        '|',
-        ',',
-        '#',
-        '*',
-      ),
-    ),
-    validateBackend: function (schema) {
-      return schema.string({ validate: this.validate });
-    },
-  },
-  'cron.statistics.apis': {
-    title: 'Includes APIs',
-    description:
-      'Enter the ID of the hosts you want to save data from, leave this empty to run the task on every host.',
-    category: SettingCategory.STATISTICS,
-    type: EpluginSettingType.editor,
-    defaultValue: [],
-    isConfigurableFromFile: true,
-    isConfigurableFromUI: true,
-    options: {
-      editor: {
-        language: 'json',
-      },
-    },
-    uiFormTransformConfigurationValueToInputValue: function (value: any): any {
-      return JSON.stringify(value);
-    },
-    uiFormTransformInputValueToConfigurationValue: function (
-      value: string,
-    ): any {
-      try {
-        return JSON.parse(value);
-      } catch (error) {
-        return value;
-      }
-    },
-    validate: SettingsValidator.json(
-      SettingsValidator.compose(
-        SettingsValidator.array(
-          SettingsValidator.compose(
-            SettingsValidator.isString,
-            SettingsValidator.isNotEmptyString,
-            SettingsValidator.hasNoSpaces,
-          ),
-        ),
-      ),
-    ),
-    validateBackend: function (schema) {
-      return schema.arrayOf(
-        schema.string({
-          validate: SettingsValidator.compose(
-            SettingsValidator.isNotEmptyString,
-            SettingsValidator.hasNoSpaces,
-          ),
-        }),
-      );
-    },
-  },
-  'cron.statistics.index.creation': {
-    title: 'Index creation',
-    description: 'Define the interval in which a new index will be created.',
-    category: SettingCategory.STATISTICS,
-    type: EpluginSettingType.select,
-    options: {
-      select: [
-        {
-          text: 'Hourly',
-          value: 'h',
-        },
-        {
-          text: 'Daily',
-          value: 'd',
-        },
-        {
-          text: 'Weekly',
-          value: 'w',
-        },
-        {
-          text: 'Monthly',
-          value: 'm',
-        },
-      ],
-    },
-    defaultValue: WAZUH_STATISTICS_DEFAULT_CREATION,
-    isConfigurableFromFile: true,
-    isConfigurableFromUI: true,
-    requiresRunningHealthCheck: true,
-    validate: function (value) {
-      return SettingsValidator.literal(
-        this.options.select.map(({ value }) => value),
-      )(value);
-    },
-    validateBackend: function (schema) {
-      return schema.oneOf(
-        this.options.select.map(({ value }) => schema.literal(value)),
-      );
-    },
-  },
-  'cron.statistics.index.name': {
-    title: 'Index name',
-    description:
-      'Define the name of the index in which the documents will be saved.',
-    category: SettingCategory.STATISTICS,
-    type: EpluginSettingType.text,
-    defaultValue: WAZUH_STATISTICS_DEFAULT_NAME,
-    isConfigurableFromFile: true,
-    isConfigurableFromUI: true,
-    requiresRunningHealthCheck: true,
-    // Validation: https://github.com/elastic/elasticsearch/blob/v7.10.2/docs/reference/indices/create-index.asciidoc
-    validate: SettingsValidator.compose(
-      SettingsValidator.isNotEmptyString,
-      SettingsValidator.hasNoSpaces,
-      SettingsValidator.noStartsWithString('-', '_', '+', '.'),
-      SettingsValidator.hasNotInvalidCharacters(
-        '\\',
-        '/',
-        '?',
-        '"',
-        '<',
-        '>',
-        '|',
-        ',',
-        '#',
-        '*',
-      ),
-    ),
-    validateBackend: function (schema) {
-      return schema.string({ validate: this.validate });
-    },
-  },
-  'cron.statistics.index.replicas': {
-    title: 'Index replicas',
-    description:
-      'Define the number of replicas to use for the statistics indices.',
-    category: SettingCategory.STATISTICS,
-    type: EpluginSettingType.number,
-    defaultValue: WAZUH_STATISTICS_DEFAULT_INDICES_REPLICAS,
-    isConfigurableFromFile: true,
-    isConfigurableFromUI: true,
-    requiresRunningHealthCheck: true,
-    options: {
-      number: {
-        min: 0,
-        integer: true,
-      },
-    },
-    uiFormTransformConfigurationValueToInputValue: function (
-      value: number,
-    ): string {
-      return String(value);
-    },
-    uiFormTransformInputValueToConfigurationValue: function (
-      value: string,
-    ): number {
-      return Number(value);
-    },
-    validate: function (value) {
-      return SettingsValidator.number(this.options.number)(value);
-    },
-    validateBackend: function (schema) {
-      return schema.number({ validate: this.validate.bind(this) });
-    },
-  },
-  'cron.statistics.index.shards': {
-    title: 'Index shards',
-    description:
-      'Define the number of shards to use for the statistics indices.',
-    category: SettingCategory.STATISTICS,
-    type: EpluginSettingType.number,
-    defaultValue: WAZUH_STATISTICS_DEFAULT_INDICES_SHARDS,
-    isConfigurableFromFile: true,
-    isConfigurableFromUI: true,
-    requiresRunningHealthCheck: true,
-    options: {
-      number: {
-        min: 1,
-        integer: true,
-      },
-    },
-    uiFormTransformConfigurationValueToInputValue: function (value: number) {
-      return String(value);
-    },
-    uiFormTransformInputValueToConfigurationValue: function (
-      value: string,
-    ): number {
-      return Number(value);
-    },
-    validate: function (value) {
-      return SettingsValidator.number(this.options.number)(value);
-    },
-    validateBackend: function (schema) {
-      return schema.number({ validate: this.validate.bind(this) });
-    },
-  },
-  'cron.statistics.interval': {
-    title: 'Interval',
-    description:
-      'Define the frequency of task execution using cron schedule expressions.',
-    category: SettingCategory.STATISTICS,
-    type: EpluginSettingType.text,
-    defaultValue: WAZUH_STATISTICS_DEFAULT_CRON_FREQ,
-    isConfigurableFromFile: true,
-    isConfigurableFromUI: true,
-    requiresRestartingPluginPlatform: true,
-    validate: function (value: string) {
-      return validateNodeCronInterval(value)
-        ? undefined
-        : 'Interval is not valid.';
-    },
-    validateBackend: function (schema) {
-      return schema.string({ validate: this.validate });
-    },
-  },
-  'cron.statistics.status': {
-    title: 'Status',
-    description: 'Enable or disable the statistics tasks.',
-    category: SettingCategory.STATISTICS,
-    type: EpluginSettingType.switch,
-    defaultValue: WAZUH_STATISTICS_DEFAULT_STATUS,
-    isConfigurableFromFile: true,
-    isConfigurableFromUI: true,
-    options: {
-      switch: {
-        values: {
-          disabled: { label: 'false', value: false },
-          enabled: { label: 'true', value: true },
-        },
-      },
-    },
-    uiFormTransformChangedInputValue: function (
-      value: boolean | string,
-    ): boolean {
-      return Boolean(value);
-    },
-    validate: SettingsValidator.isBoolean,
-    validateBackend: function (schema) {
-      return schema.boolean();
-    },
-  },
-  'customization.enabled': {
-    title: 'Status',
-    description: 'Enable or disable the customization.',
-    category: SettingCategory.CUSTOMIZATION,
-    type: EpluginSettingType.switch,
-    defaultValue: true,
-    isConfigurableFromFile: true,
-    isConfigurableFromUI: true,
-    requiresReloadingBrowserTab: true,
-    options: {
-      switch: {
-        values: {
-          disabled: { label: 'false', value: false },
-          enabled: { label: 'true', value: true },
-        },
-      },
-    },
-    uiFormTransformChangedInputValue: function (
-      value: boolean | string,
-    ): boolean {
-      return Boolean(value);
-    },
-    validate: SettingsValidator.isBoolean,
-    validateBackend: function (schema) {
-      return schema.boolean();
-    },
-  },
-  'customization.logo.app': {
-    title: 'App main logo',
-    description: `This logo is used as loading indicator while the user is logging into API`,
-    category: SettingCategory.CUSTOMIZATION,
-    type: EpluginSettingType.filepicker,
-    defaultValue: '',
-    isConfigurableFromFile: true,
-    isConfigurableFromUI: true,
-    options: {
-      file: {
-        type: 'image',
-        extensions: ['.jpeg', '.jpg', '.png', '.svg'],
-        size: {
-          maxBytes:
-            CUSTOMIZATION_ENDPOINT_PAYLOAD_UPLOAD_CUSTOM_FILE_MAXIMUM_BYTES,
-        },
-        recommended: {
-          dimensions: {
-            width: 300,
-            height: 70,
-            unit: 'px',
-          },
-        },
-        store: {
-          relativePathFileSystem: 'public/assets/custom/images',
-          filename: 'customization.logo.app',
-          resolveStaticURL: (filename: string) =>
-            `custom/images/${filename}?v=${Date.now()}`,
-          // ?v=${Date.now()} is used to force the browser to reload the image when a new file is uploaded
-        },
-      },
-    },
-    validate: function (value) {
-      return SettingsValidator.compose(
-        SettingsValidator.filePickerFileSize({
-          ...this.options.file.size,
-          meaningfulUnit: true,
-        }),
-        SettingsValidator.filePickerSupportedExtensions(
-          this.options.file.extensions,
-        ),
-      )(value);
-    },
-  },
-  'customization.logo.healthcheck': {
-    title: 'Healthcheck logo',
-    description: `This logo is displayed during the Healthcheck routine of the app.`,
-    category: SettingCategory.CUSTOMIZATION,
-    type: EpluginSettingType.filepicker,
-    defaultValue: '',
-    isConfigurableFromFile: true,
-    isConfigurableFromUI: true,
-    options: {
-      file: {
-        type: 'image',
-        extensions: ['.jpeg', '.jpg', '.png', '.svg'],
-        size: {
-          maxBytes:
-            CUSTOMIZATION_ENDPOINT_PAYLOAD_UPLOAD_CUSTOM_FILE_MAXIMUM_BYTES,
-        },
-        recommended: {
-          dimensions: {
-            width: 300,
-            height: 70,
-            unit: 'px',
-          },
-        },
-        store: {
-          relativePathFileSystem: 'public/assets/custom/images',
-          filename: 'customization.logo.healthcheck',
-          resolveStaticURL: (filename: string) =>
-            `custom/images/${filename}?v=${Date.now()}`,
-          // ?v=${Date.now()} is used to force the browser to reload the image when a new file is uploaded
-        },
-      },
-    },
-    validate: function (value) {
-      return SettingsValidator.compose(
-        SettingsValidator.filePickerFileSize({
-          ...this.options.file.size,
-          meaningfulUnit: true,
-        }),
-        SettingsValidator.filePickerSupportedExtensions(
-          this.options.file.extensions,
-        ),
-      )(value);
-    },
-  },
-  'customization.logo.reports': {
-    title: 'PDF reports logo',
-    description: `This logo is used in the PDF reports generated by the app. It's placed at the top left corner of every page of the PDF.`,
-    category: SettingCategory.CUSTOMIZATION,
-    type: EpluginSettingType.filepicker,
-    defaultValue: '',
-    defaultValueIfNotSet: REPORTS_LOGO_IMAGE_ASSETS_RELATIVE_PATH,
-    isConfigurableFromFile: true,
-    isConfigurableFromUI: true,
-    options: {
-      file: {
-        type: 'image',
-        extensions: ['.jpeg', '.jpg', '.png'],
-        size: {
-          maxBytes:
-            CUSTOMIZATION_ENDPOINT_PAYLOAD_UPLOAD_CUSTOM_FILE_MAXIMUM_BYTES,
-        },
-        recommended: {
-          dimensions: {
-            width: 190,
-            height: 40,
-            unit: 'px',
-          },
-        },
-        store: {
-          relativePathFileSystem: 'public/assets/custom/images',
-          filename: 'customization.logo.reports',
-          resolveStaticURL: (filename: string) => `custom/images/${filename}`,
-        },
-      },
-    },
-    validate: function (value) {
-      return SettingsValidator.compose(
-        SettingsValidator.filePickerFileSize({
-          ...this.options.file.size,
-          meaningfulUnit: true,
-        }),
-        SettingsValidator.filePickerSupportedExtensions(
-          this.options.file.extensions,
-        ),
-      )(value);
-    },
-  },
-  'customization.reports.footer': {
-    title: 'Reports footer',
-    description: 'Set the footer of the reports.',
-    category: SettingCategory.CUSTOMIZATION,
-    type: EpluginSettingType.textarea,
-    defaultValue: '',
-    defaultValueIfNotSet: REPORTS_PAGE_FOOTER_TEXT,
-    isConfigurableFromFile: true,
-    isConfigurableFromUI: true,
-    options: { maxRows: 2, maxLength: 50 },
-    validate: function (value) {
-      return SettingsValidator.multipleLinesString({
-        maxRows: this.options?.maxRows,
-        maxLength: this.options?.maxLength,
-      })(value);
-    },
-    validateBackend: function (schema) {
-      return schema.string({ validate: this.validate.bind(this) });
-    },
-  },
-  'customization.reports.header': {
-    title: 'Reports header',
-    description: 'Set the header of the reports.',
-    category: SettingCategory.CUSTOMIZATION,
-    type: EpluginSettingType.textarea,
-    defaultValue: '',
-    defaultValueIfNotSet: REPORTS_PAGE_HEADER_TEXT,
-    isConfigurableFromFile: true,
-    isConfigurableFromUI: true,
-    options: { maxRows: 3, maxLength: 40 },
-    validate: function (value) {
-      return SettingsValidator.multipleLinesString({
-        maxRows: this.options?.maxRows,
-        maxLength: this.options?.maxLength,
-      })(value);
-    },
-    validateBackend: function (schema) {
-      return schema.string({ validate: this.validate.bind(this) });
-    },
-  },
-  'enrollment.dns': {
-    title: 'Enrollment DNS',
-    description:
-      'Specifies the Wazuh registration server, used for the agent enrollment.',
-    category: SettingCategory.GENERAL,
-    type: EpluginSettingType.text,
-    defaultValue: '',
-    isConfigurableFromFile: true,
-    isConfigurableFromUI: true,
-    validate: SettingsValidator.hasNoSpaces,
-    validateBackend: function (schema) {
-      return schema.string({ validate: this.validate });
-    },
-  },
-  'enrollment.password': {
-    title: 'Enrollment password',
-    description:
-      'Specifies the password used to authenticate during the agent enrollment.',
-    category: SettingCategory.GENERAL,
-    type: EpluginSettingType.text,
-    defaultValue: '',
-    isConfigurableFromFile: true,
-    isConfigurableFromUI: false,
-    validate: SettingsValidator.isNotEmptyString,
-    validateBackend: function (schema) {
-      return schema.string({ validate: this.validate });
-    },
-  },
-  hideManagerAlerts: {
-    title: 'Hide manager alerts',
-    description: 'Hide the alerts of the manager in every dashboard.',
-    category: SettingCategory.GENERAL,
-    type: EpluginSettingType.switch,
-    defaultValue: false,
-    isConfigurableFromFile: true,
-    isConfigurableFromUI: true,
-    requiresReloadingBrowserTab: true,
-    options: {
-      switch: {
-        values: {
-          disabled: { label: 'false', value: false },
-          enabled: { label: 'true', value: true },
-        },
-      },
-    },
-    uiFormTransformChangedInputValue: function (
-      value: boolean | string,
-    ): boolean {
-      return Boolean(value);
-    },
-    validate: SettingsValidator.isBoolean,
-    validateBackend: function (schema) {
-      return schema.boolean();
-    },
-  },
-  'ip.ignore': {
-    title: 'Index pattern ignore',
-    description:
-      'Disable certain index pattern names from being available in index pattern selector.',
-    category: SettingCategory.GENERAL,
-    type: EpluginSettingType.editor,
-    defaultValue: [],
-    isConfigurableFromFile: true,
-    isConfigurableFromUI: true,
-    options: {
-      editor: {
-        language: 'json',
-      },
-    },
-    uiFormTransformConfigurationValueToInputValue: function (value: any): any {
-      return JSON.stringify(value);
-    },
-    uiFormTransformInputValueToConfigurationValue: function (
-      value: string,
-    ): any {
-      try {
-        return JSON.parse(value);
-      } catch (error) {
-        return value;
-      }
-    },
-    // Validation: https://github.com/elastic/elasticsearch/blob/v7.10.2/docs/reference/indices/create-index.asciidoc
-    validate: SettingsValidator.json(
-      SettingsValidator.compose(
-        SettingsValidator.array(
-          SettingsValidator.compose(
-            SettingsValidator.isString,
-            SettingsValidator.isNotEmptyString,
-            SettingsValidator.hasNoSpaces,
-            SettingsValidator.noLiteralString('.', '..'),
-            SettingsValidator.noStartsWithString('-', '_', '+', '.'),
-            SettingsValidator.hasNotInvalidCharacters(
-              '\\',
-              '/',
-              '?',
-              '"',
-              '<',
-              '>',
-              '|',
-              ',',
-              '#',
-            ),
-          ),
-        ),
-      ),
-    ),
-    validateBackend: function (schema) {
-      return schema.arrayOf(
-        schema.string({
-          validate: SettingsValidator.compose(
-            SettingsValidator.isNotEmptyString,
-            SettingsValidator.hasNoSpaces,
-            SettingsValidator.noLiteralString('.', '..'),
-            SettingsValidator.noStartsWithString('-', '_', '+', '.'),
-            SettingsValidator.hasNotInvalidCharacters(
-              '\\',
-              '/',
-              '?',
-              '"',
-              '<',
-              '>',
-              '|',
-              ',',
-              '#',
-            ),
-          ),
-        }),
-      );
-    },
-  },
-  'ip.selector': {
-    title: 'IP selector',
-    description:
-      'Define if the user is allowed to change the selected index pattern directly from the top menu bar.',
-    category: SettingCategory.GENERAL,
-    type: EpluginSettingType.switch,
-    defaultValue: true,
-    isConfigurableFromFile: true,
-    isConfigurableFromUI: false,
-    options: {
-      switch: {
-        values: {
-          disabled: { label: 'false', value: false },
-          enabled: { label: 'true', value: true },
-        },
-      },
-    },
-    uiFormTransformChangedInputValue: function (
-      value: boolean | string,
-    ): boolean {
-      return Boolean(value);
-    },
-    validate: SettingsValidator.isBoolean,
-    validateBackend: function (schema) {
-      return schema.boolean();
-    },
-  },
-  pattern: {
-    title: 'Index pattern',
-    description:
-      "Default index pattern to use on the app. If there's no valid index pattern, the app will automatically create one with the name indicated in this option.",
-    category: SettingCategory.GENERAL,
-    type: EpluginSettingType.text,
-    defaultValue: WAZUH_ALERTS_PATTERN,
-    isConfigurableFromFile: true,
-    isConfigurableFromUI: true,
-    requiresRunningHealthCheck: true,
-    // Validation: https://github.com/elastic/elasticsearch/blob/v7.10.2/docs/reference/indices/create-index.asciidoc
-    validate: SettingsValidator.compose(
-      SettingsValidator.isNotEmptyString,
-      SettingsValidator.hasNoSpaces,
-      SettingsValidator.noLiteralString('.', '..'),
-      SettingsValidator.noStartsWithString('-', '_', '+', '.'),
-      SettingsValidator.hasNotInvalidCharacters(
-        '\\',
-        '/',
-        '?',
-        '"',
-        '<',
-        '>',
-        '|',
-        ',',
-        '#',
-      ),
-    ),
-    validateBackend: function (schema) {
-      return schema.string({ validate: this.validate });
-    },
-  },
-  timeout: {
-    title: 'Request timeout',
-    description:
-      'Maximum time, in milliseconds, the app will wait for an API response when making requests to it. It will be ignored if the value is set under 1500 milliseconds.',
-    category: SettingCategory.GENERAL,
-    type: EpluginSettingType.number,
-    defaultValue: 20000,
-    isConfigurableFromFile: true,
-    isConfigurableFromUI: true,
-    options: {
-      number: {
-        min: 1500,
-        integer: true,
-      },
-    },
-    uiFormTransformConfigurationValueToInputValue: function (value: number) {
-      return String(value);
-    },
-    uiFormTransformInputValueToConfigurationValue: function (
-      value: string,
-    ): number {
-      return Number(value);
-    },
-    validate: function (value) {
-      return SettingsValidator.number(this.options.number)(value);
-    },
-    validateBackend: function (schema) {
-      return schema.number({ validate: this.validate.bind(this) });
-    },
-  },
-  'wazuh.monitoring.creation': {
-    title: 'Index creation',
-    description:
-      'Define the interval in which a new wazuh-monitoring index will be created.',
-    category: SettingCategory.MONITORING,
-    type: EpluginSettingType.select,
-    options: {
-      select: [
-        {
-          text: 'Hourly',
-          value: 'h',
-        },
-        {
-          text: 'Daily',
-          value: 'd',
-        },
-        {
-          text: 'Weekly',
-          value: 'w',
-        },
-        {
-          text: 'Monthly',
-          value: 'm',
-        },
-      ],
-    },
-    defaultValue: WAZUH_MONITORING_DEFAULT_CREATION,
-    isConfigurableFromFile: true,
-    isConfigurableFromUI: true,
-    requiresRunningHealthCheck: true,
-    validate: function (value) {
-      return SettingsValidator.literal(
-        this.options.select.map(({ value }) => value),
-      )(value);
-    },
-    validateBackend: function (schema) {
-      return schema.oneOf(
-        this.options.select.map(({ value }) => schema.literal(value)),
-      );
-    },
-  },
-  'wazuh.monitoring.enabled': {
-    title: 'Status',
-    description:
-      'Enable or disable the wazuh-monitoring index creation and/or visualization.',
-    category: SettingCategory.MONITORING,
-    type: EpluginSettingType.switch,
-    defaultValue: WAZUH_MONITORING_DEFAULT_ENABLED,
-    isConfigurableFromFile: true,
-    isConfigurableFromUI: true,
-    requiresRestartingPluginPlatform: true,
-    options: {
-      switch: {
-        values: {
-          disabled: { label: 'false', value: false },
-          enabled: { label: 'true', value: true },
-        },
-      },
-    },
-    uiFormTransformChangedInputValue: function (
-      value: boolean | string,
-    ): boolean {
-      return Boolean(value);
-    },
-    validate: SettingsValidator.isBoolean,
-    validateBackend: function (schema) {
-      return schema.boolean();
-    },
-  },
-  'wazuh.monitoring.frequency': {
-    title: 'Frequency',
-    description:
-      'Frequency, in seconds, of API requests to get the state of the agents and create a new document in the wazuh-monitoring index with this data.',
-    category: SettingCategory.MONITORING,
-    type: EpluginSettingType.number,
-    defaultValue: WAZUH_MONITORING_DEFAULT_FREQUENCY,
-    isConfigurableFromFile: true,
-    isConfigurableFromUI: true,
-    requiresRestartingPluginPlatform: true,
-    options: {
-      number: {
-        min: 60,
-        integer: true,
-      },
-    },
-    uiFormTransformConfigurationValueToInputValue: function (value: number) {
-      return String(value);
-    },
-    uiFormTransformInputValueToConfigurationValue: function (
-      value: string,
-    ): number {
-      return Number(value);
-    },
-    validate: function (value) {
-      return SettingsValidator.number(this.options.number)(value);
-    },
-    validateBackend: function (schema) {
-      return schema.number({ validate: this.validate.bind(this) });
-    },
-  },
-  'wazuh.monitoring.pattern': {
-    title: 'Index pattern',
-    description: 'Default index pattern to use for monitoring.',
-    category: SettingCategory.MONITORING,
-    type: EpluginSettingType.text,
-    defaultValue: WAZUH_MONITORING_PATTERN,
-    isConfigurableFromFile: true,
-    isConfigurableFromUI: true,
-    requiresRunningHealthCheck: true,
-    validate: SettingsValidator.compose(
-      SettingsValidator.isNotEmptyString,
-      SettingsValidator.hasNoSpaces,
-      SettingsValidator.noLiteralString('.', '..'),
-      SettingsValidator.noStartsWithString('-', '_', '+', '.'),
-      SettingsValidator.hasNotInvalidCharacters(
-        '\\',
-        '/',
-        '?',
-        '"',
-        '<',
-        '>',
-        '|',
-        ',',
-        '#',
-      ),
-    ),
-    validateBackend: function (schema) {
-      return schema.string({ minLength: 1, validate: this.validate });
-    },
-  },
-  'wazuh.monitoring.replicas': {
-    title: 'Index replicas',
-    description:
-      'Define the number of replicas to use for the wazuh-monitoring-* indices.',
-    category: SettingCategory.MONITORING,
-    type: EpluginSettingType.number,
-    defaultValue: WAZUH_MONITORING_DEFAULT_INDICES_REPLICAS,
-    isConfigurableFromFile: true,
-    isConfigurableFromUI: true,
-    requiresRunningHealthCheck: true,
-    options: {
-      number: {
-        min: 0,
-        integer: true,
-      },
-    },
-    uiFormTransformConfigurationValueToInputValue: function (value: number) {
-      return String(value);
-    },
-    uiFormTransformInputValueToConfigurationValue: function (
-      value: string,
-    ): number {
-      return Number(value);
-    },
-    validate: function (value) {
-      return SettingsValidator.number(this.options.number)(value);
-    },
-    validateBackend: function (schema) {
-      return schema.number({ validate: this.validate.bind(this) });
-    },
-  },
-  'wazuh.monitoring.shards': {
-    title: 'Index shards',
-    description:
-      'Define the number of shards to use for the wazuh-monitoring-* indices.',
-    category: SettingCategory.MONITORING,
-    type: EpluginSettingType.number,
-    defaultValue: WAZUH_MONITORING_DEFAULT_INDICES_SHARDS,
-    isConfigurableFromFile: true,
-    isConfigurableFromUI: true,
-    requiresRunningHealthCheck: true,
-    options: {
-      number: {
-        min: 1,
-        integer: true,
-      },
-    },
-    uiFormTransformConfigurationValueToInputValue: function (value: number) {
-      return String(value);
-    },
-    uiFormTransformInputValueToConfigurationValue: function (
-      value: string,
-    ): number {
-      return Number(value);
-    },
-    validate: function (value) {
-      return SettingsValidator.number(this.options.number)(value);
-    },
-    validateBackend: function (schema) {
-      return schema.number({ validate: this.validate.bind(this) });
-    },
-  },
-  'vulnerabilities.pattern': {
-    title: 'Index pattern',
-    description: 'Default index pattern to use for vulnerabilities.',
-    category: SettingCategory.VULNERABILITIES,
-    type: EpluginSettingType.text,
-    defaultValue: WAZUH_VULNERABILITIES_PATTERN,
-    isConfigurableFromFile: true,
-    isConfigurableFromUI: true,
-    requiresRunningHealthCheck: false,
-    validate: SettingsValidator.compose(
-      SettingsValidator.isNotEmptyString,
-      SettingsValidator.hasNoSpaces,
-      SettingsValidator.noLiteralString('.', '..'),
-      SettingsValidator.noStartsWithString('-', '_', '+', '.'),
-      SettingsValidator.hasNotInvalidCharacters(
-        '\\',
-        '/',
-        '?',
-        '"',
-        '<',
-        '>',
-        '|',
-        ',',
-        '#',
-      ),
-    ),
-    validateBackend: function (schema) {
-      return schema.string({ minLength: 1, validate: this.validate });
-    },
-  },
-};
-
-export type TPluginSettingKey = keyof typeof PLUGIN_SETTINGS;
-
-=======
->>>>>>> 0760cdd9
 export enum HTTP_STATUS_CODES {
   CONTINUE = 100,
   SWITCHING_PROTOCOLS = 101,
