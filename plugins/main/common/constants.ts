/*
 * Wazuh app - Wazuh Constants file
 * Copyright (C) 2015-2022 Wazuh, Inc.
 *
 * This program is free software; you can redistribute it and/or modify
 * it under the terms of the GNU General Public License as published by
 * the Free Software Foundation; either version 2 of the License, or
 * (at your option) any later version.
 *
 * Find more information about this on the LICENSE file.
 */
import { version } from '../package.json';

// Plugin
export const PLUGIN_VERSION = version;
export const PLUGIN_VERSION_SHORT = version.split('.').splice(0, 2).join('.');

// Index patterns - Wazuh alerts
export const WAZUH_INDEX_TYPE_ALERTS = 'alerts';
export const WAZUH_ALERTS_PATTERN = 'wazuh-alerts*';

// Job - Wazuh monitoring
export const WAZUH_INDEX_TYPE_MONITORING = 'monitoring';
export const WAZUH_MONITORING_PATTERN = 'wazuh-monitoring*';

// Job - Wazuh statistics
export const WAZUH_INDEX_TYPE_STATISTICS = 'statistics';
export const WAZUH_STATISTICS_PATTERN = 'wazuh-statistics*';

// Wazuh vulnerabilities
export const WAZUH_VULNERABILITIES_PATTERN = 'wazuh-states-vulnerabilities*';
export const WAZUH_INDEX_TYPE_VULNERABILITIES = 'vulnerabilities';
export const VULNERABILITY_IMPLICIT_CLUSTER_MODE_FILTER = 'wazuh.cluster.name';

// Wazuh states index types
export const WAZUH_INDEX_TYPE_ARCHIVES = 'archives';
export const WAZUH_INDEX_TYPE_STATES_VULNERABILITIES = 'states-vulnerabilities';
export const WAZUH_INDEX_TYPE_STATES_FIM_FILES = 'states-fim-files';
export const WAZUH_INDEX_TYPE_STATES_FIM_REGISTRIES_KEYS =
  'states-fim-registries-keys';
export const WAZUH_INDEX_TYPE_STATES_FIM_REGISTRIES_VALUES =
  'states-fim-registries-values';
export const WAZUH_INDEX_TYPE_STATES_INVENTORY = 'states-inventory';
export const WAZUH_INDEX_TYPE_STATES_INVENTORY_SYSTEM =
  'states-inventory-system';
export const WAZUH_INDEX_TYPE_STATES_INVENTORY_HARDWARE =
  'states-inventory-hardware';
export const WAZUH_INDEX_TYPE_STATES_INVENTORY_NETWORKS =
  'states-inventory-networks';
export const WAZUH_INDEX_TYPE_STATES_INVENTORY_PACKAGES =
  'states-inventory-packages';
export const WAZUH_INDEX_TYPE_STATES_INVENTORY_PORTS = 'states-inventory-ports';
export const WAZUH_INDEX_TYPE_STATES_INVENTORY_PROCESSES =
  'states-inventory-processes';
export const WAZUH_INDEX_TYPE_STATES_INVENTORY_PROTOCOLS =
  'states-inventory-protocols';
export const WAZUH_INDEX_TYPE_STATES_INVENTORY_USERS = 'states-inventory-users';
export const WAZUH_INDEX_TYPE_STATES_INVENTORY_GROUPS =
  'states-inventory-groups';
export const WAZUH_INDEX_TYPE_STATES_INVENTORY_SERVICES =
  'states-inventory-services';
export const WAZUH_INDEX_TYPE_STATES_INVENTORY_INTERFACES =
  'states-inventory-interfaces';
export const WAZUH_INDEX_TYPE_STATES_INVENTORY_HOTFIXES =
  'states-inventory-hotfixes';
export const WAZUH_INDEX_TYPE_STATES_INVENTORY_BROWSER_EXTENSIONS =
  'states-inventory-browser-extensions';
export const WAZUH_INDEX_TYPE_STATES_SCA = 'states-sca';
export const WAZUH_INDEX_TYPE_EVENTS_ACCESS_MANAGEMENT =
  'events-access-management';
export const WAZUH_INDEX_TYPE_EVENTS_APPLICATIONS = 'events-applications';
export const WAZUH_INDEX_TYPE_EVENTS_CLOUD_SERVICES = 'events-cloud-services';
export const WAZUH_INDEX_TYPE_EVENTS_CLOUD_SERVICES_AWS =
  'events-cloud-services-aws';
export const WAZUH_INDEX_TYPE_EVENTS_CLOUD_SERVICES_AZURE =
  'events-cloud-services-azure';
export const WAZUH_INDEX_TYPE_EVENTS_CLOUD_SERVICES_GCP =
  'events-cloud-services-gcp';
export const WAZUH_INDEX_TYPE_EVENTS_NETWORK_ACTIVITY =
  'events-network-activity';
export const WAZUH_INDEX_TYPE_EVENTS_OTHER = 'events-other';
export const WAZUH_INDEX_TYPE_EVENTS_SECURITY = 'events-security';
export const WAZUH_INDEX_TYPE_EVENTS_SYSTEM_ACTIVITY = 'events-system-activity';

// FIM
export const WAZUH_FIM_PATTERN = 'wazuh-states-fim*';
export const WAZUH_FIM_FILES_PATTERN = 'wazuh-states-fim-files*';
export const WAZUH_FIM_REGISTRY_KEYS_PATTERN =
  'wazuh-states-fim-registry-keys*';
export const WAZUH_FIM_REGISTRY_VALUES_PATTERN =
  'wazuh-states-fim-registry-values*';

// SCA
export const WAZUH_SCA_PATTERN = 'wazuh-states-sca*';

// System inventory
export const WAZUH_IT_HYGIENE_PATTERN = 'wazuh-states-inventory*';
export const WAZUH_IT_HYGIENE_HARDWARE_PATTERN =
  'wazuh-states-inventory-hardware*';
export const WAZUH_IT_HYGIENE_HOTFIXES_PATTERN =
  'wazuh-states-inventory-hotfixes*';
export const WAZUH_IT_HYGIENE_INTERFACES_PATTERN =
  'wazuh-states-inventory-interfaces*';
export const WAZUH_IT_HYGIENE_NETWORKS_PATTERN =
  'wazuh-states-inventory-networks*';
export const WAZUH_IT_HYGIENE_PACKAGES_PATTERN =
  'wazuh-states-inventory-packages*';
export const WAZUH_IT_HYGIENE_PORTS_PATTERN = 'wazuh-states-inventory-ports*';
export const WAZUH_IT_HYGIENE_PROCESSES_PATTERN =
  'wazuh-states-inventory-processes*';
export const WAZUH_IT_HYGIENE_PROTOCOLS_PATTERN =
  'wazuh-states-inventory-protocols*';
export const WAZUH_IT_HYGIENE_SYSTEM_PATTERN = 'wazuh-states-inventory-system*';
export const WAZUH_IT_HYGIENE_USERS_PATTERN = 'wazuh-states-inventory-users*';
export const WAZUH_IT_HYGIENE_GROUPS_PATTERN = 'wazuh-states-inventory-groups*';
export const WAZUH_IT_HYGIENE_SERVICES_PATTERN =
  'wazuh-states-inventory-services*';
export const WAZUH_IT_HYGIENE_BROWSER_EXTENSIONS_PATTERN =
  'wazuh-states-inventory-browser-extensions*';

// Index patterns - Archives
export const WAZUH_ARCHIVES_PATTERN = 'wazuh-archives*';
export const HEALTH_CHECK_TASK_INDEX_PATTERN_ARCHIVES =
  'index-pattern:archives';

// Index patterns - Events
export const WAZUH_EVENTS_SYSTEM_ACTIVITY_PATTERN =
  'wazuh-events-v5-system-activity*';
export const HEALTH_CHECK_TASK_INDEX_PATTERN_EVENTS_SYSTEM_ACTIVITY =
  'index-pattern:events-system-activity';
export const WAZUH_EVENTS_SECURITY_PATTERN = 'wazuh-events-v5-security*';
export const HEALTH_CHECK_TASK_INDEX_PATTERN_EVENTS_SECURITY =
  'index-pattern:events-security';
export const WAZUH_EVENTS_OTHER_PATTERN = 'wazuh-events-v5-other*';
export const HEALTH_CHECK_TASK_INDEX_PATTERN_EVENTS_OTHER =
  'index-pattern:events-other';
export const WAZUH_EVENTS_NETWORK_ACTIVITY_PATTERN =
  'wazuh-events-v5-network-activity*';
export const HEALTH_CHECK_TASK_INDEX_PATTERN_EVENTS_NETWORK_ACTIVITY =
  'index-pattern:events-network-activity';
export const WAZUH_EVENTS_CLOUD_SERVICES_PATTERN =
  'wazuh-events-v5-cloud-services*';
export const HEALTH_CHECK_TASK_INDEX_PATTERN_EVENTS_CLOUD_SERVICES =
  'index-pattern:events-cloud-services';
export const WAZUH_EVENTS_CLOUD_SERVICES_AWS_PATTERN =
  'wazuh-events-v5-cloud-services-aws*';
export const HEALTH_CHECK_TASK_INDEX_PATTERN_EVENTS_CLOUD_SERVICES_AWS =
  'index-pattern:events-cloud-services-aws';
export const WAZUH_EVENTS_CLOUD_SERVICES_AZURE_PATTERN =
  'wazuh-events-v5-cloud-services-azure*';
export const HEALTH_CHECK_TASK_INDEX_PATTERN_EVENTS_CLOUD_SERVICES_AZURE =
  'index-pattern:events-cloud-services-azure';
export const WAZUH_EVENTS_CLOUD_SERVICES_GCP_PATTERN =
  'wazuh-events-v5-cloud-services-gcp*';
export const HEALTH_CHECK_TASK_INDEX_PATTERN_EVENTS_CLOUD_SERVICES_GCP =
  'index-pattern:events-cloud-services-gcp';
export const WAZUH_EVENTS_APLICATIONS_PATTERN = 'wazuh-events-v5-applications*';
export const HEALTH_CHECK_TASK_INDEX_PATTERN_EVENTS_APLICATIONS =
  'index-pattern:events-applications';
export const WAZUH_EVENTS_ACCESS_MANAGEMENT_PATTERN =
  'wazuh-events-v5-access-management*';
export const HEALTH_CHECK_TASK_INDEX_PATTERN_EVENTS_ACCESS_MANAGEMENT =
  'index-pattern:events-access-management';

// Time field
export const FIELD_TIMESTAMP = '@timestamp';

// Job - Wazuh initialize
export const WAZUH_PLUGIN_PLATFORM_TEMPLATE_NAME = 'wazuh-kibana';

<<<<<<< HEAD
// Sample data
=======
export const WAZUH_SAMPLE_ALERT_PREFIX = 'wazuh-alerts-v5-';
>>>>>>> 7a386d3b
export const WAZUH_SAMPLE_ALERTS_INDEX_SHARDS = 1;
export const WAZUH_SAMPLE_ALERTS_INDEX_REPLICAS = 0;
export const WAZUH_SAMPLE_ALERTS_CATEGORY_SECURITY = 'security';
export const WAZUH_SAMPLE_ALERTS_CATEGORY_AUDITING_POLICY_MONITORING =
  'auditing-policy-monitoring';
export const WAZUH_SAMPLE_ALERTS_CATEGORY_THREAT_DETECTION = 'threat-detection';
export const WAZUH_SAMPLE_FILE_INTEGRITY_MONITORING =
  'file-integrity-monitoring';
export const WAZUH_SAMPLE_SECURITY_CONFIGURATION_ASSESSMENT =
  'security-configuration-assessment';
export const WAZUH_SAMPLE_INVENTORY_AGENT = 'wazuh-inventory-agent';
export const WAZUH_SAMPLE_VULNERABILITIES = 'wazuh-vulnerabilities';
export const WAZUH_SAMPLE_AGENT_MONITORING = 'agent-monitoring';
export const WAZUH_SAMPLE_SERVER_STATISTICS = 'server-statistics';
export const WAZUH_SAMPLE_ALERTS_DEFAULT_NUMBER_DOCUMENTS = 1500;
export const WAZUH_SETTING_ALERTS_SAMPLE_PREFIX = {
  indexPatternPrefix: WAZUH_ALERTS_PATTERN.replace('*', ''),
  dataSet: 'wazuh-alerts',
};

export const WAZUH_SETTING_SCA_SAMPLE_PREFIX = {
  indexPatternPrefix: WAZUH_SCA_PATTERN.replace('*', ''),
  dataSet: 'states-sca',
};
export const WAZUH_SETTING_FIM_FILES_SAMPLE_PREFIX = {
  indexPatternPrefix: WAZUH_FIM_FILES_PATTERN.replace('*', ''),
  dataSet: 'states-fim-files',
};
export const WAZUH_SETTING_FIM_REGISTRY_KEYS_SAMPLE_PREFIX = {
  indexPatternPrefix: WAZUH_FIM_REGISTRY_KEYS_PATTERN.replace('*', ''),
  dataSet: 'states-fim-registry-keys',
};
export const WAZUH_SETTING_FIM_REGISTRY_VALUES_SAMPLE_PREFIX = {
  indexPatternPrefix: WAZUH_FIM_REGISTRY_VALUES_PATTERN.replace('*', ''),
  dataSet: 'states-fim-registry-values',
};
export const WAZUH_SETTING_INVENTORY_HARDWARE_SAMPLE_PREFIX = {
  indexPatternPrefix: WAZUH_IT_HYGIENE_HARDWARE_PATTERN.replace('*', ''),
  dataSet: 'states-inventory-hardware',
};
export const WAZUH_SETTING_INVENTORY_HOTFIXES_SAMPLE_PREFIX = {
  indexPatternPrefix: WAZUH_IT_HYGIENE_HOTFIXES_PATTERN.replace('*', ''),
  dataSet: 'states-inventory-hotfixes',
};
export const WAZUH_SETTING_INVENTORY_INTERFACES_SAMPLE_PREFIX = {
  indexPatternPrefix: WAZUH_IT_HYGIENE_INTERFACES_PATTERN.replace('*', ''),
  dataSet: 'states-inventory-interfaces',
};
export const WAZUH_SETTING_INVENTORY_PACKAGES_SAMPLE_PREFIX = {
  indexPatternPrefix: WAZUH_IT_HYGIENE_PACKAGES_PATTERN.replace('*', ''),
  dataSet: 'states-inventory-packages',
};
export const WAZUH_SETTING_INVENTORY_PORTS_SAMPLE_PREFIX = {
  indexPatternPrefix: WAZUH_IT_HYGIENE_PORTS_PATTERN.replace('*', ''),
  dataSet: 'states-inventory-ports',
};
export const WAZUH_SETTING_INVENTORY_NETWORKS_SAMPLE_PREFIX = {
  indexPatternPrefix: WAZUH_IT_HYGIENE_NETWORKS_PATTERN.replace('*', ''),
  dataSet: 'states-inventory-networks',
};
export const WAZUH_SETTING_INVENTORY_PROCESSES_SAMPLE_PREFIX = {
  indexPatternPrefix: WAZUH_IT_HYGIENE_PROCESSES_PATTERN.replace('*', ''),
  dataSet: 'states-inventory-processes',
};
export const WAZUH_SETTING_INVENTORY_PROTOCOLS_SAMPLE_PREFIX = {
  indexPatternPrefix: WAZUH_IT_HYGIENE_PROTOCOLS_PATTERN.replace('*', ''),
  dataSet: 'states-inventory-protocols',
};
export const WAZUH_SETTING_INVENTORY_SYSTEM_SAMPLE_PREFIX = {
  indexPatternPrefix: WAZUH_IT_HYGIENE_SYSTEM_PATTERN.replace('*', ''),
  dataSet: 'states-inventory-system',
};
export const WAZUH_SETTING_INVENTORY_GROUPS_SAMPLE_PREFIX = {
  indexPatternPrefix: WAZUH_IT_HYGIENE_GROUPS_PATTERN.replace('*', ''),
  dataSet: 'states-inventory-groups',
};
export const WAZUH_SETTING_INVENTORY_USERS_SAMPLE_PREFIX = {
  indexPatternPrefix: WAZUH_IT_HYGIENE_USERS_PATTERN.replace('*', ''),
  dataSet: 'states-inventory-users',
};
export const WAZUH_SETTING_VULNERABILITIES_SAMPLE_PREFIX = {
  indexPatternPrefix: WAZUH_VULNERABILITIES_PATTERN.replace('*', ''),
  dataSet: 'states-vulnerabilities',
};
export const WAZUH_SETTING_INVENTORY_SERVICES_SAMPLE_PREFIX = {
  indexPatternPrefix: WAZUH_IT_HYGIENE_SERVICES_PATTERN.replace('*', ''),
  dataSet: 'states-inventory-services',
};
export const WAZUH_SETTING_INVENTORY_BROWSER_EXTENSIONS_SAMPLE_PREFIX = {
  indexPatternPrefix: WAZUH_IT_HYGIENE_BROWSER_EXTENSIONS_PATTERN.replace(
    '*',
    '',
  ),
  dataSet: 'states-inventory-browser-extensions',
};
export const WAZUH_SETTING_AGENTS_MONITORING_SAMPLE_PREFIX = {
  indexPatternPrefix: WAZUH_MONITORING_PATTERN.replace('*', ''),
  dataSet: 'agents-monitoring',
};
export const WAZUH_SETTING_SERVER_STATISTICS_SAMPLE_PREFIX = {
  indexPatternPrefix: WAZUH_STATISTICS_PATTERN.replace('*', ''),
  dataSet: 'server-statistics',
};

export const WAZUH_SAMPLE_DATA_CATEGORIES_TYPE_DATA = {
  [WAZUH_SAMPLE_AGENT_MONITORING]: [
    {
      indexPatternPrefix:
        WAZUH_SETTING_AGENTS_MONITORING_SAMPLE_PREFIX.indexPatternPrefix,
      dataSet: WAZUH_SETTING_AGENTS_MONITORING_SAMPLE_PREFIX.dataSet,
    },
  ],
  [WAZUH_SAMPLE_ALERTS_CATEGORY_SECURITY]: [
    {
      syscheck: true,
    },
    {
      aws: true,
    },
    {
      azure: true,
      count: 1000,
    },
    {
      office: true,
    },
    {
      gcp: true,
    },
    {
      authentication: true,
    },
    {
      ssh: true,
    },
    {
      apache: true,
      count: 2000,
    },
    {
      web: true,
    },
    {
      windows: { service_control_manager: true },
      count: 1000,
    },
    {
      github: true,
    },
  ].map(item => ({
    ...item,
    indexPatternPrefix: `${WAZUH_SETTING_ALERTS_SAMPLE_PREFIX.indexPatternPrefix}-${WAZUH_SAMPLE_ALERTS_CATEGORY_SECURITY}`,
    dataSet: WAZUH_SETTING_ALERTS_SAMPLE_PREFIX.dataSet,
  })),
  [WAZUH_SAMPLE_ALERTS_CATEGORY_AUDITING_POLICY_MONITORING]: [
    {
      rootcheck: true,
    },
    {
      audit: true,
    },
    {
      virustotal: true,
    },
    {
      yara: true,
    },
  ].map(item => ({
    ...item,
    indexPatternPrefix: `${WAZUH_SETTING_ALERTS_SAMPLE_PREFIX.indexPatternPrefix}-${WAZUH_SAMPLE_ALERTS_CATEGORY_AUDITING_POLICY_MONITORING}`,
    dataSet: WAZUH_SETTING_ALERTS_SAMPLE_PREFIX.dataSet,
  })),
  [WAZUH_SAMPLE_ALERTS_CATEGORY_THREAT_DETECTION]: [
    {
      vulnerabilities: true,
    },
    {},
    {
      docker: true,
    },
    {
      mitre: true,
    },
  ].map(item => ({
    ...item,
    indexPatternPrefix: `${WAZUH_SETTING_ALERTS_SAMPLE_PREFIX.indexPatternPrefix}-${WAZUH_SAMPLE_ALERTS_CATEGORY_THREAT_DETECTION}`,
    dataSet: WAZUH_SETTING_ALERTS_SAMPLE_PREFIX.dataSet,
  })),
  [WAZUH_SAMPLE_FILE_INTEGRITY_MONITORING]: [
    {
      files: true,
      indexPatternPrefix:
        WAZUH_SETTING_FIM_FILES_SAMPLE_PREFIX.indexPatternPrefix,
      dataSet: WAZUH_SETTING_FIM_FILES_SAMPLE_PREFIX.dataSet,
    },
    {
      indexPatternPrefix:
        WAZUH_SETTING_FIM_REGISTRY_KEYS_SAMPLE_PREFIX.indexPatternPrefix,
      dataSet: WAZUH_SETTING_FIM_REGISTRY_KEYS_SAMPLE_PREFIX.dataSet,
    },
    {
      indexPatternPrefix:
        WAZUH_SETTING_FIM_REGISTRY_VALUES_SAMPLE_PREFIX.indexPatternPrefix,
      dataSet: WAZUH_SETTING_FIM_REGISTRY_VALUES_SAMPLE_PREFIX.dataSet,
    },
  ],
  [WAZUH_SAMPLE_SECURITY_CONFIGURATION_ASSESSMENT]: [
    {
      sca: true,
      indexPatternPrefix: WAZUH_SETTING_SCA_SAMPLE_PREFIX.indexPatternPrefix,
      dataSet: WAZUH_SETTING_SCA_SAMPLE_PREFIX.dataSet,
    },
  ],
  [WAZUH_SAMPLE_INVENTORY_AGENT]: [
    {
      registries: true,
      indexPatternPrefix:
        WAZUH_SETTING_INVENTORY_HARDWARE_SAMPLE_PREFIX.indexPatternPrefix,
      dataSet: WAZUH_SETTING_INVENTORY_HARDWARE_SAMPLE_PREFIX.dataSet,
    },
    {
      registries: true,
      indexPatternPrefix:
        WAZUH_SETTING_INVENTORY_HOTFIXES_SAMPLE_PREFIX.indexPatternPrefix,
      dataSet: WAZUH_SETTING_INVENTORY_HOTFIXES_SAMPLE_PREFIX.dataSet,
    },
    {
      registries: true,
      indexPatternPrefix:
        WAZUH_SETTING_INVENTORY_INTERFACES_SAMPLE_PREFIX.indexPatternPrefix,
      dataSet: WAZUH_SETTING_INVENTORY_INTERFACES_SAMPLE_PREFIX.dataSet,
    },
    {
      registries: true,
      indexPatternPrefix:
        WAZUH_SETTING_INVENTORY_NETWORKS_SAMPLE_PREFIX.indexPatternPrefix,
      dataSet: WAZUH_SETTING_INVENTORY_NETWORKS_SAMPLE_PREFIX.dataSet,
    },
    {
      registries: true,
      indexPatternPrefix:
        WAZUH_SETTING_INVENTORY_PACKAGES_SAMPLE_PREFIX.indexPatternPrefix,
      dataSet: WAZUH_SETTING_INVENTORY_PACKAGES_SAMPLE_PREFIX.dataSet,
    },
    {
      registries: true,
      indexPatternPrefix:
        WAZUH_SETTING_INVENTORY_PORTS_SAMPLE_PREFIX.indexPatternPrefix,
      dataSet: WAZUH_SETTING_INVENTORY_PORTS_SAMPLE_PREFIX.dataSet,
    },
    {
      registries: true,
      indexPatternPrefix:
        WAZUH_SETTING_INVENTORY_PROCESSES_SAMPLE_PREFIX.indexPatternPrefix,
      dataSet: WAZUH_SETTING_INVENTORY_PROCESSES_SAMPLE_PREFIX.dataSet,
    },
    {
      registries: true,
      indexPatternPrefix:
        WAZUH_SETTING_INVENTORY_PROTOCOLS_SAMPLE_PREFIX.indexPatternPrefix,
      dataSet: WAZUH_SETTING_INVENTORY_PROTOCOLS_SAMPLE_PREFIX.dataSet,
    },
    {
      registries: true,
      indexPatternPrefix:
        WAZUH_SETTING_INVENTORY_SYSTEM_SAMPLE_PREFIX.indexPatternPrefix,
      dataSet: WAZUH_SETTING_INVENTORY_SYSTEM_SAMPLE_PREFIX.dataSet,
    },
    {
      registries: true,
      indexPatternPrefix:
        WAZUH_SETTING_INVENTORY_USERS_SAMPLE_PREFIX.indexPatternPrefix,
      dataSet: WAZUH_SETTING_INVENTORY_USERS_SAMPLE_PREFIX.dataSet,
    },
    {
      registries: true,
      indexPatternPrefix:
        WAZUH_SETTING_INVENTORY_GROUPS_SAMPLE_PREFIX.indexPatternPrefix,
      dataSet: WAZUH_SETTING_INVENTORY_GROUPS_SAMPLE_PREFIX.dataSet,
    },
    {
      registries: true,
      indexPatternPrefix:
        WAZUH_SETTING_INVENTORY_SERVICES_SAMPLE_PREFIX.indexPatternPrefix,
      dataSet: WAZUH_SETTING_INVENTORY_SERVICES_SAMPLE_PREFIX.dataSet,
    },
    {
      registries: true,
      indexPatternPrefix:
        WAZUH_SETTING_INVENTORY_BROWSER_EXTENSIONS_SAMPLE_PREFIX.indexPatternPrefix,
      dataSet: WAZUH_SETTING_INVENTORY_BROWSER_EXTENSIONS_SAMPLE_PREFIX.dataSet,
    },
  ],
  [WAZUH_SAMPLE_SERVER_STATISTICS]: [
    {
      indexPatternPrefix:
        WAZUH_SETTING_SERVER_STATISTICS_SAMPLE_PREFIX.indexPatternPrefix,
      dataSet: WAZUH_SETTING_SERVER_STATISTICS_SAMPLE_PREFIX.dataSet,
    },
  ],
  [WAZUH_SAMPLE_VULNERABILITIES]: [
    {
      vulnerabilities: true,
      indexPatternPrefix:
        WAZUH_SETTING_VULNERABILITIES_SAMPLE_PREFIX.indexPatternPrefix,
      dataSet: WAZUH_SETTING_VULNERABILITIES_SAMPLE_PREFIX.dataSet,
    },
  ],
};

// Security
export const WAZUH_SECURITY_PLUGIN_OPENSEARCH_DASHBOARDS_SECURITY =
  'OpenSearch Dashboards Security';

export const WAZUH_SECURITY_PLUGINS = [
  WAZUH_SECURITY_PLUGIN_OPENSEARCH_DASHBOARDS_SECURITY,
];

// App configuration
export const WAZUH_CONFIGURATION_CACHE_TIME = 10000; // time in ms;

// Reserved ids for Users/Role mapping
export const WAZUH_API_RESERVED_ID_LOWER_THAN = 100;
export const WAZUH_API_RESERVED_WUI_SECURITY_RULES = [1, 2];

// Queue
export const WAZUH_QUEUE_CRON_FREQ = '*/15 * * * * *'; // Every 15 seconds

// Wazuh errors
export const WAZUH_ERROR_DAEMONS_NOT_READY = 'ERROR3099';

// Agents
export enum WAZUH_AGENTS_OS_TYPE {
  WINDOWS = 'windows',
  LINUX = 'linux',
  SUNOS = 'sunos',
  DARWIN = 'darwin',
  OTHERS = '',
}

export enum WAZUH_MODULES_ID {
  SECURITY_EVENTS = 'general',
  INTEGRITY_MONITORING = 'fim',
  AMAZON_WEB_SERVICES = 'aws',
  OFFICE_365 = 'office',
  GOOGLE_CLOUD_PLATFORM = 'gcp',
  POLICY_MONITORING = 'pm',
  SECURITY_CONFIGURATION_ASSESSMENT = 'sca',
  AUDITING = 'audit',
  VULNERABILITIES = 'vuls',
  DOCKER = 'docker',
  MITRE_ATTACK = 'mitre',
  PCI_DSS = 'pci',
  HIPAA = 'hipaa',
  NIST_800_53 = 'nist',
  TSC = 'tsc',
  VIRUSTOTAL = 'virustotal',
  GDPR = 'gdpr',
  GITHUB = 'github',
}

export enum WAZUH_MENU_MANAGEMENT_SECTIONS_ID {
  MANAGEMENT = 'management',
  ADMINISTRATION = 'administration',
  RULESET = 'ruleset',
  RULES = 'rules',
  DECODERS = 'decoders',
  CDB_LISTS = 'lists',
  GROUPS = 'groups',
  CONFIGURATION = 'configuration',
  STATUS_AND_REPORTS = 'statusReports',
  STATUS = 'status',
  CLUSTER = 'monitoring',
  LOGS = 'logs',
  REPORTING = 'reporting',
  STATISTICS = 'statistics',
}

export enum WAZUH_MENU_TOOLS_SECTIONS_ID {
  API_CONSOLE = 'devTools',
  RULESET_TEST = 'logtest',
}

export enum WAZUH_MENU_SECURITY_SECTIONS_ID {
  USERS = 'users',
  ROLES = 'roles',
  POLICIES = 'policies',
  ROLES_MAPPING = 'roleMapping',
}

export enum WAZUH_MENU_SETTINGS_SECTIONS_ID {
  SETTINGS = 'settings',
  API_CONFIGURATION = 'api',
  MODULES = 'modules',
  SAMPLE_DATA = 'sample_data',
  CONFIGURATION = 'configuration',
  LOGS = 'logs',
  MISCELLANEOUS = 'miscellaneous',
  ABOUT = 'about',
}

export const DATA_SOURCE_FILTER_CONTROLLED_EXCLUDE_SERVER =
  'hidden-exclude-server';
export const DATA_SOURCE_FILTER_CONTROLLED_PINNED_AGENT = 'pinned-agent';
export const DATA_SOURCE_FILTER_CONTROLLED_CLUSTER_MANAGER = 'cluster-manager';
export const DATA_SOURCE_FILTER_CONTROLLED_REGULATORY_COMPLIANCE_REQUIREMENT =
  'hidden-regulatory-compliance-requirement';
export const DATA_SOURCE_FILTER_CONTROLLED_PCI_DSS_EXIST = 'pci-dss-exist';
export const DATA_SOURCE_FILTER_CONTROLLED_VULNERABILITIES_RULE_GROUP =
  'vulnerabilities-rule-group';
export const DATA_SOURCE_FILTER_CONTROLLED_OFFICE_365_RULE_GROUP =
  'office-365-rule-group';
export const DATA_SOURCE_FILTER_CONTROLLED_GITHUB_RULE_GROUP =
  'github-rule-group';
export const DATA_SOURCE_FILTER_CONTROLLED_TSC_EXIST = 'tsc-rule-exist';
export const DATA_SOURCE_FILTER_CONTROLLED_NIST_800_53_EXIST =
  'nist-800-53-rule-exist';
export const DATA_SOURCE_FILTER_CONTROLLED_GDPR_EXIST = 'gdpr-rule-exist';
export const DATA_SOURCE_FILTER_CONTROLLED_HIPAA_EXIST = 'hipaa-rule-exist';
export const DATA_SOURCE_FILTER_CONTROLLED_DOCKER_RULE_GROUP =
  'docker-rule-group';
export const DATA_SOURCE_FILTER_CONTROLLED_MITRE_ATTACK_RULE =
  'mitre-attack-rule';
export const DATA_SOURCE_FILTER_CONTROLLED_MITRE_ATTACK_RULE_ID =
  'hidden-mitre-attack-rule-id';
export const DATA_SOURCE_FILTER_CONTROLLED_GOOGLE_CLOUD_RULE_GROUP =
  'gcp-rule-group';
export const DATA_SOURCE_FILTER_CONTROLLED_MALWARE_DETECTION_RULE_GROUP =
  'malware-detection-rule-group';
export const DATA_SOURCE_FILTER_CONTROLLED_AWS_RULE_GROUP = 'aws-rule-group';
export const DATA_SOURCE_FILTER_CONTROLLED_AZURE_RULE_GROUP =
  'azure-rule-group'; // TODO: change this to 'azure-rule-group' if needed when Azure data source is implemented
export const DATA_SOURCE_FILTER_CONTROLLED_FIM_RULE_GROUP = 'fim-rule-group';
export const DATA_SOURCE_FILTER_CONTROLLED_CONFIGURATION_ASSASSMENT_RULE_GROUP =
  'configuration-assessment-rule-group';

// Wazuh links
export const WAZUH_LINK_GITHUB = 'https://github.com/wazuh';
export const WAZUH_LINK_GOOGLE_GROUPS =
  'https://groups.google.com/forum/#!forum/wazuh';
export const WAZUH_LINK_SLACK = 'https://wazuh.com/community/join-us-on-slack';

export const HEALTH_CHECK = 'health-check';

// Health check
export const HEALTH_CHECK_REDIRECTION_TIME = 300; // ms

// Plugin platform settings
// Default timeFilter set by the app
export const WAZUH_PLUGIN_PLATFORM_SETTING_TIME_FILTER = {
  from: 'now-24h',
  to: 'now',
};
export const PLUGIN_PLATFORM_SETTING_NAME_TIME_FILTER =
  'timepicker:timeDefaults';

// Default maxBuckets set by the app
export const WAZUH_PLUGIN_PLATFORM_SETTING_MAX_BUCKETS = 200000;
export const PLUGIN_PLATFORM_SETTING_NAME_MAX_BUCKETS = 'timeline:max_buckets';

// Default metaFields set by the app
export const WAZUH_PLUGIN_PLATFORM_SETTING_METAFIELDS = ['_source', '_index'];
export const PLUGIN_PLATFORM_SETTING_NAME_METAFIELDS = 'metaFields';

// Logger
export const UI_LOGGER_LEVELS = {
  WARNING: 'WARNING',
  INFO: 'INFO',
  ERROR: 'ERROR',
};

export const UI_TOAST_COLOR = {
  SUCCESS: 'success',
  WARNING: 'warning',
  DANGER: 'danger',
};

// Assets
export const ASSETS_BASE_URL_PREFIX = '/plugins/wazuh/assets/';
export const ASSETS_PUBLIC_URL = '/plugins/wazuh/public/assets/';

// Reports
export const REPORTS_PRIMARY_COLOR = '#256BD1';

// Plugin platform
export const PLUGIN_PLATFORM_NAME = 'dashboard';
export const PLUGIN_PLATFORM_INSTALLATION_USER = 'wazuh-dashboard';
export const PLUGIN_PLATFORM_INSTALLATION_USER_GROUP = 'wazuh-dashboard';
export const PLUGIN_PLATFORM_WAZUH_DOCUMENTATION_URL_PATH_UPGRADE_PLATFORM =
  'upgrade-guide';
export const PLUGIN_PLATFORM_WAZUH_DOCUMENTATION_URL_PATH_TROUBLESHOOTING =
  'user-manual/wazuh-dashboard/troubleshooting.html';
export const PLUGIN_PLATFORM_WAZUH_DOCUMENTATION_URL_PATH_APP_CONFIGURATION =
  'user-manual/wazuh-dashboard/settings.html';

export const PLUGIN_PLATFORM_REQUEST_HEADERS = {
  'osd-xsrf': 'kibana',
};

// Plugin app
export const PLUGIN_APP_NAME = 'dashboard';

// UI
export const UI_COLOR_STATUS = {
  success: '#007871',
  danger: '#BD271E',
  warning: '#FEC514',
  disabled: '#646A77',
  info: '#6092C0',
  default: '#000000',
  failed: '#CC5642',
  notApplicable: '#B9A888',
} as const;

export const API_NAME_AGENT_STATUS = {
  ACTIVE: 'active',
  DISCONNECTED: 'disconnected',
  PENDING: 'pending',
  NEVER_CONNECTED: 'never_connected',
} as const;

export const UI_COLOR_AGENT_STATUS = {
  [API_NAME_AGENT_STATUS.ACTIVE]: UI_COLOR_STATUS.success,
  [API_NAME_AGENT_STATUS.DISCONNECTED]: UI_COLOR_STATUS.danger,
  [API_NAME_AGENT_STATUS.PENDING]: UI_COLOR_STATUS.warning,
  [API_NAME_AGENT_STATUS.NEVER_CONNECTED]: UI_COLOR_STATUS.disabled,
  default: UI_COLOR_STATUS.default,
} as const;

export const UI_LABEL_NAME_AGENT_STATUS = {
  [API_NAME_AGENT_STATUS.ACTIVE]: 'Active',
  [API_NAME_AGENT_STATUS.DISCONNECTED]: 'Disconnected',
  [API_NAME_AGENT_STATUS.PENDING]: 'Pending',
  [API_NAME_AGENT_STATUS.NEVER_CONNECTED]: 'Never connected',
  default: 'Unknown',
} as const;

export const UI_ORDER_AGENT_STATUS = [
  API_NAME_AGENT_STATUS.ACTIVE,
  API_NAME_AGENT_STATUS.DISCONNECTED,
  API_NAME_AGENT_STATUS.PENDING,
  API_NAME_AGENT_STATUS.NEVER_CONNECTED,
];

export const AGENT_SYNCED_STATUS = {
  SYNCED: 'synced',
  NOT_SYNCED: 'not synced',
};

// The status code can be seen here https://github.com/wazuh/wazuh/blob/686068a1f05d806b2e3b3d633a765320ae7ae114/src/wazuh_db/wdb.h#L55-L61

export const AGENT_STATUS_CODE = [
  {
    STATUS_CODE: 0,
    STATUS_DESCRIPTION: 'Agent is connected',
  },
  {
    STATUS_CODE: 1,
    STATUS_DESCRIPTION: 'Invalid agent version',
  },
  {
    STATUS_CODE: 2,
    STATUS_DESCRIPTION: 'Error retrieving version',
  },
  {
    STATUS_CODE: 3,
    STATUS_DESCRIPTION: 'Shutdown message received',
  },
  {
    STATUS_CODE: 4,
    STATUS_DESCRIPTION: 'Disconnected because no keepalive received',
  },
  {
    STATUS_CODE: 5,
    STATUS_DESCRIPTION: 'Connection reset by manager',
  },
];

export const API_NAME_TASK_STATUS = {
  DONE: 'Done',
  IN_PROGRESS: 'In progress',
  FAILED: 'Failed',
  TIMEOUT: 'Timeout',
} as const;

export const UI_TASK_STATUS = [
  API_NAME_TASK_STATUS.DONE,
  API_NAME_TASK_STATUS.IN_PROGRESS,
  API_NAME_TASK_STATUS.FAILED,
  API_NAME_TASK_STATUS.TIMEOUT,
];

export const UI_TASK_STATUS_COLORS = {
  [API_NAME_TASK_STATUS.DONE]: 'success',
  [API_NAME_TASK_STATUS.IN_PROGRESS]: 'warning',
  [API_NAME_TASK_STATUS.FAILED]: 'danger',
  [API_NAME_TASK_STATUS.TIMEOUT]: 'subdued',
};

// Documentation
export const DOCUMENTATION_WEB_BASE_URL = 'https://documentation.wazuh.com';

// Default Elasticsearch user name context
export const ELASTIC_NAME = 'elastic';

// Default Wazuh indexer name
export const WAZUH_INDEXER_NAME = 'indexer';

// Not timeFieldName on index pattern
export const NOT_TIME_FIELD_NAME_INDEX_PATTERN =
  'not_time_field_name_index_pattern';

export enum EpluginSettingType {
  text = 'text',
  textarea = 'textarea',
  switch = 'switch',
  number = 'number',
  editor = 'editor',
  select = 'select',
  filepicker = 'filepicker',
  password = 'password',
  arrayOf = 'arrayOf',
  custom = 'custom',
}

export enum HTTP_STATUS_CODES {
  CONTINUE = 100,
  SWITCHING_PROTOCOLS = 101,
  PROCESSING = 102,
  OK = 200,
  CREATED = 201,
  ACCEPTED = 202,
  NON_AUTHORITATIVE_INFORMATION = 203,
  NO_CONTENT = 204,
  RESET_CONTENT = 205,
  PARTIAL_CONTENT = 206,
  MULTI_STATUS = 207,
  MULTIPLE_CHOICES = 300,
  MOVED_PERMANENTLY = 301,
  MOVED_TEMPORARILY = 302,
  SEE_OTHER = 303,
  NOT_MODIFIED = 304,
  USE_PROXY = 305,
  TEMPORARY_REDIRECT = 307,
  PERMANENT_REDIRECT = 308,
  BAD_REQUEST = 400,
  UNAUTHORIZED = 401,
  PAYMENT_REQUIRED = 402,
  FORBIDDEN = 403,
  NOT_FOUND = 404,
  METHOD_NOT_ALLOWED = 405,
  NOT_ACCEPTABLE = 406,
  PROXY_AUTHENTICATION_REQUIRED = 407,
  REQUEST_TIMEOUT = 408,
  CONFLICT = 409,
  GONE = 410,
  LENGTH_REQUIRED = 411,
  PRECONDITION_FAILED = 412,
  REQUEST_TOO_LONG = 413,
  REQUEST_URI_TOO_LONG = 414,
  UNSUPPORTED_MEDIA_TYPE = 415,
  REQUESTED_RANGE_NOT_SATISFIABLE = 416,
  EXPECTATION_FAILED = 417,
  IM_A_TEAPOT = 418,
  INSUFFICIENT_SPACE_ON_RESOURCE = 419,
  METHOD_FAILURE = 420,
  MISDIRECTED_REQUEST = 421,
  UNPROCESSABLE_ENTITY = 422,
  LOCKED = 423,
  FAILED_DEPENDENCY = 424,
  PRECONDITION_REQUIRED = 428,
  TOO_MANY_REQUESTS = 429,
  REQUEST_HEADER_FIELDS_TOO_LARGE = 431,
  UNAVAILABLE_FOR_LEGAL_REASONS = 451,
  INTERNAL_SERVER_ERROR = 500,
  NOT_IMPLEMENTED = 501,
  BAD_GATEWAY = 502,
  SERVICE_UNAVAILABLE = 503,
  GATEWAY_TIMEOUT = 504,
  HTTP_VERSION_NOT_SUPPORTED = 505,
  INSUFFICIENT_STORAGE = 507,
  NETWORK_AUTHENTICATION_REQUIRED = 511,
}

// Search bar

// This limits the results in the API request
export const SEARCH_BAR_WQL_VALUE_SUGGESTIONS_COUNT = 30;
// This limits the suggestions for the token of type value displayed in the search bar
export const SEARCH_BAR_WQL_VALUE_SUGGESTIONS_DISPLAY_COUNT = 10;
/* Time in milliseconds to debounce the analysis of search bar. This mitigates some problems related
to changes running in parallel */
export const SEARCH_BAR_DEBOUNCE_UPDATE_TIME = 400;

// ID used to refer the createOsdUrlStateStorage state
export const OSD_URL_STATE_STORAGE_ID = 'state:storeInSessionStorage';

export const APP_STATE_URL_KEY = '_a';
export const GLOBAL_STATE_URL_KEY = '_g';

export enum FilterStateStore {
  APP_STATE = 'appState',
  GLOBAL_STATE = 'globalState',
}

export const SUPPORTED_LANGUAGES = {
  DQL: 'kuery',
  LUCENE: 'lucene',
} as const;

export const SUPPORTED_LANGUAGES_ARRAY = Object.values(SUPPORTED_LANGUAGES);

// Health check
export const HEALTH_CHECK_TASK_INDEX_PATTERN_ALERTS = 'index-pattern:alerts';
export const HEALTH_CHECK_TASK_INDEX_PATTERN_VULNERABILITIES_STATES =
  'index-pattern:states-vulnerabilities';

export const HEALTH_CHECK_TASK_INDEX_PATTERN_AGENTS_MONITORING =
  'index-pattern:monitoring';
export const HEALTH_CHECK_TASK_INDEX_PATTERN_SERVER_STATISTICS =
  'index-pattern:statistics';

export const HEALTH_CHECK_TASK_INDEX_PATTERN_IT_HYGIENE_STATES =
  'index-pattern:states-inventory';

export const HEALTH_CHECK_TASK_INDEX_PATTERN_IT_HYGIENE_GROUPS_STATES =
  'index-pattern:states-inventory-groups';

export const HEALTH_CHECK_TASK_INDEX_PATTERN_IT_HYGIENE_HARDWARE_STATES =
  'index-pattern:states-inventory-hardware';

export const HEALTH_CHECK_TASK_INDEX_PATTERN_IT_HYGIENE_HOTFIXES_STATES =
  'index-pattern:states-inventory-hotfixes';

export const HEALTH_CHECK_TASK_INDEX_PATTERN_IT_HYGIENE_INTERFACES_STATES =
  'index-pattern:states-inventory-interfaces';

export const HEALTH_CHECK_TASK_INDEX_PATTERN_IT_HYGIENE_NETWORKS_STATES =
  'index-pattern:states-inventory-networks';

export const HEALTH_CHECK_TASK_INDEX_PATTERN_IT_HYGIENE_PACKAGES_STATES =
  'index-pattern:states-inventory-packages';

export const HEALTH_CHECK_TASK_INDEX_PATTERN_IT_HYGIENE_PORTS_STATES =
  'index-pattern:states-inventory-ports';

export const HEALTH_CHECK_TASK_INDEX_PATTERN_IT_HYGIENE_PROCESSES_STATES =
  'index-pattern:states-inventory-processes';

export const HEALTH_CHECK_TASK_INDEX_PATTERN_IT_HYGIENE_PROTOCOLS_STATES =
  'index-pattern:states-inventory-protocols';

export const HEALTH_CHECK_TASK_INDEX_PATTERN_IT_HYGIENE_SYSTEM_STATES =
  'index-pattern:states-inventory-system';

export const HEALTH_CHECK_TASK_INDEX_PATTERN_IT_HYGIENE_USERS_STATES =
  'index-pattern:states-inventory-users';

export const HEALTH_CHECK_TASK_INDEX_PATTERN_IT_HYGIENE_SERVICES_STATES =
  'index-pattern:states-inventory-services';

export const HEALTH_CHECK_TASK_INDEX_PATTERN_IT_HYGIENE_BROWSER_EXTENSIONS_STATES =
  'index-pattern:states-inventory-browser-extensions';

export const HEALTH_CHECK_TASK_INDEX_PATTERN_FIM_FILES_STATES =
  'index-pattern:states-fim-files';

export const HEALTH_CHECK_TASK_INDEX_PATTERN_FIM_REGISTRY_STATES =
  'index-pattern:states-fim-registry-keys';

export const HEALTH_CHECK_TASK_INDEX_PATTERN_FIM_REGISTRY_VALUES_STATES =
  'index-pattern:states-fim-registry-values';

export const HEALTH_CHECK_TASK_INDEX_PATTERN_SCA_STATES =
  'index-pattern:states-sca';

export const INDEX_PATTERN_ALERTS_REQUIRED_FIELDS = [
  FIELD_TIMESTAMP,
  'rule.id',
  'wazuh.decoders',
  'wazuh.cluster.node',
  'agent.id',
];<|MERGE_RESOLUTION|>--- conflicted
+++ resolved
@@ -168,11 +168,6 @@
 // Job - Wazuh initialize
 export const WAZUH_PLUGIN_PLATFORM_TEMPLATE_NAME = 'wazuh-kibana';
 
-<<<<<<< HEAD
-// Sample data
-=======
-export const WAZUH_SAMPLE_ALERT_PREFIX = 'wazuh-alerts-v5-';
->>>>>>> 7a386d3b
 export const WAZUH_SAMPLE_ALERTS_INDEX_SHARDS = 1;
 export const WAZUH_SAMPLE_ALERTS_INDEX_REPLICAS = 0;
 export const WAZUH_SAMPLE_ALERTS_CATEGORY_SECURITY = 'security';
