/*
 * Wazuh app - Wazuh Constants file
 * Copyright (C) 2015-2022 Wazuh, Inc.
 *
 * This program is free software; you can redistribute it and/or modify
 * it under the terms of the GNU General Public License as published by
 * the Free Software Foundation; either version 2 of the License, or
 * (at your option) any later version.
 *
 * Find more information about this on the LICENSE file.
 */
import path from 'path';
import { version } from '../package.json';
import { validate as validateNodeCronInterval } from 'node-cron';
import { SettingsValidator } from '../common/services/settings-validator';

// Plugin
export const PLUGIN_VERSION = version;
export const PLUGIN_VERSION_SHORT = version.split('.').splice(0, 2).join('.');

// Index patterns - Wazuh alerts
export const WAZUH_INDEX_TYPE_ALERTS = 'alerts';
export const WAZUH_ALERTS_PREFIX = 'wazuh-alerts-';
export const WAZUH_ALERTS_PATTERN = 'wazuh-alerts-*';

// Job - Wazuh monitoring
export const WAZUH_INDEX_TYPE_MONITORING = 'monitoring';
export const WAZUH_MONITORING_PREFIX = 'wazuh-monitoring-';
export const WAZUH_MONITORING_PATTERN = 'wazuh-monitoring-*';
export const WAZUH_MONITORING_TEMPLATE_NAME = 'wazuh-agent';
export const WAZUH_MONITORING_DEFAULT_INDICES_SHARDS = 1;
export const WAZUH_MONITORING_DEFAULT_INDICES_REPLICAS = 0;
export const WAZUH_MONITORING_DEFAULT_CREATION = 'w';
export const WAZUH_MONITORING_DEFAULT_ENABLED = true;
export const WAZUH_MONITORING_DEFAULT_FREQUENCY = 900;
export const WAZUH_MONITORING_DEFAULT_CRON_FREQ = '0 * * * * *';

// Job - Wazuh statistics
export const WAZUH_INDEX_TYPE_STATISTICS = 'statistics';
export const WAZUH_STATISTICS_DEFAULT_PREFIX = 'wazuh';
export const WAZUH_STATISTICS_DEFAULT_NAME = 'statistics';
export const WAZUH_STATISTICS_PATTERN = `${WAZUH_STATISTICS_DEFAULT_PREFIX}-${WAZUH_STATISTICS_DEFAULT_NAME}-*`;
export const WAZUH_STATISTICS_TEMPLATE_NAME = `${WAZUH_STATISTICS_DEFAULT_PREFIX}-${WAZUH_STATISTICS_DEFAULT_NAME}`;
export const WAZUH_STATISTICS_DEFAULT_INDICES_SHARDS = 1;
export const WAZUH_STATISTICS_DEFAULT_INDICES_REPLICAS = 0;
export const WAZUH_STATISTICS_DEFAULT_CREATION = 'w';
export const WAZUH_STATISTICS_DEFAULT_STATUS = true;
export const WAZUH_STATISTICS_DEFAULT_FREQUENCY = 900;
export const WAZUH_STATISTICS_DEFAULT_CRON_FREQ = '0 */5 * * * *';

// Wazuh vulnerabilities
export const WAZUH_VULNERABILITIES_PATTERN = 'wazuh-states-vulnerabilities';
export const WAZUH_INDEX_TYPE_VULNERABILITIES = 'vulnerabilities';
export const VULNERABILITY_IMPLICIT_CLUSTER_MODE_FILTER = {
  enabled: 'wazuh.cluster.name',
  disabled: 'wazuh.manager.name',
};

// Wazuh fim
export const WAZUH_FIM_PATTERN = 'wazuh-states-fim';

// Job - Wazuh initialize
export const WAZUH_PLUGIN_PLATFORM_TEMPLATE_NAME = 'wazuh-kibana';

// Permissions
export const WAZUH_ROLE_ADMINISTRATOR_ID = 1;
export const WAZUH_ROLE_ADMINISTRATOR_NAME = 'administrator';

// Sample data
export const WAZUH_SAMPLE_ALERT_PREFIX = 'wazuh-alerts-4.x-';
export const WAZUH_SAMPLE_ALERTS_INDEX_SHARDS = 1;
export const WAZUH_SAMPLE_ALERTS_INDEX_REPLICAS = 0;
export const WAZUH_SAMPLE_ALERTS_CATEGORY_SECURITY = 'security';
export const WAZUH_SAMPLE_ALERTS_CATEGORY_AUDITING_POLICY_MONITORING =
  'auditing-policy-monitoring';
export const WAZUH_SAMPLE_ALERTS_CATEGORY_THREAT_DETECTION = 'threat-detection';
export const WAZUH_SAMPLE_ALERTS_DEFAULT_NUMBER_ALERTS = 3000;
export const WAZUH_SAMPLE_ALERTS_CATEGORIES_TYPE_ALERTS = {
  [WAZUH_SAMPLE_ALERTS_CATEGORY_SECURITY]: [
    { syscheck: true },
    { aws: true },
    { office: true },
    { gcp: true },
    { authentication: true },
    { ssh: true },
    { apache: true, alerts: 2000 },
    { web: true },
    { windows: { service_control_manager: true }, alerts: 1000 },
    { github: true },
  ],
  [WAZUH_SAMPLE_ALERTS_CATEGORY_AUDITING_POLICY_MONITORING]: [
    { rootcheck: true },
    { audit: true },
    { openscap: true },
    { ciscat: true },
  ],
  [WAZUH_SAMPLE_ALERTS_CATEGORY_THREAT_DETECTION]: [
    { vulnerabilities: true },
    { virustotal: true },
    { osquery: true },
    { docker: true },
    { mitre: true },
  ],
};

// Security
export const WAZUH_SECURITY_PLUGIN_OPENSEARCH_DASHBOARDS_SECURITY =
  'OpenSearch Dashboards Security';

export const WAZUH_SECURITY_PLUGINS = [
  WAZUH_SECURITY_PLUGIN_OPENSEARCH_DASHBOARDS_SECURITY,
];

// App configuration
export const WAZUH_CONFIGURATION_CACHE_TIME = 10000; // time in ms;

// Reserved ids for Users/Role mapping
export const WAZUH_API_RESERVED_ID_LOWER_THAN = 100;
export const WAZUH_API_RESERVED_WUI_SECURITY_RULES = [1, 2];

// Wazuh data path
const WAZUH_DATA_PLUGIN_PLATFORM_BASE_PATH = 'data';
export const WAZUH_DATA_PLUGIN_PLATFORM_BASE_ABSOLUTE_PATH = path.join(
  __dirname,
  '../../../',
  WAZUH_DATA_PLUGIN_PLATFORM_BASE_PATH,
);
export const WAZUH_DATA_ABSOLUTE_PATH = path.join(
  WAZUH_DATA_PLUGIN_PLATFORM_BASE_ABSOLUTE_PATH,
  'wazuh',
);

// Wazuh data path - config
export const WAZUH_DATA_CONFIG_DIRECTORY_PATH = path.join(
  WAZUH_DATA_ABSOLUTE_PATH,
  'config',
);
export const WAZUH_DATA_CONFIG_APP_PATH = path.join(
  WAZUH_DATA_CONFIG_DIRECTORY_PATH,
  'wazuh.yml',
);
export const WAZUH_DATA_CONFIG_REGISTRY_PATH = path.join(
  WAZUH_DATA_CONFIG_DIRECTORY_PATH,
  'wazuh-registry.json',
);

// Wazuh data path - downloads
export const WAZUH_DATA_DOWNLOADS_DIRECTORY_PATH = path.join(
  WAZUH_DATA_ABSOLUTE_PATH,
  'downloads',
);
export const WAZUH_DATA_DOWNLOADS_REPORTS_DIRECTORY_PATH = path.join(
  WAZUH_DATA_DOWNLOADS_DIRECTORY_PATH,
  'reports',
);

// Queue
export const WAZUH_QUEUE_CRON_FREQ = '*/15 * * * * *'; // Every 15 seconds

// Wazuh errors
export const WAZUH_ERROR_DAEMONS_NOT_READY = 'ERROR3099';

// Agents
export enum WAZUH_AGENTS_OS_TYPE {
  WINDOWS = 'windows',
  LINUX = 'linux',
  SUNOS = 'sunos',
  DARWIN = 'darwin',
  OTHERS = '',
}

export enum WAZUH_MODULES_ID {
  SECURITY_EVENTS = 'general',
  INTEGRITY_MONITORING = 'fim',
  AMAZON_WEB_SERVICES = 'aws',
  OFFICE_365 = 'office',
  GOOGLE_CLOUD_PLATFORM = 'gcp',
  POLICY_MONITORING = 'pm',
  SECURITY_CONFIGURATION_ASSESSMENT = 'sca',
  AUDITING = 'audit',
  OPEN_SCAP = 'oscap',
  VULNERABILITIES = 'vuls',
  OSQUERY = 'osquery',
  DOCKER = 'docker',
  MITRE_ATTACK = 'mitre',
  PCI_DSS = 'pci',
  HIPAA = 'hipaa',
  NIST_800_53 = 'nist',
  TSC = 'tsc',
  CIS_CAT = 'ciscat',
  VIRUSTOTAL = 'virustotal',
  GDPR = 'gdpr',
  GITHUB = 'github',
}

export enum WAZUH_MENU_MANAGEMENT_SECTIONS_ID {
  MANAGEMENT = 'management',
  ADMINISTRATION = 'administration',
  RULESET = 'ruleset',
  RULES = 'rules',
  DECODERS = 'decoders',
  CDB_LISTS = 'lists',
  GROUPS = 'groups',
  CONFIGURATION = 'configuration',
  STATUS_AND_REPORTS = 'statusReports',
  STATUS = 'status',
  CLUSTER = 'monitoring',
  LOGS = 'logs',
  REPORTING = 'reporting',
  STATISTICS = 'statistics',
}

export enum WAZUH_MENU_TOOLS_SECTIONS_ID {
  API_CONSOLE = 'devTools',
  RULESET_TEST = 'logtest',
}

export enum WAZUH_MENU_SECURITY_SECTIONS_ID {
  USERS = 'users',
  ROLES = 'roles',
  POLICIES = 'policies',
  ROLES_MAPPING = 'roleMapping',
}

export enum WAZUH_MENU_SETTINGS_SECTIONS_ID {
  SETTINGS = 'settings',
  API_CONFIGURATION = 'api',
  MODULES = 'modules',
  SAMPLE_DATA = 'sample_data',
  CONFIGURATION = 'configuration',
  LOGS = 'logs',
  MISCELLANEOUS = 'miscellaneous',
  ABOUT = 'about',
}

export const AUTHORIZED_AGENTS = 'authorized-agents';
export const DATA_SOURCE_FILTER_CONTROLLED_EXCLUDE_SERVER = 'exclude-server';

// Wazuh links
export const WAZUH_LINK_GITHUB = 'https://github.com/wazuh';
export const WAZUH_LINK_GOOGLE_GROUPS =
  'https://groups.google.com/forum/#!forum/wazuh';
export const WAZUH_LINK_SLACK = 'https://wazuh.com/community/join-us-on-slack';

export const HEALTH_CHECK = 'health-check';

// Health check
export const HEALTH_CHECK_REDIRECTION_TIME = 300; //ms

// Plugin platform settings
// Default timeFilter set by the app
export const WAZUH_PLUGIN_PLATFORM_SETTING_TIME_FILTER = {
  from: 'now-24h',
  to: 'now',
};
export const PLUGIN_PLATFORM_SETTING_NAME_TIME_FILTER =
  'timepicker:timeDefaults';

// Default maxBuckets set by the app
export const WAZUH_PLUGIN_PLATFORM_SETTING_MAX_BUCKETS = 200000;
export const PLUGIN_PLATFORM_SETTING_NAME_MAX_BUCKETS = 'timeline:max_buckets';

// Default metaFields set by the app
export const WAZUH_PLUGIN_PLATFORM_SETTING_METAFIELDS = ['_source', '_index'];
export const PLUGIN_PLATFORM_SETTING_NAME_METAFIELDS = 'metaFields';

// Logger
export const UI_LOGGER_LEVELS = {
  WARNING: 'WARNING',
  INFO: 'INFO',
  ERROR: 'ERROR',
};

export const UI_TOAST_COLOR = {
  SUCCESS: 'success',
  WARNING: 'warning',
  DANGER: 'danger',
};

// Assets
export const ASSETS_BASE_URL_PREFIX = '/plugins/wazuh/assets/';
export const ASSETS_PUBLIC_URL = '/plugins/wazuh/public/assets/';

// Reports
export const REPORTS_LOGO_IMAGE_ASSETS_RELATIVE_PATH =
  'images/logo_reports.png';
export const REPORTS_PRIMARY_COLOR = '#256BD1';
export const REPORTS_PAGE_FOOTER_TEXT = 'Copyright © 2023 Wazuh, Inc.';
export const REPORTS_PAGE_HEADER_TEXT = 'info@wazuh.com\nhttps://wazuh.com';

// Plugin platform
export const PLUGIN_PLATFORM_NAME = 'Wazuh dashboard';
export const PLUGIN_PLATFORM_BASE_INSTALLATION_PATH =
  '/usr/share/wazuh-dashboard/data/wazuh/';
export const PLUGIN_PLATFORM_INSTALLATION_USER = 'wazuh-dashboard';
export const PLUGIN_PLATFORM_INSTALLATION_USER_GROUP = 'wazuh-dashboard';
export const PLUGIN_PLATFORM_WAZUH_DOCUMENTATION_URL_PATH_UPGRADE_PLATFORM =
  'upgrade-guide';
export const PLUGIN_PLATFORM_WAZUH_DOCUMENTATION_URL_PATH_TROUBLESHOOTING =
  'user-manual/wazuh-dashboard/troubleshooting.html';
export const PLUGIN_PLATFORM_WAZUH_DOCUMENTATION_URL_PATH_APP_CONFIGURATION =
  'user-manual/wazuh-dashboard/config-file.html';
export const PLUGIN_PLATFORM_URL_GUIDE =
  'https://opensearch.org/docs/2.10/about';
export const PLUGIN_PLATFORM_URL_GUIDE_TITLE = 'OpenSearch guide';

export const PLUGIN_PLATFORM_REQUEST_HEADERS = {
  'osd-xsrf': 'kibana',
};

// Plugin app
export const PLUGIN_APP_NAME = 'Wazuh dashboard';

// UI
export const API_NAME_AGENT_STATUS = {
  ACTIVE: 'active',
  DISCONNECTED: 'disconnected',
  PENDING: 'pending',
  NEVER_CONNECTED: 'never_connected',
} as const;

export const UI_COLOR_AGENT_STATUS = {
  [API_NAME_AGENT_STATUS.ACTIVE]: '#007871',
  [API_NAME_AGENT_STATUS.DISCONNECTED]: '#BD271E',
  [API_NAME_AGENT_STATUS.PENDING]: '#FEC514',
  [API_NAME_AGENT_STATUS.NEVER_CONNECTED]: '#646A77',
  default: '#000000',
} as const;

export const UI_LABEL_NAME_AGENT_STATUS = {
  [API_NAME_AGENT_STATUS.ACTIVE]: 'Active',
  [API_NAME_AGENT_STATUS.DISCONNECTED]: 'Disconnected',
  [API_NAME_AGENT_STATUS.PENDING]: 'Pending',
  [API_NAME_AGENT_STATUS.NEVER_CONNECTED]: 'Never connected',
  default: 'Unknown',
} as const;

export const UI_ORDER_AGENT_STATUS = [
  API_NAME_AGENT_STATUS.ACTIVE,
  API_NAME_AGENT_STATUS.DISCONNECTED,
  API_NAME_AGENT_STATUS.PENDING,
  API_NAME_AGENT_STATUS.NEVER_CONNECTED,
];

export const AGENT_SYNCED_STATUS = {
  SYNCED: 'synced',
  NOT_SYNCED: 'not synced',
};

// The status code can be seen here https://github.com/wazuh/wazuh/blob/686068a1f05d806b2e3b3d633a765320ae7ae114/src/wazuh_db/wdb.h#L55-L61

export const AGENT_STATUS_CODE = [
  {
    STATUS_CODE: 0,
    STATUS_DESCRIPTION: 'Agent is connected',
  },
  {
    STATUS_CODE: 1,
    STATUS_DESCRIPTION: 'Invalid agent version',
  },
  {
    STATUS_CODE: 2,
    STATUS_DESCRIPTION: 'Error retrieving version',
  },
  {
    STATUS_CODE: 3,
    STATUS_DESCRIPTION: 'Shutdown message received',
  },
  {
    STATUS_CODE: 4,
    STATUS_DESCRIPTION: 'Disconnected because no keepalive received',
  },
  {
    STATUS_CODE: 5,
    STATUS_DESCRIPTION: 'Connection reset by manager',
  },
];

// Documentation
export const DOCUMENTATION_WEB_BASE_URL = 'https://documentation.wazuh.com';

// Default Elasticsearch user name context
export const ELASTIC_NAME = 'elastic';

// Default Wazuh indexer name
export const WAZUH_INDEXER_NAME = 'Wazuh indexer';

// Not timeFieldName on index pattern
export const NOT_TIME_FIELD_NAME_INDEX_PATTERN =
  'not_time_field_name_index_pattern';

// Customization
export const CUSTOMIZATION_ENDPOINT_PAYLOAD_UPLOAD_CUSTOM_FILE_MAXIMUM_BYTES = 1048576;

// Plugin settings
export enum SettingCategory {
  GENERAL,
  HEALTH_CHECK,
  MONITORING,
  STATISTICS,
  VULNERABILITIES,
  SECURITY,
  CUSTOMIZATION,
}

type TPluginSettingOptionsTextArea = {
  maxRows?: number;
  minRows?: number;
  maxLength?: number;
};

type TPluginSettingOptionsSelect = {
  select: { text: string; value: any }[];
};

type TPluginSettingOptionsEditor = {
  editor: {
    language: string;
  };
};

type TPluginSettingOptionsFile = {
  file: {
    type: 'image';
    extensions?: string[];
    size?: {
      maxBytes?: number;
      minBytes?: number;
    };
    recommended?: {
      dimensions?: {
        width: number;
        height: number;
        unit: string;
      };
    };
    store?: {
      relativePathFileSystem: string;
      filename: string;
      resolveStaticURL: (filename: string) => string;
    };
  };
};

type TPluginSettingOptionsNumber = {
  number: {
    min?: number;
    max?: number;
    integer?: boolean;
  };
};

type TPluginSettingOptionsSwitch = {
  switch: {
    values: {
      disabled: { label?: string; value: any };
      enabled: { label?: string; value: any };
    };
  };
};

export enum EpluginSettingType {
  text = 'text',
  textarea = 'textarea',
  switch = 'switch',
  number = 'number',
  editor = 'editor',
  select = 'select',
  filepicker = 'filepicker',
}

export type TPluginSetting = {
  // Define the text displayed in the UI.
  title: string;
  // Description.
  description: string;
  // Category.
  category: SettingCategory;
  // Type.
  type: EpluginSettingType;
  // Default value.
  defaultValue: any;
  // Default value if it is not set. It has preference over `default`.
  defaultValueIfNotSet?: any;
  // Configurable from the configuration file.
  isConfigurableFromFile: boolean;
  // Configurable from the UI (Settings/Configuration).
  isConfigurableFromUI: boolean;
  // Modify the setting requires running the plugin health check (frontend).
  requiresRunningHealthCheck?: boolean;
  // Modify the setting requires reloading the browser tab (frontend).
  requiresReloadingBrowserTab?: boolean;
  // Modify the setting requires restarting the plugin platform to take effect.
  requiresRestartingPluginPlatform?: boolean;
  // Define options related to the `type`.
  options?:
    | TPluginSettingOptionsEditor
    | TPluginSettingOptionsFile
    | TPluginSettingOptionsNumber
    | TPluginSettingOptionsSelect
    | TPluginSettingOptionsSwitch
    | TPluginSettingOptionsTextArea;
  // Transform the input value. The result is saved in the form global state of Settings/Configuration
  uiFormTransformChangedInputValue?: (value: any) => any;
  // Transform the configuration value or default as initial value for the input in Settings/Configuration
  uiFormTransformConfigurationValueToInputValue?: (value: any) => any;
  // Transform the input value changed in the form of Settings/Configuration and returned in the `changed` property of the hook useForm
  uiFormTransformInputValueToConfigurationValue?: (value: any) => any;
  // Validate the value in the form of Settings/Configuration. It returns a string if there is some validation error.
  validate?: (value: any) => string | undefined;
  // Validate function creator to validate the setting in the backend. It uses `schema` of the `@kbn/config-schema` package.
  validateBackend?: (schema: any) => (value: unknown) => string | undefined;
};

export type TPluginSettingWithKey = TPluginSetting & { key: TPluginSettingKey };
export type TPluginSettingCategory = {
  title: string;
  description?: string;
  documentationLink?: string;
  renderOrder?: number;
};

export const PLUGIN_SETTINGS_CATEGORIES: {
  [category: number]: TPluginSettingCategory;
} = {
  [SettingCategory.HEALTH_CHECK]: {
    title: 'Health check',
    description: "Checks will be executed by the app's Healthcheck.",
    renderOrder: SettingCategory.HEALTH_CHECK,
  },
  [SettingCategory.GENERAL]: {
    title: 'General',
    description:
      'Basic app settings related to alerts index pattern, hide the manager alerts in the dashboards, logs level and more.',
    renderOrder: SettingCategory.GENERAL,
  },
  [SettingCategory.SECURITY]: {
    title: 'Security',
    description: 'Application security options such as unauthorized roles.',
    renderOrder: SettingCategory.SECURITY,
  },
  [SettingCategory.MONITORING]: {
    title: 'Task:Monitoring',
    description:
      'Options related to the agent status monitoring job and its storage in indexes.',
    renderOrder: SettingCategory.MONITORING,
  },
  [SettingCategory.STATISTICS]: {
    title: 'Task:Statistics',
    description:
      'Options related to the daemons manager monitoring job and their storage in indexes.',
    renderOrder: SettingCategory.STATISTICS,
  },
  [SettingCategory.VULNERABILITIES]: {
    title: 'Vulnerabilities',
    description:
      'Options related to the agent vulnerabilities monitoring job and its storage in indexes.',
    renderOrder: SettingCategory.VULNERABILITIES,
  },
  [SettingCategory.CUSTOMIZATION]: {
    title: 'Custom branding',
    description:
      'If you want to use custom branding elements such as logos, you can do so by editing the settings below.',
    documentationLink: 'user-manual/wazuh-dashboard/white-labeling.html',
    renderOrder: SettingCategory.CUSTOMIZATION,
  },
};

export const PLUGIN_SETTINGS: { [key: string]: TPluginSetting } = {
  'alerts.sample.prefix': {
    title: 'Sample alerts prefix',
    description:
      'Define the index name prefix of sample alerts. It must match the template used by the index pattern to avoid unknown fields in dashboards.',
    category: SettingCategory.GENERAL,
    type: EpluginSettingType.text,
    defaultValue: WAZUH_SAMPLE_ALERT_PREFIX,
    isConfigurableFromFile: true,
    isConfigurableFromUI: true,
    requiresRunningHealthCheck: true,
    // Validation: https://github.com/elastic/elasticsearch/blob/v7.10.2/docs/reference/indices/create-index.asciidoc
    validate: SettingsValidator.compose(
      SettingsValidator.isNotEmptyString,
      SettingsValidator.hasNoSpaces,
      SettingsValidator.noStartsWithString('-', '_', '+', '.'),
      SettingsValidator.hasNotInvalidCharacters(
        '\\',
        '/',
        '?',
        '"',
        '<',
        '>',
        '|',
        ',',
        '#',
        '*',
      ),
    ),
    validateBackend: function (schema) {
      return schema.string({ validate: this.validate });
    },
  },
  'checks.api': {
    title: 'API connection',
    description: 'Enable or disable the API health check when opening the app.',
    category: SettingCategory.HEALTH_CHECK,
    type: EpluginSettingType.switch,
    defaultValue: true,
    isConfigurableFromFile: true,
    isConfigurableFromUI: true,
    options: {
      switch: {
        values: {
          disabled: { label: 'false', value: false },
          enabled: { label: 'true', value: true },
        },
      },
    },
    uiFormTransformChangedInputValue: function (
      value: boolean | string,
    ): boolean {
      return Boolean(value);
    },
    validate: SettingsValidator.isBoolean,
    validateBackend: function (schema) {
      return schema.boolean();
    },
  },
  'checks.fields': {
    title: 'Known fields',
    description:
      'Enable or disable the known fields health check when opening the app.',
    category: SettingCategory.HEALTH_CHECK,
    type: EpluginSettingType.switch,
    defaultValue: true,
    isConfigurableFromFile: true,
    isConfigurableFromUI: true,
    options: {
      switch: {
        values: {
          disabled: { label: 'false', value: false },
          enabled: { label: 'true', value: true },
        },
      },
    },
    uiFormTransformChangedInputValue: function (
      value: boolean | string,
    ): boolean {
      return Boolean(value);
    },
    validate: SettingsValidator.isBoolean,
    validateBackend: function (schema) {
      return schema.boolean();
    },
  },
  'checks.maxBuckets': {
    title: 'Set max buckets to 200000',
    description:
      'Change the default value of the plugin platform max buckets configuration.',
    category: SettingCategory.HEALTH_CHECK,
    type: EpluginSettingType.switch,
    defaultValue: true,
    isConfigurableFromFile: true,
    isConfigurableFromUI: true,
    options: {
      switch: {
        values: {
          disabled: { label: 'false', value: false },
          enabled: { label: 'true', value: true },
        },
      },
    },
    uiFormTransformChangedInputValue: function (
      value: boolean | string,
    ): boolean {
      return Boolean(value);
    },
    validate: SettingsValidator.isBoolean,
    validateBackend: function (schema) {
      return schema.boolean();
    },
  },
  'checks.metaFields': {
    title: 'Remove meta fields',
    description:
      'Change the default value of the plugin platform metaField configuration.',
    category: SettingCategory.HEALTH_CHECK,
    type: EpluginSettingType.switch,
    defaultValue: true,
    isConfigurableFromFile: true,
    isConfigurableFromUI: true,
    options: {
      switch: {
        values: {
          disabled: { label: 'false', value: false },
          enabled: { label: 'true', value: true },
        },
      },
    },
    uiFormTransformChangedInputValue: function (
      value: boolean | string,
    ): boolean {
      return Boolean(value);
    },
    validate: SettingsValidator.isBoolean,
    validateBackend: function (schema) {
      return schema.boolean();
    },
  },
  'checks.pattern': {
    title: 'Index pattern',
    description:
      'Enable or disable the index pattern health check when opening the app.',
    category: SettingCategory.HEALTH_CHECK,
    type: EpluginSettingType.switch,
    defaultValue: true,
    isConfigurableFromFile: true,
    isConfigurableFromUI: true,
    options: {
      switch: {
        values: {
          disabled: { label: 'false', value: false },
          enabled: { label: 'true', value: true },
        },
      },
    },
    uiFormTransformChangedInputValue: function (
      value: boolean | string,
    ): boolean {
      return Boolean(value);
    },
    validate: SettingsValidator.isBoolean,
    validateBackend: function (schema) {
      return schema.boolean();
    },
  },
  'checks.setup': {
    title: 'API version',
    description:
      'Enable or disable the setup health check when opening the app.',
    category: SettingCategory.HEALTH_CHECK,
    type: EpluginSettingType.switch,
    defaultValue: true,
    isConfigurableFromFile: true,
    isConfigurableFromUI: true,
    options: {
      switch: {
        values: {
          disabled: { label: 'false', value: false },
          enabled: { label: 'true', value: true },
        },
      },
    },
    uiFormTransformChangedInputValue: function (
      value: boolean | string,
    ): boolean {
      return Boolean(value);
    },
    validate: SettingsValidator.isBoolean,
    validateBackend: function (schema) {
      return schema.boolean();
    },
  },
  'checks.template': {
    title: 'Index template',
    description:
      'Enable or disable the template health check when opening the app.',
    category: SettingCategory.HEALTH_CHECK,
    type: EpluginSettingType.switch,
    defaultValue: true,
    isConfigurableFromFile: true,
    isConfigurableFromUI: true,
    options: {
      switch: {
        values: {
          disabled: { label: 'false', value: false },
          enabled: { label: 'true', value: true },
        },
      },
    },
    uiFormTransformChangedInputValue: function (
      value: boolean | string,
    ): boolean {
      return Boolean(value);
    },
    validate: SettingsValidator.isBoolean,
    validateBackend: function (schema) {
      return schema.boolean();
    },
  },
  'checks.timeFilter': {
    title: 'Set time filter to 24h',
    description:
      'Change the default value of the plugin platform timeFilter configuration.',
    category: SettingCategory.HEALTH_CHECK,
    type: EpluginSettingType.switch,
    defaultValue: true,
    isConfigurableFromFile: true,
    isConfigurableFromUI: true,
    options: {
      switch: {
        values: {
          disabled: { label: 'false', value: false },
          enabled: { label: 'true', value: true },
        },
      },
    },
    uiFormTransformChangedInputValue: function (
      value: boolean | string,
    ): boolean {
      return Boolean(value);
    },
    validate: SettingsValidator.isBoolean,
    validateBackend: function (schema) {
      return schema.boolean();
    },
  },
<<<<<<< HEAD
  'checks.vulnerabilities.pattern': {
    title: 'Vulnerabilities index pattern',
    description:
      'Enable or disable the vulnerabilities index pattern health check when opening the app.',
    category: SettingCategory.HEALTH_CHECK,
    type: EpluginSettingType.switch,
    defaultValue: false,
    isConfigurableFromFile: true,
    isConfigurableFromUI: true,
    options: {
      switch: {
        values: {
          disabled: { label: 'false', value: false },
          enabled: { label: 'true', value: true },
        },
      },
    },
    uiFormTransformChangedInputValue: function (
      value: boolean | string,
    ): boolean {
      return Boolean(value);
    },
    validate: SettingsValidator.isBoolean,
    validateBackend: function (schema) {
      return schema.boolean();
    },
  },
  'checks.fim.pattern': {
    title: 'Fim index pattern',
    description:
      'Enable or disable the fim index pattern health check when opening the app.',
    category: SettingCategory.HEALTH_CHECK,
    type: EpluginSettingType.switch,
    defaultValue: true,
    isConfigurableFromFile: true,
    isConfigurableFromUI: true,
    options: {
      switch: {
        values: {
          disabled: { label: 'false', value: false },
          enabled: { label: 'true', value: true },
        },
      },
    },
    uiFormTransformChangedInputValue: function (
      value: boolean | string,
    ): boolean {
      return Boolean(value);
    },
    validate: SettingsValidator.isBoolean,
    validateBackend: function (schema) {
      return schema.boolean();
    },
  },
=======
>>>>>>> 0c2c7d47
  'cron.prefix': {
    title: 'Cron prefix',
    description: 'Define the index prefix of predefined jobs.',
    category: SettingCategory.GENERAL,
    type: EpluginSettingType.text,
    defaultValue: WAZUH_STATISTICS_DEFAULT_PREFIX,
    isConfigurableFromFile: true,
    isConfigurableFromUI: true,
    // Validation: https://github.com/elastic/elasticsearch/blob/v7.10.2/docs/reference/indices/create-index.asciidoc
    validate: SettingsValidator.compose(
      SettingsValidator.isNotEmptyString,
      SettingsValidator.hasNoSpaces,
      SettingsValidator.noStartsWithString('-', '_', '+', '.'),
      SettingsValidator.hasNotInvalidCharacters(
        '\\',
        '/',
        '?',
        '"',
        '<',
        '>',
        '|',
        ',',
        '#',
        '*',
      ),
    ),
    validateBackend: function (schema) {
      return schema.string({ validate: this.validate });
    },
  },
  'cron.statistics.apis': {
    title: 'Includes APIs',
    description:
      'Enter the ID of the hosts you want to save data from, leave this empty to run the task on every host.',
    category: SettingCategory.STATISTICS,
    type: EpluginSettingType.editor,
    defaultValue: [],
    isConfigurableFromFile: true,
    isConfigurableFromUI: true,
    options: {
      editor: {
        language: 'json',
      },
    },
    uiFormTransformConfigurationValueToInputValue: function (value: any): any {
      return JSON.stringify(value);
    },
    uiFormTransformInputValueToConfigurationValue: function (
      value: string,
    ): any {
      try {
        return JSON.parse(value);
      } catch (error) {
        return value;
      }
    },
    validate: SettingsValidator.json(
      SettingsValidator.compose(
        SettingsValidator.array(
          SettingsValidator.compose(
            SettingsValidator.isString,
            SettingsValidator.isNotEmptyString,
            SettingsValidator.hasNoSpaces,
          ),
        ),
      ),
    ),
    validateBackend: function (schema) {
      return schema.arrayOf(
        schema.string({
          validate: SettingsValidator.compose(
            SettingsValidator.isNotEmptyString,
            SettingsValidator.hasNoSpaces,
          ),
        }),
      );
    },
  },
  'cron.statistics.index.creation': {
    title: 'Index creation',
    description: 'Define the interval in which a new index will be created.',
    category: SettingCategory.STATISTICS,
    type: EpluginSettingType.select,
    options: {
      select: [
        {
          text: 'Hourly',
          value: 'h',
        },
        {
          text: 'Daily',
          value: 'd',
        },
        {
          text: 'Weekly',
          value: 'w',
        },
        {
          text: 'Monthly',
          value: 'm',
        },
      ],
    },
    defaultValue: WAZUH_STATISTICS_DEFAULT_CREATION,
    isConfigurableFromFile: true,
    isConfigurableFromUI: true,
    requiresRunningHealthCheck: true,
    validate: function (value) {
      return SettingsValidator.literal(
        this.options.select.map(({ value }) => value),
      )(value);
    },
    validateBackend: function (schema) {
      return schema.oneOf(
        this.options.select.map(({ value }) => schema.literal(value)),
      );
    },
  },
  'cron.statistics.index.name': {
    title: 'Index name',
    description:
      'Define the name of the index in which the documents will be saved.',
    category: SettingCategory.STATISTICS,
    type: EpluginSettingType.text,
    defaultValue: WAZUH_STATISTICS_DEFAULT_NAME,
    isConfigurableFromFile: true,
    isConfigurableFromUI: true,
    requiresRunningHealthCheck: true,
    // Validation: https://github.com/elastic/elasticsearch/blob/v7.10.2/docs/reference/indices/create-index.asciidoc
    validate: SettingsValidator.compose(
      SettingsValidator.isNotEmptyString,
      SettingsValidator.hasNoSpaces,
      SettingsValidator.noStartsWithString('-', '_', '+', '.'),
      SettingsValidator.hasNotInvalidCharacters(
        '\\',
        '/',
        '?',
        '"',
        '<',
        '>',
        '|',
        ',',
        '#',
        '*',
      ),
    ),
    validateBackend: function (schema) {
      return schema.string({ validate: this.validate });
    },
  },
  'cron.statistics.index.replicas': {
    title: 'Index replicas',
    description:
      'Define the number of replicas to use for the statistics indices.',
    category: SettingCategory.STATISTICS,
    type: EpluginSettingType.number,
    defaultValue: WAZUH_STATISTICS_DEFAULT_INDICES_REPLICAS,
    isConfigurableFromFile: true,
    isConfigurableFromUI: true,
    requiresRunningHealthCheck: true,
    options: {
      number: {
        min: 0,
        integer: true,
      },
    },
    uiFormTransformConfigurationValueToInputValue: function (
      value: number,
    ): string {
      return String(value);
    },
    uiFormTransformInputValueToConfigurationValue: function (
      value: string,
    ): number {
      return Number(value);
    },
    validate: function (value) {
      return SettingsValidator.number(this.options.number)(value);
    },
    validateBackend: function (schema) {
      return schema.number({ validate: this.validate.bind(this) });
    },
  },
  'cron.statistics.index.shards': {
    title: 'Index shards',
    description:
      'Define the number of shards to use for the statistics indices.',
    category: SettingCategory.STATISTICS,
    type: EpluginSettingType.number,
    defaultValue: WAZUH_STATISTICS_DEFAULT_INDICES_SHARDS,
    isConfigurableFromFile: true,
    isConfigurableFromUI: true,
    requiresRunningHealthCheck: true,
    options: {
      number: {
        min: 1,
        integer: true,
      },
    },
    uiFormTransformConfigurationValueToInputValue: function (value: number) {
      return String(value);
    },
    uiFormTransformInputValueToConfigurationValue: function (
      value: string,
    ): number {
      return Number(value);
    },
    validate: function (value) {
      return SettingsValidator.number(this.options.number)(value);
    },
    validateBackend: function (schema) {
      return schema.number({ validate: this.validate.bind(this) });
    },
  },
  'cron.statistics.interval': {
    title: 'Interval',
    description:
      'Define the frequency of task execution using cron schedule expressions.',
    category: SettingCategory.STATISTICS,
    type: EpluginSettingType.text,
    defaultValue: WAZUH_STATISTICS_DEFAULT_CRON_FREQ,
    isConfigurableFromFile: true,
    isConfigurableFromUI: true,
    requiresRestartingPluginPlatform: true,
    validate: function (value: string) {
      return validateNodeCronInterval(value)
        ? undefined
        : 'Interval is not valid.';
    },
    validateBackend: function (schema) {
      return schema.string({ validate: this.validate });
    },
  },
  'cron.statistics.status': {
    title: 'Status',
    description: 'Enable or disable the statistics tasks.',
    category: SettingCategory.STATISTICS,
    type: EpluginSettingType.switch,
    defaultValue: WAZUH_STATISTICS_DEFAULT_STATUS,
    isConfigurableFromFile: true,
    isConfigurableFromUI: true,
    options: {
      switch: {
        values: {
          disabled: { label: 'false', value: false },
          enabled: { label: 'true', value: true },
        },
      },
    },
    uiFormTransformChangedInputValue: function (
      value: boolean | string,
    ): boolean {
      return Boolean(value);
    },
    validate: SettingsValidator.isBoolean,
    validateBackend: function (schema) {
      return schema.boolean();
    },
  },
  'customization.enabled': {
    title: 'Status',
    description: 'Enable or disable the customization.',
    category: SettingCategory.CUSTOMIZATION,
    type: EpluginSettingType.switch,
    defaultValue: true,
    isConfigurableFromFile: true,
    isConfigurableFromUI: true,
    requiresReloadingBrowserTab: true,
    options: {
      switch: {
        values: {
          disabled: { label: 'false', value: false },
          enabled: { label: 'true', value: true },
        },
      },
    },
    uiFormTransformChangedInputValue: function (
      value: boolean | string,
    ): boolean {
      return Boolean(value);
    },
    validate: SettingsValidator.isBoolean,
    validateBackend: function (schema) {
      return schema.boolean();
    },
  },
  'customization.logo.app': {
    title: 'App main logo',
    description: `This logo is used as loading indicator while the user is logging into Wazuh API.`,
    category: SettingCategory.CUSTOMIZATION,
    type: EpluginSettingType.filepicker,
    defaultValue: '',
    isConfigurableFromFile: true,
    isConfigurableFromUI: true,
    options: {
      file: {
        type: 'image',
        extensions: ['.jpeg', '.jpg', '.png', '.svg'],
        size: {
          maxBytes:
            CUSTOMIZATION_ENDPOINT_PAYLOAD_UPLOAD_CUSTOM_FILE_MAXIMUM_BYTES,
        },
        recommended: {
          dimensions: {
            width: 300,
            height: 70,
            unit: 'px',
          },
        },
        store: {
          relativePathFileSystem: 'public/assets/custom/images',
          filename: 'customization.logo.app',
          resolveStaticURL: (filename: string) =>
            `custom/images/${filename}?v=${Date.now()}`,
          // ?v=${Date.now()} is used to force the browser to reload the image when a new file is uploaded
        },
      },
    },
    validate: function (value) {
      return SettingsValidator.compose(
        SettingsValidator.filePickerFileSize({
          ...this.options.file.size,
          meaningfulUnit: true,
        }),
        SettingsValidator.filePickerSupportedExtensions(
          this.options.file.extensions,
        ),
      )(value);
    },
  },
  'customization.logo.healthcheck': {
    title: 'Healthcheck logo',
    description: `This logo is displayed during the Healthcheck routine of the app.`,
    category: SettingCategory.CUSTOMIZATION,
    type: EpluginSettingType.filepicker,
    defaultValue: '',
    isConfigurableFromFile: true,
    isConfigurableFromUI: true,
    options: {
      file: {
        type: 'image',
        extensions: ['.jpeg', '.jpg', '.png', '.svg'],
        size: {
          maxBytes:
            CUSTOMIZATION_ENDPOINT_PAYLOAD_UPLOAD_CUSTOM_FILE_MAXIMUM_BYTES,
        },
        recommended: {
          dimensions: {
            width: 300,
            height: 70,
            unit: 'px',
          },
        },
        store: {
          relativePathFileSystem: 'public/assets/custom/images',
          filename: 'customization.logo.healthcheck',
          resolveStaticURL: (filename: string) =>
            `custom/images/${filename}?v=${Date.now()}`,
          // ?v=${Date.now()} is used to force the browser to reload the image when a new file is uploaded
        },
      },
    },
    validate: function (value) {
      return SettingsValidator.compose(
        SettingsValidator.filePickerFileSize({
          ...this.options.file.size,
          meaningfulUnit: true,
        }),
        SettingsValidator.filePickerSupportedExtensions(
          this.options.file.extensions,
        ),
      )(value);
    },
  },
  'customization.logo.reports': {
    title: 'PDF reports logo',
    description: `This logo is used in the PDF reports generated by the app. It's placed at the top left corner of every page of the PDF.`,
    category: SettingCategory.CUSTOMIZATION,
    type: EpluginSettingType.filepicker,
    defaultValue: '',
    defaultValueIfNotSet: REPORTS_LOGO_IMAGE_ASSETS_RELATIVE_PATH,
    isConfigurableFromFile: true,
    isConfigurableFromUI: true,
    options: {
      file: {
        type: 'image',
        extensions: ['.jpeg', '.jpg', '.png'],
        size: {
          maxBytes:
            CUSTOMIZATION_ENDPOINT_PAYLOAD_UPLOAD_CUSTOM_FILE_MAXIMUM_BYTES,
        },
        recommended: {
          dimensions: {
            width: 190,
            height: 40,
            unit: 'px',
          },
        },
        store: {
          relativePathFileSystem: 'public/assets/custom/images',
          filename: 'customization.logo.reports',
          resolveStaticURL: (filename: string) => `custom/images/${filename}`,
        },
      },
    },
    validate: function (value) {
      return SettingsValidator.compose(
        SettingsValidator.filePickerFileSize({
          ...this.options.file.size,
          meaningfulUnit: true,
        }),
        SettingsValidator.filePickerSupportedExtensions(
          this.options.file.extensions,
        ),
      )(value);
    },
  },
  'customization.reports.footer': {
    title: 'Reports footer',
    description: 'Set the footer of the reports.',
    category: SettingCategory.CUSTOMIZATION,
    type: EpluginSettingType.textarea,
    defaultValue: '',
    defaultValueIfNotSet: REPORTS_PAGE_FOOTER_TEXT,
    isConfigurableFromFile: true,
    isConfigurableFromUI: true,
    options: { maxRows: 2, maxLength: 50 },
    validate: function (value) {
      return SettingsValidator.multipleLinesString({
        maxRows: this.options?.maxRows,
        maxLength: this.options?.maxLength,
      })(value);
    },
    validateBackend: function (schema) {
      return schema.string({ validate: this.validate.bind(this) });
    },
  },
  'customization.reports.header': {
    title: 'Reports header',
    description: 'Set the header of the reports.',
    category: SettingCategory.CUSTOMIZATION,
    type: EpluginSettingType.textarea,
    defaultValue: '',
    defaultValueIfNotSet: REPORTS_PAGE_HEADER_TEXT,
    isConfigurableFromFile: true,
    isConfigurableFromUI: true,
    options: { maxRows: 3, maxLength: 40 },
    validate: function (value) {
      return SettingsValidator.multipleLinesString({
        maxRows: this.options?.maxRows,
        maxLength: this.options?.maxLength,
      })(value);
    },
    validateBackend: function (schema) {
      return schema.string({ validate: this.validate.bind(this) });
    },
  },
  'enrollment.dns': {
    title: 'Enrollment DNS',
    description:
      'Specifies the Wazuh registration server, used for the agent enrollment.',
    category: SettingCategory.GENERAL,
    type: EpluginSettingType.text,
    defaultValue: '',
    isConfigurableFromFile: true,
    isConfigurableFromUI: true,
    validate: SettingsValidator.hasNoSpaces,
    validateBackend: function (schema) {
      return schema.string({ validate: this.validate });
    },
  },
  'enrollment.password': {
    title: 'Enrollment password',
    description:
      'Specifies the password used to authenticate during the agent enrollment.',
    category: SettingCategory.GENERAL,
    type: EpluginSettingType.text,
    defaultValue: '',
    isConfigurableFromFile: true,
    isConfigurableFromUI: false,
    validate: SettingsValidator.isNotEmptyString,
    validateBackend: function (schema) {
      return schema.string({ validate: this.validate });
    },
  },
  hideManagerAlerts: {
    title: 'Hide manager alerts',
    description: 'Hide the alerts of the manager in every dashboard.',
    category: SettingCategory.GENERAL,
    type: EpluginSettingType.switch,
    defaultValue: false,
    isConfigurableFromFile: true,
    isConfigurableFromUI: true,
    requiresReloadingBrowserTab: true,
    options: {
      switch: {
        values: {
          disabled: { label: 'false', value: false },
          enabled: { label: 'true', value: true },
        },
      },
    },
    uiFormTransformChangedInputValue: function (
      value: boolean | string,
    ): boolean {
      return Boolean(value);
    },
    validate: SettingsValidator.isBoolean,
    validateBackend: function (schema) {
      return schema.boolean();
    },
  },
  'ip.ignore': {
    title: 'Index pattern ignore',
    description:
      'Disable certain index pattern names from being available in index pattern selector.',
    category: SettingCategory.GENERAL,
    type: EpluginSettingType.editor,
    defaultValue: [],
    isConfigurableFromFile: true,
    isConfigurableFromUI: true,
    options: {
      editor: {
        language: 'json',
      },
    },
    uiFormTransformConfigurationValueToInputValue: function (value: any): any {
      return JSON.stringify(value);
    },
    uiFormTransformInputValueToConfigurationValue: function (
      value: string,
    ): any {
      try {
        return JSON.parse(value);
      } catch (error) {
        return value;
      }
    },
    // Validation: https://github.com/elastic/elasticsearch/blob/v7.10.2/docs/reference/indices/create-index.asciidoc
    validate: SettingsValidator.json(
      SettingsValidator.compose(
        SettingsValidator.array(
          SettingsValidator.compose(
            SettingsValidator.isString,
            SettingsValidator.isNotEmptyString,
            SettingsValidator.hasNoSpaces,
            SettingsValidator.noLiteralString('.', '..'),
            SettingsValidator.noStartsWithString('-', '_', '+', '.'),
            SettingsValidator.hasNotInvalidCharacters(
              '\\',
              '/',
              '?',
              '"',
              '<',
              '>',
              '|',
              ',',
              '#',
            ),
          ),
        ),
      ),
    ),
    validateBackend: function (schema) {
      return schema.arrayOf(
        schema.string({
          validate: SettingsValidator.compose(
            SettingsValidator.isNotEmptyString,
            SettingsValidator.hasNoSpaces,
            SettingsValidator.noLiteralString('.', '..'),
            SettingsValidator.noStartsWithString('-', '_', '+', '.'),
            SettingsValidator.hasNotInvalidCharacters(
              '\\',
              '/',
              '?',
              '"',
              '<',
              '>',
              '|',
              ',',
              '#',
            ),
          ),
        }),
      );
    },
  },
  'ip.selector': {
    title: 'IP selector',
    description:
      'Define if the user is allowed to change the selected index pattern directly from the top menu bar.',
    category: SettingCategory.GENERAL,
    type: EpluginSettingType.switch,
    defaultValue: true,
    isConfigurableFromFile: true,
    isConfigurableFromUI: false,
    options: {
      switch: {
        values: {
          disabled: { label: 'false', value: false },
          enabled: { label: 'true', value: true },
        },
      },
    },
    uiFormTransformChangedInputValue: function (
      value: boolean | string,
    ): boolean {
      return Boolean(value);
    },
    validate: SettingsValidator.isBoolean,
    validateBackend: function (schema) {
      return schema.boolean();
    },
  },
  pattern: {
    title: 'Index pattern',
    description:
      "Default index pattern to use on the app. If there's no valid index pattern, the app will automatically create one with the name indicated in this option.",
    category: SettingCategory.GENERAL,
    type: EpluginSettingType.text,
    defaultValue: WAZUH_ALERTS_PATTERN,
    isConfigurableFromFile: true,
    isConfigurableFromUI: true,
    requiresRunningHealthCheck: true,
    // Validation: https://github.com/elastic/elasticsearch/blob/v7.10.2/docs/reference/indices/create-index.asciidoc
    validate: SettingsValidator.compose(
      SettingsValidator.isNotEmptyString,
      SettingsValidator.hasNoSpaces,
      SettingsValidator.noLiteralString('.', '..'),
      SettingsValidator.noStartsWithString('-', '_', '+', '.'),
      SettingsValidator.hasNotInvalidCharacters(
        '\\',
        '/',
        '?',
        '"',
        '<',
        '>',
        '|',
        ',',
        '#',
      ),
    ),
    validateBackend: function (schema) {
      return schema.string({ validate: this.validate });
    },
  },
  timeout: {
    title: 'Request timeout',
    description:
      'Maximum time, in milliseconds, the app will wait for an API response when making requests to it. It will be ignored if the value is set under 1500 milliseconds.',
    category: SettingCategory.GENERAL,
    type: EpluginSettingType.number,
    defaultValue: 20000,
    isConfigurableFromFile: true,
    isConfigurableFromUI: true,
    options: {
      number: {
        min: 1500,
        integer: true,
      },
    },
    uiFormTransformConfigurationValueToInputValue: function (value: number) {
      return String(value);
    },
    uiFormTransformInputValueToConfigurationValue: function (
      value: string,
    ): number {
      return Number(value);
    },
    validate: function (value) {
      return SettingsValidator.number(this.options.number)(value);
    },
    validateBackend: function (schema) {
      return schema.number({ validate: this.validate.bind(this) });
    },
  },
  'wazuh.monitoring.creation': {
    title: 'Index creation',
    description:
      'Define the interval in which a new wazuh-monitoring index will be created.',
    category: SettingCategory.MONITORING,
    type: EpluginSettingType.select,
    options: {
      select: [
        {
          text: 'Hourly',
          value: 'h',
        },
        {
          text: 'Daily',
          value: 'd',
        },
        {
          text: 'Weekly',
          value: 'w',
        },
        {
          text: 'Monthly',
          value: 'm',
        },
      ],
    },
    defaultValue: WAZUH_MONITORING_DEFAULT_CREATION,
    isConfigurableFromFile: true,
    isConfigurableFromUI: true,
    requiresRunningHealthCheck: true,
    validate: function (value) {
      return SettingsValidator.literal(
        this.options.select.map(({ value }) => value),
      )(value);
    },
    validateBackend: function (schema) {
      return schema.oneOf(
        this.options.select.map(({ value }) => schema.literal(value)),
      );
    },
  },
  'wazuh.monitoring.enabled': {
    title: 'Status',
    description:
      'Enable or disable the wazuh-monitoring index creation and/or visualization.',
    category: SettingCategory.MONITORING,
    type: EpluginSettingType.switch,
    defaultValue: WAZUH_MONITORING_DEFAULT_ENABLED,
    isConfigurableFromFile: true,
    isConfigurableFromUI: true,
    requiresRestartingPluginPlatform: true,
    options: {
      switch: {
        values: {
          disabled: { label: 'false', value: false },
          enabled: { label: 'true', value: true },
        },
      },
    },
    uiFormTransformChangedInputValue: function (
      value: boolean | string,
    ): boolean {
      return Boolean(value);
    },
    validate: SettingsValidator.isBoolean,
    validateBackend: function (schema) {
      return schema.boolean();
    },
  },
  'wazuh.monitoring.frequency': {
    title: 'Frequency',
    description:
      'Frequency, in seconds, of API requests to get the state of the agents and create a new document in the wazuh-monitoring index with this data.',
    category: SettingCategory.MONITORING,
    type: EpluginSettingType.number,
    defaultValue: WAZUH_MONITORING_DEFAULT_FREQUENCY,
    isConfigurableFromFile: true,
    isConfigurableFromUI: true,
    requiresRestartingPluginPlatform: true,
    options: {
      number: {
        min: 60,
        integer: true,
      },
    },
    uiFormTransformConfigurationValueToInputValue: function (value: number) {
      return String(value);
    },
    uiFormTransformInputValueToConfigurationValue: function (
      value: string,
    ): number {
      return Number(value);
    },
    validate: function (value) {
      return SettingsValidator.number(this.options.number)(value);
    },
    validateBackend: function (schema) {
      return schema.number({ validate: this.validate.bind(this) });
    },
  },
  'wazuh.monitoring.pattern': {
    title: 'Index pattern',
    description: 'Default index pattern to use for Wazuh monitoring.',
    category: SettingCategory.MONITORING,
    type: EpluginSettingType.text,
    defaultValue: WAZUH_MONITORING_PATTERN,
    isConfigurableFromFile: true,
    isConfigurableFromUI: true,
    requiresRunningHealthCheck: true,
    validate: SettingsValidator.compose(
      SettingsValidator.isNotEmptyString,
      SettingsValidator.hasNoSpaces,
      SettingsValidator.noLiteralString('.', '..'),
      SettingsValidator.noStartsWithString('-', '_', '+', '.'),
      SettingsValidator.hasNotInvalidCharacters(
        '\\',
        '/',
        '?',
        '"',
        '<',
        '>',
        '|',
        ',',
        '#',
      ),
    ),
    validateBackend: function (schema) {
      return schema.string({ minLength: 1, validate: this.validate });
    },
  },
  'wazuh.monitoring.replicas': {
    title: 'Index replicas',
    description:
      'Define the number of replicas to use for the wazuh-monitoring-* indices.',
    category: SettingCategory.MONITORING,
    type: EpluginSettingType.number,
    defaultValue: WAZUH_MONITORING_DEFAULT_INDICES_REPLICAS,
    isConfigurableFromFile: true,
    isConfigurableFromUI: true,
    requiresRunningHealthCheck: true,
    options: {
      number: {
        min: 0,
        integer: true,
      },
    },
    uiFormTransformConfigurationValueToInputValue: function (value: number) {
      return String(value);
    },
    uiFormTransformInputValueToConfigurationValue: function (
      value: string,
    ): number {
      return Number(value);
    },
    validate: function (value) {
      return SettingsValidator.number(this.options.number)(value);
    },
    validateBackend: function (schema) {
      return schema.number({ validate: this.validate.bind(this) });
    },
  },
  'wazuh.monitoring.shards': {
    title: 'Index shards',
    description:
      'Define the number of shards to use for the wazuh-monitoring-* indices.',
    category: SettingCategory.MONITORING,
    type: EpluginSettingType.number,
    defaultValue: WAZUH_MONITORING_DEFAULT_INDICES_SHARDS,
    isConfigurableFromFile: true,
    isConfigurableFromUI: true,
    requiresRunningHealthCheck: true,
    options: {
      number: {
        min: 1,
        integer: true,
      },
    },
    uiFormTransformConfigurationValueToInputValue: function (value: number) {
      return String(value);
    },
    uiFormTransformInputValueToConfigurationValue: function (
      value: string,
    ): number {
      return Number(value);
    },
    validate: function (value) {
      return SettingsValidator.number(this.options.number)(value);
    },
    validateBackend: function (schema) {
      return schema.number({ validate: this.validate.bind(this) });
    },
  },
  'vulnerabilities.pattern': {
    title: 'Index pattern',
    description: 'Default index pattern to use for vulnerabilities.',
    category: SettingCategory.VULNERABILITIES,
    type: EpluginSettingType.text,
    defaultValue: WAZUH_VULNERABILITIES_PATTERN,
    isConfigurableFromFile: true,
    isConfigurableFromUI: true,
    requiresRunningHealthCheck: false,
    validate: SettingsValidator.compose(
      SettingsValidator.isNotEmptyString,
      SettingsValidator.hasNoSpaces,
      SettingsValidator.noLiteralString('.', '..'),
      SettingsValidator.noStartsWithString('-', '_', '+', '.'),
      SettingsValidator.hasNotInvalidCharacters(
        '\\',
        '/',
        '?',
        '"',
        '<',
        '>',
        '|',
        ',',
        '#',
      ),
    ),
    validateBackend: function (schema) {
      return schema.string({ minLength: 1, validate: this.validate });
    },
  },
};

export type TPluginSettingKey = keyof typeof PLUGIN_SETTINGS;

export enum HTTP_STATUS_CODES {
  CONTINUE = 100,
  SWITCHING_PROTOCOLS = 101,
  PROCESSING = 102,
  OK = 200,
  CREATED = 201,
  ACCEPTED = 202,
  NON_AUTHORITATIVE_INFORMATION = 203,
  NO_CONTENT = 204,
  RESET_CONTENT = 205,
  PARTIAL_CONTENT = 206,
  MULTI_STATUS = 207,
  MULTIPLE_CHOICES = 300,
  MOVED_PERMANENTLY = 301,
  MOVED_TEMPORARILY = 302,
  SEE_OTHER = 303,
  NOT_MODIFIED = 304,
  USE_PROXY = 305,
  TEMPORARY_REDIRECT = 307,
  PERMANENT_REDIRECT = 308,
  BAD_REQUEST = 400,
  UNAUTHORIZED = 401,
  PAYMENT_REQUIRED = 402,
  FORBIDDEN = 403,
  NOT_FOUND = 404,
  METHOD_NOT_ALLOWED = 405,
  NOT_ACCEPTABLE = 406,
  PROXY_AUTHENTICATION_REQUIRED = 407,
  REQUEST_TIMEOUT = 408,
  CONFLICT = 409,
  GONE = 410,
  LENGTH_REQUIRED = 411,
  PRECONDITION_FAILED = 412,
  REQUEST_TOO_LONG = 413,
  REQUEST_URI_TOO_LONG = 414,
  UNSUPPORTED_MEDIA_TYPE = 415,
  REQUESTED_RANGE_NOT_SATISFIABLE = 416,
  EXPECTATION_FAILED = 417,
  IM_A_TEAPOT = 418,
  INSUFFICIENT_SPACE_ON_RESOURCE = 419,
  METHOD_FAILURE = 420,
  MISDIRECTED_REQUEST = 421,
  UNPROCESSABLE_ENTITY = 422,
  LOCKED = 423,
  FAILED_DEPENDENCY = 424,
  PRECONDITION_REQUIRED = 428,
  TOO_MANY_REQUESTS = 429,
  REQUEST_HEADER_FIELDS_TOO_LARGE = 431,
  UNAVAILABLE_FOR_LEGAL_REASONS = 451,
  INTERNAL_SERVER_ERROR = 500,
  NOT_IMPLEMENTED = 501,
  BAD_GATEWAY = 502,
  SERVICE_UNAVAILABLE = 503,
  GATEWAY_TIMEOUT = 504,
  HTTP_VERSION_NOT_SUPPORTED = 505,
  INSUFFICIENT_STORAGE = 507,
  NETWORK_AUTHENTICATION_REQUIRED = 511,
}

// Module Security configuration assessment
export const MODULE_SCA_CHECK_RESULT_LABEL = {
  passed: 'Passed',
  failed: 'Failed',
  'not applicable': 'Not applicable',
};

// Search bar

// This limits the results in the API request
export const SEARCH_BAR_WQL_VALUE_SUGGESTIONS_COUNT = 30;
// This limits the suggestions for the token of type value displayed in the search bar
export const SEARCH_BAR_WQL_VALUE_SUGGESTIONS_DISPLAY_COUNT = 10;
/* Time in milliseconds to debounce the analysis of search bar. This mitigates some problems related
to changes running in parallel */
export const SEARCH_BAR_DEBOUNCE_UPDATE_TIME = 400;<|MERGE_RESOLUTION|>--- conflicted
+++ resolved
@@ -814,63 +814,6 @@
       return schema.boolean();
     },
   },
-<<<<<<< HEAD
-  'checks.vulnerabilities.pattern': {
-    title: 'Vulnerabilities index pattern',
-    description:
-      'Enable or disable the vulnerabilities index pattern health check when opening the app.',
-    category: SettingCategory.HEALTH_CHECK,
-    type: EpluginSettingType.switch,
-    defaultValue: false,
-    isConfigurableFromFile: true,
-    isConfigurableFromUI: true,
-    options: {
-      switch: {
-        values: {
-          disabled: { label: 'false', value: false },
-          enabled: { label: 'true', value: true },
-        },
-      },
-    },
-    uiFormTransformChangedInputValue: function (
-      value: boolean | string,
-    ): boolean {
-      return Boolean(value);
-    },
-    validate: SettingsValidator.isBoolean,
-    validateBackend: function (schema) {
-      return schema.boolean();
-    },
-  },
-  'checks.fim.pattern': {
-    title: 'Fim index pattern',
-    description:
-      'Enable or disable the fim index pattern health check when opening the app.',
-    category: SettingCategory.HEALTH_CHECK,
-    type: EpluginSettingType.switch,
-    defaultValue: true,
-    isConfigurableFromFile: true,
-    isConfigurableFromUI: true,
-    options: {
-      switch: {
-        values: {
-          disabled: { label: 'false', value: false },
-          enabled: { label: 'true', value: true },
-        },
-      },
-    },
-    uiFormTransformChangedInputValue: function (
-      value: boolean | string,
-    ): boolean {
-      return Boolean(value);
-    },
-    validate: SettingsValidator.isBoolean,
-    validateBackend: function (schema) {
-      return schema.boolean();
-    },
-  },
-=======
->>>>>>> 0c2c7d47
   'cron.prefix': {
     title: 'Cron prefix',
     description: 'Define the index prefix of predefined jobs.',
