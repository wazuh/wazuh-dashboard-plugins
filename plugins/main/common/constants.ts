--- conflicted
+++ resolved
@@ -1000,7 +1000,6 @@
 
 export const INDEX_PATTERN_ALERTS_REQUIRED_FIELDS = [
   FIELD_TIMESTAMP,
-<<<<<<< HEAD
   //'wazuh.decoders',
   //'wazuh.cluster.node',
   //'agent.id',
@@ -1065,11 +1064,4 @@
 
 export const VULNERABILITIES_DASHBOARD_ID = 'vulnerability-detector-dashboard';
 export const VULNERABILITIES_AGENT_DASHBOARD_ID =
-  'vulnerability-detector-agent-dashboard';
-=======
-  'rule.id',
-  'wazuh.decoders',
-  'wazuh.cluster.node',
-  'agent.id',
-];
->>>>>>> 004a8bcc
+  'vulnerability-detector-agent-dashboard';