/*
 * Wazuh app - Wazuh Constants file
 * Copyright (C) 2015-2022 Wazuh, Inc.
 *
 * This program is free software; you can redistribute it and/or modify
 * it under the terms of the GNU General Public License as published by
 * the Free Software Foundation; either version 2 of the License, or
 * (at your option) any later version.
 *
 * Find more information about this on the LICENSE file.
 */
import path from 'path';
import { version } from '../package.json';

// Plugin
export const PLUGIN_VERSION = version;
export const PLUGIN_VERSION_SHORT = version.split('.').splice(0, 2).join('.');

// Index patterns - Wazuh alerts
export const WAZUH_INDEX_TYPE_ALERTS = 'alerts';
export const WAZUH_ALERTS_PREFIX = 'wazuh-alerts-';
export const WAZUH_ALERTS_PATTERN = 'wazuh-alerts-*';

// Job - Wazuh monitoring
export const WAZUH_INDEX_TYPE_MONITORING = 'monitoring';
export const WAZUH_MONITORING_PREFIX = 'wazuh-monitoring-';
export const WAZUH_MONITORING_PATTERN = 'wazuh-monitoring-*';
export const WAZUH_MONITORING_TEMPLATE_NAME = 'wazuh-agent';
export const WAZUH_MONITORING_DEFAULT_INDICES_SHARDS = 1;
export const WAZUH_MONITORING_DEFAULT_INDICES_REPLICAS = 0;
export const WAZUH_MONITORING_DEFAULT_CREATION = 'w';
export const WAZUH_MONITORING_DEFAULT_ENABLED = true;
export const WAZUH_MONITORING_DEFAULT_FREQUENCY = 900;
export const WAZUH_MONITORING_DEFAULT_CRON_FREQ = '0 * * * * *';

// Job - Wazuh statistics
export const WAZUH_INDEX_TYPE_STATISTICS = 'statistics';
export const WAZUH_STATISTICS_DEFAULT_PREFIX = 'wazuh';
export const WAZUH_STATISTICS_DEFAULT_NAME = 'statistics';
export const WAZUH_STATISTICS_PATTERN = `${WAZUH_STATISTICS_DEFAULT_PREFIX}-${WAZUH_STATISTICS_DEFAULT_NAME}-*`;
export const WAZUH_STATISTICS_TEMPLATE_NAME = `${WAZUH_STATISTICS_DEFAULT_PREFIX}-${WAZUH_STATISTICS_DEFAULT_NAME}`;
export const WAZUH_STATISTICS_DEFAULT_INDICES_SHARDS = 1;
export const WAZUH_STATISTICS_DEFAULT_INDICES_REPLICAS = 0;
export const WAZUH_STATISTICS_DEFAULT_CREATION = 'w';
export const WAZUH_STATISTICS_DEFAULT_STATUS = true;
export const WAZUH_STATISTICS_DEFAULT_FREQUENCY = 900;
export const WAZUH_STATISTICS_DEFAULT_CRON_FREQ = '0 */5 * * * *';

// Wazuh vulnerabilities
export const WAZUH_VULNERABILITIES_PATTERN = 'wazuh-states-vulnerabilities-*';
export const WAZUH_INDEX_TYPE_VULNERABILITIES = 'vulnerabilities';
export const VULNERABILITY_IMPLICIT_CLUSTER_MODE_FILTER = 'wazuh.cluster.name';

// Job - Wazuh initialize
export const WAZUH_PLUGIN_PLATFORM_TEMPLATE_NAME = 'wazuh-kibana';

// Sample data
export const WAZUH_SAMPLE_ALERT_PREFIX = 'wazuh-alerts-4.x-';
export const WAZUH_SAMPLE_ALERTS_INDEX_SHARDS = 1;
export const WAZUH_SAMPLE_ALERTS_INDEX_REPLICAS = 0;
export const WAZUH_SAMPLE_ALERTS_CATEGORY_SECURITY = 'security';
export const WAZUH_SAMPLE_ALERTS_CATEGORY_AUDITING_POLICY_MONITORING =
  'auditing-policy-monitoring';
export const WAZUH_SAMPLE_ALERTS_CATEGORY_THREAT_DETECTION = 'threat-detection';
export const WAZUH_SAMPLE_ALERTS_DEFAULT_NUMBER_ALERTS = 3000;
export const WAZUH_SAMPLE_ALERTS_CATEGORIES_TYPE_ALERTS = {
  [WAZUH_SAMPLE_ALERTS_CATEGORY_SECURITY]: [
    { syscheck: true },
    { aws: true },
    { office: true },
    { gcp: true },
    { authentication: true },
    { ssh: true },
    { apache: true, alerts: 2000 },
    { web: true },
    { windows: { service_control_manager: true }, alerts: 1000 },
    { github: true },
  ],
  [WAZUH_SAMPLE_ALERTS_CATEGORY_AUDITING_POLICY_MONITORING]: [
    { rootcheck: true },
    { audit: true },
    { openscap: true },
    { ciscat: true },
    { virustotal: true },
    { yara: true },
  ],
  [WAZUH_SAMPLE_ALERTS_CATEGORY_THREAT_DETECTION]: [
    { vulnerabilities: true },
    { osquery: true },
    { docker: true },
    { mitre: true },
  ],
};

// Security
export const WAZUH_SECURITY_PLUGIN_OPENSEARCH_DASHBOARDS_SECURITY =
  'OpenSearch Dashboards Security';

export const WAZUH_SECURITY_PLUGINS = [
  WAZUH_SECURITY_PLUGIN_OPENSEARCH_DASHBOARDS_SECURITY,
];

// App configuration
export const WAZUH_CONFIGURATION_CACHE_TIME = 10000; // time in ms;

// Reserved ids for Users/Role mapping
export const WAZUH_API_RESERVED_ID_LOWER_THAN = 100;
export const WAZUH_API_RESERVED_WUI_SECURITY_RULES = [1, 2];

// Wazuh data path
const WAZUH_DATA_PLUGIN_PLATFORM_BASE_PATH = 'data';
export const WAZUH_DATA_PLUGIN_PLATFORM_BASE_ABSOLUTE_PATH = path.join(
  __dirname,
  '../../../',
  WAZUH_DATA_PLUGIN_PLATFORM_BASE_PATH,
);
export const WAZUH_DATA_ABSOLUTE_PATH = path.join(
  WAZUH_DATA_PLUGIN_PLATFORM_BASE_ABSOLUTE_PATH,
  'wazuh',
);

// Wazuh data path - config
export const WAZUH_DATA_CONFIG_DIRECTORY_PATH = path.join(
  WAZUH_DATA_ABSOLUTE_PATH,
  'config',
);
export const WAZUH_DATA_CONFIG_REGISTRY_PATH = path.join(
  WAZUH_DATA_CONFIG_DIRECTORY_PATH,
  'wazuh-registry.json',
);

// Wazuh data path - downloads
export const WAZUH_DATA_DOWNLOADS_DIRECTORY_PATH = path.join(
  WAZUH_DATA_ABSOLUTE_PATH,
  'downloads',
);
export const WAZUH_DATA_DOWNLOADS_REPORTS_DIRECTORY_PATH = path.join(
  WAZUH_DATA_DOWNLOADS_DIRECTORY_PATH,
  'reports',
);

// Queue
export const WAZUH_QUEUE_CRON_FREQ = '*/15 * * * * *'; // Every 15 seconds

// Wazuh errors
export const WAZUH_ERROR_DAEMONS_NOT_READY = 'ERROR3099';

// Agents
export enum WAZUH_AGENTS_OS_TYPE {
  WINDOWS = 'windows',
  LINUX = 'linux',
  SUNOS = 'sunos',
  DARWIN = 'darwin',
  OTHERS = '',
}

export enum WAZUH_MODULES_ID {
  SECURITY_EVENTS = 'general',
  INTEGRITY_MONITORING = 'fim',
  AMAZON_WEB_SERVICES = 'aws',
  OFFICE_365 = 'office',
  GOOGLE_CLOUD_PLATFORM = 'gcp',
  POLICY_MONITORING = 'pm',
  SECURITY_CONFIGURATION_ASSESSMENT = 'sca',
  AUDITING = 'audit',
  OPEN_SCAP = 'oscap',
  VULNERABILITIES = 'vuls',
  OSQUERY = 'osquery',
  DOCKER = 'docker',
  MITRE_ATTACK = 'mitre',
  PCI_DSS = 'pci',
  HIPAA = 'hipaa',
  NIST_800_53 = 'nist',
  TSC = 'tsc',
  CIS_CAT = 'ciscat',
  VIRUSTOTAL = 'virustotal',
  GDPR = 'gdpr',
  GITHUB = 'github',
}

export enum WAZUH_MENU_MANAGEMENT_SECTIONS_ID {
  MANAGEMENT = 'management',
  ADMINISTRATION = 'administration',
  RULESET = 'ruleset',
  RULES = 'rules',
  DECODERS = 'decoders',
  CDB_LISTS = 'lists',
  GROUPS = 'groups',
  CONFIGURATION = 'configuration',
  STATUS_AND_REPORTS = 'statusReports',
  STATUS = 'status',
  CLUSTER = 'monitoring',
  LOGS = 'logs',
  REPORTING = 'reporting',
  STATISTICS = 'statistics',
}

export enum WAZUH_MENU_TOOLS_SECTIONS_ID {
  API_CONSOLE = 'devTools',
  RULESET_TEST = 'logtest',
}

export enum WAZUH_MENU_SECURITY_SECTIONS_ID {
  USERS = 'users',
  ROLES = 'roles',
  POLICIES = 'policies',
  ROLES_MAPPING = 'roleMapping',
}

export enum WAZUH_MENU_SETTINGS_SECTIONS_ID {
  SETTINGS = 'settings',
  API_CONFIGURATION = 'api',
  MODULES = 'modules',
  SAMPLE_DATA = 'sample_data',
  CONFIGURATION = 'configuration',
  LOGS = 'logs',
  MISCELLANEOUS = 'miscellaneous',
  ABOUT = 'about',
}

export const AUTHORIZED_AGENTS = 'hidden-authorized-agents';
export const DATA_SOURCE_FILTER_CONTROLLED_EXCLUDE_SERVER =
  'hidden-exclude-server';
export const DATA_SOURCE_FILTER_CONTROLLED_PINNED_AGENT = 'pinned-agent';
export const DATA_SOURCE_FILTER_CONTROLLED_CLUSTER_MANAGER = 'cluster-manager';
export const DATA_SOURCE_FILTER_CONTROLLED_REGULATORY_COMPLIANCE_REQUIREMENT =
  'hidden-regulatory-compliance-requirement';
export const DATA_SOURCE_FILTER_CONTROLLED_PCI_DSS_EXIST = 'pci-dss-exist';
export const DATA_SOURCE_FILTER_CONTROLLED_VULNERABILITIES_RULE_GROUP =
  'vulnerabilities-rule-group';
export const DATA_SOURCE_FILTER_CONTROLLED_OFFICE_365_RULE_GROUP =
  'office-365-rule-group';
export const DATA_SOURCE_FILTER_CONTROLLED_GITHUB_RULE_GROUP =
  'github-rule-group';
export const DATA_SOURCE_FILTER_CONTROLLED_TSC_EXIST = 'tsc-rule-exist';
export const DATA_SOURCE_FILTER_CONTROLLED_NIST_800_53_EXIST =
  'nist-800-53-rule-exist';
export const DATA_SOURCE_FILTER_CONTROLLED_GDPR_EXIST = 'gdpr-rule-exist';
export const DATA_SOURCE_FILTER_CONTROLLED_HIPAA_EXIST = 'hipaa-rule-exist';
export const DATA_SOURCE_FILTER_CONTROLLED_DOCKER_RULE_GROUP =
  'docker-rule-group';
export const DATA_SOURCE_FILTER_CONTROLLED_MITRE_ATTACK_RULE =
  'mitre-attack-rule';
export const DATA_SOURCE_FILTER_CONTROLLED_MITRE_ATTACK_RULE_ID =
  'hidden-mitre-attack-rule-id';
export const DATA_SOURCE_FILTER_CONTROLLED_GOOGLE_CLOUD_RULE_GROUP =
  'gcp-rule-group';
export const DATA_SOURCE_FILTER_CONTROLLED_MALWARE_DETECTION_RULE_GROUP =
  'malware-detection-rule-group';
export const DATA_SOURCE_FILTER_CONTROLLED_AWS_RULE_GROUP = 'aws-rule-group';
export const DATA_SOURCE_FILTER_CONTROLLED_FIM_RULE_GROUP = 'fim-rule-group';
export const DATA_SOURCE_FILTER_CONTROLLED_CONFIGURATION_ASSASSMENT_RULE_GROUP =
  'configuration-assessment-rule-group';

// Wazuh links
export const WAZUH_LINK_GITHUB = 'https://github.com/wazuh';
export const WAZUH_LINK_GOOGLE_GROUPS =
  'https://groups.google.com/forum/#!forum/wazuh';
export const WAZUH_LINK_SLACK = 'https://wazuh.com/community/join-us-on-slack';

export const HEALTH_CHECK = 'health-check';

// Health check
export const HEALTH_CHECK_REDIRECTION_TIME = 300; //ms

// Plugin platform settings
// Default timeFilter set by the app
export const WAZUH_PLUGIN_PLATFORM_SETTING_TIME_FILTER = {
  from: 'now-24h',
  to: 'now',
};
export const PLUGIN_PLATFORM_SETTING_NAME_TIME_FILTER =
  'timepicker:timeDefaults';

// Default maxBuckets set by the app
export const WAZUH_PLUGIN_PLATFORM_SETTING_MAX_BUCKETS = 200000;
export const PLUGIN_PLATFORM_SETTING_NAME_MAX_BUCKETS = 'timeline:max_buckets';

// Default metaFields set by the app
export const WAZUH_PLUGIN_PLATFORM_SETTING_METAFIELDS = ['_source', '_index'];
export const PLUGIN_PLATFORM_SETTING_NAME_METAFIELDS = 'metaFields';

// Logger
export const UI_LOGGER_LEVELS = {
  WARNING: 'WARNING',
  INFO: 'INFO',
  ERROR: 'ERROR',
};

export const UI_TOAST_COLOR = {
  SUCCESS: 'success',
  WARNING: 'warning',
  DANGER: 'danger',
};

// Assets
export const ASSETS_BASE_URL_PREFIX = '/plugins/wazuh/assets/';
export const ASSETS_PUBLIC_URL = '/plugins/wazuh/public/assets/';

// Reports
export const REPORTS_LOGO_IMAGE_ASSETS_RELATIVE_PATH =
  'images/logo_reports.png';
export const REPORTS_PRIMARY_COLOR = '#256BD1';
export const REPORTS_PAGE_FOOTER_TEXT = 'Copyright © Wazuh, Inc.';
export const REPORTS_PAGE_HEADER_TEXT = 'info@wazuh.com\nhttps://wazuh.com';

// Plugin platform
export const PLUGIN_PLATFORM_NAME = 'dashboard';
export const PLUGIN_PLATFORM_INSTALLATION_USER = 'wazuh-dashboard';
export const PLUGIN_PLATFORM_INSTALLATION_USER_GROUP = 'wazuh-dashboard';
export const PLUGIN_PLATFORM_WAZUH_DOCUMENTATION_URL_PATH_UPGRADE_PLATFORM =
  'upgrade-guide';
export const PLUGIN_PLATFORM_WAZUH_DOCUMENTATION_URL_PATH_TROUBLESHOOTING =
  'user-manual/wazuh-dashboard/troubleshooting.html';
export const PLUGIN_PLATFORM_WAZUH_DOCUMENTATION_URL_PATH_APP_CONFIGURATION =
  'user-manual/wazuh-dashboard/config-file.html';
export const PLUGIN_PLATFORM_URL_GUIDE =
  'https://opensearch.org/docs/2.10/about';
export const PLUGIN_PLATFORM_URL_GUIDE_TITLE = 'OpenSearch guide';

export const PLUGIN_PLATFORM_REQUEST_HEADERS = {
  'osd-xsrf': 'kibana',
};

// Plugin app
export const PLUGIN_APP_NAME = 'dashboard';

// UI
export const UI_COLOR_STATUS = {
  success: '#007871',
  danger: '#BD271E',
  warning: '#FEC514',
  disabled: '#646A77',
  info: '#6092C0',
  default: '#000000',
} as const;

export const API_NAME_AGENT_STATUS = {
  ACTIVE: 'active',
  DISCONNECTED: 'disconnected',
  PENDING: 'pending',
  NEVER_CONNECTED: 'never_connected',
} as const;

export const UI_COLOR_AGENT_STATUS = {
  [API_NAME_AGENT_STATUS.ACTIVE]: UI_COLOR_STATUS.success,
  [API_NAME_AGENT_STATUS.DISCONNECTED]: UI_COLOR_STATUS.danger,
  [API_NAME_AGENT_STATUS.PENDING]: UI_COLOR_STATUS.warning,
  [API_NAME_AGENT_STATUS.NEVER_CONNECTED]: UI_COLOR_STATUS.disabled,
  default: UI_COLOR_STATUS.default,
} as const;

export const UI_LABEL_NAME_AGENT_STATUS = {
  [API_NAME_AGENT_STATUS.ACTIVE]: 'Active',
  [API_NAME_AGENT_STATUS.DISCONNECTED]: 'Disconnected',
  [API_NAME_AGENT_STATUS.PENDING]: 'Pending',
  [API_NAME_AGENT_STATUS.NEVER_CONNECTED]: 'Never connected',
  default: 'Unknown',
} as const;

export const UI_ORDER_AGENT_STATUS = [
  API_NAME_AGENT_STATUS.ACTIVE,
  API_NAME_AGENT_STATUS.DISCONNECTED,
  API_NAME_AGENT_STATUS.PENDING,
  API_NAME_AGENT_STATUS.NEVER_CONNECTED,
];

export const AGENT_SYNCED_STATUS = {
  SYNCED: 'synced',
  NOT_SYNCED: 'not synced',
};

// The status code can be seen here https://github.com/wazuh/wazuh/blob/686068a1f05d806b2e3b3d633a765320ae7ae114/src/wazuh_db/wdb.h#L55-L61

export const AGENT_STATUS_CODE = [
  {
    STATUS_CODE: 0,
    STATUS_DESCRIPTION: 'Agent is connected',
  },
  {
    STATUS_CODE: 1,
    STATUS_DESCRIPTION: 'Invalid agent version',
  },
  {
    STATUS_CODE: 2,
    STATUS_DESCRIPTION: 'Error retrieving version',
  },
  {
    STATUS_CODE: 3,
    STATUS_DESCRIPTION: 'Shutdown message received',
  },
  {
    STATUS_CODE: 4,
    STATUS_DESCRIPTION: 'Disconnected because no keepalive received',
  },
  {
    STATUS_CODE: 5,
    STATUS_DESCRIPTION: 'Connection reset by manager',
  },
];

export const API_NAME_TASK_STATUS = {
  DONE: 'Done',
  IN_PROGRESS: 'In progress',
  FAILED: 'Failed',
  TIMEOUT: 'Timeout',
} as const;

export const UI_TASK_STATUS = [
  API_NAME_TASK_STATUS.DONE,
  API_NAME_TASK_STATUS.IN_PROGRESS,
  API_NAME_TASK_STATUS.FAILED,
  API_NAME_TASK_STATUS.TIMEOUT,
];

export const UI_TASK_STATUS_COLORS = {
  [API_NAME_TASK_STATUS.DONE]: 'success',
  [API_NAME_TASK_STATUS.IN_PROGRESS]: 'warning',
  [API_NAME_TASK_STATUS.FAILED]: 'danger',
  [API_NAME_TASK_STATUS.TIMEOUT]: 'subdued',
};

// Documentation
export const DOCUMENTATION_WEB_BASE_URL = 'https://documentation.wazuh.com';

// Default Elasticsearch user name context
export const ELASTIC_NAME = 'elastic';

// Default Wazuh indexer name
export const WAZUH_INDEXER_NAME = 'indexer';

// Not timeFieldName on index pattern
export const NOT_TIME_FIELD_NAME_INDEX_PATTERN =
  'not_time_field_name_index_pattern';

// Customization
export const CUSTOMIZATION_ENDPOINT_PAYLOAD_UPLOAD_CUSTOM_FILE_MAXIMUM_BYTES = 1048576;

export enum EpluginSettingType {
  text = 'text',
  textarea = 'textarea',
  switch = 'switch',
  number = 'number',
  editor = 'editor',
  select = 'select',
  filepicker = 'filepicker',
  password = 'password',
  arrayOf = 'arrayOf',
  custom = 'custom',
}

export enum HTTP_STATUS_CODES {
  CONTINUE = 100,
  SWITCHING_PROTOCOLS = 101,
  PROCESSING = 102,
  OK = 200,
  CREATED = 201,
  ACCEPTED = 202,
  NON_AUTHORITATIVE_INFORMATION = 203,
  NO_CONTENT = 204,
  RESET_CONTENT = 205,
  PARTIAL_CONTENT = 206,
  MULTI_STATUS = 207,
  MULTIPLE_CHOICES = 300,
  MOVED_PERMANENTLY = 301,
  MOVED_TEMPORARILY = 302,
  SEE_OTHER = 303,
  NOT_MODIFIED = 304,
  USE_PROXY = 305,
  TEMPORARY_REDIRECT = 307,
  PERMANENT_REDIRECT = 308,
  BAD_REQUEST = 400,
  UNAUTHORIZED = 401,
  PAYMENT_REQUIRED = 402,
  FORBIDDEN = 403,
  NOT_FOUND = 404,
  METHOD_NOT_ALLOWED = 405,
  NOT_ACCEPTABLE = 406,
  PROXY_AUTHENTICATION_REQUIRED = 407,
  REQUEST_TIMEOUT = 408,
  CONFLICT = 409,
  GONE = 410,
  LENGTH_REQUIRED = 411,
  PRECONDITION_FAILED = 412,
  REQUEST_TOO_LONG = 413,
  REQUEST_URI_TOO_LONG = 414,
  UNSUPPORTED_MEDIA_TYPE = 415,
  REQUESTED_RANGE_NOT_SATISFIABLE = 416,
  EXPECTATION_FAILED = 417,
  IM_A_TEAPOT = 418,
  INSUFFICIENT_SPACE_ON_RESOURCE = 419,
  METHOD_FAILURE = 420,
  MISDIRECTED_REQUEST = 421,
  UNPROCESSABLE_ENTITY = 422,
  LOCKED = 423,
  FAILED_DEPENDENCY = 424,
  PRECONDITION_REQUIRED = 428,
  TOO_MANY_REQUESTS = 429,
  REQUEST_HEADER_FIELDS_TOO_LARGE = 431,
  UNAVAILABLE_FOR_LEGAL_REASONS = 451,
  INTERNAL_SERVER_ERROR = 500,
  NOT_IMPLEMENTED = 501,
  BAD_GATEWAY = 502,
  SERVICE_UNAVAILABLE = 503,
  GATEWAY_TIMEOUT = 504,
  HTTP_VERSION_NOT_SUPPORTED = 505,
  INSUFFICIENT_STORAGE = 507,
  NETWORK_AUTHENTICATION_REQUIRED = 511,
}

// Module Security configuration assessment
export const MODULE_SCA_CHECK_RESULT_LABEL = {
  passed: 'Passed',
  failed: 'Failed',
  'not applicable': 'Not applicable',
};

// Search bar

// This limits the results in the API request
export const SEARCH_BAR_WQL_VALUE_SUGGESTIONS_COUNT = 30;
// This limits the suggestions for the token of type value displayed in the search bar
export const SEARCH_BAR_WQL_VALUE_SUGGESTIONS_DISPLAY_COUNT = 10;
/* Time in milliseconds to debounce the analysis of search bar. This mitigates some problems related
to changes running in parallel */
export const SEARCH_BAR_DEBOUNCE_UPDATE_TIME = 400;

// ID used to refer the createOsdUrlStateStorage state
export const OSD_URL_STATE_STORAGE_ID = 'state:storeInSessionStorage';

<<<<<<< HEAD
export enum ERROR_CODES {
  EPROTO = 'EPROTO',
  ECONNREFUSED = 'ECONNREFUSED',
}
=======
export const APP_STATE_URL_KEY = '_a';
export const GLOBAL_STATE_URL_KEY = '_g';
>>>>>>> 966f5f1c
<|MERGE_RESOLUTION|>--- conflicted
+++ resolved
@@ -528,12 +528,10 @@
 // ID used to refer the createOsdUrlStateStorage state
 export const OSD_URL_STATE_STORAGE_ID = 'state:storeInSessionStorage';
 
-<<<<<<< HEAD
+export const APP_STATE_URL_KEY = '_a';
+export const GLOBAL_STATE_URL_KEY = '_g';
+
 export enum ERROR_CODES {
   EPROTO = 'EPROTO',
   ECONNREFUSED = 'ECONNREFUSED',
-}
-=======
-export const APP_STATE_URL_KEY = '_a';
-export const GLOBAL_STATE_URL_KEY = '_g';
->>>>>>> 966f5f1c
+}