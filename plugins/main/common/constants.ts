/*
 * Wazuh app - Wazuh Constants file
 * Copyright (C) 2015-2022 Wazuh, Inc.
 *
 * This program is free software; you can redistribute it and/or modify
 * it under the terms of the GNU General Public License as published by
 * the Free Software Foundation; either version 2 of the License, or
 * (at your option) any later version.
 *
 * Find more information about this on the LICENSE file.
 */
import path from 'path';
import { version } from '../package.json';

// Plugin
export const PLUGIN_VERSION = version;
export const PLUGIN_VERSION_SHORT = version.split('.').splice(0, 2).join('.');

// Index patterns - Wazuh alerts
export const WAZUH_INDEX_TYPE_ALERTS = 'alerts';
export const WAZUH_ALERTS_PATTERN = 'wazuh-alerts-*';

// Job - Wazuh monitoring
export const WAZUH_INDEX_TYPE_MONITORING = 'monitoring';
export const WAZUH_MONITORING_PATTERN = 'wazuh-monitoring*';

// Job - Wazuh statistics
export const WAZUH_INDEX_TYPE_STATISTICS = 'statistics';
export const WAZUH_STATISTICS_PATTERN = 'wazuh-statistics*';

// Wazuh vulnerabilities
export const WAZUH_VULNERABILITIES_PATTERN = 'wazuh-states-vulnerabilities*';
export const WAZUH_INDEX_TYPE_VULNERABILITIES = 'vulnerabilities';
export const VULNERABILITY_IMPLICIT_CLUSTER_MODE_FILTER = 'wazuh.cluster.name';

// Wazuh states index types
export const WAZUH_INDEX_TYPE_ARCHIVES = 'archives';
export const WAZUH_INDEX_TYPE_STATES_VULNERABILITIES = 'states-vulnerabilities';
export const WAZUH_INDEX_TYPE_STATES_FIM_FILES = 'states-fim-files';
export const WAZUH_INDEX_TYPE_STATES_FIM_REGISTRIES_KEYS =
  'states-fim-registries-keys';
export const WAZUH_INDEX_TYPE_STATES_FIM_REGISTRIES_VALUES =
  'states-fim-registries-values';
export const WAZUH_INDEX_TYPE_STATES_INVENTORY = 'states-inventory';
export const WAZUH_INDEX_TYPE_STATES_INVENTORY_SYSTEM =
  'states-inventory-system';
export const WAZUH_INDEX_TYPE_STATES_INVENTORY_HARDWARE =
  'states-inventory-hardware';
export const WAZUH_INDEX_TYPE_STATES_INVENTORY_NETWORKS =
  'states-inventory-networks';
export const WAZUH_INDEX_TYPE_STATES_INVENTORY_PACKAGES =
  'states-inventory-packages';
export const WAZUH_INDEX_TYPE_STATES_INVENTORY_PORTS = 'states-inventory-ports';
export const WAZUH_INDEX_TYPE_STATES_INVENTORY_PROCESSES =
  'states-inventory-processes';
export const WAZUH_INDEX_TYPE_STATES_INVENTORY_PROTOCOLS =
  'states-inventory-protocols';
export const WAZUH_INDEX_TYPE_STATES_INVENTORY_USERS = 'states-inventory-users';
export const WAZUH_INDEX_TYPE_STATES_INVENTORY_GROUPS =
  'states-inventory-groups';
export const WAZUH_INDEX_TYPE_STATES_INVENTORY_SERVICES =
  'states-inventory-services';
export const WAZUH_INDEX_TYPE_STATES_INVENTORY_INTERFACES =
  'states-inventory-interfaces';
export const WAZUH_INDEX_TYPE_STATES_INVENTORY_HOTFIXES =
  'states-inventory-hotfixes';
export const WAZUH_INDEX_TYPE_STATES_INVENTORY_BROWSER_EXTENSIONS =
  'states-inventory-browser-extensions';
export const WAZUH_INDEX_TYPE_STATES_SCA = 'states-sca';
export const WAZUH_INDEX_TYPE_EVENTS_ACCESS_MANAGEMENT =
  'events-access-management';
export const WAZUH_INDEX_TYPE_EVENTS_APPLICATIONS = 'events-applications';
export const WAZUH_INDEX_TYPE_EVENTS_CLOUD_SERVICES = 'events-cloud-services';
export const WAZUH_INDEX_TYPE_EVENTS_CLOUD_SERVICES_AWS =
  'events-cloud-services-aws';
export const WAZUH_INDEX_TYPE_EVENTS_CLOUD_SERVICES_AZURE =
  'events-cloud-services-azure';
export const WAZUH_INDEX_TYPE_EVENTS_CLOUD_SERVICES_GCP =
  'events-cloud-services-gcp';
export const WAZUH_INDEX_TYPE_EVENTS_NETWORK_ACTIVITY =
  'events-network-activity';
export const WAZUH_INDEX_TYPE_EVENTS_OTHER = 'events-other';
export const WAZUH_INDEX_TYPE_EVENTS_SECURITY = 'events-security';
export const WAZUH_INDEX_TYPE_EVENTS_SYSTEM_ACTIVITY = 'events-system-activity';

// FIM
export const WAZUH_FIM_PATTERN = 'wazuh-states-fim*';
export const WAZUH_FIM_FILES_PATTERN = 'wazuh-states-fim-files*';
export const WAZUH_FIM_REGISTRY_KEYS_PATTERN =
  'wazuh-states-fim-registry-keys*';
export const WAZUH_FIM_REGISTRY_VALUES_PATTERN =
  'wazuh-states-fim-registry-values*';

// SCA
export const WAZUH_SCA_PATTERN = 'wazuh-states-sca*';

// System inventory
export const WAZUH_IT_HYGIENE_PATTERN = 'wazuh-states-inventory*';
export const WAZUH_IT_HYGIENE_HARDWARE_PATTERN =
  'wazuh-states-inventory-hardware*';
export const WAZUH_IT_HYGIENE_HOTFIXES_PATTERN =
  'wazuh-states-inventory-hotfixes*';
export const WAZUH_IT_HYGIENE_INTERFACES_PATTERN =
  'wazuh-states-inventory-interfaces*';
export const WAZUH_IT_HYGIENE_NETWORKS_PATTERN =
  'wazuh-states-inventory-networks*';
export const WAZUH_IT_HYGIENE_PACKAGES_PATTERN =
  'wazuh-states-inventory-packages*';
export const WAZUH_IT_HYGIENE_PORTS_PATTERN = 'wazuh-states-inventory-ports*';
export const WAZUH_IT_HYGIENE_PROCESSES_PATTERN =
  'wazuh-states-inventory-processes*';
export const WAZUH_IT_HYGIENE_PROTOCOLS_PATTERN =
  'wazuh-states-inventory-protocols*';
export const WAZUH_IT_HYGIENE_SYSTEM_PATTERN = 'wazuh-states-inventory-system*';
export const WAZUH_IT_HYGIENE_USERS_PATTERN = 'wazuh-states-inventory-users*';
export const WAZUH_IT_HYGIENE_GROUPS_PATTERN = 'wazuh-states-inventory-groups*';
export const WAZUH_IT_HYGIENE_SERVICES_PATTERN =
  'wazuh-states-inventory-services*';
export const WAZUH_IT_HYGIENE_BROWSER_EXTENSIONS_PATTERN =
  'wazuh-states-inventory-browser-extensions*';

// Index patterns - Archives
export const WAZUH_ARCHIVES_PATTERN = 'wazuh-archives*';
export const HEALTH_CHECK_TASK_INDEX_PATTERN_ARCHIVES =
  'index-pattern:archives';

// Index patterns - Events
export const WAZUH_EVENTS_SYSTEM_ACTIVITY_PATTERN =
  'wazuh-events-v5-system-activity*';
export const HEALTH_CHECK_TASK_INDEX_PATTERN_EVENTS_SYSTEM_ACTIVITY =
  'index-pattern:events-system-activity';
export const WAZUH_EVENTS_SECURITY_PATTERN = 'wazuh-events-v5-security*';
export const HEALTH_CHECK_TASK_INDEX_PATTERN_EVENTS_SECURITY =
  'index-pattern:events-security';
export const WAZUH_EVENTS_OTHER_PATTERN = 'wazuh-events-v5-other*';
export const HEALTH_CHECK_TASK_INDEX_PATTERN_EVENTS_OTHER =
  'index-pattern:events-other';
export const WAZUH_EVENTS_NETWORK_ACTIVITY_PATTERN =
  'wazuh-events-v5-network-activity*';
export const HEALTH_CHECK_TASK_INDEX_PATTERN_EVENTS_NETWORK_ACTIVITY =
  'index-pattern:events-network-activity';
export const WAZUH_EVENTS_CLOUD_SERVICES_PATTERN =
  'wazuh-events-v5-cloud-services*';
export const HEALTH_CHECK_TASK_INDEX_PATTERN_EVENTS_CLOUD_SERVICES =
  'index-pattern:events-cloud-services';
export const WAZUH_EVENTS_CLOUD_SERVICES_AWS_PATTERN =
  'wazuh-events-v5-cloud-services-aws*';
export const HEALTH_CHECK_TASK_INDEX_PATTERN_EVENTS_CLOUD_SERVICES_AWS =
  'index-pattern:events-cloud-services-aws';
export const WAZUH_EVENTS_CLOUD_SERVICES_AZURE_PATTERN =
  'wazuh-events-v5-cloud-services-azure*';
export const HEALTH_CHECK_TASK_INDEX_PATTERN_EVENTS_CLOUD_SERVICES_AZURE =
  'index-pattern:events-cloud-services-azure';
export const WAZUH_EVENTS_CLOUD_SERVICES_GCP_PATTERN =
  'wazuh-events-v5-cloud-services-gcp*';
export const HEALTH_CHECK_TASK_INDEX_PATTERN_EVENTS_CLOUD_SERVICES_GCP =
  'index-pattern:events-cloud-services-gcp';
export const WAZUH_EVENTS_APLICATIONS_PATTERN = 'wazuh-events-v5-applications*';
export const HEALTH_CHECK_TASK_INDEX_PATTERN_EVENTS_APLICATIONS =
  'index-pattern:events-applications';
export const WAZUH_EVENTS_ACCESS_MANAGEMENT_PATTERN =
  'wazuh-events-v5-access-management*';
export const HEALTH_CHECK_TASK_INDEX_PATTERN_EVENTS_ACCESS_MANAGEMENT =
  'index-pattern:events-access-management';

// Time field
export const FIELD_TIMESTAMP = '@timestamp';

// Job - Wazuh initialize
export const WAZUH_PLUGIN_PLATFORM_TEMPLATE_NAME = 'wazuh-kibana';

// Sample data - Wazuh 5.0
export const WAZUH_SAMPLE_ALERT_PREFIX = 'wazuh-alerts-v5-';
export const WAZUH_SAMPLE_ALERTS_INDEX_SHARDS = 1;
export const WAZUH_SAMPLE_ALERTS_INDEX_REPLICAS = 0;
export const WAZUH_SAMPLE_ALERTS_CATEGORY_SECURITY = 'security';
export const WAZUH_SAMPLE_ALERTS_CATEGORY_AUDITING_POLICY_MONITORING =
  'auditing-policy-monitoring';
export const WAZUH_SAMPLE_ALERTS_CATEGORY_THREAT_DETECTION = 'threat-detection';
export const WAZUH_SAMPLE_FILE_INTEGRITY_MONITORING =
  'file-integrity-monitoring';
export const WAZUH_SAMPLE_SECURITY_CONFIGURATION_ASSESSMENT =
  'security-configuration-assessment';
export const WAZUH_SAMPLE_INVENTORY_AGENT = 'wazuh-inventory-agent';
export const WAZUH_SAMPLE_VULNERABILITIES = 'wazuh-vulnerabilities';
export const WAZUH_SAMPLE_AGENT_MONITORING = 'agent-monitoring';
export const WAZUH_SAMPLE_SERVER_STATISTICS = 'server-statistics';
export const WAZUH_SAMPLE_ALERTS_DEFAULT_NUMBER_DOCUMENTS = 1500; // Reduced for larger ECS documents
export const WAZUH_SETTING_ALERTS_SAMPLE_PREFIX = {
  settingIndexPattern: 'alerts.sample.prefix',
  dataSet: 'wazuh-alerts',
};

export const WAZUH_SETTING_SCA_SAMPLE_PREFIX = {
  indexPatternPrefix: WAZUH_SCA_PATTERN.replace('*', ''),
  dataSet: 'states-sca',
};
export const WAZUH_SETTING_FIM_FILES_SAMPLE_PREFIX = {
  indexPatternPrefix: WAZUH_FIM_FILES_PATTERN.replace('*', ''),
  dataSet: 'states-fim-files',
};
export const WAZUH_SETTING_FIM_REGISTRY_KEYS_SAMPLE_PREFIX = {
  indexPatternPrefix: WAZUH_FIM_REGISTRY_KEYS_PATTERN.replace('*', ''),
  dataSet: 'states-fim-registry-keys',
};
export const WAZUH_SETTING_FIM_REGISTRY_VALUES_SAMPLE_PREFIX = {
  indexPatternPrefix: WAZUH_FIM_REGISTRY_VALUES_PATTERN.replace('*', ''),
  dataSet: 'states-fim-registry-values',
};
export const WAZUH_SETTING_INVENTORY_HARDWARE_SAMPLE_PREFIX = {
  indexPatternPrefix: WAZUH_IT_HYGIENE_HARDWARE_PATTERN.replace('*', ''),
  dataSet: 'states-inventory-hardware',
};
export const WAZUH_SETTING_INVENTORY_HOTFIXES_SAMPLE_PREFIX = {
  indexPatternPrefix: WAZUH_IT_HYGIENE_HOTFIXES_PATTERN.replace('*', ''),
  dataSet: 'states-inventory-hotfixes',
};
export const WAZUH_SETTING_INVENTORY_INTERFACES_SAMPLE_PREFIX = {
  indexPatternPrefix: WAZUH_IT_HYGIENE_INTERFACES_PATTERN.replace('*', ''),
  dataSet: 'states-inventory-interfaces',
};
export const WAZUH_SETTING_INVENTORY_PACKAGES_SAMPLE_PREFIX = {
  indexPatternPrefix: WAZUH_IT_HYGIENE_PACKAGES_PATTERN.replace('*', ''),
  dataSet: 'states-inventory-packages',
};
export const WAZUH_SETTING_INVENTORY_PORTS_SAMPLE_PREFIX = {
  indexPatternPrefix: WAZUH_IT_HYGIENE_PORTS_PATTERN.replace('*', ''),
  dataSet: 'states-inventory-ports',
};
export const WAZUH_SETTING_INVENTORY_NETWORKS_SAMPLE_PREFIX = {
  indexPatternPrefix: WAZUH_IT_HYGIENE_NETWORKS_PATTERN.replace('*', ''),
  dataSet: 'states-inventory-networks',
};
export const WAZUH_SETTING_INVENTORY_PROCESSES_SAMPLE_PREFIX = {
  indexPatternPrefix: WAZUH_IT_HYGIENE_PROCESSES_PATTERN.replace('*', ''),
  dataSet: 'states-inventory-processes',
};
export const WAZUH_SETTING_INVENTORY_PROTOCOLS_SAMPLE_PREFIX = {
  indexPatternPrefix: WAZUH_IT_HYGIENE_PROTOCOLS_PATTERN.replace('*', ''),
  dataSet: 'states-inventory-protocols',
};
export const WAZUH_SETTING_INVENTORY_SYSTEM_SAMPLE_PREFIX = {
  indexPatternPrefix: WAZUH_IT_HYGIENE_SYSTEM_PATTERN.replace('*', ''),
  dataSet: 'states-inventory-system',
};
export const WAZUH_SETTING_INVENTORY_GROUPS_SAMPLE_PREFIX = {
  indexPatternPrefix: WAZUH_IT_HYGIENE_GROUPS_PATTERN.replace('*', ''),
  dataSet: 'states-inventory-groups',
};
export const WAZUH_SETTING_INVENTORY_USERS_SAMPLE_PREFIX = {
  indexPatternPrefix: WAZUH_IT_HYGIENE_USERS_PATTERN.replace('*', ''),
  dataSet: 'states-inventory-users',
};
export const WAZUH_SETTING_VULNERABILITIES_SAMPLE_PREFIX = {
  indexPatternPrefix: WAZUH_VULNERABILITIES_PATTERN.replace('*', ''),
  dataSet: 'states-vulnerabilities',
};
export const WAZUH_SETTING_INVENTORY_SERVICES_SAMPLE_PREFIX = {
  indexPatternPrefix: WAZUH_IT_HYGIENE_SERVICES_PATTERN.replace('*', ''),
  dataSet: 'states-inventory-services',
};
export const WAZUH_SETTING_INVENTORY_BROWSER_EXTENSIONS_SAMPLE_PREFIX = {
  indexPatternPrefix: WAZUH_IT_HYGIENE_BROWSER_EXTENSIONS_PATTERN.replace(
    '*',
    '',
  ),
  dataSet: 'states-inventory-browser-extensions',
};
export const WAZUH_SETTING_AGENTS_MONITORING_SAMPLE_PREFIX = {
  indexPatternPrefix: WAZUH_MONITORING_PATTERN.replace('*', ''),
  dataSet: 'agents-monitoring',
};
export const WAZUH_SETTING_SERVER_STATISTICS_SAMPLE_PREFIX = {
  indexPatternPrefix: WAZUH_STATISTICS_PATTERN.replace('*', ''),
  dataSet: 'server-statistics',
};
export const WAZUH_SAMPLE_DATA_CATEGORIES_TYPE_DATA = {
  [WAZUH_SAMPLE_AGENT_MONITORING]: [
    {
      indexPatternPrefix:
        WAZUH_SETTING_AGENTS_MONITORING_SAMPLE_PREFIX.indexPatternPrefix,
      dataSet: WAZUH_SETTING_AGENTS_MONITORING_SAMPLE_PREFIX.dataSet,
    },
  ],
  [WAZUH_SAMPLE_ALERTS_CATEGORY_SECURITY]: [
    {
      syscheck: true,
      settingIndexPattern:
        WAZUH_SETTING_ALERTS_SAMPLE_PREFIX.settingIndexPattern,
      dataSet: WAZUH_SETTING_ALERTS_SAMPLE_PREFIX.dataSet,
    },
    {
      aws: true,
      settingIndexPattern:
        WAZUH_SETTING_ALERTS_SAMPLE_PREFIX.settingIndexPattern,
      dataSet: WAZUH_SETTING_ALERTS_SAMPLE_PREFIX.dataSet,
    },
    {
      azure: true,
      count: 1000,
      settingIndexPattern:
        WAZUH_SETTING_ALERTS_SAMPLE_PREFIX.settingIndexPattern,
      dataSet: WAZUH_SETTING_ALERTS_SAMPLE_PREFIX.dataSet,
    },
    {
      office: true,
      settingIndexPattern:
        WAZUH_SETTING_ALERTS_SAMPLE_PREFIX.settingIndexPattern,
      dataSet: WAZUH_SETTING_ALERTS_SAMPLE_PREFIX.dataSet,
    },
    {
      gcp: true,
      settingIndexPattern:
        WAZUH_SETTING_ALERTS_SAMPLE_PREFIX.settingIndexPattern,
      dataSet: WAZUH_SETTING_ALERTS_SAMPLE_PREFIX.dataSet,
    },
    {
      authentication: true,
      settingIndexPattern:
        WAZUH_SETTING_ALERTS_SAMPLE_PREFIX.settingIndexPattern,
      dataSet: WAZUH_SETTING_ALERTS_SAMPLE_PREFIX.dataSet,
    },
    {
      ssh: true,
      settingIndexPattern:
        WAZUH_SETTING_ALERTS_SAMPLE_PREFIX.settingIndexPattern,
      dataSet: WAZUH_SETTING_ALERTS_SAMPLE_PREFIX.dataSet,
    },
    {
      apache: true,
      count: 2000,
      settingIndexPattern:
        WAZUH_SETTING_ALERTS_SAMPLE_PREFIX.settingIndexPattern,
      dataSet: WAZUH_SETTING_ALERTS_SAMPLE_PREFIX.dataSet,
    },
    {
      web: true,
      settingIndexPattern:
        WAZUH_SETTING_ALERTS_SAMPLE_PREFIX.settingIndexPattern,
      dataSet: WAZUH_SETTING_ALERTS_SAMPLE_PREFIX.dataSet,
    },
    {
      windows: { service_control_manager: true },
      count: 1000,
      settingIndexPattern:
        WAZUH_SETTING_ALERTS_SAMPLE_PREFIX.settingIndexPattern,
      dataSet: WAZUH_SETTING_ALERTS_SAMPLE_PREFIX.dataSet,
    },
    {
      github: true,
      settingIndexPattern:
        WAZUH_SETTING_ALERTS_SAMPLE_PREFIX.settingIndexPattern,
      dataSet: WAZUH_SETTING_ALERTS_SAMPLE_PREFIX.dataSet,
    },
  ],
  [WAZUH_SAMPLE_ALERTS_CATEGORY_AUDITING_POLICY_MONITORING]: [
    {
      rootcheck: true,
      settingIndexPattern:
        WAZUH_SETTING_ALERTS_SAMPLE_PREFIX.settingIndexPattern,
      dataSet: WAZUH_SETTING_ALERTS_SAMPLE_PREFIX.dataSet,
    },
    {
      audit: true,
      settingIndexPattern:
        WAZUH_SETTING_ALERTS_SAMPLE_PREFIX.settingIndexPattern,
      dataSet: WAZUH_SETTING_ALERTS_SAMPLE_PREFIX.dataSet,
    },
    {
      virustotal: true,
      settingIndexPattern:
        WAZUH_SETTING_ALERTS_SAMPLE_PREFIX.settingIndexPattern,
      dataSet: WAZUH_SETTING_ALERTS_SAMPLE_PREFIX.dataSet,
    },
    {
      yara: true,
      settingIndexPattern:
        WAZUH_SETTING_ALERTS_SAMPLE_PREFIX.settingIndexPattern,
      dataSet: WAZUH_SETTING_ALERTS_SAMPLE_PREFIX.dataSet,
    },
  ],
  [WAZUH_SAMPLE_ALERTS_CATEGORY_THREAT_DETECTION]: [
    {
      vulnerabilities: true,
      settingIndexPattern:
        WAZUH_SETTING_ALERTS_SAMPLE_PREFIX.settingIndexPattern,
      dataSet: WAZUH_SETTING_ALERTS_SAMPLE_PREFIX.dataSet,
    },
    {
      settingIndexPattern:
        WAZUH_SETTING_ALERTS_SAMPLE_PREFIX.settingIndexPattern,
      dataSet: WAZUH_SETTING_ALERTS_SAMPLE_PREFIX.dataSet,
    },
    {
      docker: true,
      settingIndexPattern:
        WAZUH_SETTING_ALERTS_SAMPLE_PREFIX.settingIndexPattern,
      dataSet: WAZUH_SETTING_ALERTS_SAMPLE_PREFIX.dataSet,
    },
    {
      mitre: true,
      settingIndexPattern:
        WAZUH_SETTING_ALERTS_SAMPLE_PREFIX.settingIndexPattern,
      dataSet: WAZUH_SETTING_ALERTS_SAMPLE_PREFIX.dataSet,
    },
  ],
  [WAZUH_SAMPLE_FILE_INTEGRITY_MONITORING]: [
    {
      files: true,
      indexPatternPrefix:
        WAZUH_SETTING_FIM_FILES_SAMPLE_PREFIX.indexPatternPrefix,
      dataSet: WAZUH_SETTING_FIM_FILES_SAMPLE_PREFIX.dataSet,
    },
    {
      indexPatternPrefix:
        WAZUH_SETTING_FIM_REGISTRY_KEYS_SAMPLE_PREFIX.indexPatternPrefix,
      dataSet: WAZUH_SETTING_FIM_REGISTRY_KEYS_SAMPLE_PREFIX.dataSet,
    },
    {
      indexPatternPrefix:
        WAZUH_SETTING_FIM_REGISTRY_VALUES_SAMPLE_PREFIX.indexPatternPrefix,
      dataSet: WAZUH_SETTING_FIM_REGISTRY_VALUES_SAMPLE_PREFIX.dataSet,
    },
  ],
  [WAZUH_SAMPLE_SECURITY_CONFIGURATION_ASSESSMENT]: [
    {
      sca: true,
      indexPatternPrefix: WAZUH_SETTING_SCA_SAMPLE_PREFIX.indexPatternPrefix,
      dataSet: WAZUH_SETTING_SCA_SAMPLE_PREFIX.dataSet,
    },
  ],
  [WAZUH_SAMPLE_INVENTORY_AGENT]: [
    {
      registries: true,
      indexPatternPrefix:
        WAZUH_SETTING_INVENTORY_HARDWARE_SAMPLE_PREFIX.indexPatternPrefix,
      dataSet: WAZUH_SETTING_INVENTORY_HARDWARE_SAMPLE_PREFIX.dataSet,
    },
    {
      registries: true,
      indexPatternPrefix:
        WAZUH_SETTING_INVENTORY_HOTFIXES_SAMPLE_PREFIX.indexPatternPrefix,
      dataSet: WAZUH_SETTING_INVENTORY_HOTFIXES_SAMPLE_PREFIX.dataSet,
    },
    {
      registries: true,
      indexPatternPrefix:
        WAZUH_SETTING_INVENTORY_INTERFACES_SAMPLE_PREFIX.indexPatternPrefix,
      dataSet: WAZUH_SETTING_INVENTORY_INTERFACES_SAMPLE_PREFIX.dataSet,
    },
    {
      registries: true,
      indexPatternPrefix:
        WAZUH_SETTING_INVENTORY_NETWORKS_SAMPLE_PREFIX.indexPatternPrefix,
      dataSet: WAZUH_SETTING_INVENTORY_NETWORKS_SAMPLE_PREFIX.dataSet,
    },
    {
      registries: true,
      indexPatternPrefix:
        WAZUH_SETTING_INVENTORY_PACKAGES_SAMPLE_PREFIX.indexPatternPrefix,
      dataSet: WAZUH_SETTING_INVENTORY_PACKAGES_SAMPLE_PREFIX.dataSet,
    },
    {
      registries: true,
      indexPatternPrefix:
        WAZUH_SETTING_INVENTORY_PORTS_SAMPLE_PREFIX.indexPatternPrefix,
      dataSet: WAZUH_SETTING_INVENTORY_PORTS_SAMPLE_PREFIX.dataSet,
    },
    {
      registries: true,
      indexPatternPrefix:
        WAZUH_SETTING_INVENTORY_PROCESSES_SAMPLE_PREFIX.indexPatternPrefix,
      dataSet: WAZUH_SETTING_INVENTORY_PROCESSES_SAMPLE_PREFIX.dataSet,
    },
    {
      registries: true,
      indexPatternPrefix:
        WAZUH_SETTING_INVENTORY_PROTOCOLS_SAMPLE_PREFIX.indexPatternPrefix,
      dataSet: WAZUH_SETTING_INVENTORY_PROTOCOLS_SAMPLE_PREFIX.dataSet,
    },
    {
      registries: true,
      indexPatternPrefix:
        WAZUH_SETTING_INVENTORY_SYSTEM_SAMPLE_PREFIX.indexPatternPrefix,
      dataSet: WAZUH_SETTING_INVENTORY_SYSTEM_SAMPLE_PREFIX.dataSet,
    },
    {
      registries: true,
      indexPatternPrefix:
        WAZUH_SETTING_INVENTORY_USERS_SAMPLE_PREFIX.indexPatternPrefix,
      dataSet: WAZUH_SETTING_INVENTORY_USERS_SAMPLE_PREFIX.dataSet,
    },
    {
      registries: true,
      indexPatternPrefix:
        WAZUH_SETTING_INVENTORY_GROUPS_SAMPLE_PREFIX.indexPatternPrefix,
      dataSet: WAZUH_SETTING_INVENTORY_GROUPS_SAMPLE_PREFIX.dataSet,
    },
    {
      registries: true,
      indexPatternPrefix:
        WAZUH_SETTING_INVENTORY_SERVICES_SAMPLE_PREFIX.indexPatternPrefix,
      dataSet: WAZUH_SETTING_INVENTORY_SERVICES_SAMPLE_PREFIX.dataSet,
    },
    {
      registries: true,
      indexPatternPrefix:
        WAZUH_SETTING_INVENTORY_BROWSER_EXTENSIONS_SAMPLE_PREFIX.indexPatternPrefix,
      dataSet: WAZUH_SETTING_INVENTORY_BROWSER_EXTENSIONS_SAMPLE_PREFIX.dataSet,
    },
  ],
  [WAZUH_SAMPLE_SERVER_STATISTICS]: [
    {
      indexPatternPrefix:
        WAZUH_SETTING_SERVER_STATISTICS_SAMPLE_PREFIX.indexPatternPrefix,
      dataSet: WAZUH_SETTING_SERVER_STATISTICS_SAMPLE_PREFIX.dataSet,
    },
  ],
  [WAZUH_SAMPLE_VULNERABILITIES]: [
    {
      vulnerabilities: true,
      indexPatternPrefix:
        WAZUH_SETTING_VULNERABILITIES_SAMPLE_PREFIX.indexPatternPrefix,
      dataSet: WAZUH_SETTING_VULNERABILITIES_SAMPLE_PREFIX.dataSet,
    },
  ],
};

// Security
export const WAZUH_SECURITY_PLUGIN_OPENSEARCH_DASHBOARDS_SECURITY =
  'OpenSearch Dashboards Security';

export const WAZUH_SECURITY_PLUGINS = [
  WAZUH_SECURITY_PLUGIN_OPENSEARCH_DASHBOARDS_SECURITY,
];

// App configuration
export const WAZUH_CONFIGURATION_CACHE_TIME = 10000; // time in ms;

// Reserved ids for Users/Role mapping
export const WAZUH_API_RESERVED_ID_LOWER_THAN = 100;
export const WAZUH_API_RESERVED_WUI_SECURITY_RULES = [1, 2];

// Queue
export const WAZUH_QUEUE_CRON_FREQ = '*/15 * * * * *'; // Every 15 seconds

// Wazuh errors
export const WAZUH_ERROR_DAEMONS_NOT_READY = 'ERROR3099';

// Agents
export enum WAZUH_AGENTS_OS_TYPE {
  WINDOWS = 'windows',
  LINUX = 'linux',
  SUNOS = 'sunos',
  DARWIN = 'darwin',
  OTHERS = '',
}

export enum WAZUH_MODULES_ID {
  SECURITY_EVENTS = 'general',
  INTEGRITY_MONITORING = 'fim',
  AMAZON_WEB_SERVICES = 'aws',
  OFFICE_365 = 'office',
  GOOGLE_CLOUD_PLATFORM = 'gcp',
  POLICY_MONITORING = 'pm',
  SECURITY_CONFIGURATION_ASSESSMENT = 'sca',
  AUDITING = 'audit',
  VULNERABILITIES = 'vuls',
  DOCKER = 'docker',
  MITRE_ATTACK = 'mitre',
  PCI_DSS = 'pci',
  HIPAA = 'hipaa',
  NIST_800_53 = 'nist',
  TSC = 'tsc',
  VIRUSTOTAL = 'virustotal',
  GDPR = 'gdpr',
  GITHUB = 'github',
}

export enum WAZUH_MENU_MANAGEMENT_SECTIONS_ID {
  MANAGEMENT = 'management',
  ADMINISTRATION = 'administration',
  RULESET = 'ruleset',
  RULES = 'rules',
  DECODERS = 'decoders',
  CDB_LISTS = 'lists',
  GROUPS = 'groups',
  CONFIGURATION = 'configuration',
  STATUS_AND_REPORTS = 'statusReports',
  STATUS = 'status',
  CLUSTER = 'monitoring',
  LOGS = 'logs',
  REPORTING = 'reporting',
  STATISTICS = 'statistics',
}

export enum WAZUH_MENU_TOOLS_SECTIONS_ID {
  API_CONSOLE = 'devTools',
  RULESET_TEST = 'logtest',
}

export enum WAZUH_MENU_SECURITY_SECTIONS_ID {
  USERS = 'users',
  ROLES = 'roles',
  POLICIES = 'policies',
  ROLES_MAPPING = 'roleMapping',
}

export enum WAZUH_MENU_SETTINGS_SECTIONS_ID {
  SETTINGS = 'settings',
  API_CONFIGURATION = 'api',
  MODULES = 'modules',
  SAMPLE_DATA = 'sample_data',
  CONFIGURATION = 'configuration',
  LOGS = 'logs',
  MISCELLANEOUS = 'miscellaneous',
  ABOUT = 'about',
}

export const DATA_SOURCE_FILTER_CONTROLLED_EXCLUDE_SERVER =
  'hidden-exclude-server';
export const DATA_SOURCE_FILTER_CONTROLLED_PINNED_AGENT = 'pinned-agent';
export const DATA_SOURCE_FILTER_CONTROLLED_CLUSTER_MANAGER = 'cluster-manager';
export const DATA_SOURCE_FILTER_CONTROLLED_REGULATORY_COMPLIANCE_REQUIREMENT =
  'hidden-regulatory-compliance-requirement';
export const DATA_SOURCE_FILTER_CONTROLLED_PCI_DSS_EXIST = 'pci-dss-exist';
export const DATA_SOURCE_FILTER_CONTROLLED_VULNERABILITIES_RULE_GROUP =
  'vulnerabilities-rule-group';
export const DATA_SOURCE_FILTER_CONTROLLED_OFFICE_365_RULE_GROUP =
  'office-365-rule-group';
export const DATA_SOURCE_FILTER_CONTROLLED_GITHUB_RULE_GROUP =
  'github-rule-group';
export const DATA_SOURCE_FILTER_CONTROLLED_TSC_EXIST = 'tsc-rule-exist';
export const DATA_SOURCE_FILTER_CONTROLLED_NIST_800_53_EXIST =
  'nist-800-53-rule-exist';
export const DATA_SOURCE_FILTER_CONTROLLED_GDPR_EXIST = 'gdpr-rule-exist';
export const DATA_SOURCE_FILTER_CONTROLLED_HIPAA_EXIST = 'hipaa-rule-exist';
export const DATA_SOURCE_FILTER_CONTROLLED_DOCKER_RULE_GROUP =
  'docker-rule-group';
export const DATA_SOURCE_FILTER_CONTROLLED_MITRE_ATTACK_RULE =
  'mitre-attack-rule';
export const DATA_SOURCE_FILTER_CONTROLLED_MITRE_ATTACK_RULE_ID =
  'hidden-mitre-attack-rule-id';
export const DATA_SOURCE_FILTER_CONTROLLED_GOOGLE_CLOUD_RULE_GROUP =
  'gcp-rule-group';
export const DATA_SOURCE_FILTER_CONTROLLED_MALWARE_DETECTION_RULE_GROUP =
  'malware-detection-rule-group';
export const DATA_SOURCE_FILTER_CONTROLLED_AWS_RULE_GROUP = 'aws-rule-group';
export const DATA_SOURCE_FILTER_CONTROLLED_AZURE_RULE_GROUP =
  'azure-rule-group'; // TODO: change this to 'azure-rule-group' if needed when Azure data source is implemented
export const DATA_SOURCE_FILTER_CONTROLLED_FIM_RULE_GROUP = 'fim-rule-group';
export const DATA_SOURCE_FILTER_CONTROLLED_CONFIGURATION_ASSASSMENT_RULE_GROUP =
  'configuration-assessment-rule-group';

// Wazuh links
export const WAZUH_LINK_GITHUB = 'https://github.com/wazuh';
export const WAZUH_LINK_GOOGLE_GROUPS =
  'https://groups.google.com/forum/#!forum/wazuh';
export const WAZUH_LINK_SLACK = 'https://wazuh.com/community/join-us-on-slack';

export const HEALTH_CHECK = 'health-check';

// Health check
export const HEALTH_CHECK_REDIRECTION_TIME = 300; // ms

// Plugin platform settings
// Default timeFilter set by the app
export const WAZUH_PLUGIN_PLATFORM_SETTING_TIME_FILTER = {
  from: 'now-24h',
  to: 'now',
};
export const PLUGIN_PLATFORM_SETTING_NAME_TIME_FILTER =
  'timepicker:timeDefaults';

// Default maxBuckets set by the app
export const WAZUH_PLUGIN_PLATFORM_SETTING_MAX_BUCKETS = 200000;
export const PLUGIN_PLATFORM_SETTING_NAME_MAX_BUCKETS = 'timeline:max_buckets';

// Default metaFields set by the app
export const WAZUH_PLUGIN_PLATFORM_SETTING_METAFIELDS = ['_source', '_index'];
export const PLUGIN_PLATFORM_SETTING_NAME_METAFIELDS = 'metaFields';

// Logger
export const UI_LOGGER_LEVELS = {
  WARNING: 'WARNING',
  INFO: 'INFO',
  ERROR: 'ERROR',
};

export const UI_TOAST_COLOR = {
  SUCCESS: 'success',
  WARNING: 'warning',
  DANGER: 'danger',
};

// Assets
export const ASSETS_BASE_URL_PREFIX = '/plugins/wazuh/assets/';
export const ASSETS_PUBLIC_URL = '/plugins/wazuh/public/assets/';

// Reports
export const REPORTS_LOGO_IMAGE_ASSETS_RELATIVE_PATH =
  'images/logo_reports.png';
export const REPORTS_PRIMARY_COLOR = '#256BD1';
export const REPORTS_PAGE_FOOTER_TEXT = 'Copyright © Wazuh, Inc.';
export const REPORTS_PAGE_HEADER_TEXT = 'info@wazuh.com\nhttps://wazuh.com';

// Plugin platform
export const PLUGIN_PLATFORM_NAME = 'dashboard';
export const PLUGIN_PLATFORM_INSTALLATION_USER = 'wazuh-dashboard';
export const PLUGIN_PLATFORM_INSTALLATION_USER_GROUP = 'wazuh-dashboard';
export const PLUGIN_PLATFORM_WAZUH_DOCUMENTATION_URL_PATH_UPGRADE_PLATFORM =
  'upgrade-guide';
export const PLUGIN_PLATFORM_WAZUH_DOCUMENTATION_URL_PATH_TROUBLESHOOTING =
  'user-manual/wazuh-dashboard/troubleshooting.html';
export const PLUGIN_PLATFORM_WAZUH_DOCUMENTATION_URL_PATH_APP_CONFIGURATION =
  'user-manual/wazuh-dashboard/settings.html';

export const PLUGIN_PLATFORM_REQUEST_HEADERS = {
  'osd-xsrf': 'kibana',
};

// Plugin app
export const PLUGIN_APP_NAME = 'dashboard';

// UI
export const UI_COLOR_STATUS = {
  success: '#007871',
  danger: '#BD271E',
  warning: '#FEC514',
  disabled: '#646A77',
  info: '#6092C0',
  default: '#000000',
  failed: '#CC5642',
  notApplicable: '#B9A888',
} as const;

export const API_NAME_AGENT_STATUS = {
  ACTIVE: 'active',
  DISCONNECTED: 'disconnected',
  PENDING: 'pending',
  NEVER_CONNECTED: 'never_connected',
} as const;

export const UI_COLOR_AGENT_STATUS = {
  [API_NAME_AGENT_STATUS.ACTIVE]: UI_COLOR_STATUS.success,
  [API_NAME_AGENT_STATUS.DISCONNECTED]: UI_COLOR_STATUS.danger,
  [API_NAME_AGENT_STATUS.PENDING]: UI_COLOR_STATUS.warning,
  [API_NAME_AGENT_STATUS.NEVER_CONNECTED]: UI_COLOR_STATUS.disabled,
  default: UI_COLOR_STATUS.default,
} as const;

export const UI_LABEL_NAME_AGENT_STATUS = {
  [API_NAME_AGENT_STATUS.ACTIVE]: 'Active',
  [API_NAME_AGENT_STATUS.DISCONNECTED]: 'Disconnected',
  [API_NAME_AGENT_STATUS.PENDING]: 'Pending',
  [API_NAME_AGENT_STATUS.NEVER_CONNECTED]: 'Never connected',
  default: 'Unknown',
} as const;

export const UI_ORDER_AGENT_STATUS = [
  API_NAME_AGENT_STATUS.ACTIVE,
  API_NAME_AGENT_STATUS.DISCONNECTED,
  API_NAME_AGENT_STATUS.PENDING,
  API_NAME_AGENT_STATUS.NEVER_CONNECTED,
];

export const AGENT_SYNCED_STATUS = {
  SYNCED: 'synced',
  NOT_SYNCED: 'not synced',
};

// The status code can be seen here https://github.com/wazuh/wazuh/blob/686068a1f05d806b2e3b3d633a765320ae7ae114/src/wazuh_db/wdb.h#L55-L61

export const AGENT_STATUS_CODE = [
  {
    STATUS_CODE: 0,
    STATUS_DESCRIPTION: 'Agent is connected',
  },
  {
    STATUS_CODE: 1,
    STATUS_DESCRIPTION: 'Invalid agent version',
  },
  {
    STATUS_CODE: 2,
    STATUS_DESCRIPTION: 'Error retrieving version',
  },
  {
    STATUS_CODE: 3,
    STATUS_DESCRIPTION: 'Shutdown message received',
  },
  {
    STATUS_CODE: 4,
    STATUS_DESCRIPTION: 'Disconnected because no keepalive received',
  },
  {
    STATUS_CODE: 5,
    STATUS_DESCRIPTION: 'Connection reset by manager',
  },
];

export const API_NAME_TASK_STATUS = {
  DONE: 'Done',
  IN_PROGRESS: 'In progress',
  FAILED: 'Failed',
  TIMEOUT: 'Timeout',
} as const;

export const UI_TASK_STATUS = [
  API_NAME_TASK_STATUS.DONE,
  API_NAME_TASK_STATUS.IN_PROGRESS,
  API_NAME_TASK_STATUS.FAILED,
  API_NAME_TASK_STATUS.TIMEOUT,
];

export const UI_TASK_STATUS_COLORS = {
  [API_NAME_TASK_STATUS.DONE]: 'success',
  [API_NAME_TASK_STATUS.IN_PROGRESS]: 'warning',
  [API_NAME_TASK_STATUS.FAILED]: 'danger',
  [API_NAME_TASK_STATUS.TIMEOUT]: 'subdued',
};

// Documentation
export const DOCUMENTATION_WEB_BASE_URL = 'https://documentation.wazuh.com';

// Default Elasticsearch user name context
export const ELASTIC_NAME = 'elastic';

// Default Wazuh indexer name
export const WAZUH_INDEXER_NAME = 'indexer';

// Not timeFieldName on index pattern
export const NOT_TIME_FIELD_NAME_INDEX_PATTERN =
  'not_time_field_name_index_pattern';

// Customization
export const CUSTOMIZATION_ENDPOINT_PAYLOAD_UPLOAD_CUSTOM_FILE_MAXIMUM_BYTES = 1048576;

export enum EpluginSettingType {
  text = 'text',
  textarea = 'textarea',
  switch = 'switch',
  number = 'number',
  editor = 'editor',
  select = 'select',
  filepicker = 'filepicker',
  password = 'password',
  arrayOf = 'arrayOf',
  custom = 'custom',
}

export enum HTTP_STATUS_CODES {
  CONTINUE = 100,
  SWITCHING_PROTOCOLS = 101,
  PROCESSING = 102,
  OK = 200,
  CREATED = 201,
  ACCEPTED = 202,
  NON_AUTHORITATIVE_INFORMATION = 203,
  NO_CONTENT = 204,
  RESET_CONTENT = 205,
  PARTIAL_CONTENT = 206,
  MULTI_STATUS = 207,
  MULTIPLE_CHOICES = 300,
  MOVED_PERMANENTLY = 301,
  MOVED_TEMPORARILY = 302,
  SEE_OTHER = 303,
  NOT_MODIFIED = 304,
  USE_PROXY = 305,
  TEMPORARY_REDIRECT = 307,
  PERMANENT_REDIRECT = 308,
  BAD_REQUEST = 400,
  UNAUTHORIZED = 401,
  PAYMENT_REQUIRED = 402,
  FORBIDDEN = 403,
  NOT_FOUND = 404,
  METHOD_NOT_ALLOWED = 405,
  NOT_ACCEPTABLE = 406,
  PROXY_AUTHENTICATION_REQUIRED = 407,
  REQUEST_TIMEOUT = 408,
  CONFLICT = 409,
  GONE = 410,
  LENGTH_REQUIRED = 411,
  PRECONDITION_FAILED = 412,
  REQUEST_TOO_LONG = 413,
  REQUEST_URI_TOO_LONG = 414,
  UNSUPPORTED_MEDIA_TYPE = 415,
  REQUESTED_RANGE_NOT_SATISFIABLE = 416,
  EXPECTATION_FAILED = 417,
  IM_A_TEAPOT = 418,
  INSUFFICIENT_SPACE_ON_RESOURCE = 419,
  METHOD_FAILURE = 420,
  MISDIRECTED_REQUEST = 421,
  UNPROCESSABLE_ENTITY = 422,
  LOCKED = 423,
  FAILED_DEPENDENCY = 424,
  PRECONDITION_REQUIRED = 428,
  TOO_MANY_REQUESTS = 429,
  REQUEST_HEADER_FIELDS_TOO_LARGE = 431,
  UNAVAILABLE_FOR_LEGAL_REASONS = 451,
  INTERNAL_SERVER_ERROR = 500,
  NOT_IMPLEMENTED = 501,
  BAD_GATEWAY = 502,
  SERVICE_UNAVAILABLE = 503,
  GATEWAY_TIMEOUT = 504,
  HTTP_VERSION_NOT_SUPPORTED = 505,
  INSUFFICIENT_STORAGE = 507,
  NETWORK_AUTHENTICATION_REQUIRED = 511,
}

// Search bar

// This limits the results in the API request
export const SEARCH_BAR_WQL_VALUE_SUGGESTIONS_COUNT = 30;
// This limits the suggestions for the token of type value displayed in the search bar
export const SEARCH_BAR_WQL_VALUE_SUGGESTIONS_DISPLAY_COUNT = 10;
/* Time in milliseconds to debounce the analysis of search bar. This mitigates some problems related
to changes running in parallel */
export const SEARCH_BAR_DEBOUNCE_UPDATE_TIME = 400;

// ID used to refer the createOsdUrlStateStorage state
export const OSD_URL_STATE_STORAGE_ID = 'state:storeInSessionStorage';

export const APP_STATE_URL_KEY = '_a';
export const GLOBAL_STATE_URL_KEY = '_g';

export enum FilterStateStore {
  APP_STATE = 'appState',
  GLOBAL_STATE = 'globalState',
}

export const SUPPORTED_LANGUAGES = {
  DQL: 'kuery',
  LUCENE: 'lucene',
} as const;

export const SUPPORTED_LANGUAGES_ARRAY = Object.values(SUPPORTED_LANGUAGES);

// Health check
export const HEALTH_CHECK_TASK_INDEX_PATTERN_ALERTS = 'index-pattern:alerts';
export const HEALTH_CHECK_TASK_INDEX_PATTERN_VULNERABILITIES_STATES =
  'index-pattern:states-vulnerabilities';

export const HEALTH_CHECK_TASK_INDEX_PATTERN_AGENTS_MONITORING =
  'index-pattern:monitoring';
export const HEALTH_CHECK_TASK_INDEX_PATTERN_SERVER_STATISTICS =
  'index-pattern:statistics';

export const HEALTH_CHECK_TASK_INDEX_PATTERN_IT_HYGIENE_STATES =
  'index-pattern:states-inventory';

export const HEALTH_CHECK_TASK_INDEX_PATTERN_IT_HYGIENE_GROUPS_STATES =
  'index-pattern:states-inventory-groups';

export const HEALTH_CHECK_TASK_INDEX_PATTERN_IT_HYGIENE_HARDWARE_STATES =
  'index-pattern:states-inventory-hardware';

export const HEALTH_CHECK_TASK_INDEX_PATTERN_IT_HYGIENE_HOTFIXES_STATES =
  'index-pattern:states-inventory-hotfixes';

export const HEALTH_CHECK_TASK_INDEX_PATTERN_IT_HYGIENE_INTERFACES_STATES =
  'index-pattern:states-inventory-interfaces';

export const HEALTH_CHECK_TASK_INDEX_PATTERN_IT_HYGIENE_NETWORKS_STATES =
  'index-pattern:states-inventory-networks';

export const HEALTH_CHECK_TASK_INDEX_PATTERN_IT_HYGIENE_PACKAGES_STATES =
  'index-pattern:states-inventory-packages';

export const HEALTH_CHECK_TASK_INDEX_PATTERN_IT_HYGIENE_PORTS_STATES =
  'index-pattern:states-inventory-ports';

export const HEALTH_CHECK_TASK_INDEX_PATTERN_IT_HYGIENE_PROCESSES_STATES =
  'index-pattern:states-inventory-processes';

export const HEALTH_CHECK_TASK_INDEX_PATTERN_IT_HYGIENE_PROTOCOLS_STATES =
  'index-pattern:states-inventory-protocols';

export const HEALTH_CHECK_TASK_INDEX_PATTERN_IT_HYGIENE_SYSTEM_STATES =
  'index-pattern:states-inventory-system';

export const HEALTH_CHECK_TASK_INDEX_PATTERN_IT_HYGIENE_USERS_STATES =
  'index-pattern:states-inventory-users';

export const HEALTH_CHECK_TASK_INDEX_PATTERN_IT_HYGIENE_SERVICES_STATES =
  'index-pattern:states-inventory-services';

export const HEALTH_CHECK_TASK_INDEX_PATTERN_IT_HYGIENE_BROWSER_EXTENSIONS_STATES =
  'index-pattern:states-inventory-browser-extensions';

export const HEALTH_CHECK_TASK_INDEX_PATTERN_FIM_FILES_STATES =
  'index-pattern:states-fim-files';

export const HEALTH_CHECK_TASK_INDEX_PATTERN_FIM_REGISTRY_STATES =
  'index-pattern:states-fim-registry-keys';

export const HEALTH_CHECK_TASK_INDEX_PATTERN_FIM_REGISTRY_VALUES_STATES =
  'index-pattern:states-fim-registry-values';

export const HEALTH_CHECK_TASK_INDEX_PATTERN_SCA_STATES =
  'index-pattern:states-sca';

export const INDEX_PATTERN_ALERTS_REQUIRED_FIELDS = [
<<<<<<< HEAD
  '@timestamp', // Wazuh 5.0 ECS format
  'rule.groups',
=======
  FIELD_TIMESTAMP,
  'wazuh.decoders',
  'wazuh.cluster.node',
>>>>>>> 336d12d3
  'agent.id',
  'agent.name',
];<|MERGE_RESOLUTION|>--- conflicted
+++ resolved
@@ -1000,14 +1000,10 @@
   'index-pattern:states-sca';
 
 export const INDEX_PATTERN_ALERTS_REQUIRED_FIELDS = [
-<<<<<<< HEAD
-  '@timestamp', // Wazuh 5.0 ECS format
+  FIELD_TIMESTAMP,
   'rule.groups',
-=======
-  FIELD_TIMESTAMP,
   'wazuh.decoders',
   'wazuh.cluster.node',
->>>>>>> 336d12d3
   'agent.id',
   'agent.name',
 ];