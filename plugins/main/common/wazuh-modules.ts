/*
 * Wazuh app - Simple description for each App tabs
 * Copyright (C) 2015-2022 Wazuh, Inc.
 *
 * This program is free software; you can redistribute it and/or modify
 * it under the terms of the GNU General Public License as published by
 * the Free Software Foundation; either version 2 of the License, or
 * (at your option) any later version.
 *
 * Find more information about this on the LICENSE file.
 */
export const WAZUH_MODULES = {
  general: {
    title: 'Threat hunting',
    appId: 'threat-hunting',
    description:
      'Browse through your security alerts, identifying issues and threats in your environment.',
  },
  fim: {
    title: 'File integrity monitoring',
    appId: 'file-integrity-monitoring',
    description:
      'Alerts related to file changes, including permissions, content, ownership and attributes.',
  },
  pm: {
    title: 'Malware detection',
    appId: 'malware-detection',
    description:
      'Check indicators of compromise triggered by malware infections or cyberattacks.',
  },
  vuls: {
    title: 'Vulnerability detection',
    appId: 'vulnerability-detection',
    description:
      'Discover what applications in your environment are affected by well-known vulnerabilities.',
  },
  audit: {
    title: 'System auditing',
    appId: 'system-auditing',
    description:
      'Audit users behavior, monitoring command execution and alerting on access to critical files.',
  },
  pci: {
    title: 'PCI DSS',
    appId: 'pci-dss',
    description:
      'Global security standard for entities that process, store or transmit payment cardholder data.',
  },
  gdpr: {
    title: 'GDPR',
    appId: 'gdpr',
    description:
      'General Data Protection Regulation (GDPR) sets guidelines for processing of personal data.',
  },
  hipaa: {
    title: 'HIPAA',
    appId: 'hipaa',
    description:
      'Health Insurance Portability and Accountability Act of 1996 (HIPAA) provides data privacy and security provisions for safeguarding medical information.',
  },
  nist: {
    title: 'NIST 800-53',
    appId: 'nist-800-53',
    description:
      'National Institute of Standards and Technology Special Publication 800-53 (NIST 800-53) sets guidelines for federal information systems.',
  },
  tsc: {
    title: 'TSC',
    appId: 'tsc',
    description:
      'Trust Services Criteria for Security, Availability, Processing Integrity, Confidentiality, and Privacy',
  },
<<<<<<< HEAD
=======
  ciscat: {
    title: 'CIS-CAT',
    appId: 'ciscat',
    description:
      'Configuration assessment using Center of Internet Security scanner and SCAP checks.',
  },
  microsoftGraphAPI: {
    title: 'Microsoft Graph API',
    appId: 'microsoft-graph-api',
    description:
      'Security events related to your Microsoft Graph services, collected directly via Microsoft Graph API.',
  },
>>>>>>> ff1ed157
  aws: {
    title: 'AWS',
    appId: 'amazon-web-services',
    description:
      'Security events related to your Amazon AWS services, collected directly via AWS API.',
  },
  office: {
    title: 'Office 365',
    appId: 'office365',
    description: 'Security events related to your Office 365 services.',
  },
  gcp: {
    title: 'Google Cloud',
    appId: 'google-cloud',
    description:
      'Security events related to your Google Cloud Platform services, collected directly via GCP API.', // TODO GCP
  },
  mitre: {
    title: 'MITRE ATT&CK',
    appId: 'mitre-attack',
    description:
      'Explore security alerts mapped to adversary tactics and techniques for better threat understanding.',
  },
  'system-inventory': {
    title: 'System inventory',
    // This appId is not used, for consistency was added.
    appId: 'system-inventory',
    description:
      'Networks, interfaces, protocols, processes, ports, packages, hotfixes, system and hardware information of your monitored endpoints.',
  },
  stats: {
    title: 'Stats',
    // This appId is not used, for consistency was added.
    appId: 'endpoint-summary',
    description: 'Stats for agent and logcollector',
  },
  configuration: {
    title: 'Configuration',
    // This appId is not used, for consistency was added.
    appId: 'endpoint-summary',
    description:
      'Check the current agent configuration remotely applied by its group.',
  },
  sca: {
    title: 'Configuration assessment',
    appId: 'configuration-assessment',
    description:
      'Scan your assets as part of a configuration assessment audit.',
  },
  docker: {
    title: 'Docker',
    appId: 'docker',
    description:
      'Monitor and collect the activity from Docker containers such as creation, running, starting, stopping or pausing events.',
  },
  github: {
    title: 'GitHub',
    appId: 'github',
    description:
      'Monitoring events from audit logs of your GitHub organizations.',
  },
  'it-hygiene': {
    title: 'IT Hygiene',
    appId: 'it-hygiene',
    description: 'Collect data about the system inventory.',
  },
  devTools: {
    title: 'API console',
    appId: 'api-console',
    description: 'Test the API endpoints.',
  },
  logtest: {
    title: 'Test your logs',
    appId: 'ruleset-test',
    description: 'Check your ruleset testing logs.',
  },

  // TODO - Research the uses of this code.
  testConfiguration: {
    title: 'Test your configurations',
    appId: '',
    description: 'Check configurations before applying them',
  },
};<|MERGE_RESOLUTION|>--- conflicted
+++ resolved
@@ -70,21 +70,12 @@
     description:
       'Trust Services Criteria for Security, Availability, Processing Integrity, Confidentiality, and Privacy',
   },
-<<<<<<< HEAD
-=======
-  ciscat: {
-    title: 'CIS-CAT',
-    appId: 'ciscat',
-    description:
-      'Configuration assessment using Center of Internet Security scanner and SCAP checks.',
-  },
   microsoftGraphAPI: {
     title: 'Microsoft Graph API',
     appId: 'microsoft-graph-api',
     description:
       'Security events related to your Microsoft Graph services, collected directly via Microsoft Graph API.',
   },
->>>>>>> ff1ed157
   aws: {
     title: 'AWS',
     appId: 'amazon-web-services',
