--- conflicted
+++ resolved
@@ -413,30 +413,6 @@
     ${'enrollment.dns'}                            | ${''}                                                            | ${200}             | ${null}
     ${'enrollment.dns'}                            | ${'test space'}                                                  | ${400}             | ${'[request body.enrollment.dns]: No whitespaces allowed.'}
     ${'enrollment.dns'}                            | ${true}                                                          | ${400}             | ${'[request body.enrollment.dns]: expected value of type [string] but got [boolean]'}
-<<<<<<< HEAD
-    ${'fim.pattern'}                               | ${'test'}                                                        | ${200}             | ${null}
-    ${'fim.pattern'}                               | ${'test*'}                                                       | ${200}             | ${null}
-    ${'fim.pattern'}                               | ${''}                                                            | ${400}             | ${'[request body.pattern]: Value can not be empty.'}
-    ${'fim.pattern'}                               | ${'test space'}                                                  | ${400}             | ${'[request body.pattern]: No whitespaces allowed.'}
-    ${'fim.pattern'}                               | ${true}                                                          | ${400}             | ${'[request body.pattern]: expected value of type [string] but got [boolean]'}
-    ${'fim.pattern'}                               | ${'-test'}                                                       | ${400}             | ${"[request body.pattern]: It can't start with: -, _, +, .."}
-    ${'fim.pattern'}                               | ${'_test'}                                                       | ${400}             | ${"[request body.pattern]: It can't start with: -, _, +, .."}
-    ${'fim.pattern'}                               | ${'+test'}                                                       | ${400}             | ${"[request body.pattern]: It can't start with: -, _, +, .."}
-    ${'fim.pattern'}                               | ${'.test'}                                                       | ${400}             | ${"[request body.pattern]: It can't start with: -, _, +, .."}
-    ${'fim.pattern'}                               | ${'test\\'}                                                      | ${400}             | ${'[request body.pattern]: It can\'t contain invalid characters: \\, /, ?, ", <, >, |, ,, #.'}
-    ${'fim.pattern'}                               | ${'test/'}                                                       | ${400}             | ${'[request body.pattern]: It can\'t contain invalid characters: \\, /, ?, ", <, >, |, ,, #.'}
-    ${'fim.pattern'}                               | ${'test?'}                                                       | ${400}             | ${'[request body.pattern]: It can\'t contain invalid characters: \\, /, ?, ", <, >, |, ,, #.'}
-    ${'fim.pattern'}                               | ${'test"'}                                                       | ${400}             | ${'[request body.pattern]: It can\'t contain invalid characters: \\, /, ?, ", <, >, |, ,, #.'}
-    ${'fim.pattern'}                               | ${'test<'}                                                       | ${400}             | ${'[request body.pattern]: It can\'t contain invalid characters: \\, /, ?, ", <, >, |, ,, #.'}
-    ${'fim.pattern'}                               | ${'test>'}                                                       | ${400}             | ${'[request body.pattern]: It can\'t contain invalid characters: \\, /, ?, ", <, >, |, ,, #.'}
-    ${'fim.pattern'}                               | ${'test|'}                                                       | ${400}             | ${'[request body.pattern]: It can\'t contain invalid characters: \\, /, ?, ", <, >, |, ,, #.'}
-    ${'fim.pattern'}                               | ${'test,'}                                                       | ${400}             | ${'[request body.pattern]: It can\'t contain invalid characters: \\, /, ?, ", <, >, |, ,, #.'}
-    ${'fim.pattern'}                               | ${'test#'}                                                       | ${400}             | ${'[request body.pattern]: It can\'t contain invalid characters: \\, /, ?, ", <, >, |, ,, #.'}
-=======
-    ${'enrollment.password'}                       | ${'test'}                                                        | ${200}             | ${null}
-    ${'enrollment.password'}                       | ${''}                                                            | ${400}             | ${'[request body.enrollment.password]: Value can not be empty.'}
-    ${'enrollment.password'}                       | ${'test space'}                                                  | ${200}             | ${null}
-    ${'enrollment.password'}                       | ${true}                                                          | ${400}             | ${'[request body.enrollment.password]: expected value of type [string] but got [boolean]'}
     ${'fim_files.pattern'}                         | ${'test'}                                                        | ${200}             | ${null}
     ${'fim_files.pattern'}                         | ${'test*'}                                                       | ${200}             | ${null}
     ${'fim_files.pattern'}                         | ${''}                                                            | ${400}             | ${'[request body.pattern]: Value can not be empty.'}
@@ -473,7 +449,6 @@
     ${'fim_registries.pattern'}                    | ${'test|'}                                                       | ${400}             | ${'[request body.pattern]: It can\'t contain invalid characters: \\, /, ?, ", <, >, |, ,, #.'}
     ${'fim_registries.pattern'}                    | ${'test,'}                                                       | ${400}             | ${'[request body.pattern]: It can\'t contain invalid characters: \\, /, ?, ", <, >, |, ,, #.'}
     ${'fim_registries.pattern'}                    | ${'test#'}                                                       | ${400}             | ${'[request body.pattern]: It can\'t contain invalid characters: \\, /, ?, ", <, >, |, ,, #.'}
->>>>>>> 75ff1e7e
     ${'fim_registries.sample.prefix'}              | ${'test'}                                                        | ${200}             | ${null}
     ${'fim_registries.sample.prefix'}              | ${''}                                                            | ${400}             | ${'[request body.alerts.sample.prefix]: Value can not be empty.'}
     ${'fim_registries.sample.prefix'}              | ${'test space'}                                                  | ${400}             | ${'[request body.alerts.sample.prefix]: No whitespaces allowed.'}
