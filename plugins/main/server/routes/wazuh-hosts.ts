--- conflicted
+++ resolved
@@ -11,7 +11,6 @@
  */
 import { WazuhHostsCtrl } from '../controllers';
 import { IRouter } from 'opensearch_dashboards/server';
-import { schema } from '@osd/config-schema';
 
 export function WazuhHostsRoutes(router: IRouter, services) {
   const ctrl = new WazuhHostsCtrl();
@@ -25,137 +24,4 @@
     async (context, request, response) =>
       ctrl.getHostsEntries(context, request, response),
   );
-
-<<<<<<< HEAD
-  // Updates the cluster-info or manager-info
-  router.put(
-    {
-      path: '/hosts/update-hostname/{id}',
-      validate: {
-        params: schema.object({
-          id: schema.string(),
-        }),
-        body: schema.object({
-          cluster_info: schema.any(),
-        }),
-      },
-    },
-    async (context, request, response) =>
-      ctrl.updateClusterInfo(context, request, response),
-  );
-
-  // Checks the orphan hosts in the registry in order to delete them
-  router.post(
-    {
-      path: '/hosts/remove-orphan-entries',
-      validate: {
-        body: schema.object({
-          entries: schema.arrayOf(schema.any()),
-=======
-  // Create the API host entry
-  router.post(
-    {
-      path: '/hosts/apis/{id}',
-      validate: {
-        params: schema.object({
-          id:
-            services.configuration._settings
-              .get('hosts')
-              ?.options?.arrayOf?.id?.validateBackend?.(schema) ??
-            schema.string(),
-        }),
-        body: (value, response) => {
-          const settingHosts = services.configuration._settings.get('hosts');
-
-          try {
-            const validation = schema
-              .object(
-                Object.fromEntries(
-                  Object.entries(settingHosts.options.arrayOf).map(
-                    ([key, value]) => [
-                      key,
-                      value.validateBackend
-                        ? value.validateBackend(schema)
-                        : schema.any(),
-                    ],
-                  ),
-                ),
-              )
-              .validate(value);
-            return response.ok(validation);
-          } catch (error) {
-            return response.badRequest(error.message);
-          }
-        },
-      },
-    },
-    async (context, request, response) =>
-      ctrl.createAPIHost(context, request, response),
-  );
-
-  // Update the API host entry
-  router.put(
-    {
-      path: '/hosts/apis/{id}',
-      validate: {
-        params: schema.object({
-          id:
-            services.configuration._settings
-              .get('hosts')
-              ?.options?.arrayOf?.id?.validateBackend?.(schema) ??
-            schema.string(),
-        }),
-        body: (value, response) => {
-          const settingHosts = services.configuration._settings.get('hosts');
-
-          try {
-            const validation = schema
-              .object(
-                Object.fromEntries(
-                  Object.entries(settingHosts.options.arrayOf).map(
-                    ([key, value]) => [
-                      key,
-                      schema.maybe(
-                        value.validateBackend
-                          ? value.validateBackend(schema)
-                          : schema.any(),
-                      ),
-                    ],
-                  ),
-                ),
-              )
-              .validate(value);
-            return response.ok(validation);
-          } catch (error) {
-            return response.badRequest(error.message);
-          }
-        },
-      },
-    },
-    async (context, request, response) =>
-      ctrl.updateAPIHost(context, request, response),
-  );
-
-  // Delete the API host entry
-  router.delete(
-    {
-      path: '/hosts/apis/{id}',
-      validate: {
-        params: schema.object({
-          id:
-            services.configuration._settings
-              .get('hosts')
-              ?.options?.arrayOf?.id?.validateBackend?.(schema) ??
-            schema.string(),
->>>>>>> ee9894d8
-        }),
-      },
-    },
-    async (context, request, response) =>
-<<<<<<< HEAD
-      ctrl.removeOrphanEntries(context, request, response),
-=======
-      ctrl.deleteAPIHost(context, request, response),
->>>>>>> ee9894d8
-  );
 }