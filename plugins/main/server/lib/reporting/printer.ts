import path from 'path';
import PdfPrinter from 'pdfmake/src/printer';
import { Writable } from 'stream';
import clockIconRaw from './clock-icon-raw';
import filterIconRaw from './filter-icon-raw';
import {
  AgentsVisualizations,
  OverviewVisualizations,
} from '../../integration-files/visualizations';
import * as TimSort from 'timsort';
import { REPORTS_PRIMARY_COLOR } from '../../../common/constants';
import { Logger } from 'opensearch-dashboards/server';
import { IConfiguration } from '../../../../wazuh-core/common/services/configuration';

interface IVisualization {
  title: string;
  element: string;
  height: number;
  width?: number;
}

type IVisualizationExtended = IVisualization & {
  id: string;
  width: number;
};
const COLORS = {
  PRIMARY: REPORTS_PRIMARY_COLOR,
};

const pageConfiguration = ({ pathToLogo, pageHeader, pageFooter }) => ({
  styles: {
    h1: {
      fontSize: 22,
      monslight: true,
      color: COLORS.PRIMARY,
    },
    h2: {
      fontSize: 18,
      monslight: true,
      color: COLORS.PRIMARY,
    },
    h3: {
      fontSize: 16,
      monslight: true,
      color: COLORS.PRIMARY,
    },
    h4: {
      fontSize: 14,
      monslight: true,
      color: COLORS.PRIMARY,
    },
    standard: {
      color: '#333',
    },
    whiteColorFilters: {
      color: '#FFF',
      fontSize: 14,
    },
    whiteColor: {
      color: '#FFF',
    },
  },
  pageMargins: [40, 80, 40, 80],
  header: {
    margin: [40, 20, 0, 0],
    columns: [
      {
        image: path.join(__dirname, `../../../public/assets/${pathToLogo}`),
        fit: [190, 50],
      },
      {
        text: pageHeader,
        alignment: 'right',
        margin: [0, 0, 40, 0],
        color: COLORS.PRIMARY,
        width: 'auto',
      },
    ],
  },
  content: [],
  footer(currentPage, pageCount) {
    return {
      columns: [
        {
          text: pageFooter,
          color: COLORS.PRIMARY,
          margin: [40, 40, 0, 0],
        },
        {
          text: 'Page ' + currentPage.toString() + ' of ' + pageCount,
          alignment: 'right',
          margin: [0, 40, 40, 0],
          color: COLORS.PRIMARY,
          width: 'auto',
        },
      ],
    };
  },
  pageBreakBefore(currentNode, followingNodesOnPage) {
    if (currentNode.id && currentNode.id.includes('splitvis')) {
      return (
        followingNodesOnPage.length === 6 || followingNodesOnPage.length === 7
      );
    }
    if (
      (currentNode.id && currentNode.id.includes('splitsinglevis')) ||
      (currentNode.id && currentNode.id.includes('singlevis'))
    ) {
      return followingNodesOnPage.length === 6;
    }
    return false;
  },
});

const fonts = {
  Roboto: {
    normal: path.join(
      __dirname,
      '../../../public/assets/fonts/opensans/OpenSans-Light.ttf',
    ),
    bold: path.join(
      __dirname,
      '../../../public/assets/fonts/opensans/OpenSans-Bold.ttf',
    ),
    italics: path.join(
      __dirname,
      '../../../public/assets/fonts/opensans/OpenSans-Italic.ttf',
    ),
    bolditalics: path.join(
      __dirname,
      '../../../public/assets/fonts/opensans/OpenSans-BoldItalic.ttf',
    ),
    monslight: path.join(
      __dirname,
      '../../../public/assets/fonts/opensans/Montserrat-Light.ttf',
    ),
  },
};

export class ReportPrinter {
  private _content: any[];
  private _printer: PdfPrinter;
  constructor(public logger: Logger, private configuration: IConfiguration) {
    this._printer = new PdfPrinter(fonts);
    this._content = [];
  }
  addContent(...content: any) {
    this._content.push(...content);
    return this;
  }
  addConfigTables(tables: any) {
    this.logger.debug(
      `Started to render configuration tables: ${tables.length}`,
    );
    for (const table of tables) {
      let rowsparsed = table.rows;
      if (Array.isArray(rowsparsed) && rowsparsed.length) {
        const rows =
          rowsparsed.length > 100 ? rowsparsed.slice(0, 99) : rowsparsed;
        this.addContent({
          text: table.title,
          style: { fontSize: 11, color: '#000' },
          margin: table.title && table.type === 'table' ? [0, 0, 0, 5] : '',
        });

        if (table.title === 'Monitored directories') {
          this.addContent({
            text: 'RT: Real time | WD: Who-data | Per.: Permission | MT: Modification time | SL: Symbolic link | RL: Recursion level',
            style: { fontSize: 8, color: COLORS.PRIMARY },
            margin: [0, 0, 0, 5],
          });
        }

        const full_body = [];

        const modifiedRows = rows.map(row =>
          row.map(cell => ({ text: cell || '-', style: 'standard' })),
        );
        // for (const row of rows) {
        //   modifiedRows.push(
        //     row.map(cell => ({ text: cell || '-', style: 'standard' }))
        //   );
        // }
        let widths = [];
        widths = Array(table.columns.length - 1).fill('auto');
        widths.push('*');

        if (table.type === 'config') {
          full_body.push(
            table.columns.map(col => ({
              text: col || '-',
              border: [0, 0, 0, 20],
              fontSize: 0,
              colSpan: 2,
            })),
            ...modifiedRows,
          );
          this.addContent({
            fontSize: 8,
            table: {
              headerRows: 0,
              widths,
              body: full_body,
              dontBreakRows: true,
            },
            layout: {
              fillColor: i => (i === 0 ? '#fff' : null),
              hLineColor: () => '#D3DAE6',
              hLineWidth: () => 1,
              vLineWidth: () => 0,
            },
          });
        } else if (table.type === 'table') {
          full_body.push(
            table.columns.map(col => ({
              text: col || '-',
              style: 'whiteColor',
              border: [0, 0, 0, 0],
            })),
            ...modifiedRows,
          );
          this.addContent({
            fontSize: 8,
            table: {
              headerRows: 1,
              widths,
              body: full_body,
            },
            layout: {
              fillColor: i => (i === 0 ? COLORS.PRIMARY : null),
              hLineColor: () => COLORS.PRIMARY,
              hLineWidth: () => 1,
              vLineWidth: () => 0,
            },
          });
        }
        this.addNewLine();
      }
      this.logger.debug('Table rendered');
    }
  }

  addTables(tables: any) {
    this.logger.debug(`Started to render tables: ${tables.length}`);

    for (const table of tables) {
      let rowsparsed = [];
      rowsparsed = table.rows;
      if (Array.isArray(rowsparsed) && rowsparsed.length) {
        const rows =
          rowsparsed.length > 100 ? rowsparsed.slice(0, 99) : rowsparsed;
        this.addContent({
          text: table.title,
          style: 'h3',
          pageBreak: 'before',
          pageOrientation: table.columns.length >= 9 ? 'landscape' : 'portrait',
        });
        this.addNewLine();
        const full_body = [];
        const sortTableRows = (a, b) =>
          parseInt(a[a.length - 1]) < parseInt(b[b.length - 1])
            ? 1
            : parseInt(a[a.length - 1]) > parseInt(b[b.length - 1])
            ? -1
            : 0;

        TimSort.sort(rows, sortTableRows);

        const modifiedRows = rows.map(row =>
          row.map(cell => ({ text: cell || '-', style: 'standard' })),
        );

        // the width of the columns is assigned
        const widths = Array(table.columns.length - 1).fill('auto');
        widths.push('*');

        full_body.push(
          table.columns.map(col => ({
            text: col || '-',
            style: 'whiteColor',
            border: [0, 0, 0, 0],
          })),
          ...modifiedRows,
        );
        this.addContent({
          fontSize: 8,
          table: {
            headerRows: 1,
            widths,
            body: full_body,
          },
          layout: {
            fillColor: i => (i === 0 ? COLORS.PRIMARY : null),
            hLineColor: () => COLORS.PRIMARY,
            hLineWidth: () => 1,
            vLineWidth: () => 0,
          },
        });
        this.addNewLine();
        this.logger.debug('Table rendered');
      }
    }
  }
  addTimeRangeAndFilters(from, to, filters, timeZone) {
    this.logger.debug(
      `Started to render the time range and the filters: from: ${from}, to: ${to}, filters: ${filters}, timeZone: ${timeZone}`,
    );

    const fromDate = new Date(
      new Date(from).toLocaleString('en-US', { timeZone }),
    );
    const toDate = new Date(new Date(to).toLocaleString('en-US', { timeZone }));
    const str = `${this.formatDate(fromDate)} to ${this.formatDate(toDate)}`;

    this.addContent({
      fontSize: 8,
      table: {
        widths: ['*'],
        body: [
          [
            {
              columns: [
                {
                  svg: clockIconRaw,
                  width: 10,
                  height: 10,
                  margin: [40, 5, 0, 0],
                },
                {
                  text: str || '-',
                  margin: [43, 0, 0, 0],
                  style: 'whiteColorFilters',
                },
              ],
            },
          ],
          [
            {
              columns: [
                {
                  svg: filterIconRaw,
                  width: 10,
                  height: 10,
                  margin: [40, 6, 0, 0],
                },
                {
                  text: filters || '-',
                  margin: [43, 0, 0, 0],
                  style: 'whiteColorFilters',
                },
              ],
            },
          ],
        ],
      },
      margin: [-40, 0, -40, 0],
      layout: {
        fillColor: () => COLORS.PRIMARY,
        hLineWidth: () => 0,
        vLineWidth: () => 0,
      },
    });

    this.addContent({ text: '\n' });
    this.logger.debug('Time range and filters rendered');
  }
  private addVisualizationSingle(visualization: IVisualizationExtended) {
    this.addContent({
      id: 'singlevis' + visualization.id,
      text: visualization.title,
      style: 'h3',
    });
    this.addContent({
      columns: [{ image: visualization.element, width: 500 }],
    });
    this.addNewLine();
  }
  private addVisualizationSplit(
    split: [IVisualizationExtended, IVisualizationExtended],
  ) {
    this.addContent({
      columns: split.map(visualization => ({
        id: 'splitvis' + visualization.id,
        text: visualization.title,
        style: 'h3',
        width: 280,
      })),
    });

    this.addContent({
      columns: split.map(visualization => ({
        image: visualization.element,
        width: 270,
      })),
    });

    this.addNewLine();
  }
  private addVisualizationSplitSingle(visualization: IVisualizationExtended) {
    this.addContent({
      columns: [
        {
          id: 'splitsinglevis' + visualization.id,
          text: visualization.title,
          style: 'h3',
          width: 280,
        },
      ],
    });
    this.addContent({
      columns: [{ image: visualization.element, width: 280 }],
    });
    this.addNewLine();
  }
  addVisualizations(visualizations: IVisualization[]) {
    this.logger.debug(`Add visualizations [${visualizations.length}]`);
    const sanitazedVisualizations: IVisualizationExtended[] =
      visualizations.map((visualization, index) => ({
        ...visualization,
        title: visualization.title || '',
        id: `${visualization.title || ''}.${index}`,
      }));
    const { single: fullWidthVisualizations, split: splitWidthVisualizations } =
      sanitazedVisualizations.reduce(
        (accum, visualization) => {
          (
            (visualization.width >= 600
              ? accum.single
              : accum.split) as IVisualizationExtended[]
          ).push(visualization);
          return accum;
        },
        { single: [], split: [] },
      );

    fullWidthVisualizations.forEach(visualization =>
      this.addVisualizationSingle(visualization),
    );

    const splitBy = 2;
    const splits = splitWidthVisualizations.reduce(function (
      accum,
      value,
      index,
      array,
    ) {
      if (index % splitBy === 0)
        accum.push(array.slice(index, index + splitBy));
      return accum;
    },
    []);

    splits.forEach(split => {
      if (split.length === splitBy) {
        return this.addVisualizationSplit(split);
      }
      this.addVisualizationSplitSingle(split[0]);
    });
  }
  formatDate(date: Date): string {
    this.logger.debug(`Format date ${date}`);
    const year = date.getFullYear();
    const month = date.getMonth() + 1;
    const day = date.getDate();
    const hours = date.getHours();
    const minutes = date.getMinutes();
    const seconds = date.getSeconds();
    const str = `${year}-${month < 10 ? '0' + month : month}-${
      day < 10 ? '0' + day : day
    }T${hours < 10 ? '0' + hours : hours}:${
      minutes < 10 ? '0' + minutes : minutes
    }:${seconds < 10 ? '0' + seconds : seconds}`;
    this.logger.debug(`str: ${str}`);
    return str;
  }
  checkTitle(item, isAgents, tab) {
    this.logger.debug(
      `Item ID ${item.id}, from ${
        isAgents ? 'agents' : 'overview'
      } and tab ${tab}`,
    );

    const title = isAgents
      ? AgentsVisualizations[tab].filter(v => v._id === item.id)
      : OverviewVisualizations[tab].filter(v => v._id === item.id);
    return title;
  }

  addSimpleTable({
    columns,
    items,
    title,
  }: {
    columns: { id: string; label: string }[];
    title?: string | { text: string; style: string };
    items: any[];
  }) {
    if (title) {
      this.addContent(
        typeof title === 'string' ? { text: title, style: 'h4' } : title,
      ).addNewLine();
    }

    if (!items || !items.length) {
      this.addContent({
        text: 'No results match your search criteria',
        style: 'standard',
      });
      return this;
    }

    const tableHeader = columns.map(column => {
      return { text: column.label, style: 'whiteColor', border: [0, 0, 0, 0] };
    });

    const tableRows = items.map((item, index) => {
      return columns.map(column => {
        const cellValue = item[column.id];
        return {
          text: typeof cellValue !== 'undefined' ? cellValue : '-',
          style: 'standard',
        };
      });
    });

    // 385 is the max initial width per column
    let totalLength = columns.length - 1;
    const widthColumn = 385 / totalLength;
    let totalWidth = totalLength * widthColumn;

    const widths: number[] = [];

    for (let step = 0; step < columns.length - 1; step++) {
      let columnLength = this.getColumnWidth(columns[step], tableRows, step);

      if (columnLength <= Math.round(totalWidth / totalLength)) {
        widths.push(columnLength);
        totalWidth -= columnLength;
      } else {
        widths.push(Math.round(totalWidth / totalLength));
        totalWidth -= Math.round(totalWidth / totalLength);
      }
      totalLength--;
    }
    widths.push('*');

    this.addContent({
      fontSize: 8,
      table: {
        headerRows: 1,
        widths,
        body: [tableHeader, ...tableRows],
      },
      layout: {
        fillColor: i => (i === 0 ? COLORS.PRIMARY : null),
        hLineColor: () => COLORS.PRIMARY,
        hLineWidth: () => 1,
        vLineWidth: () => 0,
      },
    }).addNewLine();
    return this;
  }

  addList({
    title,
    list,
  }: {
    title: string | { text: string; style: string };
    list: (string | { text: string; style: string })[];
  }) {
    return this.addContentWithNewLine(
      typeof title === 'string' ? { text: title, style: 'h2' } : title,
    )
      .addContent({ ul: list.filter(element => element) })
      .addNewLine();
  }

  addNewLine() {
    return this.addContent({ text: '\n' });
  }

  addContentWithNewLine(title: any) {
    return this.addContent(title).addNewLine();
  }

  addAgentsFilters(agents) {
    this.logger.debug(
      `Started to render the authorized agents filters: agents: ${agents}`,
    );

    this.addNewLine();

    this.addContent({
      text: 'NOTE: This report only includes the authorized agents of the user who generated the report',
      style: { fontSize: 10, color: COLORS.PRIMARY },
      margin: [0, 0, 0, 5],
    });

    /*TODO: This will be enabled by a config*/
    /* this.addContent({
      fontSize: 8,
      table: {
        widths: ['*'],
        body: [
          [
            {
              columns: [
                {
                  svg: filterIconRaw,
                  width: 10,
                  height: 10,
                  margin: [40, 6, 0, 0]
                },
                {
                  text: `Agent IDs: ${agents}` || '-',
                  margin: [43, 0, 0, 0],
                  style: { fontSize: 8, color: '#333' }
                }
              ]
            }
          ]
        ]
      },
      margin: [-40, 0, -40, 0],
      layout: {
        fillColor: () => null,
        hLineWidth: () => 0,
        vLineWidth: () => 0
      }
    }); */

    this.addContent({ text: '\n' });
    this.logger.debug('Time range and filters rendered');
  }

  async print() {
    return new Promise((resolve, reject) => {
      // Get configuration settings
      Promise.all(
        [
          'customization.logo.reports',
          'customization.reports.header',
          'customization.reports.footer',
<<<<<<< HEAD
        );

        const buffers = [];
        const pdfWritableStream = new Writable({
          write(chunk, encoding, callback) {
            buffers.push(chunk);
            callback();
          },
        });
        const document = this._printer.createPdfKitDocument({
          ...pageConfiguration({ pathToLogo, pageHeader, pageFooter }),
          content: this._content,
        });

        document.on('error', reject);
        document.on('end', () => resolve(Buffer.concat(buffers)));

        document.pipe(pdfWritableStream);
        document.end();
      } catch (ex) {
        reject(ex);
      }
=======
        ].map(key => this.configuration.getCustomizationSetting(key)),
      ).then(([pathToLogo, pageHeader, pageFooter]) => {
        try {
          const document = this._printer.createPdfKitDocument({
            ...pageConfiguration({ pathToLogo, pageHeader, pageFooter }),
            content: this._content,
          });

          document.on('error', reject);
          document.on('end', resolve);

          document.pipe(fs.createWriteStream(reportPath));
          document.end();
        } catch (error) {
          reject(error);
        }
      });
>>>>>>> 4a9fe770
    });
  }

  /**
   * Returns the width of a given column
   *
   * @param column
   * @param tableRows
   * @param step
   * @returns {number}
   */
  getColumnWidth(column, tableRows, index) {
    const widthCharacter = 5; //min width per character

    //Get the longest row value
    const maxRowLength = tableRows.reduce((maxLength, row) => {
      return row[index].text.length > maxLength
        ? row[index].text.length
        : maxLength;
    }, 0);

    //Get column name length
    const headerLength = column.label.length;

    //Use the longest to get the column width
    const maxLength = maxRowLength > headerLength ? maxRowLength : headerLength;

    return maxLength * widthCharacter;
  }
}<|MERGE_RESOLUTION|>--- conflicted
+++ resolved
@@ -641,30 +641,6 @@
           'customization.logo.reports',
           'customization.reports.header',
           'customization.reports.footer',
-<<<<<<< HEAD
-        );
-
-        const buffers = [];
-        const pdfWritableStream = new Writable({
-          write(chunk, encoding, callback) {
-            buffers.push(chunk);
-            callback();
-          },
-        });
-        const document = this._printer.createPdfKitDocument({
-          ...pageConfiguration({ pathToLogo, pageHeader, pageFooter }),
-          content: this._content,
-        });
-
-        document.on('error', reject);
-        document.on('end', () => resolve(Buffer.concat(buffers)));
-
-        document.pipe(pdfWritableStream);
-        document.end();
-      } catch (ex) {
-        reject(ex);
-      }
-=======
         ].map(key => this.configuration.getCustomizationSetting(key)),
       ).then(([pathToLogo, pageHeader, pageFooter]) => {
         try {
@@ -673,16 +649,23 @@
             content: this._content,
           });
 
+          const buffers = [];
+          const pdfWritableStream = new Writable({
+            write(chunk, encoding, callback) {
+              buffers.push(chunk);
+              callback();
+            },
+          });
+
           document.on('error', reject);
-          document.on('end', resolve);
-
-          document.pipe(fs.createWriteStream(reportPath));
+          document.on('end', () => resolve(Buffer.concat(buffers)));
+
+          document.pipe(pdfWritableStream);
           document.end();
-        } catch (error) {
-          reject(error);
+        } catch (ex) {
+          reject(ex);
         }
       });
->>>>>>> 4a9fe770
     });
   }
 
