--- conflicted
+++ resolved
@@ -12,45 +12,22 @@
 
 // Require some libraries
 import { ErrorResponse } from '../../lib/error-response';
-<<<<<<< HEAD
-=======
-import { getConfiguration } from '../../lib/get-configuration';
-import { read } from 'read-last-lines';
-import { UpdateConfigurationFile } from '../../lib/update-configuration';
-import jwtDecode from 'jwt-decode';
-import {
-  WAZUH_ROLE_ADMINISTRATOR_ID,
-  WAZUH_DATA_LOGS_RAW_PATH,
-  PLUGIN_SETTINGS,
-} from '../../../common/constants';
-import { ManageHosts } from '../../lib/manage-hosts';
->>>>>>> 2b3bb4e0
 import {
   OpenSearchDashboardsRequest,
   RequestHandlerContext,
   OpenSearchDashboardsResponseFactory,
 } from 'src/core/server';
-<<<<<<< HEAD
-=======
-import { getCookieValueByName } from '../../lib/cookie';
->>>>>>> 2b3bb4e0
 import fs from 'fs';
 import path from 'path';
 import { createDirectoryIfNotExists } from '../../lib/filesystem';
 import glob from 'glob';
 import { getFileExtensionFromBuffer } from '../../../common/services/file-extension';
-<<<<<<< HEAD
 import {
   compose,
   routeDecoratorConfigurationAPIEditable,
   routeDecoratorProtectedAdministrator,
 } from '../decorators';
-=======
-
 import { sanitizeSVG } from '../../lib/sanitizer';
-
-const updateConfigurationFile = new UpdateConfigurationFile();
->>>>>>> 2b3bb4e0
 
 // TODO: these controllers have no logs. We should include them.
 export class WazuhUtilsCtrl {
@@ -67,11 +44,7 @@
    * @param {Object} response
    * @returns {Object}
    */
-<<<<<<< HEAD
   async getConfiguration(
-=======
-  getConfigurationFile(
->>>>>>> 2b3bb4e0
     context: RequestHandlerContext,
     request: OpenSearchDashboardsRequest,
     response: OpenSearchDashboardsResponseFactory,
@@ -88,11 +61,7 @@
         body: {
           statusCode: 200,
           error: 0,
-<<<<<<< HEAD
           data: rest,
-=======
-          data: configFile || {},
->>>>>>> 2b3bb4e0
         },
       });
     } catch (error) {
@@ -107,7 +76,6 @@
    * @param {Object} response
    * @returns {Object}
    */
-<<<<<<< HEAD
   updateConfiguration = compose(
     routeDecoratorConfigurationAPIEditable(3021),
     routeDecoratorProtectedAdministrator(3021),
@@ -141,106 +109,6 @@
       });
     },
   );
-=======
-  updateConfigurationFile =
-    this.routeDecoratorProtectedAdministratorRoleValidToken(
-      async (
-        context: RequestHandlerContext,
-        request: OpenSearchDashboardsRequest,
-        response: OpenSearchDashboardsResponseFactory,
-      ) => {
-        let requiresRunningHealthCheck: boolean = false,
-          requiresReloadingBrowserTab: boolean = false,
-          requiresRestartingPluginPlatform: boolean = false;
-
-        // Plugin settings configurables in the configuration file.
-        const pluginSettingsConfigurableFile = Object.keys(request.body)
-          .filter(
-            pluginSettingKey =>
-              PLUGIN_SETTINGS[pluginSettingKey].isConfigurableFromFile,
-          )
-          .reduce(
-            (accum, pluginSettingKey: string) => ({
-              ...accum,
-              [pluginSettingKey]: request.body[pluginSettingKey],
-            }),
-            {},
-          );
-
-        if (Object.keys(pluginSettingsConfigurableFile).length) {
-          // Update the configuration file.
-          await updateConfigurationFile.updateConfiguration(
-            pluginSettingsConfigurableFile,
-          );
-
-          requiresRunningHealthCheck =
-            Object.keys(pluginSettingsConfigurableFile).some(
-              (pluginSettingKey: string) =>
-                Boolean(
-                  PLUGIN_SETTINGS[pluginSettingKey].requiresRunningHealthCheck,
-                ),
-            ) || requiresRunningHealthCheck;
-          requiresReloadingBrowserTab =
-            Object.keys(pluginSettingsConfigurableFile).some(
-              (pluginSettingKey: string) =>
-                Boolean(
-                  PLUGIN_SETTINGS[pluginSettingKey].requiresReloadingBrowserTab,
-                ),
-            ) || requiresReloadingBrowserTab;
-          requiresRestartingPluginPlatform =
-            Object.keys(pluginSettingsConfigurableFile).some(
-              (pluginSettingKey: string) =>
-                Boolean(
-                  PLUGIN_SETTINGS[pluginSettingKey]
-                    .requiresRestartingPluginPlatform,
-                ),
-            ) || requiresRestartingPluginPlatform;
-        }
-
-        return response.ok({
-          body: {
-            data: {
-              requiresRunningHealthCheck,
-              requiresReloadingBrowserTab,
-              requiresRestartingPluginPlatform,
-              updatedConfiguration: pluginSettingsConfigurableFile,
-            },
-          },
-        });
-      },
-      3021,
-    );
-
-  /**
-   * Returns Wazuh app logs
-   * @param {Object} context
-   * @param {Object} request
-   * @param {Object} response
-   * @returns {Array<String>} app logs or ErrorResponse
-   */
-  async getAppLogs(
-    context: RequestHandlerContext,
-    request: OpenSearchDashboardsRequest,
-    response: OpenSearchDashboardsResponseFactory,
-  ) {
-    try {
-      const lastLogs = await read(WAZUH_DATA_LOGS_RAW_PATH, 50);
-      const spliterLog = lastLogs.split('\n');
-      return spliterLog && Array.isArray(spliterLog)
-        ? response.ok({
-            body: {
-              error: 0,
-              lastLogs: spliterLog.filter(
-                item => typeof item === 'string' && item.length,
-              ),
-            },
-          })
-        : response.ok({ error: 0, lastLogs: [] });
-    } catch (error) {
-      return ErrorResponse(error.message || error, 3036, 500, response);
-    }
-  }
->>>>>>> 2b3bb4e0
 
   /**
    * Upload a file
@@ -249,28 +117,19 @@
    * @param {Object} response
    * @returns {Object} Configuration File or ErrorResponse
    */
-<<<<<<< HEAD
   uploadFile = compose(
     routeDecoratorConfigurationAPIEditable(3022),
     routeDecoratorProtectedAdministrator(3022),
   )(
-=======
-  uploadFile = this.routeDecoratorProtectedAdministratorRoleValidToken(
->>>>>>> 2b3bb4e0
     async (
       context: RequestHandlerContext,
       request: KibanaRequest,
       response: KibanaResponseFactory,
     ) => {
       const { key } = request.params;
-<<<<<<< HEAD
-      const { file: bufferFile } = request.body;
+      let { file: bufferFile } = request.body;
 
       const pluginSetting = context.wazuh_core.configuration._settings.get(key);
-=======
-      let { file: bufferFile } = request.body;
-      const pluginSetting = PLUGIN_SETTINGS[key];
->>>>>>> 2b3bb4e0
 
       // Check file extension
       const fileExtension = getFileExtensionFromBuffer(bufferFile);
@@ -285,8 +144,6 @@
           )}`,
         });
       }
-<<<<<<< HEAD
-=======
 
       // Sanitize SVG content to prevent prevents XSS attacks
       if (fileExtension === 'svg') {
@@ -294,7 +151,6 @@
         const cleanSVG = sanitizeSVG(svgString);
         bufferFile = Buffer.from(cleanSVG);
       }
->>>>>>> 2b3bb4e0
 
       const fileNamePath = `${key}.${fileExtension}`;
 
@@ -304,10 +160,7 @@
         '../../..',
         pluginSetting.options.file.store.relativePathFileSystem,
       );
-<<<<<<< HEAD
       context.wazuh.logger.debug(`Directory: ${targetDirectory}`);
-=======
->>>>>>> 2b3bb4e0
       createDirectoryIfNotExists(targetDirectory);
       // Get the files related to the setting and remove them
       const files = glob.sync(path.join(targetDirectory, `${key}.*`));
@@ -324,47 +177,21 @@
       // Update the setting in the configuration cache
       const pluginSettingValue =
         pluginSetting.options.file.store.resolveStaticURL(fileNamePath);
-<<<<<<< HEAD
       const updatedConfiguration = {
         [key]: pluginSettingValue,
       };
       const { requirements, update } =
         await context.wazuh_core.configuration.set(updatedConfiguration);
-=======
-      await updateConfigurationFile.updateConfiguration({
-        [key]: pluginSettingValue,
-      });
->>>>>>> 2b3bb4e0
 
       return response.ok({
         body: {
           data: {
-<<<<<<< HEAD
             ...requirements,
             updatedConfiguration: update,
           },
         },
       });
     },
-=======
-            requiresRunningHealthCheck: Boolean(
-              pluginSetting.requiresRunningHealthCheck,
-            ),
-            requiresReloadingBrowserTab: Boolean(
-              pluginSetting.requiresReloadingBrowserTab,
-            ),
-            requiresRestartingPluginPlatform: Boolean(
-              pluginSetting.requiresRestartingPluginPlatform,
-            ),
-            updatedConfiguration: {
-              [key]: pluginSettingValue,
-            },
-          },
-        },
-      });
-    },
-    3022,
->>>>>>> 2b3bb4e0
   );
 
   /**
@@ -374,14 +201,10 @@
    * @param {Object} response
    * @returns {Object} Configuration File or ErrorResponse
    */
-<<<<<<< HEAD
   deleteFile = compose(
     routeDecoratorConfigurationAPIEditable(3023),
     routeDecoratorProtectedAdministrator(3023),
   )(
-=======
-  deleteFile = this.routeDecoratorProtectedAdministratorRoleValidToken(
->>>>>>> 2b3bb4e0
     async (
       context: RequestHandlerContext,
       request: KibanaRequest,
@@ -396,10 +219,7 @@
         '../../..',
         pluginSetting.options.file.store.relativePathFileSystem,
       );
-<<<<<<< HEAD
       context.wazuh.logger.debug(`Directory: ${targetDirectory}`);
-=======
->>>>>>> 2b3bb4e0
       const files = glob.sync(path.join(targetDirectory, `${key}.*`));
       context.wazuh.logger.debug(
         `Removing previous files: ${files.join(', ')}`,
@@ -407,22 +227,14 @@
       files.forEach(fs.unlinkSync);
 
       // Update the setting in the configuration cache
-<<<<<<< HEAD
       const { requirements, update } =
         await context.wazuh_core.configuration.clear(key);
-=======
-      const pluginSettingValue = pluginSetting.defaultValue;
-      await updateConfigurationFile.updateConfiguration({
-        [key]: pluginSettingValue,
-      });
->>>>>>> 2b3bb4e0
 
       return response.ok({
         body: {
           message:
             'All files were removed and the configuration file was updated.',
           data: {
-<<<<<<< HEAD
             ...requirements,
             updatedConfiguration: update,
           },
@@ -430,70 +242,4 @@
       });
     },
   );
-=======
-            requiresRunningHealthCheck: Boolean(
-              pluginSetting.requiresRunningHealthCheck,
-            ),
-            requiresReloadingBrowserTab: Boolean(
-              pluginSetting.requiresReloadingBrowserTab,
-            ),
-            requiresRestartingPluginPlatform: Boolean(
-              pluginSetting.requiresRestartingPluginPlatform,
-            ),
-            updatedConfiguration: {
-              [key]: pluginSettingValue,
-            },
-          },
-        },
-      });
-    },
-    3023,
-  );
-
-  private routeDecoratorProtectedAdministratorRoleValidToken(
-    routeHandler,
-    errorCode: number,
-  ) {
-    return async (context, request, response) => {
-      try {
-        // Check if user has administrator role in token
-        const token = getCookieValueByName(request.headers.cookie, 'wz-token');
-        if (!token) {
-          return ErrorResponse('No token provided', 401, 401, response);
-        }
-        const decodedToken = jwtDecode(token);
-        if (!decodedToken) {
-          return ErrorResponse('No permissions in token', 401, 401, response);
-        }
-        if (
-          !decodedToken.rbac_roles ||
-          !decodedToken.rbac_roles.includes(WAZUH_ROLE_ADMINISTRATOR_ID)
-        ) {
-          return ErrorResponse('No administrator role', 401, 401, response);
-        }
-        // Check the provided token is valid
-        const apiHostID = getCookieValueByName(
-          request.headers.cookie,
-          'wz-api',
-        );
-        if (!apiHostID) {
-          return ErrorResponse('No API id provided', 401, 401, response);
-        }
-        const responseTokenIsWorking =
-          await context.wazuh.api.client.asCurrentUser.request(
-            'GET',
-            '/',
-            {},
-            { apiHostID },
-          );
-        if (responseTokenIsWorking.status !== 200) {
-          return ErrorResponse('Token is not valid', 401, 401, response);
-        }
-        return await routeHandler(context, request, response);
-      } catch (error) {
-        return ErrorResponse(error.message || error, errorCode, 500, response);
-      }
-    };
-  }
->>>>>>> 2b3bb4e0
 }