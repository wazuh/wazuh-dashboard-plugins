--- conflicted
+++ resolved
@@ -16,7 +16,6 @@
   OpenSearchDashboardsResponseFactory,
 } from 'src/core/server';
 import { ErrorResponse } from '../lib/error-response';
-import { routeDecoratorProtectedAdministrator } from './decorators';
 
 export class WazuhHostsCtrl {
   constructor() {}
@@ -45,198 +44,4 @@
       return ErrorResponse(error.message || error, 2001, 500, response);
     }
   }
-
-  /**
-<<<<<<< HEAD
-   * This update an API hostname
-   * @param {Object} context
-   * @param {Object} request
-   * @param {Object} response
-   * Status response or ErrorResponse
-   */
-  async updateClusterInfo(
-    context: RequestHandlerContext,
-    request: OpenSearchDashboardsRequest,
-    response: OpenSearchDashboardsResponseFactory,
-  ) {
-    try {
-      const { id } = request.params;
-      const { cluster_info } = request.body;
-      await context.wazuh_core.updateRegistry.updateClusterInfo(
-        id,
-        cluster_info,
-      );
-      context.wazuh.logger.info(`Server API host entry ${id} updated`);
-      return response.ok({
-        body: { statusCode: 200, message: 'ok' },
-      });
-    } catch (error) {
-      context.wazuh.logger.error(error.message || error);
-      return ErrorResponse(
-        `Could not update data in wazuh-registry.json due to ${
-          error.message || error
-        }`,
-        2012,
-        500,
-        response,
-      );
-    }
-  }
-
-  /**
-   * Remove the orphan host entries in the registry
-   * @param {Object} context
-   * @param {Object} request
-   * @param {Object} response
-   */
-  async removeOrphanEntries(
-    context: RequestHandlerContext,
-    request: OpenSearchDashboardsRequest,
-    response: OpenSearchDashboardsResponseFactory,
-  ) {
-    try {
-      const { entries } = request.body;
-      context.wazuh.logger.debug('Cleaning registry file');
-      await context.wazuh_core.updateRegistry.removeOrphanEntries(entries);
-      return response.ok({
-        body: { statusCode: 200, message: 'ok' },
-      });
-    } catch (error) {
-      context.wazuh.logger.error(error.message || error);
-      return ErrorResponse(
-        `Could not clean entries in the wazuh-registry.json due to ${
-          error.message || error
-        }`,
-        2013,
-        500,
-        response,
-      );
-    }
-  }
-=======
-   * Create or update the API host data stored in the configuration.
-   * Allow partial updates.
-   * @param context
-   * @param request
-   * @param response
-   * @returns
-   */
-  createAPIHost = routeDecoratorProtectedAdministrator(
-    async (
-      context: RequestHandlerContext,
-      request: OpenSearchDashboardsRequest,
-      response: OpenSearchDashboardsResponseFactory,
-    ) => {
-      try {
-        const { id } = request.params;
-        context.wazuh.logger.debug(`Creating API host with ID [${id}]`);
-
-        const responseSetHost = await context.wazuh_core.manageHosts.create(
-          id,
-          request.body,
-        );
-
-        context.wazuh.logger.info(`Created API host with ID [${id}]`);
-
-        return response.ok({
-          body: {
-            message: `API host with ID [${id}] was created`,
-            data: responseSetHost,
-          },
-        });
-      } catch (error) {
-        context.wazuh.logger.error(error.message || error);
-        return ErrorResponse(
-          `Could not create the API host: ${error.message || error}`,
-          2014,
-          500,
-          response,
-        );
-      }
-    },
-    2014,
-  );
-
-  /**
-   * Create or update the API host data stored in the configuration.
-   * Allow partial updates.
-   * @param context
-   * @param request
-   * @param response
-   * @returns
-   */
-  updateAPIHost = routeDecoratorProtectedAdministrator(
-    async (
-      context: RequestHandlerContext,
-      request: OpenSearchDashboardsRequest,
-      response: OpenSearchDashboardsResponseFactory,
-    ) => {
-      try {
-        const { id: originalID } = request.params;
-        context.wazuh.logger.debug(`Updating API host with ID [${originalID}]`);
-
-        const responseSetHost = await context.wazuh_core.manageHosts.update(
-          originalID,
-          request.body,
-        );
-
-        context.wazuh.logger.info(`Updated API host with ID [${originalID}]`);
-
-        return response.ok({
-          body: {
-            message: `API host with ID [${originalID}] was updated`,
-            data: responseSetHost,
-          },
-        });
-      } catch (error) {
-        context.wazuh.logger.error(error.message || error);
-        return ErrorResponse(
-          `Could not update the API host: ${error.message || error}`,
-          2015,
-          500,
-          response,
-        );
-      }
-    },
-    2015,
-  );
-
-  /**
-   * Delete an API host from the configuration
-   * @param context
-   * @param request
-   * @param response
-   * @returns
-   */
-  deleteAPIHost = routeDecoratorProtectedAdministrator(
-    async (
-      context: RequestHandlerContext,
-      request: OpenSearchDashboardsRequest,
-      response: OpenSearchDashboardsResponseFactory,
-    ) => {
-      try {
-        const { id: originalID } = request.params;
-        context.wazuh.logger.debug(`Removing API host with ID [${originalID}]`);
-
-        await context.wazuh_core.manageHosts.delete(originalID);
-
-        context.wazuh.logger.info(`Removed API host with ID [${originalID}]`);
-        return response.ok({
-          body: {
-            message: `API host with ID [${originalID}] was removed`,
-          },
-        });
-      } catch (error) {
-        context.wazuh.logger.error(error.message || error);
-        return ErrorResponse(
-          `Could not remove the API host: ${error.message || error}`,
-          2015,
-          500,
-          response,
-        );
-      }
-    },
-    2016,
-  );
->>>>>>> ee9894d8
 }