/*
 * Wazuh app - Class for Wazuh-API functions
 * Copyright (C) 2015-2022 Wazuh, Inc.
 *
 * This program is free software; you can redistribute it and/or modify
 * it under the terms of the GNU General Public License as published by
 * the Free Software Foundation; either version 2 of the License, or
 * (at your option) any later version.
 *
 * Find more information about this on the LICENSE file.
 */

// Require some libraries
import { ErrorResponse } from '../lib/error-response';
import { Parser } from 'json2csv';
import { KeyEquivalence } from '../../common/csv-key-equivalence';
import { ApiErrorEquivalence } from '../lib/api-errors-equivalence';
import apiRequestList from '../../common/api-info/endpoints';
import { HTTP_STATUS_CODES } from '../../common/constants';
import { getCustomizationSetting } from '../../common/services/settings';
import { addJobToQueue } from '../start/queue';
import fs from 'fs';
import jwtDecode from 'jwt-decode';
import {
  OpenSearchDashboardsRequest,
  RequestHandlerContext,
  OpenSearchDashboardsResponseFactory,
} from 'src/core/server';
import { getCookieValueByName } from '../lib/cookie';
import { getConfiguration } from '../lib/get-configuration';

export class WazuhApiCtrl {
  constructor() {}

  async getToken(
    context: RequestHandlerContext,
    request: OpenSearchDashboardsRequest,
    response: OpenSearchDashboardsResponseFactory,
  ) {
    try {
      const { force, idHost } = request.body;
      const { username } = await context.wazuh.security.getCurrentUser(
        request,
        context,
      );
      if (
        !force &&
        request.headers.cookie &&
        username ===
          decodeURIComponent(
            getCookieValueByName(request.headers.cookie, 'wz-user'),
          ) &&
        idHost === getCookieValueByName(request.headers.cookie, 'wz-api')
      ) {
        const wzToken = getCookieValueByName(
          request.headers.cookie,
          'wz-token',
        );
        if (wzToken) {
          try {
            // if the current token is not a valid jwt token we ask for a new one
            const decodedToken = jwtDecode(wzToken);
            const expirationTime = decodedToken.exp - Date.now() / 1000;
            if (wzToken && expirationTime > 0) {
              return response.ok({
                body: { token: wzToken },
              });
            }
          } catch (error) {
            context.wazuh.logger.error(
              `Error decoding the API host entry token: ${error.message}`,
            );
          }
        }
      }
      let token;
      if (
        (await context.wazuh_core.cacheAPIUserAllowRunAs.canUse(idHost)) ===
        context.wazuh_core.cacheAPIUserAllowRunAs.API_USER_STATUS_RUN_AS.ENABLED
      ) {
        token = await context.wazuh.api.client.asCurrentUser.authenticate(
          idHost,
        );
      } else {
        token = await context.wazuh.api.client.asInternalUser.authenticate(
          idHost,
        );
      }

      let textSecure = '';
      if (context.wazuh.server.info.protocol === 'https') {
        textSecure = ';Secure';
      }
      const encodedUser = encodeURIComponent(username);
      return response.ok({
        headers: {
          'set-cookie': [
            `wz-token=${token};Path=/;HttpOnly${textSecure}`,
            `wz-user=${encodedUser};Path=/;HttpOnly${textSecure}`,
            `wz-api=${idHost};Path=/;HttpOnly`,
          ],
        },
        body: { token },
      });
    } catch (error) {
      const errorMessage = `Error getting the authorization token: ${
        ((error.response || {}).data || {}).detail || error.message || error
      }`;
      context.wazuh.logger.error(errorMessage);
      return ErrorResponse(
        errorMessage,
        3000,
        error?.response?.status || HTTP_STATUS_CODES.INTERNAL_SERVER_ERROR,
        response,
      );
    }
  }

  /**
   * Returns if the wazuh-api configuration is working
   * @param {Object} context
   * @param {Object} request
   * @param {Object} response
   * @returns {Object} status obj or ErrorResponse
   */
  async checkStoredAPI(
    context: RequestHandlerContext,
    request: OpenSearchDashboardsRequest,
    response: OpenSearchDashboardsResponseFactory,
  ) {
    try {
      // Get config from wazuh.yml
      const id = request.body.id;
      context.wazuh.logger.debug(`Getting server API host by ID: ${id}`);
      const api = await context.wazuh_core.manageHosts.getHostById(id);
      context.wazuh.logger.debug(
        `Server API host data: ${JSON.stringify(api)}`,
      );
      // Check Manage Hosts
      if (!Object.keys(api).length) {
<<<<<<< HEAD
        throw new Error('Could not find API entry on wazuh.yml');
=======
        throw new Error('Could not find server API entry in the configuration');
>>>>>>> c42fce2e
      }

      context.wazuh.logger.debug(`${id} exists`);

      // Fetch needed information about the cluster and the manager itself
      const responseManagerInfo =
        await context.wazuh.api.client.asInternalUser.request(
          'get',
          `/manager/info`,
          {},
          { apiHostID: id, forceRefresh: true },
        );

      // Look for socket-related errors
      if (this.checkResponseIsDown(context, responseManagerInfo)) {
        return ErrorResponse(
          `ERROR3099 - ${
            responseManagerInfo.data.detail || 'Wazuh not ready yet'
          }`,
          3099,
          HTTP_STATUS_CODES.SERVICE_UNAVAILABLE,
          response,
        );
      }

      // If we have a valid response from the Wazuh API
      if (
        responseManagerInfo.status === HTTP_STATUS_CODES.OK &&
        responseManagerInfo.data
      ) {
        // Clear and update cluster information before being sent back to frontend
        delete api.cluster_info;
        const responseAgents =
          await context.wazuh.api.client.asInternalUser.request(
            'GET',
            `/agents`,
            { params: { agents_list: '000' } },
            { apiHostID: id },
          );

        if (responseAgents.status === HTTP_STATUS_CODES.OK) {
          const managerName =
            responseAgents.data.data.affected_items[0].manager;

          const responseClusterStatus =
            await context.wazuh.api.client.asInternalUser.request(
              'GET',
              `/cluster/status`,
              {},
              { apiHostID: id },
            );
          if (responseClusterStatus.status === HTTP_STATUS_CODES.OK) {
            if (responseClusterStatus.data.data.enabled === 'yes') {
              const responseClusterLocalInfo =
                await context.wazuh.api.client.asInternalUser.request(
                  'GET',
                  `/cluster/local/info`,
                  {},
                  { apiHostID: id },
                );
              if (responseClusterLocalInfo.status === HTTP_STATUS_CODES.OK) {
                const clusterEnabled =
                  responseClusterStatus.data.data.enabled === 'yes';
                api.cluster_info = {
                  status: clusterEnabled ? 'enabled' : 'disabled',
                  manager: managerName,
                  node: responseClusterLocalInfo.data.data.affected_items[0]
                    .node,
                  cluster: clusterEnabled
                    ? responseClusterLocalInfo.data.data.affected_items[0]
                        .cluster
                    : 'Disabled',
                };
              }
            } else {
              // Cluster mode is not active
              api.cluster_info = {
                status: 'disabled',
                manager: managerName,
                cluster: 'Disabled',
              };
            }
          } else {
            // Cluster mode is not active
            api.cluster_info = {
              status: 'disabled',
              manager: managerName,
              cluster: 'Disabled',
            };
          }

          if (api.cluster_info) {
            // Update cluster information in the wazuh-registry.json
            await context.wazuh_core.updateRegistry.updateClusterInfo(
              id,
              api.cluster_info,
            );

            // Hide Wazuh API secret, username, password
            const copied = { ...api };
            copied.secret = '****';
            copied.password = '****';

            return response.ok({
              body: {
                statusCode: HTTP_STATUS_CODES.OK,
                data: copied,
                idChanged: request.body.idChanged || null,
              },
            });
          }
        }
      }

      // If we have an invalid response from the Wazuh API
      throw new Error(
        responseManagerInfo.data.detail ||
          `${api.url}:${api.port} is unreachable`,
      );
    } catch (error) {
      if (error.code === 'EPROTO') {
        return response.ok({
          body: {
            statusCode: HTTP_STATUS_CODES.OK,
            data: { apiIsDown: true },
          },
        });
      } else if (error.code === 'ECONNREFUSED') {
        return response.ok({
          body: {
            statusCode: HTTP_STATUS_CODES.OK,
            data: { apiIsDown: true },
          },
        });
      } else {
        try {
          const apis = await context.wazuh_core.manageHosts.getHosts();
          for (const api of apis) {
            try {
              const id = Object.keys(api)[0];

              const responseManagerInfo =
                await context.wazuh.api.client.asInternalUser.request(
                  'GET',
                  `/manager/info`,
                  {},
                  { apiHostID: id },
                );

              if (this.checkResponseIsDown(context, responseManagerInfo)) {
                return ErrorResponse(
                  `ERROR3099 - ${
                    response.data.detail || 'Wazuh not ready yet'
                  }`,
                  3099,
                  HTTP_STATUS_CODES.SERVICE_UNAVAILABLE,
                  response,
                );
              }
              if (responseManagerInfo.status === HTTP_STATUS_CODES.OK) {
                request.body.id = id;
                request.body.idChanged = id;
                return await this.checkStoredAPI(context, request, response);
              }
            } catch (error) {} // eslint-disable-line
          }
        } catch (error) {
          context.wazuh.logger.error(error.message || error);
          return ErrorResponse(
            error.message || error,
            3020,
            error?.response?.status || HTTP_STATUS_CODES.INTERNAL_SERVER_ERROR,
            response,
          );
        }
        context.wazuh.logger.error(error.message || error);
        return ErrorResponse(
          error.message || error,
          3002,
          error?.response?.status || HTTP_STATUS_CODES.INTERNAL_SERVER_ERROR,
          response,
        );
      }
    }
  }

  /**
   * This perfoms a validation of API params
   * @param {Object} body API params
   */
  validateCheckApiParams(body) {
    if (!('username' in body)) {
      return 'Missing param: API USERNAME';
    }

    if (!('password' in body) && !('id' in body)) {
      return 'Missing param: API PASSWORD';
    }

    if (!('url' in body)) {
      return 'Missing param: API URL';
    }

    if (!('port' in body)) {
      return 'Missing param: API PORT';
    }

    if (!body.url.includes('https://') && !body.url.includes('http://')) {
      return 'protocol_error';
    }

    return false;
  }

  /**
   * This check the wazuh-api configuration received in the POST body will work
   * @param {Object} context
   * @param {Object} request
   * @param {Object} response
   * @returns {Object} status obj or ErrorResponse
   */
  async checkAPI(
    context: RequestHandlerContext,
    request: OpenSearchDashboardsRequest,
    response: OpenSearchDashboardsResponseFactory,
  ) {
    try {
      let apiAvailable = null;
      // const notValid = this.validateCheckApiParams(request.body);
      // if (notValid) return ErrorResponse(notValid, 3003, HTTP_STATUS_CODES.INTERNAL_SERVER_ERROR, response);
      context.wazuh.logger.debug(`${request.body.id} is valid`);
      // Check if a Wazuh API id is given (already stored API)
      const data = await context.wazuh_core.manageHosts.getHostById(
        request.body.id,
      );
      if (data) {
        apiAvailable = data;
      } else {
        const errorMessage = `The server API host entry with ID ${request.body.id} was not found`;
        context.wazuh.logger.debug(errorMessage);
        return ErrorResponse(
          errorMessage,
          3029,
          HTTP_STATUS_CODES.INTERNAL_SERVER_ERROR,
          response,
        );
      }
      const options = { apiHostID: request.body.id };
      if (request.body.forceRefresh) {
        options['forceRefresh'] = request.body.forceRefresh;
      }
      let responseManagerInfo;
      try {
        responseManagerInfo =
          await context.wazuh.api.client.asInternalUser.request(
            'GET',
            `/manager/info`,
            {},
            options,
          );
      } catch (error) {
        return ErrorResponse(
          `ERROR3099 - ${
            error.response?.data?.detail || 'Wazuh not ready yet'
          }`,
          3099,
          error?.response?.status || HTTP_STATUS_CODES.SERVICE_UNAVAILABLE,
          response,
        );
      }
      context.wazuh.logger.debug(`${request.body.id} credentials are valid`);
      if (
        responseManagerInfo.status === HTTP_STATUS_CODES.OK &&
        responseManagerInfo.data
      ) {
        let responseAgents =
          await context.wazuh.api.client.asInternalUser.request(
            'GET',
            `/agents`,
            { params: { agents_list: '000' } },
            { apiHostID: request.body.id },
          );

        if (responseAgents.status === HTTP_STATUS_CODES.OK) {
          const managerName =
            responseAgents.data.data.affected_items[0].manager;

          let responseCluster =
            await context.wazuh.api.client.asInternalUser.request(
              'GET',
              `/cluster/status`,
              {},
              { apiHostID: request.body.id },
            );

          // Check the run_as for the API user and update it
          let apiUserAllowRunAs =
            context.wazuh_core.cacheAPIUserAllowRunAs.API_USER_STATUS_RUN_AS
              .ALL_DISABLED;
          const responseApiUserAllowRunAs =
            await context.wazuh.api.client.asInternalUser.request(
              'GET',
              `/security/users/me`,
              {},
              { apiHostID: request.body.id },
            );
          if (responseApiUserAllowRunAs.status === HTTP_STATUS_CODES.OK) {
            const allow_run_as =
              responseApiUserAllowRunAs.data.data.affected_items[0]
                .allow_run_as;

            if (allow_run_as && apiAvailable && apiAvailable.run_as)
              // HOST AND USER ENABLED
              apiUserAllowRunAs =
                context.wazuh_core.cacheAPIUserAllowRunAs.API_USER_STATUS_RUN_AS
                  .ENABLED;
            else if (!allow_run_as && apiAvailable && apiAvailable.run_as)
              // HOST ENABLED AND USER DISABLED
              apiUserAllowRunAs =
                context.wazuh_core.cacheAPIUserAllowRunAs.API_USER_STATUS_RUN_AS
                  .USER_NOT_ALLOWED;
            else if (allow_run_as && (!apiAvailable || !apiAvailable.run_as))
              // USER ENABLED AND HOST DISABLED
              apiUserAllowRunAs =
                context.wazuh_core.cacheAPIUserAllowRunAs.API_USER_STATUS_RUN_AS
                  .HOST_DISABLED;
            else if (!allow_run_as && (!apiAvailable || !apiAvailable.run_as))
              // HOST AND USER DISABLED
              apiUserAllowRunAs =
                context.wazuh_core.cacheAPIUserAllowRunAs.API_USER_STATUS_RUN_AS
                  .ALL_DISABLED;
          }
          context.wazuh_core.cacheAPIUserAllowRunAs.set(
            request.body.id,
            apiAvailable.username,
            apiUserAllowRunAs,
          );

          if (responseCluster.status === HTTP_STATUS_CODES.OK) {
<<<<<<< HEAD
            log(
              'wazuh-api:checkStoredAPI',
              `API response is valid`,
              'debug',
            );
=======
            context.wazuh.logger.debug('Wazuh API response is valid');
>>>>>>> c42fce2e
            if (responseCluster.data.data.enabled === 'yes') {
              // If cluster mode is active
              let responseClusterLocal =
                await context.wazuh.api.client.asInternalUser.request(
                  'GET',
                  `/cluster/local/info`,
                  {},
                  { apiHostID: request.body.id },
                );

              if (responseClusterLocal.status === HTTP_STATUS_CODES.OK) {
                return response.ok({
                  body: {
                    manager: managerName,
                    node: responseClusterLocal.data.data.affected_items[0].node,
                    cluster:
                      responseClusterLocal.data.data.affected_items[0].cluster,
                    status: 'enabled',
                    allow_run_as: apiUserAllowRunAs,
                  },
                });
              }
            } else {
              // Cluster mode is not active
              return response.ok({
                body: {
                  manager: managerName,
                  cluster: 'Disabled',
                  status: 'disabled',
                  allow_run_as: apiUserAllowRunAs,
                },
              });
            }
          }
        }
      }
    } catch (error) {
      context.wazuh.logger.warn(error.message || error);

      if (
        error &&
        error.response &&
        error.response.status === HTTP_STATUS_CODES.UNAUTHORIZED
      ) {
        return ErrorResponse(
          `Unathorized. Please check API credentials. ${error.response.data.message}`,
          HTTP_STATUS_CODES.UNAUTHORIZED,
          HTTP_STATUS_CODES.UNAUTHORIZED,
          response,
        );
      }
      if (
        error &&
        error.response &&
        error.response.data &&
        error.response.data.detail
      ) {
        return ErrorResponse(
          error.response.data.detail,
          error.response.status || HTTP_STATUS_CODES.SERVICE_UNAVAILABLE,
          error.response.status || HTTP_STATUS_CODES.SERVICE_UNAVAILABLE,
          response,
        );
      }
      if (error.code === 'EPROTO') {
        return ErrorResponse(
          'Wrong protocol being used to connect to the API',
          3005,
          HTTP_STATUS_CODES.BAD_REQUEST,
          response,
        );
      }
      return ErrorResponse(
        error.message || error,
        3005,
        error?.response?.status || HTTP_STATUS_CODES.INTERNAL_SERVER_ERROR,
        response,
      );
    }
  }

  checkResponseIsDown(context, response) {
    if (response.status !== HTTP_STATUS_CODES.OK) {
      // Avoid "Error communicating with socket" like errors
      const socketErrorCodes = [1013, 1014, 1017, 1018, 1019];
      const status = (response.data || {}).status || 1;
      const isDown = socketErrorCodes.includes(status);

      isDown &&
<<<<<<< HEAD
        log(
          'wazuh-api:makeRequest',
          'API is online but Wazuh is not ready yet',
=======
        context.wazuh.logger.error(
          'Wazuh API is online but Wazuh is not ready yet',
>>>>>>> c42fce2e
        );

      return isDown;
    }
    return false;
  }

  /**
   * Check main Wazuh daemons status
   * @param {*} context Endpoint context
   * @param {*} api API entry stored in .wazuh
   * @param {*} path Optional. Wazuh API target path.
   */
  async checkDaemons(context, api, path) {
    try {
      const response = await context.wazuh.api.client.asInternalUser.request(
        'GET',
        '/manager/status',
        {},
        { apiHostID: api.id },
      );

      const daemons =
        ((((response || {}).data || {}).data || {}).affected_items || [])[0] ||
        {};

      const isCluster =
        ((api || {}).cluster_info || {}).status === 'enabled' &&
        typeof daemons['wazuh-clusterd'] !== 'undefined';
      const wazuhdbExists = typeof daemons['wazuh-db'] !== 'undefined';

      const execd = daemons['wazuh-execd'] === 'running';
      const modulesd = daemons['wazuh-modulesd'] === 'running';
      const wazuhdb = wazuhdbExists ? daemons['wazuh-db'] === 'running' : true;
      const clusterd = isCluster
        ? daemons['wazuh-clusterd'] === 'running'
        : true;

      const isValid = execd && modulesd && wazuhdb && clusterd;

      isValid && context.wazuh.logger.debug('Wazuh is ready');

      if (path === '/ping') {
        return { isValid };
      }

      if (!isValid) {
        throw new Error('Wazuh not ready yet');
      }
    } catch (error) {
      context.wazuh.logger.error(error.message || error);
      return Promise.reject(error);
    }
  }

  sleep(timeMs) {
    // eslint-disable-next-line
    return new Promise((resolve, reject) => {
      setTimeout(resolve, timeMs);
    });
  }

  /**
   * Helper method for Dev Tools.
   * https://documentation.wazuh.com/current/user-manual/api/reference.html
   * Depending on the method and the path some parameters should be an array or not.
   * Since we allow the user to write the request using both comma-separated and array as well,
   * we need to check if it should be transformed or not.
   * @param {*} method The request method
   * @param {*} path The Wazuh API path
   */
  shouldKeepArrayAsIt(method, path) {
    // Methods that we must respect a do not transform them
    const isAgentsRestart = method === 'POST' && path === '/agents/restart';
    const isActiveResponse =
      method === 'PUT' && path.startsWith('/active-response');
    const isAddingAgentsToGroup =
      method === 'POST' && path.startsWith('/agents/group/');

    // Returns true only if one of the above conditions is true
    return isAgentsRestart || isActiveResponse || isAddingAgentsToGroup;
  }

  /**
   * This performs a request over Wazuh API and returns its response
   * @param {String} method Method: GET, PUT, POST, DELETE
   * @param {String} path API route
   * @param {Object} data data and params to perform the request
   * @param {String} id API id
   * @param {Object} response
   * @returns {Object} API response or ErrorResponse
   */
  async makeRequest(context, method, path, data, id, response) {
    const devTools = !!(data || {}).devTools;
    try {
      const api = await context.wazuh_core.manageHosts.getHostById(id);
      if (devTools) {
        delete data.devTools;
      }

      if (!Object.keys(api).length) {
        context.wazuh.logger.error('Could not get host credentials');
        //Can not get credentials from wazuh-hosts
        return ErrorResponse(
          'Could not get host credentials',
          3011,
          HTTP_STATUS_CODES.NOT_FOUND,
          response,
        );
      }

      if (!data) {
        data = {};
      }

      if (!data.headers) {
        data.headers = {};
      }

      const options = {
        apiHostID: id,
      };

      // Set content type application/xml if needed
      if (
        typeof (data || {}).body === 'string' &&
        (data || {}).origin === 'xmleditor'
      ) {
        data.headers['content-type'] = 'application/xml';
        delete data.origin;
      }

      if (
        typeof (data || {}).body === 'string' &&
        (data || {}).origin === 'json'
      ) {
        data.headers['content-type'] = 'application/json';
        delete data.origin;
      }

      if (
        typeof (data || {}).body === 'string' &&
        (data || {}).origin === 'raw'
      ) {
        data.headers['content-type'] = 'application/octet-stream';
        delete data.origin;
      }
      const delay = (data || {}).delay || 0;
      if (delay) {
        addJobToQueue({
          startAt: new Date(Date.now() + delay),
          run: async contextJob => {
            try {
              await context.wazuh.api.client.asCurrentUser.request(
                method,
                path,
                data,
                options,
              );
            } catch (error) {
              contextJob.wazuh.logger.error(
                `An error ocurred in the delayed request: "${method} ${path}": ${
                  error.message || error
                }`,
              );
            }
          },
        });
        return response.ok({
          body: { error: 0, message: 'Success' },
        });
      }

      if (path === '/ping') {
        try {
          const check = await this.checkDaemons(context, api, path);
          return check;
        } catch (error) {
          const isDown = (error || {}).code === 'ECONNREFUSED';
          if (!isDown) {
<<<<<<< HEAD
            log(
              'wazuh-api:makeRequest',
              'API is online but Wazuh is not ready yet',
=======
            context.wazuh.logger.error(
              'Wazuh API is online but Wazuh is not ready yet',
>>>>>>> c42fce2e
            );
            return ErrorResponse(
              `ERROR3099 - ${error.message || 'Wazuh not ready yet'}`,
              3099,
              HTTP_STATUS_CODES.INTERNAL_SERVER_ERROR,
              response,
            );
          }
        }
      }

      context.wazuh.logger.debug(`${method} ${path}`);

      // Extract keys from parameters
      const dataProperties = Object.keys(data);

      // Transform arrays into comma-separated string if applicable.
      // The reason is that we are accepting arrays for comma-separated
      // parameters in the Dev Tools
      if (!this.shouldKeepArrayAsIt(method, path)) {
        for (const key of dataProperties) {
          if (Array.isArray(data[key])) {
            data[key] = data[key].join();
          }
        }
      }

      const responseToken =
        await context.wazuh.api.client.asCurrentUser.request(
          method,
          path,
          data,
          options,
        );
      const responseIsDown = this.checkResponseIsDown(context, responseToken);
      if (responseIsDown) {
        return ErrorResponse(
          `ERROR3099 - ${response.body.message || 'Wazuh not ready yet'}`,
          3099,
          HTTP_STATUS_CODES.INTERNAL_SERVER_ERROR,
          response,
        );
      }
      let responseBody = (responseToken || {}).data || {};
      if (!responseBody) {
        responseBody =
          typeof responseBody === 'string' &&
          path.includes('/files') &&
          method === 'GET'
            ? ' '
            : false;
        response.data = responseBody;
      }
      const responseError =
        response.status !== HTTP_STATUS_CODES.OK ? response.status : false;

      if (!responseError && responseBody) {
        //cleanKeys(response);
        return response.ok({
          body: responseToken.data,
        });
      }

      if (responseError && devTools) {
        return response.ok({
          body: response.data,
        });
      }
      throw responseError && responseBody.detail
        ? { message: responseBody.detail, code: responseError }
        : new Error('Unexpected error fetching data from the API');
    } catch (error) {
      if (
        error &&
        error.response &&
        error.response.status === HTTP_STATUS_CODES.UNAUTHORIZED
      ) {
        return ErrorResponse(
          error.message || error,
          error.code ? `API error: ${error.code}` : 3013,
          HTTP_STATUS_CODES.UNAUTHORIZED,
          response,
        );
      }
      const errorMsg = (error.response || {}).data || error.message;
      context.wazuh.logger.error(errorMsg || error);
      if (devTools) {
        return response.ok({
          body: { error: '3013', message: errorMsg || error },
        });
      } else {
        if ((error || {}).code && ApiErrorEquivalence[error.code]) {
          error.message = ApiErrorEquivalence[error.code];
        }
        return ErrorResponse(
          errorMsg.detail || error,
          error.code ? `API error: ${error.code}` : 3013,
          HTTP_STATUS_CODES.INTERNAL_SERVER_ERROR,
          response,
        );
      }
    }
  }

  /**
   * This make a request to API
   * @param {Object} context
   * @param {Object} request
   * @param {Object} response
   * @returns {Object} api response or ErrorResponse
   */
  requestApi(
    context: RequestHandlerContext,
    request: OpenSearchDashboardsRequest,
    response: OpenSearchDashboardsResponseFactory,
  ) {
    const idApi = getCookieValueByName(request.headers.cookie, 'wz-api');
    if (idApi !== request.body.id) {
      // if the current token belongs to a different API id, we relogin to obtain a new token
      return ErrorResponse(
        'status code 401',
        HTTP_STATUS_CODES.UNAUTHORIZED,
        HTTP_STATUS_CODES.UNAUTHORIZED,
        response,
      );
    }
    if (!request.body.method) {
      return ErrorResponse(
        'Missing param: method',
        3015,
        HTTP_STATUS_CODES.BAD_REQUEST,
        response,
      );
    } else if (!request.body.method.match(/^(?:GET|PUT|POST|DELETE)$/)) {
      context.wazuh.logger.error('Request method is not valid.');
      //Method is not a valid HTTP request method
      return ErrorResponse(
        'Request method is not valid.',
        3015,
        HTTP_STATUS_CODES.BAD_REQUEST,
        response,
      );
    } else if (!request.body.path) {
      return ErrorResponse(
        'Missing param: path',
        3016,
        HTTP_STATUS_CODES.BAD_REQUEST,
        response,
      );
    } else if (!request.body.path.startsWith('/')) {
      context.wazuh.logger.error('Request path is not valid.');
      //Path doesn't start with '/'
      return ErrorResponse(
        'Request path is not valid.',
        3015,
        HTTP_STATUS_CODES.BAD_REQUEST,
        response,
      );
    } else {
      return this.makeRequest(
        context,
        request.body.method,
        request.body.path,
        request.body.body,
        request.body.id,
        response,
      );
    }
  }

  /**
   * Get full data on CSV format from a list Wazuh API endpoint
   * @param {Object} ctx
   * @param {Object} request
   * @param {Object} response
   * @returns {Object} csv or ErrorResponse
   */
  async csv(
    context: RequestHandlerContext,
    request: OpenSearchDashboardsRequest,
    response: OpenSearchDashboardsResponseFactory,
  ) {
    try {
      if (!request.body || !request.body.path)
        throw new Error('Field path is required');
      if (!request.body.id) throw new Error('Field id is required');

      const filters = Array.isArray(((request || {}).body || {}).filters)
        ? request.body.filters
        : [];

      let tmpPath = request.body.path;

      if (tmpPath && typeof tmpPath === 'string') {
        tmpPath = tmpPath[0] === '/' ? tmpPath.substr(1) : tmpPath;
      }

      if (!tmpPath) throw new Error('An error occurred parsing path field');

      context.wazuh.logger.debug(`Report ${tmpPath}`);
      // Real limit, regardless the user query
      const params = { limit: 500 };

      if (filters.length) {
        for (const filter of filters) {
          if (!filter.name || !filter.value) continue;
          params[filter.name] = filter.value;
        }
      }

      let itemsArray = [];

      const output = await context.wazuh.api.client.asCurrentUser.request(
        'GET',
        `/${tmpPath}`,
        { params: params },
        { apiHostID: request.body.id },
      );

      const isList =
        request.body.path.includes('/lists') &&
        request.body.filters &&
        request.body.filters.length &&
        request.body.filters.find(filter => filter._isCDBList);

      const totalItems = (((output || {}).data || {}).data || {})
        .total_affected_items;

      if (totalItems && !isList) {
        params.offset = 0;
        itemsArray.push(...output.data.data.affected_items);
        while (itemsArray.length < totalItems && params.offset < totalItems) {
          params.offset += params.limit;
          const tmpData = await context.wazuh.api.client.asCurrentUser.request(
            'GET',
            `/${tmpPath}`,
            { params: params },
            { apiHostID: request.body.id },
          );
          itemsArray.push(...tmpData.data.data.affected_items);
        }
      }

      if (totalItems) {
        const { path, filters } = request.body;
        const isArrayOfLists = path.includes('/lists') && !isList;
        const isAgents = path.includes('/agents') && !path.includes('groups');
        const isAgentsOfGroup = path.startsWith('/agents/groups/');
        const isFiles = path.endsWith('/files');
        let fields = Object.keys(output.data.data.affected_items[0]);

        if (isAgents || isAgentsOfGroup) {
          if (isFiles) {
            fields = ['filename', 'hash'];
          } else {
            fields = [
              'id',
              'status',
              'name',
              'ip',
              'group',
              'manager',
              'node_name',
              'dateAdd',
              'version',
              'lastKeepAlive',
              'os.arch',
              'os.build',
              'os.codename',
              'os.major',
              'os.minor',
              'os.name',
              'os.platform',
              'os.uname',
              'os.version',
            ];
          }
        }

        if (isArrayOfLists) {
          const flatLists = [];
          for (const list of itemsArray) {
            const { relative_dirname, items } = list;
            flatLists.push(
              ...items.map(item => ({
                relative_dirname,
                key: item.key,
                value: item.value,
              })),
            );
          }
          fields = ['relative_dirname', 'key', 'value'];
          itemsArray = [...flatLists];
        }

        if (isList) {
          fields = ['key', 'value'];
          itemsArray = output.data.data.affected_items[0].items;
        }
        fields = fields.map(item => ({ value: item, default: '-' }));

        const json2csvParser = new Parser({ fields });

        let csv = json2csvParser.parse(itemsArray);
        for (const field of fields) {
          const { value } = field;
          if (csv.includes(value)) {
            csv = csv.replace(value, KeyEquivalence[value] || value);
          }
        }

        return response.ok({
          headers: { 'Content-Type': 'text/csv' },
          body: csv,
        });
      } else if (
        output &&
        output.data &&
        output.data.data &&
        !output.data.data.total_affected_items
      ) {
        throw new Error('No results');
      } else {
        throw new Error(
          `An error occurred fetching data from the Wazuh API${
            output && output.data && output.data.detail
              ? `: ${output.body.detail}`
              : ''
          }`,
        );
      }
    } catch (error) {
      context.wazuh.logger.error(error.message || error);
      return ErrorResponse(
        error.message || error,
        3034,
        HTTP_STATUS_CODES.INTERNAL_SERVER_ERROR,
        response,
      );
    }
  }

  // Get de list of available requests in the API
  getRequestList(
    context: RequestHandlerContext,
    request: OpenSearchDashboardsRequest,
    response: OpenSearchDashboardsResponseFactory,
  ) {
    //Read a static JSON until the api call has implemented
    return response.ok({
      body: apiRequestList,
    });
  }

  /**
   * This get the timestamp field
   * @param {Object} context
   * @param {Object} request
   * @param {Object} response
   * @returns {Object} timestamp field or ErrorResponse
   */
  getTimeStamp(
    context: RequestHandlerContext,
    request: OpenSearchDashboardsRequest,
    response: OpenSearchDashboardsResponseFactory,
  ) {
    try {
      const source = JSON.parse(
        fs.readFileSync(context.wazuh_core.updateRegistry.file, 'utf8'),
      );
      if (source.installationDate && source.lastRestart) {
        context.wazuh.logger.debug(
          `Installation date: ${source.installationDate}. Last restart: ${source.lastRestart}`,
        );
        return response.ok({
          body: {
            installationDate: source.installationDate,
            lastRestart: source.lastRestart,
          },
        });
      } else {
        throw new Error('Could not fetch wazuh-version registry');
      }
    } catch (error) {
      context.wazuh.logger.error(error.message || error);
      return ErrorResponse(
        error.message || 'Could not fetch wazuh-version registry',
        4001,
        HTTP_STATUS_CODES.INTERNAL_SERVER_ERROR,
        response,
      );
    }
  }

  /**
   * This get the wazuh setup settings
   * @param {Object} context
   * @param {Object} request
   * @param {Object} response
   * @returns {Object} setup info or ErrorResponse
   */
  async getSetupInfo(
    context: RequestHandlerContext,
    request: OpenSearchDashboardsRequest,
    response: OpenSearchDashboardsResponseFactory,
  ) {
    try {
      const source = JSON.parse(
        fs.readFileSync(context.wazuh_core.updateRegistry.file, 'utf8'),
      );
      return response.ok({
        body: {
          statusCode: HTTP_STATUS_CODES.OK,
          data: !Object.values(source).length ? '' : source,
        },
      });
    } catch (error) {
      context.wazuh.logger.error(error.message || error);
      return ErrorResponse(
        `Could not get data from wazuh-version registry due to ${
          error.message || error
        }`,
        4005,
        HTTP_STATUS_CODES.INTERNAL_SERVER_ERROR,
        response,
      );
    }
  }

  /**
   * Get basic syscollector information for given agent.
   * @param {Object} context
   * @param {Object} request
   * @param {Object} response
   * @returns {Object} Basic syscollector information
   */
  async getSyscollector(
    context: RequestHandlerContext,
    request: OpenSearchDashboardsRequest,
    response: OpenSearchDashboardsResponseFactory,
  ) {
    try {
      const apiHostID = getCookieValueByName(request.headers.cookie, 'wz-api');
      if (!request.params || !apiHostID || !request.params.agent) {
        throw new Error('Agent ID and API ID are required');
      }

      const { agent } = request.params;

      const data = await Promise.all([
        context.wazuh.api.client.asInternalUser.request(
          'GET',
          `/syscollector/${agent}/hardware`,
          {},
          { apiHostID },
        ),
        context.wazuh.api.client.asInternalUser.request(
          'GET',
          `/syscollector/${agent}/os`,
          {},
          { apiHostID },
        ),
      ]);

      const result = data.map(item => (item.data || {}).data || []);
      const [hardwareResponse, osResponse] = result;

      // Fill syscollector object
      const syscollector = {
        hardware:
          typeof hardwareResponse === 'object' &&
          Object.keys(hardwareResponse).length
            ? { ...hardwareResponse.affected_items[0] }
            : false,
        os:
          typeof osResponse === 'object' && Object.keys(osResponse).length
            ? { ...osResponse.affected_items[0] }
            : false,
      };

      return response.ok({
        body: syscollector,
      });
    } catch (error) {
      context.wazuh.logger.error(error.message || error);
      return ErrorResponse(
        error.message || error,
        3035,
        HTTP_STATUS_CODES.INTERNAL_SERVER_ERROR,
        response,
      );
    }
  }

  /**
   * Gets custom logos configuration (path)
   * @param context
   * @param request
   * @param response
   */
  async getAppLogos(
    context: RequestHandlerContext,
    request: OpenSearchDashboardsRequest,
    response: OpenSearchDashboardsResponseFactory,
  ) {
    try {
      const configuration = getConfiguration();
      const APP_LOGO = 'customization.logo.app';
      const HEALTHCHECK_LOGO = 'customization.logo.healthcheck';

      const logos = {
        [APP_LOGO]: getCustomizationSetting(configuration, APP_LOGO),
        [HEALTHCHECK_LOGO]: getCustomizationSetting(
          configuration,
          HEALTHCHECK_LOGO,
        ),
      };

      return response.ok({
        body: { logos },
      });
    } catch (error) {
      context.wazuh.logger.error(error.message || error);
      return ErrorResponse(
        error.message || error,
        3035,
        HTTP_STATUS_CODES.INTERNAL_SERVER_ERROR,
        response,
      );
    }
  }
}<|MERGE_RESOLUTION|>--- conflicted
+++ resolved
@@ -138,11 +138,7 @@
       );
       // Check Manage Hosts
       if (!Object.keys(api).length) {
-<<<<<<< HEAD
-        throw new Error('Could not find API entry on wazuh.yml');
-=======
         throw new Error('Could not find server API entry in the configuration');
->>>>>>> c42fce2e
       }
 
       context.wazuh.logger.debug(`${id} exists`);
@@ -482,15 +478,7 @@
           );
 
           if (responseCluster.status === HTTP_STATUS_CODES.OK) {
-<<<<<<< HEAD
-            log(
-              'wazuh-api:checkStoredAPI',
-              `API response is valid`,
-              'debug',
-            );
-=======
-            context.wazuh.logger.debug('Wazuh API response is valid');
->>>>>>> c42fce2e
+            context.wazuh.logger.debug('Server API response is valid');
             if (responseCluster.data.data.enabled === 'yes') {
               // If cluster mode is active
               let responseClusterLocal =
@@ -580,14 +568,8 @@
       const isDown = socketErrorCodes.includes(status);
 
       isDown &&
-<<<<<<< HEAD
-        log(
-          'wazuh-api:makeRequest',
-          'API is online but Wazuh is not ready yet',
-=======
         context.wazuh.logger.error(
-          'Wazuh API is online but Wazuh is not ready yet',
->>>>>>> c42fce2e
+          'Server API is online but the server is not ready yet',
         );
 
       return isDown;
@@ -768,14 +750,8 @@
         } catch (error) {
           const isDown = (error || {}).code === 'ECONNREFUSED';
           if (!isDown) {
-<<<<<<< HEAD
-            log(
-              'wazuh-api:makeRequest',
-              'API is online but Wazuh is not ready yet',
-=======
             context.wazuh.logger.error(
-              'Wazuh API is online but Wazuh is not ready yet',
->>>>>>> c42fce2e
+              'Server API is online but the server is not ready yet',
             );
             return ErrorResponse(
               `ERROR3099 - ${error.message || 'Wazuh not ready yet'}`,
