--- conflicted
+++ resolved
@@ -460,24 +460,13 @@
                 let configuration;
 
                 if (sampleDataAndTemplate?.template) {
-<<<<<<< HEAD
-=======
                   // Expect flat format (Elasticsearch/Indexer): { index_patterns, mappings, settings }
->>>>>>> d11cee50
                   const templateData = sampleDataAndTemplate.template;
 
                   configuration = {
                     settings: templateData.settings || {},
                     mappings: templateData.mappings || {},
                   };
-<<<<<<< HEAD
-=======
-
-                  // Override shards and replicas for sample data
-                  if (!configuration.settings.index) {
-                    configuration.settings.index = {};
-                  }
->>>>>>> d11cee50
 
                   // Override shards and replicas for sample data
                   if (!configuration.settings.index) {
