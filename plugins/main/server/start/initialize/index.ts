--- conflicted
+++ resolved
@@ -56,34 +56,6 @@
         lastRestart: commonDate,
         hosts,
       };
-<<<<<<< HEAD
-      try {
-        createDataDirectoryIfNotExists();
-        createDataDirectoryIfNotExists('config');
-        log(
-          'initialize:saveConfiguration',
-          `Saving configuration in registry file: ${JSON.stringify(
-            configuration,
-          )}`,
-          'debug',
-        );
-        await fs.writeFileSync(
-          WAZUH_DATA_CONFIG_REGISTRY_PATH,
-          JSON.stringify(configuration),
-          'utf8',
-        );
-        log(
-          'initialize:saveConfiguration',
-          'Configuration registry saved.',
-          'debug',
-        );
-      } catch (error) {
-        log('initialize:saveConfiguration', error.message || error);
-        context.wazuh.logger.error(
-          'Could not create configuration registry',
-        );
-      }
-=======
       context.wazuh.logger.debug('Saving the configuration');
       createDataDirectoryIfNotExists();
       createDataDirectoryIfNotExists('config');
@@ -98,7 +70,6 @@
         'utf8',
       );
       context.wazuh.logger.info('Configuration registry saved.');
->>>>>>> c42fce2e
     } catch (error) {
       context.wazuh.logger.error(
         `Error creating the registry file: ${error.message}`,
@@ -161,18 +132,7 @@
           {},
         );
 
-<<<<<<< HEAD
-        log(
-          'initialize:checkwazuhRegistry',
-          'App revision or version changed, regenerating wazuh-registry.json.',
-          'info',
-        );
-
-        // Rebuild the registry file with the migrated host data (extensions are
-        // migrated to these supported by the installed plugin).
-=======
         // Rebuild the registry file with the migrated host data
->>>>>>> c42fce2e
         await saveConfiguration(registryHostsData);
 
         context.wazuh.logger.info('Migrated the registry file.');
