import { jobs } from './predefined-jobs';
import { IApi, SaveDocument } from './index';
import { ErrorHandler } from './error-handler';
import { configuredJobs } from './configured-jobs';

export class SchedulerJob {
  jobName: string;
  saveDocument: SaveDocument;
  context: any;
  logger: any;
  apiClient: any;

  constructor(jobName: string, context) {
    this.jobName = jobName;
    this.context = context;
    this.logger = context.wazuh.logger;
    this.apiClient = context.wazuh.api.client.asInternalUser;
    this.saveDocument = new SaveDocument(context);
  }

  public async run() {
    const { index, status } = configuredJobs({})[this.jobName];
    if (!status) {
      return;
    }
    try {
      const hosts = await this.getApiObjects();
      const jobPromises = hosts.map(async host => {
        try {
          const { status } = configuredJobs({ host, jobName: this.jobName })[
            this.jobName
          ];
          if (!status) return;
          return await this.getResponses(host);
        } catch (error) {
          ErrorHandler(error, this.logger);
        }
      });
      const data = (await Promise.all(jobPromises))
        .filter(promise => !!promise)
        .flat();
      Array.isArray(data) &&
        !!data.length &&
        (await this.saveDocument.save(data, index));
    } catch (error) {
      ErrorHandler(error, this.logger);
    }
  }

  private async getApiObjects() {
    const { apis } = jobs[this.jobName];
<<<<<<< HEAD
    const hostsResponse: {body: IApi[]} = await wazuhHostsController.getHostsEntries(false, false, fakeResponseEndpoint);
    if (!hostsResponse.body.length) throw {error: 10001, message: 'No host configured in wazuh.yml' }
    if(apis && apis.length){
      return this.filterHosts(hostsResponse.body, apis);
=======
    const hostsResponse: IApi[] =
      await this.context.wazuh_core.serverAPIHostEntries.getHostsEntries();
    if (!hostsResponse.length)
      throw { error: 10001, message: 'No Wazuh host configured in wazuh.yml' };
    if (apis && apis.length) {
      return this.filterHosts(hostsResponse, apis);
>>>>>>> c42fce2e
    }
    return hostsResponse;
  }

  private filterHosts(hosts: IApi[], apis: string[]) {
    const filteredHosts = hosts.filter(host => apis.includes(host.id));
    if (filteredHosts.length <= 0) {
      throw {
        error: 10002,
        message: 'No host was found with the indicated ID',
      };
    }
    return filteredHosts;
  }

  private async getResponses(host): Promise<object[]> {
    const { request, params } = jobs[this.jobName];
    const data: object[] = [];

    if (typeof request === 'string') {
      const apiResponse = await this.apiClient.request('GET', request, params, {
        apiHostID: host.id,
      });
      data.push({ ...apiResponse.data, apiName: host.id });
    } else {
      await this.getResponsesForIRequest(host, data);
    }
    return data;
  }

  private async getResponsesForIRequest(host: any, data: object[]) {
    const { request, params } = jobs[this.jobName];
    const fieldName = this.getParamName(
      typeof request !== 'string' && request.request,
    );
    const paramList = await this.getParamList(fieldName, host);
    for (const param of paramList) {
      const paramRequest =
        typeof request !== 'string' && request.request.replace(/\{.+\}/, param);
      if (!!paramRequest) {
        const apiResponse = await this.apiClient.request(
          'GET',
          paramRequest,
          params,
          { apiHostID: host.id },
        );
        data.push({
          ...apiResponse.data,
          apiName: host.id,
          [fieldName]: param,
        });
      }
    }
  }

  private getParamName(request): string {
    const regexResult = /\{(?<fieldName>.+)\}/.exec(request);
    if (regexResult === null)
      throw {
        error: 10003,
        message: `The parameter is not found in the Request: ${request}`,
      };
    // @ts-ignore
    const { fieldName } = regexResult.groups;
    if (fieldName === undefined || fieldName === '')
      throw {
        error: 10004,
        message: `Invalid field in the request: {request: ${request}, field: ${fieldName}}`,
      };
    return fieldName;
  }

  private async getParamList(fieldName, host) {
    const { request } = jobs[this.jobName];
    // @ts-ignore
    const apiResponse = await this.apiClient.request(
      'GET',
      request.params[fieldName].request,
      {},
      { apiHostID: host.id },
    );
    const { affected_items } = apiResponse.data.data;
    if (affected_items === undefined || affected_items.length === 0)
      throw {
        error: 10005,
        message: `Empty response when tried to get the parameters list: ${JSON.stringify(
          apiResponse.data,
        )}`,
      };
    const values = affected_items.map(this.mapParamList);
    return values;
  }

  private mapParamList(item) {
    if (typeof item !== 'object') {
      return item;
    }
    const keys = Object.keys(item);
    if (keys.length > 1 || keys.length < 0)
      throw {
        error: 10006,
        message: `More than one key or none were obtained: ${keys}`,
      };
    return item[keys[0]];
  }
}<|MERGE_RESOLUTION|>--- conflicted
+++ resolved
@@ -49,19 +49,12 @@
 
   private async getApiObjects() {
     const { apis } = jobs[this.jobName];
-<<<<<<< HEAD
-    const hostsResponse: {body: IApi[]} = await wazuhHostsController.getHostsEntries(false, false, fakeResponseEndpoint);
-    if (!hostsResponse.body.length) throw {error: 10001, message: 'No host configured in wazuh.yml' }
-    if(apis && apis.length){
-      return this.filterHosts(hostsResponse.body, apis);
-=======
     const hostsResponse: IApi[] =
       await this.context.wazuh_core.serverAPIHostEntries.getHostsEntries();
     if (!hostsResponse.length)
-      throw { error: 10001, message: 'No Wazuh host configured in wazuh.yml' };
+      throw { error: 10001, message: 'No server API host configured' };
     if (apis && apis.length) {
       return this.filterHosts(hostsResponse, apis);
->>>>>>> c42fce2e
     }
     return hostsResponse;
   }
