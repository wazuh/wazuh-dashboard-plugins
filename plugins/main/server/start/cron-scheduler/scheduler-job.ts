import { jobs } from './predefined-jobs';
import { IApi, SaveDocument } from './index';
import { ErrorHandler } from './error-handler';
import { configuredJobs } from './configured-jobs';

export class SchedulerJob {
  jobName: string;
  saveDocument: SaveDocument;
  context: any;
  logger: any;
  apiClient: any;

  constructor(jobName: string, context) {
    this.jobName = jobName;
    this.context = context;
    this.logger = context.wazuh.logger;
    this.apiClient = context.wazuh.api.client.asInternalUser;
    this.saveDocument = new SaveDocument(context);
  }

  public async run() {
    try {
      const { index, status } = (await configuredJobs(this.context, {}))[
        this.jobName
      ];
      if (!status) {
        return;
      }
      const hosts = await this.getApiObjects();
      const jobPromises = hosts.map(async host => {
        try {
          const { status } = (
            await configuredJobs(this.context, {
              host,
              jobName: this.jobName,
            })
          )[this.jobName];
          if (!status) return;
          return await this.getResponses(host);
        } catch (error) {
          ErrorHandler(error, this.logger);
        }
      });
      const data = (await Promise.all(jobPromises))
        .filter(promise => !!promise)
        .flat();
      Array.isArray(data) &&
        !!data.length &&
        (await this.saveDocument.save(data, index));
    } catch (error) {
      ErrorHandler(error, this.logger);
    }
  }

  private async getApiObjects() {
    const { apis } = jobs[this.jobName];
    const hostsResponse: IApi[] =
      await this.context.wazuh_core.manageHosts.getEntries({
        excludePassword: true,
      });
    if (!hostsResponse.length)
<<<<<<< HEAD
      throw { error: 10001, message: 'No server API host configured' };
=======
      throw {
        error: 10001,
        message: 'No API host configured in configuration',
      };
>>>>>>> 0760cdd9
    if (apis && apis.length) {
      return this.filterHosts(hostsResponse, apis);
    }
    return hostsResponse;
  }

  private filterHosts(hosts: IApi[], apis: string[]) {
    const filteredHosts = hosts.filter(host => apis.includes(host.id));
    if (filteredHosts.length <= 0) {
      throw {
        error: 10002,
        message: 'No host was found with the indicated ID',
      };
    }
    return filteredHosts;
  }

  private async getResponses(host): Promise<object[]> {
    const { request, params } = jobs[this.jobName];
    const data: object[] = [];

    if (typeof request === 'string') {
      const apiResponse = await this.apiClient.request('GET', request, params, {
        apiHostID: host.id,
      });
      data.push({ ...apiResponse.data, apiName: host.id });
    } else {
      await this.getResponsesForIRequest(host, data);
    }
    return data;
  }

  private async getResponsesForIRequest(host: any, data: object[]) {
    const { request, params } = jobs[this.jobName];
    const fieldName = this.getParamName(
      typeof request !== 'string' && request.request,
    );
    const paramList = await this.getParamList(fieldName, host);
    for (const param of paramList) {
      const paramRequest =
        typeof request !== 'string' && request.request.replace(/\{.+\}/, param);
      if (!!paramRequest) {
        const apiResponse = await this.apiClient.request(
          'GET',
          paramRequest,
          params,
          { apiHostID: host.id },
        );
        data.push({
          ...apiResponse.data,
          apiName: host.id,
          [fieldName]: param,
        });
      }
    }
  }

  private getParamName(request): string {
    const regexResult = /\{(?<fieldName>.+)\}/.exec(request);
    if (regexResult === null)
      throw {
        error: 10003,
        message: `The parameter is not found in the Request: ${request}`,
      };
    // @ts-ignore
    const { fieldName } = regexResult.groups;
    if (fieldName === undefined || fieldName === '')
      throw {
        error: 10004,
        message: `Invalid field in the request: {request: ${request}, field: ${fieldName}}`,
      };
    return fieldName;
  }

  private async getParamList(fieldName, host) {
    const { request } = jobs[this.jobName];
    // @ts-ignore
    const apiResponse = await this.apiClient.request(
      'GET',
      request.params[fieldName].request,
      {},
      { apiHostID: host.id },
    );
    const { affected_items } = apiResponse.data.data;
    if (affected_items === undefined || affected_items.length === 0)
      throw {
        error: 10005,
        message: `Empty response when tried to get the parameters list: ${JSON.stringify(
          apiResponse.data,
        )}`,
      };
    const values = affected_items.map(this.mapParamList);
    return values;
  }

  private mapParamList(item) {
    if (typeof item !== 'object') {
      return item;
    }
    const keys = Object.keys(item);
    if (keys.length > 1 || keys.length < 0)
      throw {
        error: 10006,
        message: `More than one key or none were obtained: ${keys}`,
      };
    return item[keys[0]];
  }
}<|MERGE_RESOLUTION|>--- conflicted
+++ resolved
@@ -59,14 +59,10 @@
         excludePassword: true,
       });
     if (!hostsResponse.length)
-<<<<<<< HEAD
-      throw { error: 10001, message: 'No server API host configured' };
-=======
       throw {
         error: 10001,
         message: 'No API host configured in configuration',
       };
->>>>>>> 0760cdd9
     if (apis && apis.length) {
       return this.filterHosts(hostsResponse, apis);
     }
