/*
 * Wazuh app - Module for agent info fetching functions
 * Copyright (C) 2015-2022 Wazuh, Inc.
 *
 * This program is free software; you can redistribute it and/or modify
 * it under the terms of the GNU General Public License as published by
 * the Free Software Foundation; either version 2 of the License, or
 * (at your option) any later version.
 *
 * Find more information about this on the LICENSE file.
 */
import cron from 'node-cron';
import { monitoringTemplate } from '../../integration-files/monitoring-template';
import { parseCron } from '../../lib/parse-cron';
import { indexDate } from '../../lib/index-date';
<<<<<<< HEAD
=======
import { buildIndexSettings } from '../../lib/build-index-settings';
>>>>>>> c42fce2e
import {
  WAZUH_MONITORING_DEFAULT_CRON_FREQ,
  WAZUH_MONITORING_TEMPLATE_NAME,
} from '../../../common/constants';
import { tryCatchForIndexPermissionError } from '../tryCatchForIndexPermissionError';
import { delayAsPromise } from '../../../common/utils';

let MONITORING_ENABLED,
  MONITORING_FREQUENCY,
  MONITORING_CRON_FREQ,
  MONITORING_CREATION,
  MONITORING_INDEX_PATTERN,
  MONITORING_INDEX_PREFIX;
<<<<<<< HEAD
=======

// Utils functions
/**
 * Get the setting value from the configuration
 * @param setting
 * @param configuration
 * @param defaultValue
 */
function getAppConfigurationSetting(
  setting: string,
  configuration: any,
  defaultValue: any,
) {
  return typeof configuration[setting] !== 'undefined'
    ? configuration[setting]
    : defaultValue;
}
>>>>>>> c42fce2e

/**
 * Set the monitoring variables
 * @param context
 */
async function initMonitoringConfiguration(context) {
  try {
    context.wazuh.logger.debug('Reading configuration');
<<<<<<< HEAD
    const appConfig = await context.wazuh_core.configuration.get();
    MONITORING_ENABLED =
      (appConfig['wazuh.monitoring.enabled'] &&
        appConfig['wazuh.monitoring.enabled'] !== 'worker') ||
      appConfig['wazuh.monitoring.enabled'];
    MONITORING_FREQUENCY = appConfig['wazuh.monitoring.frequency'];
=======
    const appConfig = getConfiguration();
    MONITORING_ENABLED =
      appConfig && typeof appConfig['wazuh.monitoring.enabled'] !== 'undefined'
        ? appConfig['wazuh.monitoring.enabled'] &&
          appConfig['wazuh.monitoring.enabled'] !== 'worker'
        : getSettingDefaultValue('wazuh.monitoring.enabled');
    MONITORING_FREQUENCY = getAppConfigurationSetting(
      'wazuh.monitoring.frequency',
      appConfig,
      getSettingDefaultValue('wazuh.monitoring.frequency'),
    );
>>>>>>> c42fce2e
    try {
      MONITORING_CRON_FREQ = parseCron(MONITORING_FREQUENCY);
    } catch (error) {
      context.wazuh.logger.warn(
        `Using default value ${WAZUH_MONITORING_DEFAULT_CRON_FREQ} due to: ${
          error.message || error
        }`,
      );
      MONITORING_CRON_FREQ = WAZUH_MONITORING_DEFAULT_CRON_FREQ;
    }
<<<<<<< HEAD
    MONITORING_CREATION = appConfig['wazuh.monitoring.creation'];

    MONITORING_INDEX_PATTERN = appConfig['wazuh.monitoring.pattern'];

=======
    MONITORING_CREATION = getAppConfigurationSetting(
      'wazuh.monitoring.creation',
      appConfig,
      getSettingDefaultValue('wazuh.monitoring.creation'),
    );

    MONITORING_INDEX_PATTERN = getAppConfigurationSetting(
      'wazuh.monitoring.pattern',
      appConfig,
      getSettingDefaultValue('wazuh.monitoring.pattern'),
    );
>>>>>>> c42fce2e
    const lastCharIndexPattern =
      MONITORING_INDEX_PATTERN[MONITORING_INDEX_PATTERN.length - 1];
    if (lastCharIndexPattern !== '*') {
      MONITORING_INDEX_PATTERN += '*';
    }
    MONITORING_INDEX_PREFIX = MONITORING_INDEX_PATTERN.slice(
      0,
      MONITORING_INDEX_PATTERN.length - 1,
    );

    context.wazuh.logger.debug(
      `wazuh.monitoring.enabled: ${MONITORING_ENABLED}`,
    );

    context.wazuh.logger.debug(
      `wazuh.monitoring.frequency: ${MONITORING_FREQUENCY} (${MONITORING_CRON_FREQ})`,
    );

    context.wazuh.logger.debug(
      `wazuh.monitoring.creation: ${MONITORING_CREATION}`,
    );

    context.wazuh.logger.debug(
      `wazuh.monitoring.pattern: ${MONITORING_INDEX_PATTERN} (index prefix: ${MONITORING_INDEX_PREFIX})`,
    );
  } catch (error) {
    context.wazuh.logger.error(error.message);
  }
}

/**
 * Main. First execution when installing / loading App.
 * @param context
 */
async function init(context) {
  try {
    if (MONITORING_ENABLED) {
      await checkTemplate(context);
    }
  } catch (error) {
    const errorMessage = error.message || error;
    context.wazuh.logger.error(errorMessage);
  }
}

/**
 * Verify wazuh-agent template
 */
async function checkTemplate(context) {
  try {
    try {
      context.wazuh.logger.debug(
        `Getting the ${WAZUH_MONITORING_TEMPLATE_NAME} template`,
      );
      // Check if the template already exists
      const currentTemplate =
        await context.core.opensearch.client.asInternalUser.indices.getTemplate(
          {
            name: WAZUH_MONITORING_TEMPLATE_NAME,
          },
        );
      // Copy already created index patterns
      monitoringTemplate.index_patterns =
        currentTemplate.body[WAZUH_MONITORING_TEMPLATE_NAME].index_patterns;
    } catch (error) {
      // Init with the default index pattern
      monitoringTemplate.index_patterns = [
<<<<<<< HEAD
        await context.wazuh_core.configuration.get('wazuh.monitoring.pattern'),
=======
        getSettingDefaultValue('wazuh.monitoring.pattern'),
>>>>>>> c42fce2e
      ];
    }

    // Check if the user is using a custom pattern and add it to the template if it does
    if (!monitoringTemplate.index_patterns.includes(MONITORING_INDEX_PATTERN)) {
      monitoringTemplate.index_patterns.push(MONITORING_INDEX_PATTERN);
    }

    // Update the monitoring template
    context.wazuh.logger.debug(
      `Updating the ${WAZUH_MONITORING_TEMPLATE_NAME} template`,
    );
    await context.core.opensearch.client.asInternalUser.indices.putTemplate({
      name: WAZUH_MONITORING_TEMPLATE_NAME,
      body: monitoringTemplate,
    });
    context.wazuh.logger.info(
      `Updated the ${WAZUH_MONITORING_TEMPLATE_NAME} template`,
    );
  } catch (error) {
    const errorMessage = `Something went wrong updating the ${WAZUH_MONITORING_TEMPLATE_NAME} template ${
      error.message || error
    }`;
    context.wazuh.logger.error(errorMessage);
    throw error;
  }
}

/**
 * Save agent status into elasticsearch, create index and/or insert document
 * @param {*} context
 * @param {*} data
 */
async function insertMonitoringDataElasticsearch(context, data) {
  const monitoringIndexName =
    MONITORING_INDEX_PREFIX + indexDate(MONITORING_CREATION);
  if (!MONITORING_ENABLED) {
    return;
  }
  try {
    await tryCatchForIndexPermissionError(monitoringIndexName)(async () => {
      context.wazuh.logger.debug(
        `Checking the existence of ${monitoringIndexName} index`,
      );
      const exists =
        await context.core.opensearch.client.asInternalUser.indices.exists({
          index: monitoringIndexName,
        });
      if (!exists.body) {
        context.wazuh.logger.debug(
          `The ${monitoringIndexName} index does not exist`,
        );
        await createIndex(context, monitoringIndexName);
      } else {
        context.wazuh.logger.debug(`The ${monitoringIndexName} index exists`);
      }

      // Update the index configuration
<<<<<<< HEAD
      const appConfig = await context.wazuh_core.configuration.get();

      const indexConfiguration = {
        settings: {
          index: {
            number_of_shards: appConfig['wazuh.monitoring.shards'],
            number_of_replicas: appConfig['wazuh.monitoring.replicas'],
          },
        },
      };
=======
      const appConfig = getConfiguration();
      const indexConfiguration = buildIndexSettings(
        appConfig,
        'wazuh.monitoring',
        getSettingDefaultValue('wazuh.monitoring.shards'),
      );
>>>>>>> c42fce2e

      // To update the index settings with this client is required close the index, update the settings and open it
      // Number of shards is not dynamic so delete that setting if it's given
      delete indexConfiguration.settings.index.number_of_shards;
      context.wazuh.logger.debug(
        `Adding settings to ${monitoringIndexName} index`,
      );
      await context.core.opensearch.client.asInternalUser.indices.putSettings({
        index: monitoringIndexName,
        body: indexConfiguration,
      });

      context.wazuh.logger.info(
        `Settings added to ${monitoringIndexName} index`,
      );

      // Insert data to the monitoring index
      await insertDataToIndex(context, monitoringIndexName, data);
    })();
  } catch (error) {
    context.wazuh.logger.error(error.message || error);
  }
}

/**
 * Inserting one document per agent into Elastic. Bulk.
 * @param {*} context Endpoint
 * @param {String} indexName The name for the index (e.g. daily: wazuh-monitoring-YYYY.MM.DD)
 * @param {*} data
 */
async function insertDataToIndex(
  context,
  indexName: string,
  data: { agents: any[]; apiHost },
) {
  const { agents, apiHost } = data;
  try {
    if (agents.length > 0) {
      context.wazuh.logger.debug(
        `Bulk data to index ${indexName} for ${agents.length} agents`,
      );

      const bodyBulk = agents
        .map(agent => {
          const agentInfo = { ...agent };
          agentInfo['timestamp'] = new Date(Date.now()).toISOString();
          agentInfo.host = agent.manager;
          agentInfo.cluster = {
            name: apiHost.clusterName ? apiHost.clusterName : 'disabled',
          };
          return `{ "index":  { "_index": "${indexName}" } }\n${JSON.stringify(
            agentInfo,
          )}\n`;
        })
        .join('');

      await context.core.opensearch.client.asInternalUser.bulk({
        index: indexName,
        body: bodyBulk,
      });
      context.wazuh.logger.info(
        `Bulk data to index ${indexName} for ${agents.length} agents completed`,
      );
    }
  } catch (error) {
    context.wazuh.logger.error(
      `Error inserting agent data into elasticsearch. Bulk request failed due to ${
        error.message || error
      }`,
    );
  }
}

/**
 * Create the wazuh-monitoring index
 * @param {*} context context
 * @param {String} indexName The name for the index (e.g. daily: wazuh-monitoring-YYYY.MM.DD)
 */
async function createIndex(context, indexName: string) {
  try {
    if (!MONITORING_ENABLED) return;
    const appConfig = await context.wazuh_core.configuration.get();

    const IndexConfiguration = {
      settings: {
        index: {
<<<<<<< HEAD
          number_of_shards: appConfig['wazuh.monitoring.shards'],
          number_of_replicas: appConfig['wazuh.monitoring.replicas'],
=======
          number_of_shards: getAppConfigurationSetting(
            'wazuh.monitoring.shards',
            appConfig,
            getSettingDefaultValue('wazuh.monitoring.shards'),
          ),
          number_of_replicas: getAppConfigurationSetting(
            'wazuh.monitoring.replicas',
            appConfig,
            getSettingDefaultValue('wazuh.monitoring.replicas'),
          ),
>>>>>>> c42fce2e
        },
      },
    };

    context.wazuh.logger.debug(`Creating ${indexName} index`);

    await context.core.opensearch.client.asInternalUser.indices.create({
      index: indexName,
      body: IndexConfiguration,
    });

    context.wazuh.logger.info(`${indexName} index created`);
  } catch (error) {
    context.wazuh.logger.error(
      `Could not create ${indexName} index: ${error.message || error}`,
    );
  }
}

/**
 * Wait until Kibana server is ready
 */
async function checkPluginPlatformStatus(context) {
  try {
    context.wazuh.logger.debug('Waiting for platform servers to be ready...');

    await checkElasticsearchServer(context);
    await init(context);
  } catch (error) {
    context.wazuh.logger.error(error.message || error);
    try {
      await delayAsPromise(3000);
      await checkPluginPlatformStatus(context);
    } catch (error) {}
  }
}

/**
 * Check Elasticsearch Server status and Kibana index presence
 */
async function checkElasticsearchServer(context) {
  try {
    context.wazuh.logger.debug(
      `Checking the existence of ${context.server.config.opensearchDashboards.index} index`,
    );
    const data =
      await context.core.opensearch.client.asInternalUser.indices.exists({
        index: context.server.config.opensearchDashboards.index,
      });

    return data.body;
    // TODO: check if Elasticsearch can receive requests
    // if (data) {
    //   const pluginsData = await this.server.plugins.elasticsearch.waitUntilReady();
    //   return pluginsData;
    // }
    return Promise.reject(data);
  } catch (error) {
    context.wazuh.logger.error(error.message || error);
    return Promise.reject(error);
  }
}

/**
 * Get API configuration from elastic and callback to loadCredentials
 */
async function getHostsConfiguration(context) {
  try {
<<<<<<< HEAD
    const hosts = await context.wazuh_core.manageHosts.getEntries();
=======
    const hosts =
      await context.wazuh_core.serverAPIHostEntries.getHostsEntries();
>>>>>>> c42fce2e
    if (hosts.length) {
      return hosts;
    }

    context.wazuh.logger.debug('There are no API host entries yet');
    return Promise.reject({
      error: 'no credentials',
      error_code: 1,
    });
  } catch (error) {
    context.wazuh.logger.error(error.message || error);
    return Promise.reject({
      error: 'no API hosts',
      error_code: 2,
    });
  }
}

/**
 * Task used by the cron job.
 */
async function cronTask(context) {
  try {
    const templateMonitoring =
      await context.core.opensearch.client.asInternalUser.indices.getTemplate({
        name: WAZUH_MONITORING_TEMPLATE_NAME,
      });

    const apiHosts = await getHostsConfiguration(context);
    const apiHostsUnique = (apiHosts || []).filter(
      (apiHost, index, self) =>
        index ===
        self.findIndex(
          t =>
            t.user === apiHost.user &&
            t.password === apiHost.password &&
            t.url === apiHost.url &&
            t.port === apiHost.port,
        ),
    );
    for (let apiHost of apiHostsUnique) {
      try {
        const { agents, apiHost: host } = await getApiInfo(context, apiHost);
        await insertMonitoringDataElasticsearch(context, {
          agents,
          apiHost: host,
        });
      } catch (error) {}
    }
  } catch (error) {
    // Retry to call itself again if Kibana index is not ready yet
    // try {
    //   if (
    //     this.wzWrapper.buildingKibanaIndex ||
    //     ((error || {}).status === 404 &&
    //       (error || {}).displayName === 'NotFound')
    //   ) {
    //     await delayAsPromise(1000);
    //     return cronTask(context);
    //   }
    // } catch (error) {} //eslint-disable-line
    context.wazuh.logger.error(error.message || error);
  }
}

/**
 * Get API and agents info
 * @param context
 * @param apiHost
 */
async function getApiInfo(context, apiHost) {
  try {
    context.wazuh.logger.debug(`Getting API info for ${apiHost.id}`);
    const responseIsCluster =
      await context.wazuh.api.client.asInternalUser.request(
        'GET',
        '/cluster/status',
        {},
        { apiHostID: apiHost.id },
      );
    const isCluster =
      (((responseIsCluster || {}).data || {}).data || {}).enabled === 'yes';
    if (isCluster) {
      const responseClusterInfo =
        await context.wazuh.api.client.asInternalUser.request(
          'GET',
          `/cluster/local/info`,
          {},
          { apiHostID: apiHost.id },
        );
      apiHost.clusterName =
        responseClusterInfo.data.data.affected_items[0].cluster;
    }
    const agents = await fetchAllAgentsFromApiHost(context, apiHost);
    return { agents, apiHost };
  } catch (error) {
    context.wazuh.logger.error(error.message || error);
    throw error;
  }
}

/**
 * Fetch all agents for the API provided
 * @param context
 * @param apiHost
 */
async function fetchAllAgentsFromApiHost(context, apiHost) {
  let agents = [];
  try {
    context.wazuh.logger.debug(`Getting all agents from ApiID: ${apiHost.id}`);
    const responseAgentsCount =
      await context.wazuh.api.client.asInternalUser.request(
        'GET',
        '/agents',
        {
          params: {
            offset: 0,
            limit: 1,
            q: 'id!=000',
          },
        },
        { apiHostID: apiHost.id },
      );

    const agentsCount = responseAgentsCount.data.data.total_affected_items;
    context.wazuh.logger.debug(
      `ApiID: ${apiHost.id}, Agent count: ${agentsCount}`,
    );

    let payload = {
      offset: 0,
      limit: 500,
      q: 'id!=000',
    };

    while (agents.length < agentsCount && payload.offset < agentsCount) {
      try {
        /*
        TODO: Improve the performance of request with:
          - Reduce the number of requests to the Wazuh API
          - Reduce (if possible) the quantity of data to index by document

        Requirements:
          - Research about the neccesary data to index.

        How to do:
          - Wazuh API request:
            - select the required data to retrieve depending on is required to index (using the `select` query param)
            - increase the limit of results to retrieve (currently, the requests use the recommended value: 500).
              See the allowed values. This depends on the selected data because the response could fail if contains a lot of data
        */
        const responseAgents =
          await context.wazuh.api.client.asInternalUser.request(
            'GET',
            `/agents`,
            { params: payload },
            { apiHostID: apiHost.id },
          );
        agents = [...agents, ...responseAgents.data.data.affected_items];
        payload.offset += payload.limit;
      } catch (error) {
        context.wazuh.logger.error(
          `ApiID: ${apiHost.id}, Error request with offset/limit ${
            payload.offset
          }/${payload.limit}: ${error.message || error}`,
        );
      }
    }
    return agents;
  } catch (error) {
    context.wazuh.logger.error(
      `ApiID: ${apiHost.id}. Error: ${error.message || error}`,
    );
    throw error;
  }
}

/**
 * Start the cron job
 */
export async function jobMonitoringRun(context) {
  context.wazuh.logger.debug('Task:Monitoring initializing');
  // Init the monitoring variables
  await initMonitoringConfiguration(context);
  // Check Kibana index and if it is prepared, start the initialization of Wazuh App.
  await checkPluginPlatformStatus(context);
  // // Run the cron job only it it's enabled
  if (MONITORING_ENABLED) {
    cronTask(context);
    cron.schedule(MONITORING_CRON_FREQ, () => cronTask(context));
  }
}<|MERGE_RESOLUTION|>--- conflicted
+++ resolved
@@ -13,10 +13,6 @@
 import { monitoringTemplate } from '../../integration-files/monitoring-template';
 import { parseCron } from '../../lib/parse-cron';
 import { indexDate } from '../../lib/index-date';
-<<<<<<< HEAD
-=======
-import { buildIndexSettings } from '../../lib/build-index-settings';
->>>>>>> c42fce2e
 import {
   WAZUH_MONITORING_DEFAULT_CRON_FREQ,
   WAZUH_MONITORING_TEMPLATE_NAME,
@@ -30,26 +26,6 @@
   MONITORING_CREATION,
   MONITORING_INDEX_PATTERN,
   MONITORING_INDEX_PREFIX;
-<<<<<<< HEAD
-=======
-
-// Utils functions
-/**
- * Get the setting value from the configuration
- * @param setting
- * @param configuration
- * @param defaultValue
- */
-function getAppConfigurationSetting(
-  setting: string,
-  configuration: any,
-  defaultValue: any,
-) {
-  return typeof configuration[setting] !== 'undefined'
-    ? configuration[setting]
-    : defaultValue;
-}
->>>>>>> c42fce2e
 
 /**
  * Set the monitoring variables
@@ -58,26 +34,12 @@
 async function initMonitoringConfiguration(context) {
   try {
     context.wazuh.logger.debug('Reading configuration');
-<<<<<<< HEAD
     const appConfig = await context.wazuh_core.configuration.get();
     MONITORING_ENABLED =
       (appConfig['wazuh.monitoring.enabled'] &&
         appConfig['wazuh.monitoring.enabled'] !== 'worker') ||
       appConfig['wazuh.monitoring.enabled'];
     MONITORING_FREQUENCY = appConfig['wazuh.monitoring.frequency'];
-=======
-    const appConfig = getConfiguration();
-    MONITORING_ENABLED =
-      appConfig && typeof appConfig['wazuh.monitoring.enabled'] !== 'undefined'
-        ? appConfig['wazuh.monitoring.enabled'] &&
-          appConfig['wazuh.monitoring.enabled'] !== 'worker'
-        : getSettingDefaultValue('wazuh.monitoring.enabled');
-    MONITORING_FREQUENCY = getAppConfigurationSetting(
-      'wazuh.monitoring.frequency',
-      appConfig,
-      getSettingDefaultValue('wazuh.monitoring.frequency'),
-    );
->>>>>>> c42fce2e
     try {
       MONITORING_CRON_FREQ = parseCron(MONITORING_FREQUENCY);
     } catch (error) {
@@ -88,24 +50,10 @@
       );
       MONITORING_CRON_FREQ = WAZUH_MONITORING_DEFAULT_CRON_FREQ;
     }
-<<<<<<< HEAD
     MONITORING_CREATION = appConfig['wazuh.monitoring.creation'];
 
     MONITORING_INDEX_PATTERN = appConfig['wazuh.monitoring.pattern'];
 
-=======
-    MONITORING_CREATION = getAppConfigurationSetting(
-      'wazuh.monitoring.creation',
-      appConfig,
-      getSettingDefaultValue('wazuh.monitoring.creation'),
-    );
-
-    MONITORING_INDEX_PATTERN = getAppConfigurationSetting(
-      'wazuh.monitoring.pattern',
-      appConfig,
-      getSettingDefaultValue('wazuh.monitoring.pattern'),
-    );
->>>>>>> c42fce2e
     const lastCharIndexPattern =
       MONITORING_INDEX_PATTERN[MONITORING_INDEX_PATTERN.length - 1];
     if (lastCharIndexPattern !== '*') {
@@ -173,11 +121,7 @@
     } catch (error) {
       // Init with the default index pattern
       monitoringTemplate.index_patterns = [
-<<<<<<< HEAD
         await context.wazuh_core.configuration.get('wazuh.monitoring.pattern'),
-=======
-        getSettingDefaultValue('wazuh.monitoring.pattern'),
->>>>>>> c42fce2e
       ];
     }
 
@@ -236,8 +180,10 @@
       }
 
       // Update the index configuration
-<<<<<<< HEAD
-      const appConfig = await context.wazuh_core.configuration.get();
+      const appConfig = await context.wazuh_core.configuration.get(
+        'wazuh.monitoring.shards',
+        'wazuh.monitoring.replicas',
+      );
 
       const indexConfiguration = {
         settings: {
@@ -247,14 +193,6 @@
           },
         },
       };
-=======
-      const appConfig = getConfiguration();
-      const indexConfiguration = buildIndexSettings(
-        appConfig,
-        'wazuh.monitoring',
-        getSettingDefaultValue('wazuh.monitoring.shards'),
-      );
->>>>>>> c42fce2e
 
       // To update the index settings with this client is required close the index, update the settings and open it
       // Number of shards is not dynamic so delete that setting if it's given
@@ -336,26 +274,16 @@
 async function createIndex(context, indexName: string) {
   try {
     if (!MONITORING_ENABLED) return;
-    const appConfig = await context.wazuh_core.configuration.get();
+    const appConfig = await context.wazuh_core.configuration.get(
+      'wazuh.monitoring.shards',
+      'wazuh.monitoring.replicas',
+    );
 
     const IndexConfiguration = {
       settings: {
         index: {
-<<<<<<< HEAD
           number_of_shards: appConfig['wazuh.monitoring.shards'],
           number_of_replicas: appConfig['wazuh.monitoring.replicas'],
-=======
-          number_of_shards: getAppConfigurationSetting(
-            'wazuh.monitoring.shards',
-            appConfig,
-            getSettingDefaultValue('wazuh.monitoring.shards'),
-          ),
-          number_of_replicas: getAppConfigurationSetting(
-            'wazuh.monitoring.replicas',
-            appConfig,
-            getSettingDefaultValue('wazuh.monitoring.replicas'),
-          ),
->>>>>>> c42fce2e
         },
       },
     };
@@ -424,12 +352,7 @@
  */
 async function getHostsConfiguration(context) {
   try {
-<<<<<<< HEAD
-    const hosts = await context.wazuh_core.manageHosts.getEntries();
-=======
-    const hosts =
-      await context.wazuh_core.serverAPIHostEntries.getHostsEntries();
->>>>>>> c42fce2e
+    const hosts = await context.wazuh_core.manageHosts.getEntries(); // TODO: check if this needs the password or exclude them
     if (hosts.length) {
       return hosts;
     }
