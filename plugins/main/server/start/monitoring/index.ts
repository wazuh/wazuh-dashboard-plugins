/*
 * Wazuh app - Module for agent info fetching functions
 * Copyright (C) 2015-2022 Wazuh, Inc.
 *
 * This program is free software; you can redistribute it and/or modify
 * it under the terms of the GNU General Public License as published by
 * the Free Software Foundation; either version 2 of the License, or
 * (at your option) any later version.
 *
 * Find more information about this on the LICENSE file.
 */
import cron from 'node-cron';
import { monitoringTemplate } from '../../integration-files/monitoring-template';
import { getConfiguration } from '../../lib/get-configuration';
import { parseCron } from '../../lib/parse-cron';
import { indexDate } from '../../lib/index-date';
import { buildIndexSettings } from '../../lib/build-index-settings';
import {
  WAZUH_MONITORING_DEFAULT_CRON_FREQ,
  WAZUH_MONITORING_TEMPLATE_NAME,
} from '../../../common/constants';
import { tryCatchForIndexPermissionError } from '../tryCatchForIndexPermissionError';
import { delayAsPromise } from '../../../common/utils';
import { getSettingDefaultValue } from '../../../common/services/settings';

let MONITORING_ENABLED,
  MONITORING_FREQUENCY,
  MONITORING_CRON_FREQ,
  MONITORING_CREATION,
  MONITORING_INDEX_PATTERN,
  MONITORING_INDEX_PREFIX;

// Utils functions
/**
 * Get the setting value from the configuration
 * @param setting
 * @param configuration
 * @param defaultValue
 */
function getAppConfigurationSetting(
  setting: string,
  configuration: any,
  defaultValue: any,
) {
  return typeof configuration[setting] !== 'undefined'
    ? configuration[setting]
    : defaultValue;
}

/**
 * Set the monitoring variables
 * @param context
 */
function initMonitoringConfiguration(context) {
  try {
    context.wazuh.logger.debug('Reading configuration');
    const appConfig = getConfiguration();
    MONITORING_ENABLED =
      appConfig && typeof appConfig['wazuh.monitoring.enabled'] !== 'undefined'
        ? appConfig['wazuh.monitoring.enabled'] &&
          appConfig['wazuh.monitoring.enabled'] !== 'worker'
        : getSettingDefaultValue('wazuh.monitoring.enabled');
    MONITORING_FREQUENCY = getAppConfigurationSetting(
      'wazuh.monitoring.frequency',
      appConfig,
      getSettingDefaultValue('wazuh.monitoring.frequency'),
    );
    try {
      MONITORING_CRON_FREQ = parseCron(MONITORING_FREQUENCY);
    } catch (error) {
      context.wazuh.logger.warn(
        `Using default value ${WAZUH_MONITORING_DEFAULT_CRON_FREQ} due to: ${
          error.message || error
        }`,
      );
      MONITORING_CRON_FREQ = WAZUH_MONITORING_DEFAULT_CRON_FREQ;
    }
    MONITORING_CREATION = getAppConfigurationSetting(
      'wazuh.monitoring.creation',
      appConfig,
      getSettingDefaultValue('wazuh.monitoring.creation'),
    );

    MONITORING_INDEX_PATTERN = getAppConfigurationSetting(
      'wazuh.monitoring.pattern',
      appConfig,
      getSettingDefaultValue('wazuh.monitoring.pattern'),
    );
    const lastCharIndexPattern =
      MONITORING_INDEX_PATTERN[MONITORING_INDEX_PATTERN.length - 1];
    if (lastCharIndexPattern !== '*') {
      MONITORING_INDEX_PATTERN += '*';
    }
    MONITORING_INDEX_PREFIX = MONITORING_INDEX_PATTERN.slice(
      0,
      MONITORING_INDEX_PATTERN.length - 1,
    );

    context.wazuh.logger.debug(
      `wazuh.monitoring.enabled: ${MONITORING_ENABLED}`,
    );

    context.wazuh.logger.debug(
      `wazuh.monitoring.frequency: ${MONITORING_FREQUENCY} (${MONITORING_CRON_FREQ})`,
    );

    context.wazuh.logger.debug(
      `wazuh.monitoring.creation: ${MONITORING_CREATION}`,
    );

    context.wazuh.logger.debug(
      `wazuh.monitoring.pattern: ${MONITORING_INDEX_PATTERN} (index prefix: ${MONITORING_INDEX_PREFIX})`,
    );
  } catch (error) {
    context.wazuh.logger.error(error.message);
  }
}

/**
 * Main. First execution when installing / loading App.
 * @param context
 */
async function init(context) {
  try {
    if (MONITORING_ENABLED) {
      await checkTemplate(context);
    }
  } catch (error) {
    const errorMessage = error.message || error;
    context.wazuh.logger.error(errorMessage);
  }
}

/**
 * Verify wazuh-agent template
 */
async function checkTemplate(context) {
  try {
    try {
      context.wazuh.logger.debug(
        `Getting the ${WAZUH_MONITORING_TEMPLATE_NAME} template`,
      );
      // Check if the template already exists
      const currentTemplate =
        await context.core.opensearch.client.asInternalUser.indices.getTemplate(
          {
            name: WAZUH_MONITORING_TEMPLATE_NAME,
          },
        );
      // Copy already created index patterns
      monitoringTemplate.index_patterns =
        currentTemplate.body[WAZUH_MONITORING_TEMPLATE_NAME].index_patterns;
    } catch (error) {
      // Init with the default index pattern
      monitoringTemplate.index_patterns = [
        getSettingDefaultValue('wazuh.monitoring.pattern'),
      ];
    }

    // Check if the user is using a custom pattern and add it to the template if it does
    if (!monitoringTemplate.index_patterns.includes(MONITORING_INDEX_PATTERN)) {
      monitoringTemplate.index_patterns.push(MONITORING_INDEX_PATTERN);
    }

    // Update the monitoring template
    context.wazuh.logger.debug(
      `Updating the ${WAZUH_MONITORING_TEMPLATE_NAME} template`,
    );
    await context.core.opensearch.client.asInternalUser.indices.putTemplate({
      name: WAZUH_MONITORING_TEMPLATE_NAME,
      body: monitoringTemplate,
    });
    context.wazuh.logger.info(
      `Updated the ${WAZUH_MONITORING_TEMPLATE_NAME} template`,
    );
  } catch (error) {
    const errorMessage = `Something went wrong updating the ${WAZUH_MONITORING_TEMPLATE_NAME} template ${
      error.message || error
    }`;
    context.wazuh.logger.error(errorMessage);
    throw error;
  }
}

/**
 * Save agent status into elasticsearch, create index and/or insert document
 * @param {*} context
 * @param {*} data
 */
async function insertMonitoringDataElasticsearch(context, data) {
  const monitoringIndexName =
    MONITORING_INDEX_PREFIX + indexDate(MONITORING_CREATION);
  if (!MONITORING_ENABLED) {
    return;
  }
  try {
    await tryCatchForIndexPermissionError(monitoringIndexName)(async () => {
      context.wazuh.logger.debug(
        `Checking the existence of ${monitoringIndexName} index`,
      );
      const exists =
        await context.core.opensearch.client.asInternalUser.indices.exists({
          index: monitoringIndexName,
        });
      if (!exists.body) {
        context.wazuh.logger.debug(
          `The ${monitoringIndexName} index does not exist`,
        );
        await createIndex(context, monitoringIndexName);
      } else {
        context.wazuh.logger.debug(`The ${monitoringIndexName} index exists`);
      }

      // Update the index configuration
      const appConfig = getConfiguration();
      const indexConfiguration = buildIndexSettings(
        appConfig,
        'wazuh.monitoring',
        getSettingDefaultValue('wazuh.monitoring.shards'),
      );

      // To update the index settings with this client is required close the index, update the settings and open it
      // Number of shards is not dynamic so delete that setting if it's given
      delete indexConfiguration.settings.index.number_of_shards;
      context.wazuh.logger.debug(
        `Adding settings to ${monitoringIndexName} index`,
      );
      await context.core.opensearch.client.asInternalUser.indices.putSettings({
        index: monitoringIndexName,
        body: indexConfiguration,
      });

      context.wazuh.logger.info(
        `Settings added to ${monitoringIndexName} index`,
      );

      // Insert data to the monitoring index
      await insertDataToIndex(context, monitoringIndexName, data);
    })();
  } catch (error) {
    context.wazuh.logger.error(error.message || error);
  }
}

/**
 * Inserting one document per agent into Elastic. Bulk.
 * @param {*} context Endpoint
 * @param {String} indexName The name for the index (e.g. daily: wazuh-monitoring-YYYY.MM.DD)
 * @param {*} data
 */
async function insertDataToIndex(
  context,
  indexName: string,
  data: { agents: any[]; apiHost },
) {
  const { agents, apiHost } = data;
  try {
    if (agents.length > 0) {
      context.wazuh.logger.debug(
        `Bulk data to index ${indexName} for ${agents.length} agents`,
      );

      const bodyBulk = agents
        .map(agent => {
          const agentInfo = { ...agent };
          agentInfo['timestamp'] = new Date(Date.now()).toISOString();
          agentInfo.host = agent.manager;
          agentInfo.cluster = {
            name: apiHost.clusterName ? apiHost.clusterName : 'disabled',
          };
          return `{ "index":  { "_index": "${indexName}" } }\n${JSON.stringify(
            agentInfo,
          )}\n`;
        })
        .join('');

      await context.core.opensearch.client.asInternalUser.bulk({
        index: indexName,
        body: bodyBulk,
      });
      context.wazuh.logger.info(
        `Bulk data to index ${indexName} for ${agents.length} agents completed`,
      );
    }
  } catch (error) {
    context.wazuh.logger.error(
      `Error inserting agent data into elasticsearch. Bulk request failed due to ${
        error.message || error
      }`,
    );
  }
}

/**
 * Create the wazuh-monitoring index
 * @param {*} context context
 * @param {String} indexName The name for the index (e.g. daily: wazuh-monitoring-YYYY.MM.DD)
 */
async function createIndex(context, indexName: string) {
  try {
    if (!MONITORING_ENABLED) return;
    const appConfig = getConfiguration();

    const IndexConfiguration = {
      settings: {
        index: {
          number_of_shards: getAppConfigurationSetting(
            'wazuh.monitoring.shards',
            appConfig,
            getSettingDefaultValue('wazuh.monitoring.shards'),
          ),
          number_of_replicas: getAppConfigurationSetting(
            'wazuh.monitoring.replicas',
            appConfig,
            getSettingDefaultValue('wazuh.monitoring.replicas'),
          ),
        },
      },
    };

    context.wazuh.logger.debug(`Creating ${indexName} index`);

    await context.core.opensearch.client.asInternalUser.indices.create({
      index: indexName,
      body: IndexConfiguration,
    });

    context.wazuh.logger.info(`${indexName} index created`);
  } catch (error) {
    context.wazuh.logger.error(
      `Could not create ${indexName} index: ${error.message || error}`,
    );
  }
}

/**
 * Wait until Kibana server is ready
 */
async function checkPluginPlatformStatus(context) {
  try {
    context.wazuh.logger.debug('Waiting for platform servers to be ready...');

    await checkElasticsearchServer(context);
    await init(context);
  } catch (error) {
    context.wazuh.logger.error(error.message || error);
    try {
      await delayAsPromise(3000);
      await checkPluginPlatformStatus(context);
    } catch (error) {}
  }
}

/**
 * Check Elasticsearch Server status and Kibana index presence
 */
async function checkElasticsearchServer(context) {
  try {
    context.wazuh.logger.debug(
      `Checking the existence of ${context.server.config.opensearchDashboards.index} index`,
    );
    const data =
      await context.core.opensearch.client.asInternalUser.indices.exists({
        index: context.server.config.opensearchDashboards.index,
      });

    return data.body;
    // TODO: check if Elasticsearch can receive requests
    // if (data) {
    //   const pluginsData = await this.server.plugins.elasticsearch.waitUntilReady();
    //   return pluginsData;
    // }
    return Promise.reject(data);
  } catch (error) {
    context.wazuh.logger.error(error.message || error);
    return Promise.reject(error);
  }
}

/**
 * Get API configuration from elastic and callback to loadCredentials
 */
async function getHostsConfiguration(context) {
  try {
    const hosts =
      await context.wazuh_core.serverAPIHostEntries.getHostsEntries();
    if (hosts.length) {
      return hosts;
    }

<<<<<<< HEAD
    log(
      'monitoring:getConfig',
      'There are no API entries yet',
      'debug'
    );
=======
    context.wazuh.logger.debug('There are no API host entries yet');
>>>>>>> c42fce2e
    return Promise.reject({
      error: 'no credentials',
      error_code: 1,
    });
  } catch (error) {
    context.wazuh.logger.error(error.message || error);
    return Promise.reject({
<<<<<<< HEAD
      error: 'no hosts',
      error_code: 2
=======
      error: 'no API hosts',
      error_code: 2,
>>>>>>> c42fce2e
    });
  }
}

/**
 * Task used by the cron job.
 */
async function cronTask(context) {
  try {
    const templateMonitoring =
      await context.core.opensearch.client.asInternalUser.indices.getTemplate({
        name: WAZUH_MONITORING_TEMPLATE_NAME,
      });

    const apiHosts = await getHostsConfiguration(context);
    const apiHostsUnique = (apiHosts || []).filter(
      (apiHost, index, self) =>
        index ===
        self.findIndex(
          t =>
            t.user === apiHost.user &&
            t.password === apiHost.password &&
            t.url === apiHost.url &&
            t.port === apiHost.port,
        ),
    );
    for (let apiHost of apiHostsUnique) {
      try {
        const { agents, apiHost: host } = await getApiInfo(context, apiHost);
        await insertMonitoringDataElasticsearch(context, {
          agents,
          apiHost: host,
        });
      } catch (error) {}
    }
  } catch (error) {
    // Retry to call itself again if Kibana index is not ready yet
    // try {
    //   if (
    //     this.wzWrapper.buildingKibanaIndex ||
    //     ((error || {}).status === 404 &&
    //       (error || {}).displayName === 'NotFound')
    //   ) {
    //     await delayAsPromise(1000);
    //     return cronTask(context);
    //   }
    // } catch (error) {} //eslint-disable-line
    context.wazuh.logger.error(error.message || error);
  }
}

/**
 * Get API and agents info
 * @param context
 * @param apiHost
 */
async function getApiInfo(context, apiHost) {
  try {
    context.wazuh.logger.debug(`Getting API info for ${apiHost.id}`);
    const responseIsCluster =
      await context.wazuh.api.client.asInternalUser.request(
        'GET',
        '/cluster/status',
        {},
        { apiHostID: apiHost.id },
      );
    const isCluster =
      (((responseIsCluster || {}).data || {}).data || {}).enabled === 'yes';
    if (isCluster) {
      const responseClusterInfo =
        await context.wazuh.api.client.asInternalUser.request(
          'GET',
          `/cluster/local/info`,
          {},
          { apiHostID: apiHost.id },
        );
      apiHost.clusterName =
        responseClusterInfo.data.data.affected_items[0].cluster;
    }
    const agents = await fetchAllAgentsFromApiHost(context, apiHost);
    return { agents, apiHost };
  } catch (error) {
    context.wazuh.logger.error(error.message || error);
    throw error;
  }
}

/**
 * Fetch all agents for the API provided
 * @param context
 * @param apiHost
 */
async function fetchAllAgentsFromApiHost(context, apiHost) {
  let agents = [];
  try {
    context.wazuh.logger.debug(`Getting all agents from ApiID: ${apiHost.id}`);
    const responseAgentsCount =
      await context.wazuh.api.client.asInternalUser.request(
        'GET',
        '/agents',
        {
          params: {
            offset: 0,
            limit: 1,
            q: 'id!=000',
          },
        },
        { apiHostID: apiHost.id },
      );

    const agentsCount = responseAgentsCount.data.data.total_affected_items;
    context.wazuh.logger.debug(
      `ApiID: ${apiHost.id}, Agent count: ${agentsCount}`,
    );

    let payload = {
      offset: 0,
      limit: 500,
      q: 'id!=000',
    };

    while (agents.length < agentsCount && payload.offset < agentsCount) {
      try {
        /*
        TODO: Improve the performance of request with:
          - Reduce the number of requests to the Wazuh API
          - Reduce (if possible) the quantity of data to index by document

        Requirements:
          - Research about the neccesary data to index.

        How to do:
          - Wazuh API request:
            - select the required data to retrieve depending on is required to index (using the `select` query param)
            - increase the limit of results to retrieve (currently, the requests use the recommended value: 500).
              See the allowed values. This depends on the selected data because the response could fail if contains a lot of data
        */
        const responseAgents =
          await context.wazuh.api.client.asInternalUser.request(
            'GET',
            `/agents`,
            { params: payload },
            { apiHostID: apiHost.id },
          );
        agents = [...agents, ...responseAgents.data.data.affected_items];
        payload.offset += payload.limit;
      } catch (error) {
        context.wazuh.logger.error(
          `ApiID: ${apiHost.id}, Error request with offset/limit ${
            payload.offset
          }/${payload.limit}: ${error.message || error}`,
        );
      }
    }
    return agents;
  } catch (error) {
    context.wazuh.logger.error(
      `ApiID: ${apiHost.id}. Error: ${error.message || error}`,
    );
    throw error;
  }
}

/**
 * Start the cron job
 */
export async function jobMonitoringRun(context) {
  context.wazuh.logger.debug('Task:Monitoring initializing');
  // Init the monitoring variables
  initMonitoringConfiguration(context);
  // Check Kibana index and if it is prepared, start the initialization of Wazuh App.
  await checkPluginPlatformStatus(context);
  // // Run the cron job only it it's enabled
  if (MONITORING_ENABLED) {
    cronTask(context);
    cron.schedule(MONITORING_CRON_FREQ, () => cronTask(context));
  }
}<|MERGE_RESOLUTION|>--- conflicted
+++ resolved
@@ -388,15 +388,7 @@
       return hosts;
     }
 
-<<<<<<< HEAD
-    log(
-      'monitoring:getConfig',
-      'There are no API entries yet',
-      'debug'
-    );
-=======
     context.wazuh.logger.debug('There are no API host entries yet');
->>>>>>> c42fce2e
     return Promise.reject({
       error: 'no credentials',
       error_code: 1,
@@ -404,13 +396,8 @@
   } catch (error) {
     context.wazuh.logger.error(error.message || error);
     return Promise.reject({
-<<<<<<< HEAD
-      error: 'no hosts',
-      error_code: 2
-=======
       error: 'no API hosts',
       error_code: 2,
->>>>>>> c42fce2e
     });
   }
 }
