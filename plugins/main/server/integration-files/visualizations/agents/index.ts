/*
 * Wazuh app - Module to export agents visualizations raw content
 * Copyright (C) 2015-2022 Wazuh, Inc.
 *
 * This program is free software; you can redistribute it and/or modify
 * it under the terms of the GNU General Public License as published by
 * the Free Software Foundation; either version 2 of the License, or
 * (at your option) any later version.
 *
 * Find more information about this on the LICENSE file.
 */
import audit from './agents-audit';
import fim from './agents-fim';
import general from './agents-general';
import gcp from './agents-gcp';
import oscap from './agents-oscap';
import ciscat from './agents-ciscat';
<<<<<<< HEAD
import pci from './agents-pci';
=======
import gdpr from './agents-gdpr';
>>>>>>> e4fbb24c
import hipaa from './agents-hipaa';
import mitre from './agents-mitre';
import nist from './agents-nist';
import tsc from './agents-tsc';
import pm from './agents-pm';
import virustotal from './agents-virustotal';
import osquery from './agents-osquery';
import docker from './agents-docker';
import welcome from './agents-welcome';
import aws from './agents-aws';
import github from './agents-github';

export {
  audit,
  fim,
  general,
  gcp,
  oscap,
  ciscat,
<<<<<<< HEAD
  pci,
=======
  gdpr,
>>>>>>> e4fbb24c
  hipaa,
  nist,
  tsc,
  pm,
  virustotal,
  osquery,
  mitre,
  docker,
  welcome,
  aws,
  github,
};<|MERGE_RESOLUTION|>--- conflicted
+++ resolved
@@ -15,11 +15,6 @@
 import gcp from './agents-gcp';
 import oscap from './agents-oscap';
 import ciscat from './agents-ciscat';
-<<<<<<< HEAD
-import pci from './agents-pci';
-=======
-import gdpr from './agents-gdpr';
->>>>>>> e4fbb24c
 import hipaa from './agents-hipaa';
 import mitre from './agents-mitre';
 import nist from './agents-nist';
@@ -39,11 +34,6 @@
   gcp,
   oscap,
   ciscat,
-<<<<<<< HEAD
-  pci,
-=======
-  gdpr,
->>>>>>> e4fbb24c
   hipaa,
   nist,
   tsc,
