--- conflicted
+++ resolved
@@ -16,12 +16,6 @@
 import general from './overview-general';
 import oscap from './overview-oscap';
 import ciscat from './overview-ciscat';
-<<<<<<< HEAD
-import gdpr from './overview-gdpr';
-import hipaa from './overview-hipaa';
-=======
-import nist from './overview-nist';
->>>>>>> 5a3ac2ab
 import tsc from './overview-tsc';
 import pm from './overview-pm';
 import virustotal from './overview-virustotal';
@@ -39,12 +33,6 @@
   general,
   oscap,
   ciscat,
-<<<<<<< HEAD
-  gdpr,
-  hipaa,
-=======
-  nist,
->>>>>>> 5a3ac2ab
   tsc,
   pm,
   virustotal,
