--- conflicted
+++ resolved
@@ -16,13 +16,6 @@
 import general from './overview-general';
 import oscap from './overview-oscap';
 import ciscat from './overview-ciscat';
-<<<<<<< HEAD
-import gdpr from './overview-gdpr';
-import hipaa from './overview-hipaa';
-import nist from './overview-nist';
-=======
-import tsc from './overview-tsc';
->>>>>>> 510714d2
 import pm from './overview-pm';
 import virustotal from './overview-virustotal';
 import mitre from './overview-mitre';
@@ -39,13 +32,6 @@
   general,
   oscap,
   ciscat,
-<<<<<<< HEAD
-  gdpr,
-  hipaa,
-  nist,
-=======
-  tsc,
->>>>>>> 510714d2
   pm,
   virustotal,
   mitre,
