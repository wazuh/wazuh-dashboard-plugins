/*
 * Wazuh app - Module to export overview visualizations raw content
 * Copyright (C) 2015-2022 Wazuh, Inc.
 *
 * This program is free software; you can redistribute it and/or modify
 * it under the terms of the GNU General Public License as published by
 * the Free Software Foundation; either version 2 of the License, or
 * (at your option) any later version.
 *
 * Find more information about this on the LICENSE file.
 */
import audit from './overview-audit';
import aws from './overview-aws';
import gcp from './overview-gcp';
import fim from './overview-fim';
import general from './overview-general';
import oscap from './overview-oscap';
import ciscat from './overview-ciscat';
<<<<<<< HEAD
import hipaa from './overview-hipaa';
=======
import gdpr from './overview-gdpr';
>>>>>>> c8692b32
import nist from './overview-nist';
import tsc from './overview-tsc';
import pm from './overview-pm';
import virustotal from './overview-virustotal';
import mitre from './overview-mitre';
import office from './overview-office';
import osquery from './overview-osquery';
import docker from './overview-docker';
import github from './overview-github';

export {
  audit,
  aws,
  gcp,
  fim,
  general,
  oscap,
  ciscat,
<<<<<<< HEAD
  hipaa,
=======
  gdpr,
>>>>>>> c8692b32
  nist,
  tsc,
  pm,
  virustotal,
  mitre,
  office,
  osquery,
  docker,
  github,
};<|MERGE_RESOLUTION|>--- conflicted
+++ resolved
@@ -16,11 +16,8 @@
 import general from './overview-general';
 import oscap from './overview-oscap';
 import ciscat from './overview-ciscat';
-<<<<<<< HEAD
 import hipaa from './overview-hipaa';
-=======
 import gdpr from './overview-gdpr';
->>>>>>> c8692b32
 import nist from './overview-nist';
 import tsc from './overview-tsc';
 import pm from './overview-pm';
@@ -39,11 +36,8 @@
   general,
   oscap,
   ciscat,
-<<<<<<< HEAD
   hipaa,
-=======
   gdpr,
->>>>>>> c8692b32
   nist,
   tsc,
   pm,
