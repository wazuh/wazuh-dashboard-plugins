/*
 * Licensed to Elasticsearch B.V. under one or more contributor
 * license agreements. See the NOTICE file distributed with
 * this work for additional information regarding copyright
 * ownership. Elasticsearch B.V. licenses this file to you under
 * the Apache License, Version 2.0 (the "License"); you may
 * not use this file except in compliance with the License.
 * You may obtain a copy of the License at
 *
 *    http://www.apache.org/licenses/LICENSE-2.0
 *
 * Unless required by applicable law or agreed to in writing,
 * software distributed under the License is distributed on an
 * "AS IS" BASIS, WITHOUT WARRANTIES OR CONDITIONS OF ANY
 * KIND, either express or implied.  See the License for the
 * specific language governing permissions and limitations
 * under the License.
 */

import {
  CoreSetup,
  CoreStart,
  Logger,
  Plugin,
  PluginInitializerContext,
  SharedGlobalConfig,
} from 'opensearch_dashboards/server';
import { ILegacyClusterClient } from '../../../src/core/server';

import { WazuhPluginSetup, WazuhPluginStart, PluginSetup } from './types';
import { setupRoutes } from './routes';
import {
  jobInitializeRun,
  jobQueueRun,
  jobMigrationTasksRun,
  jobSanitizeUploadedFilesTasksRun,
} from './start';
import { first } from 'rxjs/operators';
import {
  defineTimeFieldNameIfExist,
  initializationTaskCreatorIndexPattern,
  initializationTaskCreatorServerAPIConnectionCompatibility,
  mapFieldsFormat,
} from './health-check';
import {
  FIELD_TIMESTAMP,
  HEALTH_CHECK_TASK_INDEX_PATTERN_AGENTS_MONITORING,
  HEALTH_CHECK_TASK_INDEX_PATTERN_ALERTS,
  HEALTH_CHECK_TASK_INDEX_PATTERN_ARCHIVES,
  HEALTH_CHECK_TASK_INDEX_PATTERN_EVENTS_ACCESS_MANAGEMENT,
  HEALTH_CHECK_TASK_INDEX_PATTERN_EVENTS_APLICATIONS,
  HEALTH_CHECK_TASK_INDEX_PATTERN_EVENTS_CLOUD_SERVICES,
  HEALTH_CHECK_TASK_INDEX_PATTERN_EVENTS_CLOUD_SERVICES_AWS,
  HEALTH_CHECK_TASK_INDEX_PATTERN_EVENTS_CLOUD_SERVICES_AZURE,
  HEALTH_CHECK_TASK_INDEX_PATTERN_EVENTS_CLOUD_SERVICES_GCP,
  HEALTH_CHECK_TASK_INDEX_PATTERN_EVENTS_NETWORK_ACTIVITY,
  HEALTH_CHECK_TASK_INDEX_PATTERN_EVENTS_OTHER,
  HEALTH_CHECK_TASK_INDEX_PATTERN_EVENTS_SECURITY,
  HEALTH_CHECK_TASK_INDEX_PATTERN_EVENTS_SYSTEM_ACTIVITY,
  HEALTH_CHECK_TASK_INDEX_PATTERN_FIM_FILES_STATES,
  HEALTH_CHECK_TASK_INDEX_PATTERN_FIM_REGISTRY_STATES,
  HEALTH_CHECK_TASK_INDEX_PATTERN_FIM_REGISTRY_VALUES_STATES,
  HEALTH_CHECK_TASK_INDEX_PATTERN_IT_HYGIENE_BROWSER_EXTENSIONS_STATES,
  HEALTH_CHECK_TASK_INDEX_PATTERN_IT_HYGIENE_GROUPS_STATES,
  HEALTH_CHECK_TASK_INDEX_PATTERN_IT_HYGIENE_HARDWARE_STATES,
  HEALTH_CHECK_TASK_INDEX_PATTERN_IT_HYGIENE_HOTFIXES_STATES,
  HEALTH_CHECK_TASK_INDEX_PATTERN_IT_HYGIENE_INTERFACES_STATES,
  HEALTH_CHECK_TASK_INDEX_PATTERN_IT_HYGIENE_NETWORKS_STATES,
  HEALTH_CHECK_TASK_INDEX_PATTERN_IT_HYGIENE_PACKAGES_STATES,
  HEALTH_CHECK_TASK_INDEX_PATTERN_IT_HYGIENE_PORTS_STATES,
  HEALTH_CHECK_TASK_INDEX_PATTERN_IT_HYGIENE_PROCESSES_STATES,
  HEALTH_CHECK_TASK_INDEX_PATTERN_IT_HYGIENE_PROTOCOLS_STATES,
  HEALTH_CHECK_TASK_INDEX_PATTERN_IT_HYGIENE_SERVICES_STATES,
  HEALTH_CHECK_TASK_INDEX_PATTERN_IT_HYGIENE_STATES,
  HEALTH_CHECK_TASK_INDEX_PATTERN_IT_HYGIENE_SYSTEM_STATES,
  HEALTH_CHECK_TASK_INDEX_PATTERN_IT_HYGIENE_USERS_STATES,
  HEALTH_CHECK_TASK_INDEX_PATTERN_SCA_STATES,
  HEALTH_CHECK_TASK_INDEX_PATTERN_SERVER_STATISTICS,
  HEALTH_CHECK_TASK_INDEX_PATTERN_VULNERABILITIES_STATES,
  INDEX_PATTERN_ALERTS_REQUIRED_FIELDS,
  WAZUH_ARCHIVES_PATTERN,
  WAZUH_EVENTS_ACCESS_MANAGEMENT_PATTERN,
  WAZUH_EVENTS_APLICATIONS_PATTERN,
  WAZUH_EVENTS_CLOUD_SERVICES_AWS_PATTERN,
  WAZUH_EVENTS_CLOUD_SERVICES_AZURE_PATTERN,
  WAZUH_EVENTS_CLOUD_SERVICES_GCP_PATTERN,
  WAZUH_EVENTS_CLOUD_SERVICES_PATTERN,
  WAZUH_EVENTS_NETWORK_ACTIVITY_PATTERN,
  WAZUH_EVENTS_OTHER_PATTERN,
  WAZUH_EVENTS_SECURITY_PATTERN,
  WAZUH_EVENTS_SYSTEM_ACTIVITY_PATTERN,
  WAZUH_FIM_FILES_PATTERN,
  WAZUH_FIM_REGISTRY_KEYS_PATTERN,
  WAZUH_FIM_REGISTRY_VALUES_PATTERN,
  WAZUH_IT_HYGIENE_BROWSER_EXTENSIONS_PATTERN,
  WAZUH_IT_HYGIENE_GROUPS_PATTERN,
  WAZUH_IT_HYGIENE_HARDWARE_PATTERN,
  WAZUH_IT_HYGIENE_HOTFIXES_PATTERN,
  WAZUH_IT_HYGIENE_INTERFACES_PATTERN,
  WAZUH_IT_HYGIENE_NETWORKS_PATTERN,
  WAZUH_IT_HYGIENE_PACKAGES_PATTERN,
  WAZUH_IT_HYGIENE_PATTERN,
  WAZUH_IT_HYGIENE_PORTS_PATTERN,
  WAZUH_IT_HYGIENE_PROCESSES_PATTERN,
  WAZUH_IT_HYGIENE_PROTOCOLS_PATTERN,
  WAZUH_IT_HYGIENE_SERVICES_PATTERN,
  WAZUH_IT_HYGIENE_SYSTEM_PATTERN,
  WAZUH_IT_HYGIENE_USERS_PATTERN,
  WAZUH_MONITORING_PATTERN,
  WAZUH_SCA_PATTERN,
  WAZUH_STATISTICS_PATTERN,
  WAZUH_VULNERABILITIES_PATTERN,
} from '../common/constants';

import { notificationSetup } from './health-check/notification-default-channels';
import { initializeDefaultNotificationChannel } from './health-check/notification-default-channels/tasks';
import IndexPatternAlertsKnownFields from '../common/known-fields/alerts.json';
import IndexPatternArchivesKnownFields from '../common/known-fields/archives.json';
import IndexPatternEventsAccessManagementKnownFields from '../common/known-fields/events-access-management.json';
import IndexPatternEventsApplicationsKnownFields from '../common/known-fields/events-applications.json';
import IndexPatternEventsCloudServicesKnownFields from '../common/known-fields/events-cloud-services.json';
import IndexPatternEventsCloudServicesAWSKnownFields from '../common/known-fields/events-cloud-services-aws.json';
import IndexPatternEventsCloudServicesAzureKnownFields from '../common/known-fields/events-cloud-services-azure.json';
import IndexPatternEventsCloudServicesGCPKnownFields from '../common/known-fields/events-cloud-services-gcp.json';
import IndexPatternEventsNetworkActivityKnownFields from '../common/known-fields/events-network-activity.json';
import IndexPatternEventsOtherKnownFields from '../common/known-fields/events-other.json';
import IndexPatternEventsSecurityKnownFields from '../common/known-fields/events-security.json';
import IndexPatternEventsSystemActivityKnownFields from '../common/known-fields/events-system-activity.json';
import IndexPatternFIMFilesKnownFields from '../common/known-fields/states-fim-files.json';
import IndexPatternFIMRegistriesKeysKnownFields from '../common/known-fields/states-fim-registries-keys.json';
import IndexPatternFIMRegistriesValuesKnownFields from '../common/known-fields/states-fim-registries-values.json';
import IndexPatternITHygieneBrowserExtensionsKnownFields from '../common/known-fields/states-inventory-browser-extensions.json';
import IndexPatternITHygieneGroupsKnownFields from '../common/known-fields/states-inventory-groups.json';
import IndexPatternITHygieneHardwareKnownFields from '../common/known-fields/states-inventory-hardware.json';
import IndexPatternITHygieneHotfixesKnownFields from '../common/known-fields/states-inventory-hotfixes.json';
import IndexPatternITHygieneInterfacesKnownFields from '../common/known-fields/states-inventory-interfaces.json';
import IndexPatternITHygieneInventoryKnownFields from '../common/known-fields/states-inventory.json';
import IndexPatternITHygieneNetworkKnownFields from '../common/known-fields/states-inventory-networks.json';
import IndexPatternITHygienePackagesKnownFields from '../common/known-fields/states-inventory-packages.json';
import IndexPatternITHygienePortsKnownFields from '../common/known-fields/states-inventory-ports.json';
import IndexPatternITHygieneProcessesKnownFields from '../common/known-fields/states-inventory-processes.json';
import IndexPatternITHygieneProtocolsKnownFields from '../common/known-fields/states-inventory-protocols.json';
import IndexPatternITHygieneServicesKnownFields from '../common/known-fields/states-inventory-services.json';
import IndexPatternITHygieneSystemKnownFields from '../common/known-fields/states-inventory-system.json';
import IndexPatternITHygieneUsersKnownFields from '../common/known-fields/states-inventory-users.json';
import IndexPatternMonitoringKnownFields from '../common/known-fields/monitoring.json';
import IndexPatternSCAKnownFields from '../common/known-fields/states-sca.json';
import IndexPatternStatisticsKnownFields from '../common/known-fields/statistics.json';
import IndexPatternVulnerabilitiesKnownFields from '../common/known-fields/states-vulnerabilities.json';

declare module 'opensearch_dashboards/server' {
  interface RequestHandlerContext {
    wazuh: {
      logger: Logger;
      plugins: PluginSetup;
      security: any;
      api: {
        client: {
          asInternalUser: {
            authenticate: (apiHostID: string) => Promise<string>;
            request: (
              method: string,
              path: string,
              data: any,
              options: { apiHostID: string; forceRefresh?: boolean },
            ) => Promise<any>;
          };
          asCurrentUser: {
            authenticate: (apiHostID: string) => Promise<string>;
            request: (
              method: string,
              path: string,
              data: any,
              options: { apiHostID: string; forceRefresh?: boolean },
            ) => Promise<any>;
          };
        };
      };
    };
  }
}

export class WazuhPlugin implements Plugin<WazuhPluginSetup, WazuhPluginStart> {
  private readonly logger: Logger;

  constructor(private readonly initializerContext: PluginInitializerContext) {
    this.logger = initializerContext.logger.get();
  }

  isNotificationsDashboardsAvailable(plugins: PluginSetup): boolean {
    return !!plugins.notificationsDashboards;
  }

  isAlertingDashboardsAvailable(plugins: PluginSetup): boolean {
    return !!plugins.alertingDashboards;
  }

  public async setup(core: CoreSetup, plugins: PluginSetup) {
    this.logger.debug('Wazuh-wui: Setup');

    const serverInfo = core.http.getServerInfo();

    core.http.registerRouteHandlerContext('wazuh', (context, request) => {
      return {
        // Create a custom logger with a tag composed of HTTP method and path endpoint
        logger: this.logger.get(
          `${request.route.method.toUpperCase()} ${request.route.path}`,
        ),
        server: {
          info: serverInfo,
        },
        plugins,
        security: plugins.wazuhCore.dashboardSecurity,
        api: context.wazuh_core.api,
      };
    });

    // Add custom headers to the responses
    core.http.registerOnPreResponse((request, response, toolkit) => {
      const additionalHeaders = {
        'x-frame-options': 'sameorigin',
      };
      return toolkit.next({ headers: additionalHeaders });
    });

    // Routes
    const router = core.http.createRouter();
    setupRoutes(router, plugins.wazuhCore);

    // Register health check tasks

    const notificationClient: ILegacyClusterClient = notificationSetup(core);
    // Detect Notifications plugin availability to conditionally register tasks
    if (this.isNotificationsDashboardsAvailable(plugins)) {
      core.healthCheck.register(
        initializeDefaultNotificationChannel(
          notificationClient,
          this.isAlertingDashboardsAvailable(plugins),
        ),
      );
    } else {
      this.logger.debug(
        `Skipping default notification channels task. Notifications dashboards plugin not available.`,
      );
    }

    // server API connection-compatibility
    core.healthCheck.register(
      initializationTaskCreatorServerAPIConnectionCompatibility({
        taskName: 'server-api:connection-compatibility',
        services: plugins.wazuhCore,
      }),
    );

    // index patterns
    core.healthCheck.register(
      // TODO: this could check if there is compatible index pattern regarding the fields instead of a hardcoded title/ID
      initializationTaskCreatorIndexPattern({
        services: plugins.wazuhCore,
        taskName: HEALTH_CHECK_TASK_INDEX_PATTERN_ALERTS,
        options: {
<<<<<<< HEAD
          savedObjectOverwrite: defineTimeFieldNameIfExist('@timestamp'), // Wazuh 5.0 ECS
          hasTemplate: true,
=======
          savedObjectOverwrite: defineTimeFieldNameIfExist(FIELD_TIMESTAMP),
>>>>>>> 336d12d3
          hasFields: INDEX_PATTERN_ALERTS_REQUIRED_FIELDS,
          hasTimeFieldName: true,
          fieldsNoIndices: IndexPatternAlertsKnownFields,
        },
        configurationSettingKey: 'pattern',
      }),
    );

    core.healthCheck.register(
      initializationTaskCreatorIndexPattern({
        services: plugins.wazuhCore,
        taskName: HEALTH_CHECK_TASK_INDEX_PATTERN_AGENTS_MONITORING,
        indexPatternID: WAZUH_MONITORING_PATTERN,
        options: {
          savedObjectOverwrite: defineTimeFieldNameIfExist('timestamp'),
          hasTimeFieldName: true,
          fieldsNoIndices: IndexPatternMonitoringKnownFields,
        },
      }),
    );

    core.healthCheck.register(
      initializationTaskCreatorIndexPattern({
        services: plugins.wazuhCore,
        taskName: HEALTH_CHECK_TASK_INDEX_PATTERN_SERVER_STATISTICS,
        indexPatternID: WAZUH_STATISTICS_PATTERN,
        options: {
          savedObjectOverwrite: defineTimeFieldNameIfExist('timestamp'),
          hasTimeFieldName: true,
          fieldsNoIndices: IndexPatternStatisticsKnownFields,
        },
      }),
    );

    core.healthCheck.register(
      initializationTaskCreatorIndexPattern({
        services: plugins.wazuhCore,
        taskName: HEALTH_CHECK_TASK_INDEX_PATTERN_VULNERABILITIES_STATES,
        indexPatternID: WAZUH_VULNERABILITIES_PATTERN,
        options: {
          fieldsNoIndices: IndexPatternVulnerabilitiesKnownFields,
        },
      }),
    );

    core.healthCheck.register(
      initializationTaskCreatorIndexPattern({
        services: plugins.wazuhCore,
        taskName: HEALTH_CHECK_TASK_INDEX_PATTERN_IT_HYGIENE_STATES,
        options: {
          savedObjectOverwrite: mapFieldsFormat({
            'destination.port': 'integer',
            'host.memory.free': 'bytes',
            'host.memory.total': 'bytes',
            'host.memory.used': 'bytes',
            'host.memory.usage': 'percent',
            'host.network.egress.bytes': 'bytes',
            'host.network.ingress.bytes': 'bytes',
            'package.size': 'bytes',
            'process.parent.pid': 'integer',
            'process.pid': 'integer',
            'source.port': 'integer',
          }),
          fieldsNoIndices: IndexPatternITHygieneInventoryKnownFields,
        },
        indexPatternID: WAZUH_IT_HYGIENE_PATTERN,
      }),
    );

    core.healthCheck.register(
      initializationTaskCreatorIndexPattern({
        services: plugins.wazuhCore,
        taskName: HEALTH_CHECK_TASK_INDEX_PATTERN_IT_HYGIENE_GROUPS_STATES,
        indexPatternID: WAZUH_IT_HYGIENE_GROUPS_PATTERN,
        options: {
          fieldsNoIndices: IndexPatternITHygieneGroupsKnownFields,
        },
      }),
    );

    core.healthCheck.register(
      initializationTaskCreatorIndexPattern({
        services: plugins.wazuhCore,
        taskName: HEALTH_CHECK_TASK_INDEX_PATTERN_IT_HYGIENE_HARDWARE_STATES,
        indexPatternID: WAZUH_IT_HYGIENE_HARDWARE_PATTERN,
        options: {
          savedObjectOverwrite: mapFieldsFormat({
            'host.memory.free': 'bytes',
            'host.memory.total': 'bytes',
            'host.memory.used': 'bytes',
            'host.memory.usage': 'percent',
          }),
          fieldsNoIndices: IndexPatternITHygieneHardwareKnownFields,
        },
      }),
    );

    core.healthCheck.register(
      initializationTaskCreatorIndexPattern({
        services: plugins.wazuhCore,
        taskName: HEALTH_CHECK_TASK_INDEX_PATTERN_IT_HYGIENE_HOTFIXES_STATES,
        indexPatternID: WAZUH_IT_HYGIENE_HOTFIXES_PATTERN,
        options: {
          fieldsNoIndices: IndexPatternITHygieneHotfixesKnownFields,
        },
      }),
    );

    core.healthCheck.register(
      initializationTaskCreatorIndexPattern({
        services: plugins.wazuhCore,
        taskName: HEALTH_CHECK_TASK_INDEX_PATTERN_IT_HYGIENE_INTERFACES_STATES,
        options: {
          savedObjectOverwrite: mapFieldsFormat({
            'host.network.egress.bytes': 'bytes',
            'host.network.ingress.bytes': 'bytes',
          }),
          fieldsNoIndices: IndexPatternITHygieneInterfacesKnownFields,
        },
        indexPatternID: WAZUH_IT_HYGIENE_INTERFACES_PATTERN,
      }),
    );

    core.healthCheck.register(
      initializationTaskCreatorIndexPattern({
        services: plugins.wazuhCore,
        taskName: HEALTH_CHECK_TASK_INDEX_PATTERN_IT_HYGIENE_NETWORKS_STATES,
        indexPatternID: WAZUH_IT_HYGIENE_NETWORKS_PATTERN,
        options: {
          fieldsNoIndices: IndexPatternITHygieneNetworkKnownFields,
        },
      }),
    );

    core.healthCheck.register(
      initializationTaskCreatorIndexPattern({
        services: plugins.wazuhCore,
        taskName: HEALTH_CHECK_TASK_INDEX_PATTERN_IT_HYGIENE_PACKAGES_STATES,
        options: {
          savedObjectOverwrite: mapFieldsFormat({
            'package.size': 'bytes',
          }),
          fieldsNoIndices: IndexPatternITHygienePackagesKnownFields,
        },
        indexPatternID: WAZUH_IT_HYGIENE_PACKAGES_PATTERN,
      }),
    );

    core.healthCheck.register(
      initializationTaskCreatorIndexPattern({
        services: plugins.wazuhCore,
        taskName: HEALTH_CHECK_TASK_INDEX_PATTERN_IT_HYGIENE_PORTS_STATES,
        options: {
          savedObjectOverwrite: mapFieldsFormat({
            'destination.port': 'integer',
            'process.pid': 'integer',
            'source.port': 'integer',
          }),
          fieldsNoIndices: IndexPatternITHygienePortsKnownFields,
        },
        indexPatternID: WAZUH_IT_HYGIENE_PORTS_PATTERN,
      }),
    );

    core.healthCheck.register(
      initializationTaskCreatorIndexPattern({
        services: plugins.wazuhCore,
        taskName: HEALTH_CHECK_TASK_INDEX_PATTERN_IT_HYGIENE_PROCESSES_STATES,
        options: {
          savedObjectOverwrite: mapFieldsFormat({
            'process.parent.pid': 'integer',
            'process.pid': 'integer',
          }),
          fieldsNoIndices: IndexPatternITHygieneProcessesKnownFields,
        },
        indexPatternID: WAZUH_IT_HYGIENE_PROCESSES_PATTERN,
      }),
    );

    core.healthCheck.register(
      initializationTaskCreatorIndexPattern({
        services: plugins.wazuhCore,
        taskName: HEALTH_CHECK_TASK_INDEX_PATTERN_IT_HYGIENE_PROTOCOLS_STATES,
        indexPatternID: WAZUH_IT_HYGIENE_PROTOCOLS_PATTERN,
        options: {
          fieldsNoIndices: IndexPatternITHygieneProtocolsKnownFields,
        },
      }),
    );

    core.healthCheck.register(
      initializationTaskCreatorIndexPattern({
        services: plugins.wazuhCore,
        taskName: HEALTH_CHECK_TASK_INDEX_PATTERN_IT_HYGIENE_SYSTEM_STATES,
        indexPatternID: WAZUH_IT_HYGIENE_SYSTEM_PATTERN,
        options: {
          fieldsNoIndices: IndexPatternITHygieneSystemKnownFields,
        },
      }),
    );

    core.healthCheck.register(
      initializationTaskCreatorIndexPattern({
        services: plugins.wazuhCore,
        taskName: HEALTH_CHECK_TASK_INDEX_PATTERN_IT_HYGIENE_USERS_STATES,
        indexPatternID: WAZUH_IT_HYGIENE_USERS_PATTERN,
        options: {
          fieldsNoIndices: IndexPatternITHygieneUsersKnownFields,
        },
      }),
    );

    core.healthCheck.register(
      initializationTaskCreatorIndexPattern({
        services: plugins.wazuhCore,
        taskName: HEALTH_CHECK_TASK_INDEX_PATTERN_IT_HYGIENE_SERVICES_STATES,
        indexPatternID: WAZUH_IT_HYGIENE_SERVICES_PATTERN,
        options: {
          fieldsNoIndices: IndexPatternITHygieneServicesKnownFields,
        },
      }),
    );

    core.healthCheck.register(
      initializationTaskCreatorIndexPattern({
        services: plugins.wazuhCore,
        taskName:
          HEALTH_CHECK_TASK_INDEX_PATTERN_IT_HYGIENE_BROWSER_EXTENSIONS_STATES,
        indexPatternID: WAZUH_IT_HYGIENE_BROWSER_EXTENSIONS_PATTERN,
        options: {
          fieldsNoIndices: IndexPatternITHygieneBrowserExtensionsKnownFields,
        },
      }),
    );

    core.healthCheck.register(
      initializationTaskCreatorIndexPattern({
        services: plugins.wazuhCore,
        taskName: HEALTH_CHECK_TASK_INDEX_PATTERN_FIM_FILES_STATES,
        options: {
          savedObjectOverwrite: mapFieldsFormat({
            'file.size': 'bytes',
          }),
          fieldsNoIndices: IndexPatternFIMFilesKnownFields,
        },
        indexPatternID: WAZUH_FIM_FILES_PATTERN,
      }),
    );

    core.healthCheck.register(
      initializationTaskCreatorIndexPattern({
        services: plugins.wazuhCore,
        taskName: HEALTH_CHECK_TASK_INDEX_PATTERN_FIM_REGISTRY_STATES,
        indexPatternID: WAZUH_FIM_REGISTRY_KEYS_PATTERN,
        options: {
          fieldsNoIndices: IndexPatternFIMRegistriesKeysKnownFields,
        },
      }),
    );

    core.healthCheck.register(
      initializationTaskCreatorIndexPattern({
        services: plugins.wazuhCore,
        taskName: HEALTH_CHECK_TASK_INDEX_PATTERN_FIM_REGISTRY_VALUES_STATES,
        options: {
          savedObjectOverwrite: mapFieldsFormat({
            'registry.size': 'bytes',
          }),
          fieldsNoIndices: IndexPatternFIMRegistriesValuesKnownFields,
        },
        indexPatternID: WAZUH_FIM_REGISTRY_VALUES_PATTERN,
      }),
    );

    core.healthCheck.register(
      initializationTaskCreatorIndexPattern({
        services: plugins.wazuhCore,
        taskName: HEALTH_CHECK_TASK_INDEX_PATTERN_SCA_STATES,
        indexPatternID: WAZUH_SCA_PATTERN,
        options: {
          fieldsNoIndices: IndexPatternSCAKnownFields,
        },
      }),
    );

    core.healthCheck.register(
      initializationTaskCreatorIndexPattern({
        services: plugins.wazuhCore,
        taskName: HEALTH_CHECK_TASK_INDEX_PATTERN_EVENTS_SYSTEM_ACTIVITY,
        indexPatternID: WAZUH_EVENTS_SYSTEM_ACTIVITY_PATTERN,
        options: {
          savedObjectOverwrite: defineTimeFieldNameIfExist(FIELD_TIMESTAMP),
          hasTimeFieldName: true,
          fieldsNoIndices: IndexPatternEventsSystemActivityKnownFields,
        },
      }),
    );

    core.healthCheck.register(
      initializationTaskCreatorIndexPattern({
        services: plugins.wazuhCore,
        taskName: HEALTH_CHECK_TASK_INDEX_PATTERN_EVENTS_SECURITY,
        indexPatternID: WAZUH_EVENTS_SECURITY_PATTERN,
        options: {
          savedObjectOverwrite: defineTimeFieldNameIfExist(FIELD_TIMESTAMP),
          hasTimeFieldName: true,
          fieldsNoIndices: IndexPatternEventsSecurityKnownFields,
        },
      }),
    );

    core.healthCheck.register(
      initializationTaskCreatorIndexPattern({
        services: plugins.wazuhCore,
        taskName: HEALTH_CHECK_TASK_INDEX_PATTERN_EVENTS_ACCESS_MANAGEMENT,
        indexPatternID: WAZUH_EVENTS_ACCESS_MANAGEMENT_PATTERN,
        options: {
          savedObjectOverwrite: defineTimeFieldNameIfExist(FIELD_TIMESTAMP),
          hasTimeFieldName: true,
          fieldsNoIndices: IndexPatternEventsAccessManagementKnownFields,
        },
      }),
    );

    core.healthCheck.register(
      initializationTaskCreatorIndexPattern({
        services: plugins.wazuhCore,
        taskName: HEALTH_CHECK_TASK_INDEX_PATTERN_EVENTS_APLICATIONS,
        indexPatternID: WAZUH_EVENTS_APLICATIONS_PATTERN,
        options: {
          savedObjectOverwrite: defineTimeFieldNameIfExist(FIELD_TIMESTAMP),
          hasTimeFieldName: true,
          fieldsNoIndices: IndexPatternEventsApplicationsKnownFields,
        },
      }),
    );

    core.healthCheck.register(
      initializationTaskCreatorIndexPattern({
        services: plugins.wazuhCore,
        taskName: HEALTH_CHECK_TASK_INDEX_PATTERN_EVENTS_OTHER,
        indexPatternID: WAZUH_EVENTS_OTHER_PATTERN,
        options: {
          savedObjectOverwrite: defineTimeFieldNameIfExist(FIELD_TIMESTAMP),
          hasTimeFieldName: true,
          fieldsNoIndices: IndexPatternEventsOtherKnownFields,
        },
      }),
    );

    core.healthCheck.register(
      initializationTaskCreatorIndexPattern({
        services: plugins.wazuhCore,
        taskName: HEALTH_CHECK_TASK_INDEX_PATTERN_EVENTS_NETWORK_ACTIVITY,
        indexPatternID: WAZUH_EVENTS_NETWORK_ACTIVITY_PATTERN,
        options: {
          savedObjectOverwrite: defineTimeFieldNameIfExist(FIELD_TIMESTAMP),
          hasTimeFieldName: true,
          fieldsNoIndices: IndexPatternEventsNetworkActivityKnownFields,
        },
      }),
    );

    core.healthCheck.register(
      initializationTaskCreatorIndexPattern({
        services: plugins.wazuhCore,
        taskName: HEALTH_CHECK_TASK_INDEX_PATTERN_EVENTS_CLOUD_SERVICES,
        indexPatternID: WAZUH_EVENTS_CLOUD_SERVICES_PATTERN,
        options: {
          savedObjectOverwrite: defineTimeFieldNameIfExist(FIELD_TIMESTAMP),
          hasTimeFieldName: true,
          fieldsNoIndices: IndexPatternEventsCloudServicesKnownFields,
        },
      }),
    );

    core.healthCheck.register(
      initializationTaskCreatorIndexPattern({
        services: plugins.wazuhCore,
        taskName: HEALTH_CHECK_TASK_INDEX_PATTERN_EVENTS_CLOUD_SERVICES_AWS,
        indexPatternID: WAZUH_EVENTS_CLOUD_SERVICES_AWS_PATTERN,
        options: {
          savedObjectOverwrite: defineTimeFieldNameIfExist(FIELD_TIMESTAMP),
          hasTimeFieldName: true,
          fieldsNoIndices: IndexPatternEventsCloudServicesAWSKnownFields,
        },
      }),
    );

    core.healthCheck.register(
      initializationTaskCreatorIndexPattern({
        services: plugins.wazuhCore,
        taskName: HEALTH_CHECK_TASK_INDEX_PATTERN_EVENTS_CLOUD_SERVICES_AZURE,
        indexPatternID: WAZUH_EVENTS_CLOUD_SERVICES_AZURE_PATTERN,
        options: {
          savedObjectOverwrite: defineTimeFieldNameIfExist(FIELD_TIMESTAMP),
          hasTimeFieldName: true,
          fieldsNoIndices: IndexPatternEventsCloudServicesAzureKnownFields,
        },
      }),
    );

    core.healthCheck.register(
      initializationTaskCreatorIndexPattern({
        services: plugins.wazuhCore,
        taskName: HEALTH_CHECK_TASK_INDEX_PATTERN_EVENTS_CLOUD_SERVICES_GCP,
        indexPatternID: WAZUH_EVENTS_CLOUD_SERVICES_GCP_PATTERN,
        options: {
          savedObjectOverwrite: defineTimeFieldNameIfExist(FIELD_TIMESTAMP),
          hasTimeFieldName: true,
          fieldsNoIndices: IndexPatternEventsCloudServicesGCPKnownFields,
        },
      }),
    );

    core.healthCheck.register(
      initializationTaskCreatorIndexPattern({
        services: plugins.wazuhCore,
        taskName: HEALTH_CHECK_TASK_INDEX_PATTERN_ARCHIVES,
        indexPatternID: WAZUH_ARCHIVES_PATTERN,
        options: {
          savedObjectOverwrite: defineTimeFieldNameIfExist(FIELD_TIMESTAMP),
          hasTimeFieldName: true,
          fieldsNoIndices: IndexPatternArchivesKnownFields,
        },
      }),
    );

    return {};
  }

  public async start(core: CoreStart, plugins: any) {
    const globalConfiguration: SharedGlobalConfig =
      await this.initializerContext.config.legacy.globalConfig$
        .pipe(first())
        .toPromise();

    const contextServer = {
      config: globalConfiguration,
    };

    // Initialize
    jobInitializeRun({
      core,
      wazuh: {
        logger: this.logger.get('initialize'),
        api: plugins.wazuhCore.api,
      },
      wazuh_core: plugins.wazuhCore,
      server: contextServer,
    });

    // Sanitize uploaded files tasks
    jobSanitizeUploadedFilesTasksRun({
      core,
      wazuh: {
        logger: this.logger.get('sanitize-uploaded-files-task'),
        api: plugins.wazuhCore.api,
      },
      wazuh_core: plugins.wazuhCore,
      server: contextServer,
    });

    // Migration tasks
    jobMigrationTasksRun({
      core,
      wazuh: {
        logger: this.logger.get('migration-task'),
        api: plugins.wazuhCore.api,
      },
      wazuh_core: plugins.wazuhCore,
      server: contextServer,
    });

    // Queue
    jobQueueRun({
      core,
      wazuh: {
        logger: this.logger.get('queue'),
        api: plugins.wazuhCore.api,
      },
      wazuh_core: plugins.wazuhCore,
      server: contextServer,
    });
    return {};
  }

  public stop() {}
}<|MERGE_RESOLUTION|>--- conflicted
+++ resolved
@@ -259,12 +259,7 @@
         services: plugins.wazuhCore,
         taskName: HEALTH_CHECK_TASK_INDEX_PATTERN_ALERTS,
         options: {
-<<<<<<< HEAD
-          savedObjectOverwrite: defineTimeFieldNameIfExist('@timestamp'), // Wazuh 5.0 ECS
-          hasTemplate: true,
-=======
-          savedObjectOverwrite: defineTimeFieldNameIfExist(FIELD_TIMESTAMP),
->>>>>>> 336d12d3
+          savedObjectOverwrite: defineTimeFieldNameIfExist(FIELD_TIMESTAMP),
           hasFields: INDEX_PATTERN_ALERTS_REQUIRED_FIELDS,
           hasTimeFieldName: true,
           fieldsNoIndices: IndexPatternAlertsKnownFields,
