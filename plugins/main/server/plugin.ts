--- conflicted
+++ resolved
@@ -221,26 +221,22 @@
         options: {
           savedObjectOverwrite: defineTimeFieldNameIfExist(FIELD_TIMESTAMP),
           hasFields: INDEX_PATTERN_ALERTS_REQUIRED_FIELDS,
-<<<<<<< HEAD
-          hasTimeFieldName: FIELD_TIMESTAMP,
-=======
+          hasTimeFieldName: FIELD_TIMESTAMP,
+          fieldsNoIndices: IndexPatternAlertsKnownFields,
+        },
+        configurationSettingKey: 'pattern',
+      }),
+    );
+
+    core.healthCheck.register(
+      initializationTaskCreatorIndexPattern({
+        services: plugins.wazuhCore,
+        taskName: HEALTH_CHECK_TASK_INDEX_PATTERN_AGENTS_MONITORING,
+        indexPatternID: WAZUH_MONITORING_PATTERN,
+        options: {
+          savedObjectOverwrite: defineTimeFieldNameIfExist(FIELD_TIMESTAMP),
           hasTimeFieldName: true,
           fieldsNoIndices: IndexPatternAlertsKnownFields,
->>>>>>> 9ebc992d
-        },
-        configurationSettingKey: 'pattern',
-      }),
-    );
-
-    core.healthCheck.register(
-      initializationTaskCreatorIndexPattern({
-        services: plugins.wazuhCore,
-        taskName: HEALTH_CHECK_TASK_INDEX_PATTERN_AGENTS_MONITORING,
-        indexPatternID: WAZUH_MONITORING_PATTERN,
-        options: {
-          savedObjectOverwrite: defineTimeFieldNameIfExist('timestamp'),
-          hasTimeFieldName: true,
-          fieldsNoIndices: IndexPatternAlertsKnownFields,
         },
       }),
     );
@@ -251,7 +247,7 @@
         taskName: HEALTH_CHECK_TASK_INDEX_PATTERN_SERVER_STATISTICS,
         indexPatternID: WAZUH_STATISTICS_PATTERN,
         options: {
-          savedObjectOverwrite: defineTimeFieldNameIfExist('timestamp'),
+          savedObjectOverwrite: defineTimeFieldNameIfExist(FIELD_TIMESTAMP),
           hasTimeFieldName: true,
           fieldsNoIndices: IndexPatternStatisticsKnownFields,
         },
