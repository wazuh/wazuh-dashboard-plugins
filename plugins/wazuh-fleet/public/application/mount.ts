<<<<<<< HEAD
import { setAgentManagement } from '../plugin-services';
import { AppSetup } from './types';

export function appSetup({ registerApp, agentManagement }: AppSetup) {
=======
import { setEnrollAgentManagement } from '../plugin-services';
import { AppSetup } from './types';

export function appSetup({ registerApp, enrollmentAgentManagement }: AppSetup) {
>>>>>>> 9bf7d5da
  registerApp({
    id: 'wazuh-fleet',
    title: 'Fleet management',
    order: 1,
    mount: async (params: AppMountParameters) => {
      try {
        // Load application bundle
        const { renderApp } = await import('./render-app');

        params.element.classList.add('dscAppWrapper', 'wz-app');

        const unmount = await renderApp(params);

        return () => {
          unmount();
        };
      } catch (error) {
        console.debug(error);
      }
    },
    // category: Categories.find(
    //   ({ id: categoryID }) => categoryID === category,
    // ),
  });

<<<<<<< HEAD
  setAgentManagement(agentManagement);
=======
  // TODO: This setter should be local to fleet management instead of using the related to the plugin itself. This approach was done because the integration of FleetManagement is using another setter from plugin-services.
  setEnrollAgentManagement(enrollmentAgentManagement);
>>>>>>> 9bf7d5da
}<|MERGE_RESOLUTION|>--- conflicted
+++ resolved
@@ -1,14 +1,7 @@
-<<<<<<< HEAD
-import { setAgentManagement } from '../plugin-services';
+import { setAgentManagement, setEnrollAgentManagement } from '../plugin-services';
 import { AppSetup } from './types';
 
-export function appSetup({ registerApp, agentManagement }: AppSetup) {
-=======
-import { setEnrollAgentManagement } from '../plugin-services';
-import { AppSetup } from './types';
-
-export function appSetup({ registerApp, enrollmentAgentManagement }: AppSetup) {
->>>>>>> 9bf7d5da
+export function appSetup({ registerApp, agentManagement, enrollmentAgentManagement }: AppSetup) {
   registerApp({
     id: 'wazuh-fleet',
     title: 'Fleet management',
@@ -34,10 +27,7 @@
     // ),
   });
 
-<<<<<<< HEAD
   setAgentManagement(agentManagement);
-=======
   // TODO: This setter should be local to fleet management instead of using the related to the plugin itself. This approach was done because the integration of FleetManagement is using another setter from plugin-services.
   setEnrollAgentManagement(enrollmentAgentManagement);
->>>>>>> 9bf7d5da
 }