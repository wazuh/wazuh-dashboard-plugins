--- conflicted
+++ resolved
@@ -17,11 +17,7 @@
 
 # Enroll Agent
 
-<<<<<<< HEAD
-The agent enrollment is a process that will allow the user to enroll an agent in the Manager. The plugin will provide a form where the user will be able to select the OS and the package that he wants to install. The plugin will generate the enrollment commands and will show them to the user.
-=======
-The agent enrollment is a process that will allow the user to enroll an agent in the Manager. The plugin will provide a form where the user will be able to select the OS and the package that he wants to install. The plugin will generate the registration commands and will show them to the user.
->>>>>>> 8f692e9f
+The agent enrollment is a process that will allow the user to enroll an agent in the Manager. The plugin will provide a form where the user will be able to select the OS,the package that he wants to install, credentials and some options. The plugin will generate the enrollment commands and will show them to the user.
 
 # Solution details
 
