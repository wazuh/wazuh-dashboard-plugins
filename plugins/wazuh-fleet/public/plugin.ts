--- conflicted
+++ resolved
@@ -5,17 +5,13 @@
   WazuhFleetPluginSetup,
   WazuhFleetPluginStart,
 } from './types';
-<<<<<<< HEAD
 import {
+  getCore,
   setCore,
   setPlugins,
   setToasts,
   setWazuhCore,
 } from './plugin-services';
-=======
-import { FleetManagement } from './components';
-import { getCore, setCore, setPlugins, setWazuhCore } from './plugin-services';
->>>>>>> 9bf7d5da
 import { appSetup } from './application';
 import NavigationService from './react-services/navigation-service';
 import { AgentManagement } from './services/agent-management';
@@ -26,9 +22,7 @@
   public setup(core: CoreSetup): WazuhFleetPluginSetup {
     appSetup({
       registerApp: app => core.application.register(app),
-<<<<<<< HEAD
       agentManagement: AgentManagement(),
-=======
       enrollmentAgentManagement: {
         async getServerAddress() {
           // TODO: this should be replaced by getWazuhCore().configuration.get that in the current state does not return the setting because this is filtering by settings with the category 'wazuhCore'.
@@ -39,7 +33,6 @@
           return await getCore().uiSettings.set('enrollment.dns', url);
         },
       },
->>>>>>> 9bf7d5da
     });
     NavigationService.getInstance(createHashHistory());
 
