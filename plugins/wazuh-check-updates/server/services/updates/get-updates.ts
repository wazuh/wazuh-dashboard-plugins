--- conflicted
+++ resolved
@@ -22,16 +22,9 @@
       return availableUpdates;
     }
 
-<<<<<<< HEAD
     const { manageHosts, api: wazuhApiClient } = getWazuhCore();
 
     const hosts: { id: string }[] = await manageHosts.get();
-=======
-    const { serverAPIHostEntries, api: wazuhApiClient } = getWazuhCore();
-
-    const hosts: { id: string }[] =
-      await serverAPIHostEntries.getHostsEntries();
->>>>>>> c42fce2e
 
     const apisAvailableUpdates = await Promise.all(
       hosts?.map(async api => {
