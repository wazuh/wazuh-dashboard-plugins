{
  "name": "wazuh-check-updates",
<<<<<<< HEAD
  "version": "4.13.1",
=======
  "version": "4.14.0",
>>>>>>> 123085bd
  "revision": "00",
  "pluginPlatform": {
    "version": "2.19.2"
  },
  "description": "Wazuh Check Updates",
  "private": true,
  "resolutions": {
    "**/follow-redirects": "^1.15.6",
    "cross-spawn": "^7.0.5",
    "smol-toml": "1.3.1",
    "micromatch": "4.0.8"
  },
  "scripts": {
    "build": "yarn plugin-helpers build --opensearch-dashboards-version=$OPENSEARCH_DASHBOARDS_VERSION",
    "plugin-helpers": "node ../../scripts/plugin_helpers",
    "osd": "node ../../scripts/osd",
    "test:ui:runner": "node ../../scripts/functional_test_runner.js",
    "test:server": "plugin-helpers test:server",
    "test:browser": "plugin-helpers test:browser",
    "test:jest": "node scripts/jest --runInBand",
    "test:jest:runner": "node scripts/runner test",
    "lint": "eslint \"{public,server,common}/**/*.{js,jsx,ts,tsx,json}\"",
    "knip": "knip --files"
  },
  "dependencies": {
    "axios": "^1.1.3",
    "md5": "^2.3.0",
    "node-cron": "^3.0.2"
  },
  "devDependencies": {
    "@testing-library/user-event": "^14.5.0",
    "@types/": "testing-library/user-event",
    "@types/md5": "^2.3.2",
    "@types/node-cron": "^3.0.8",
    "@typescript-eslint/eslint-plugin": "^6.2.1",
    "@typescript-eslint/parser": "^6.2.1",
    "eslint": "^8.46.0",
    "eslint-config-prettier": "^8.5.0",
    "eslint-import-resolver-typescript": "3.5.5",
    "eslint-plugin-async-await": "^0.0.0",
    "eslint-plugin-cypress": "^2.12.1",
    "eslint-plugin-filenames-simple": "^0.8.0",
    "eslint-plugin-import": "^2.29.1",
    "eslint-plugin-prettier": "^4.2.1",
    "eslint-plugin-react": "^7.31.8",
    "eslint-plugin-react-hooks": "^4.6.0",
    "knip": "^5.22.0",
    "prettier": "^2.7.1",
    "typescript": "^5.5.2"
  }
}<|MERGE_RESOLUTION|>--- conflicted
+++ resolved
@@ -1,10 +1,6 @@
 {
   "name": "wazuh-check-updates",
-<<<<<<< HEAD
-  "version": "4.13.1",
-=======
   "version": "4.14.0",
->>>>>>> 123085bd
   "revision": "00",
   "pluginPlatform": {
     "version": "2.19.2"
