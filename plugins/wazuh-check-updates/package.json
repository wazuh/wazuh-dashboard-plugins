--- conflicted
+++ resolved
@@ -1,12 +1,7 @@
 {
   "name": "wazuh-check-updates",
-<<<<<<< HEAD
-  "version": "4.9.0",
-  "revision": "06",
-=======
   "version": "4.10.0",
   "revision": "00",
->>>>>>> 977a3471
   "pluginPlatform": {
     "version": "2.16.0"
   },
