{
  "name": "wazuh-check-updates",
<<<<<<< HEAD
  "version": "4.9.0",
  "revision": "00",
=======
  "version": "4.8.0",
  "revision": "11",
>>>>>>> 2b3bb4e0
  "pluginPlatform": {
    "version": "2.13.0"
  },
  "description": "Wazuh Check Updates",
  "private": true,
  "scripts": {
    "build": "yarn plugin-helpers build --opensearch-dashboards-version=$OPENSEARCH_DASHBOARDS_VERSION",
    "plugin-helpers": "node ../../scripts/plugin_helpers",
    "osd": "node ../../scripts/osd",
    "test:ui:runner": "node ../../scripts/functional_test_runner.js",
    "test:server": "plugin-helpers test:server",
    "test:browser": "plugin-helpers test:browser",
    "test:jest": "node scripts/jest --runInBand",
    "test:jest:runner": "node scripts/runner test"
  },
  "dependencies": {
    "axios": "^1.6.1",
    "md5": "^2.3.0",
    "node-cron": "^3.0.2"
  },
  "devDependencies": {
    "@testing-library/user-event": "^14.5.0",
    "@types/": "testing-library/user-event",
    "@types/md5": "^2.3.2",
    "@types/node-cron": "^3.0.8"
  }
}<|MERGE_RESOLUTION|>--- conflicted
+++ resolved
@@ -1,12 +1,7 @@
 {
   "name": "wazuh-check-updates",
-<<<<<<< HEAD
   "version": "4.9.0",
   "revision": "00",
-=======
-  "version": "4.8.0",
-  "revision": "11",
->>>>>>> 2b3bb4e0
   "pluginPlatform": {
     "version": "2.13.0"
   },
