--- conflicted
+++ resolved
@@ -1,12 +1,7 @@
 {
   "name": "wazuh-check-updates",
-<<<<<<< HEAD
   "version": "4.8.1",
   "revision": "00",
-=======
-  "version": "4.8.0",
-  "revision": "05",
->>>>>>> 770d22c8
   "pluginPlatform": {
     "version": "2.10.0"
   },
