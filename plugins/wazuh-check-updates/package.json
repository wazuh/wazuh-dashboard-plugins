--- conflicted
+++ resolved
@@ -1,12 +1,7 @@
 {
   "name": "wazuh-check-updates",
-<<<<<<< HEAD
-  "version": "4.11.1",
-  "revision": "02",
-=======
   "version": "4.12.0",
   "revision": "00",
->>>>>>> 89fd8872
   "pluginPlatform": {
     "version": "2.19.1"
   },
