--- conflicted
+++ resolved
@@ -1,10 +1,6 @@
 {
   "id": "wazuhCheckUpdates",
-<<<<<<< HEAD
-  "version": "4.10.0-00",
-=======
   "version": "5.0.0-00",
->>>>>>> dc08c3d8
   "opensearchDashboardsVersion": "opensearchDashboards",
   "server": true,
   "ui": true,
