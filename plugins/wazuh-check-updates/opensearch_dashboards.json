--- conflicted
+++ resolved
@@ -1,10 +1,6 @@
 {
   "id": "wazuhCheckUpdates",
-<<<<<<< HEAD
-  "version": "4.10.2-00",
-=======
   "version": "4.11.0-01",
->>>>>>> 6c786f67
   "opensearchDashboardsVersion": "opensearchDashboards",
   "server": true,
   "ui": true,
