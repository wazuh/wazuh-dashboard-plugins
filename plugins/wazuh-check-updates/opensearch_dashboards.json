--- conflicted
+++ resolved
@@ -1,10 +1,6 @@
 {
   "id": "wazuhCheckUpdates",
-<<<<<<< HEAD
-  "version": "4.11.1-02",
-=======
   "version": "4.12.0-00",
->>>>>>> 89fd8872
   "opensearchDashboardsVersion": "opensearchDashboards",
   "server": true,
   "ui": true,
