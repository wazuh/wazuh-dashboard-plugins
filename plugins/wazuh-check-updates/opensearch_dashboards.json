{
  "id": "wazuhCheckUpdates",
<<<<<<< HEAD
  "version": "4.10.0-02",
=======
  "version": "4.10.1-00",
>>>>>>> 3eef5da4
  "opensearchDashboardsVersion": "opensearchDashboards",
  "server": true,
  "ui": true,
  "requiredPlugins": [
    "navigation",
    "opensearchDashboardsUtils",
    "opensearchDashboardsReact",
    "wazuhCore"
  ],
  "optionalPlugins": ["securityDashboards"]
}<|MERGE_RESOLUTION|>--- conflicted
+++ resolved
@@ -1,10 +1,6 @@
 {
   "id": "wazuhCheckUpdates",
-<<<<<<< HEAD
-  "version": "4.10.0-02",
-=======
   "version": "4.10.1-00",
->>>>>>> 3eef5da4
   "opensearchDashboardsVersion": "opensearchDashboards",
   "server": true,
   "ui": true,
