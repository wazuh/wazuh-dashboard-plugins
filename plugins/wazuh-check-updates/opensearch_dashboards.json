{
  "id": "wazuhCheckUpdates",
<<<<<<< HEAD
  "version": "4.14.3-00",
=======
  "version": "4.14.2-02",
>>>>>>> 1ae6a08f
  "opensearchDashboardsVersion": "opensearchDashboards",
  "server": true,
  "ui": true,
  "requiredPlugins": [
    "navigation",
    "opensearchDashboardsUtils",
    "opensearchDashboardsReact",
    "wazuhCore"
  ],
  "optionalPlugins": ["securityDashboards"]
}<|MERGE_RESOLUTION|>--- conflicted
+++ resolved
@@ -1,10 +1,6 @@
 {
   "id": "wazuhCheckUpdates",
-<<<<<<< HEAD
   "version": "4.14.3-00",
-=======
-  "version": "4.14.2-02",
->>>>>>> 1ae6a08f
   "opensearchDashboardsVersion": "opensearchDashboards",
   "server": true,
   "ui": true,
@@ -14,5 +10,7 @@
     "opensearchDashboardsReact",
     "wazuhCore"
   ],
-  "optionalPlugins": ["securityDashboards"]
+  "optionalPlugins": [
+    "securityDashboards"
+  ]
 }